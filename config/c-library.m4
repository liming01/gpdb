--- conflicted
+++ resolved
@@ -171,131 +171,6 @@
 ])])# PGAC_STRUCT_ADDRINFO
 
 
-<<<<<<< HEAD
-# PGAC_FUNC_SNPRINTF_LONG_LONG_INT_MODIFIER
-# ---------------------------------------
-# Determine which length modifier snprintf uses for long long int.  We
-# handle ll, q, and I64.  The result is in shell variable
-# LONG_LONG_INT_MODIFIER.
-#
-# MinGW uses '%I64d', though gcc throws an warning with -Wall,
-# while '%lld' doesn't generate a warning, but doesn't work.
-#
-AC_DEFUN([PGAC_FUNC_SNPRINTF_LONG_LONG_INT_MODIFIER],
-[AC_MSG_CHECKING([snprintf length modifier for long long int])
-AC_CACHE_VAL(pgac_cv_snprintf_long_long_int_modifier,
-[for pgac_modifier in 'll' 'q' 'I64'; do
-AC_RUN_IFELSE([AC_LANG_SOURCE([[#include <stdio.h>
-typedef long long int ac_int64;
-#define INT64_FORMAT "%${pgac_modifier}d"
-
-ac_int64 a = 20000001;
-ac_int64 b = 40000005;
-
-int does_int64_snprintf_work()
-{
-  ac_int64 c;
-  char buf[100];
-
-  if (sizeof(ac_int64) != 8)
-    return 0;			/* doesn't look like the right size */
-
-  c = a * b;
-  snprintf(buf, 100, INT64_FORMAT, c);
-  if (strcmp(buf, "800000140000005") != 0)
-    return 0;			/* either multiply or snprintf is busted */
-  return 1;
-}
-
-int
-main() {
-  return (! does_int64_snprintf_work());
-}]])],
-[pgac_cv_snprintf_long_long_int_modifier=$pgac_modifier; break],
-[],
-[pgac_cv_snprintf_long_long_int_modifier=cross; break])
-done])dnl AC_CACHE_VAL
-
-LONG_LONG_INT_MODIFIER=''
-
-case $pgac_cv_snprintf_long_long_int_modifier in
-  cross) AC_MSG_RESULT([cannot test (not on host machine)]);;
-  ?*)    AC_MSG_RESULT([$pgac_cv_snprintf_long_long_int_modifier])
-         LONG_LONG_INT_MODIFIER=$pgac_cv_snprintf_long_long_int_modifier;;
-  *)     AC_MSG_RESULT(none);;
-esac])# PGAC_FUNC_SNPRINTF_LONG_LONG_INT_MODIFIER
-
-
-# PGAC_FUNC_SNPRINTF_ARG_CONTROL
-# ---------------------------------------
-# Determine if snprintf supports %1$ argument selection, e.g. %5$ selects
-# the fifth argument after the printf format string.
-# This is not in the C99 standard, but in the Single Unix Specification (SUS).
-# It is used in our language translation strings.
-#
-AC_DEFUN([PGAC_FUNC_SNPRINTF_ARG_CONTROL],
-[AC_MSG_CHECKING([whether snprintf supports argument control])
-AC_CACHE_VAL(pgac_cv_snprintf_arg_control,
-[AC_RUN_IFELSE([AC_LANG_SOURCE([[#include <stdio.h>
-#include <string.h>
-
-int main()
-{
-  char buf[100];
-
-  /* can it swap arguments? */
-  snprintf(buf, 100, "%2\$d %1\$d", 3, 4);
-  if (strcmp(buf, "4 3") != 0)
-    return 1;
-  return 0;
-}]])],
-[pgac_cv_snprintf_arg_control=yes],
-[pgac_cv_snprintf_arg_control=no],
-[pgac_cv_snprintf_arg_control=cross])
-])dnl AC_CACHE_VAL
-AC_MSG_RESULT([$pgac_cv_snprintf_arg_control])
-])# PGAC_FUNC_SNPRINTF_ARG_CONTROL
-
-# PGAC_FUNC_SNPRINTF_SIZE_T_SUPPORT
-# ---------------------------------------
-# Determine if snprintf supports the z length modifier for printing
-# size_t-sized variables. That's supported by C99 and POSIX but not
-# all platforms play ball, so we must test whether it's working.
-#
-AC_DEFUN([PGAC_FUNC_SNPRINTF_SIZE_T_SUPPORT],
-[AC_MSG_CHECKING([whether snprintf supports the %z modifier])
-AC_CACHE_VAL(pgac_cv_snprintf_size_t_support,
-[AC_RUN_IFELSE([AC_LANG_SOURCE([[#include <stdio.h>
-#include <string.h>
-
-int main()
-{
-  char bufz[100];
-  char buf64[100];
-
-  /*
-   * Print the largest unsigned number fitting in a size_t using both %zu
-   * and the previously-determined format for 64-bit integers.  Note that
-   * we don't run this code unless we know snprintf handles 64-bit ints.
-   */
-  bufz[0] = '\0';  /* in case snprintf fails to emit anything */
-  snprintf(bufz, sizeof(bufz), "%zu", ~((size_t) 0));
-  snprintf(buf64, sizeof(buf64), "%" INT64_MODIFIER "u",
-    (unsigned PG_INT64_TYPE) ~((size_t) 0));
-  if (strcmp(bufz, buf64) != 0)
-    return 1;
-  return 0;
-}]])],
-[pgac_cv_snprintf_size_t_support=yes],
-[pgac_cv_snprintf_size_t_support=no],
-[pgac_cv_snprintf_size_t_support=cross])
-])dnl AC_CACHE_VAL
-AC_MSG_RESULT([$pgac_cv_snprintf_size_t_support])
-])# PGAC_FUNC_SNPRINTF_SIZE_T_SUPPORT
-
-
-=======
->>>>>>> 9e1c9f95
 # PGAC_TYPE_LOCALE_T
 # ------------------
 # Check for the locale_t type and find the right header file.  macOS
