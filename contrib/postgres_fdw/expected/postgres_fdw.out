-- ===================================================================
-- create FDW objects
-- ===================================================================
CREATE EXTENSION postgres_fdw;
CREATE SERVER testserver1 FOREIGN DATA WRAPPER postgres_fdw;
DO $d$
    BEGIN
        EXECUTE $$CREATE SERVER loopback FOREIGN DATA WRAPPER postgres_fdw
            OPTIONS (dbname '$$||current_database()||$$',
                     port '$$||current_setting('port')||$$'
            )$$;
        EXECUTE $$CREATE SERVER loopback2 FOREIGN DATA WRAPPER postgres_fdw
            OPTIONS (dbname '$$||current_database()||$$',
                     port '$$||current_setting('port')||$$'
            )$$;
    END;
$d$;
CREATE USER MAPPING FOR public SERVER testserver1
	OPTIONS (user 'value', password 'value');
CREATE USER MAPPING FOR CURRENT_USER SERVER loopback;
CREATE USER MAPPING FOR CURRENT_USER SERVER loopback2;
-- ===================================================================
-- create objects used through FDW loopback server
-- ===================================================================
CREATE TYPE user_enum AS ENUM ('foo', 'bar', 'buz');
CREATE SCHEMA "S 1";
CREATE TABLE "S 1"."T 1" (
	"C 1" int NOT NULL,
	c2 int NOT NULL,
	c3 text,
	c4 timestamptz,
	c5 timestamp,
	c6 varchar(10),
	c7 char(10),
	c8 user_enum,
	CONSTRAINT t1_pkey PRIMARY KEY ("C 1")
);
CREATE TABLE "S 1"."T 2" (
	c1 int NOT NULL,
	c2 text,
	CONSTRAINT t2_pkey PRIMARY KEY (c1)
);
CREATE TABLE "S 1"."T 3" (
	c1 int NOT NULL,
	c2 int NOT NULL,
	c3 text,
	CONSTRAINT t3_pkey PRIMARY KEY (c1)
);
CREATE TABLE "S 1"."T 4" (
	c1 int NOT NULL,
	c2 int NOT NULL,
	c3 text,
	CONSTRAINT t4_pkey PRIMARY KEY (c1)
);
INSERT INTO "S 1"."T 1"
	SELECT id,
	       id % 10,
	       to_char(id, 'FM00000'),
	       '1970-01-01'::timestamptz + ((id % 100) || ' days')::interval,
	       '1970-01-01'::timestamp + ((id % 100) || ' days')::interval,
	       id % 10,
	       id % 10,
	       'foo'::user_enum
	FROM generate_series(1, 1000) id;
INSERT INTO "S 1"."T 2"
	SELECT id,
	       'AAA' || to_char(id, 'FM000')
	FROM generate_series(1, 100) id;
INSERT INTO "S 1"."T 3"
	SELECT id,
	       id + 1,
	       'AAA' || to_char(id, 'FM000')
	FROM generate_series(1, 100) id;
DELETE FROM "S 1"."T 3" WHERE c1 % 2 != 0;	-- delete for outer join tests
INSERT INTO "S 1"."T 4"
	SELECT id,
	       id + 1,
	       'AAA' || to_char(id, 'FM000')
	FROM generate_series(1, 100) id;
DELETE FROM "S 1"."T 4" WHERE c1 % 3 != 0;	-- delete for outer join tests
ANALYZE "S 1"."T 1";
ANALYZE "S 1"."T 2";
ANALYZE "S 1"."T 3";
ANALYZE "S 1"."T 4";
-- ===================================================================
-- create foreign tables
-- ===================================================================
CREATE FOREIGN TABLE ft1 (
	c0 int,
	c1 int NOT NULL,
	c2 int NOT NULL,
	c3 text,
	c4 timestamptz,
	c5 timestamp,
	c6 varchar(10),
	c7 char(10) default 'ft1',
	c8 user_enum
) SERVER loopback;
ALTER FOREIGN TABLE ft1 DROP COLUMN c0;
CREATE FOREIGN TABLE ft2 (
	c1 int NOT NULL,
	c2 int NOT NULL,
	cx int,
	c3 text,
	c4 timestamptz,
	c5 timestamp,
	c6 varchar(10),
	c7 char(10) default 'ft2',
	c8 user_enum
) SERVER loopback;
ALTER FOREIGN TABLE ft2 DROP COLUMN cx;
CREATE FOREIGN TABLE ft4 (
	c1 int NOT NULL,
	c2 int NOT NULL,
	c3 text
) SERVER loopback OPTIONS (schema_name 'S 1', table_name 'T 3');
CREATE FOREIGN TABLE ft5 (
	c1 int NOT NULL,
	c2 int NOT NULL,
	c3 text
) SERVER loopback OPTIONS (schema_name 'S 1', table_name 'T 4');
CREATE FOREIGN TABLE ft6 (
	c1 int NOT NULL,
	c2 int NOT NULL,
	c3 text
) SERVER loopback2 OPTIONS (schema_name 'S 1', table_name 'T 4');
-- ===================================================================
-- tests for validator
-- ===================================================================
-- requiressl, krbsrvname and gsslib are omitted because they depend on
-- configure options
ALTER SERVER testserver1 OPTIONS (
	use_remote_estimate 'false',
	updatable 'true',
	fdw_startup_cost '123.456',
	fdw_tuple_cost '0.123',
	service 'value',
	connect_timeout 'value',
	dbname 'value',
	host 'value',
	hostaddr 'value',
	port 'value',
	--client_encoding 'value',
	application_name 'value',
	--fallback_application_name 'value',
	keepalives 'value',
	keepalives_idle 'value',
	keepalives_interval 'value',
	-- requiressl 'value',
	sslcompression 'value',
	sslmode 'value',
	sslcert 'value',
	sslkey 'value',
	sslrootcert 'value',
	sslcrl 'value'
	--requirepeer 'value',
	-- krbsrvname 'value',
	-- gsslib 'value',
	--replication 'value'
);
-- Error, invalid list syntax
ALTER SERVER testserver1 OPTIONS (ADD extensions 'foo; bar');
ERROR:  parameter "extensions" must be a list of extension names
-- OK but gets a warning
ALTER SERVER testserver1 OPTIONS (ADD extensions 'foo, bar');
WARNING:  extension "foo" is not installed
WARNING:  extension "bar" is not installed
ALTER SERVER testserver1 OPTIONS (DROP extensions);
ALTER USER MAPPING FOR public SERVER testserver1
	OPTIONS (DROP user, DROP password);
ALTER FOREIGN TABLE ft1 OPTIONS (schema_name 'S 1', table_name 'T 1');
ALTER FOREIGN TABLE ft2 OPTIONS (schema_name 'S 1', table_name 'T 1');
ALTER FOREIGN TABLE ft1 ALTER COLUMN c1 OPTIONS (column_name 'C 1');
ALTER FOREIGN TABLE ft2 ALTER COLUMN c1 OPTIONS (column_name 'C 1');
\det+
                              List of foreign tables
 Schema | Table |  Server   |              FDW Options              | Description 
--------+-------+-----------+---------------------------------------+-------------
 public | ft1   | loopback  | (schema_name 'S 1', table_name 'T 1') | 
 public | ft2   | loopback  | (schema_name 'S 1', table_name 'T 1') | 
 public | ft4   | loopback  | (schema_name 'S 1', table_name 'T 3') | 
 public | ft5   | loopback  | (schema_name 'S 1', table_name 'T 4') | 
 public | ft6   | loopback2 | (schema_name 'S 1', table_name 'T 4') | 
(5 rows)

-- Test that alteration of server options causes reconnection
-- Remote's errors might be non-English, so hide them to ensure stable results
\set VERBOSITY terse
SELECT c3, c4 FROM ft1 ORDER BY c3, c1 LIMIT 1;  -- should work
  c3   |              c4              
-------+------------------------------
 00001 | Fri Jan 02 00:00:00 1970 PST
(1 row)

ALTER SERVER loopback OPTIONS (SET dbname 'no such database');
SELECT c3, c4 FROM ft1 ORDER BY c3, c1 LIMIT 1;  -- should fail
ERROR:  could not connect to server "loopback"
DO $d$
    BEGIN
        EXECUTE $$ALTER SERVER loopback
            OPTIONS (SET dbname '$$||current_database()||$$')$$;
    END;
$d$;
SELECT c3, c4 FROM ft1 ORDER BY c3, c1 LIMIT 1;  -- should work again
  c3   |              c4              
-------+------------------------------
 00001 | Fri Jan 02 00:00:00 1970 PST
(1 row)

-- Test that alteration of user mapping options causes reconnection
ALTER USER MAPPING FOR CURRENT_USER SERVER loopback
  OPTIONS (ADD user 'no such user');
SELECT c3, c4 FROM ft1 ORDER BY c3, c1 LIMIT 1;  -- should fail
ERROR:  could not connect to server "loopback"
ALTER USER MAPPING FOR CURRENT_USER SERVER loopback
  OPTIONS (DROP user);
SELECT c3, c4 FROM ft1 ORDER BY c3, c1 LIMIT 1;  -- should work again
  c3   |              c4              
-------+------------------------------
 00001 | Fri Jan 02 00:00:00 1970 PST
(1 row)

\set VERBOSITY default
-- Now we should be able to run ANALYZE.
-- To exercise multiple code paths, we use local stats on ft1
-- and remote-estimate mode on ft2.
ANALYZE ft1;
ALTER FOREIGN TABLE ft2 OPTIONS (use_remote_estimate 'true');
-- ===================================================================
-- simple queries
-- ===================================================================
-- single table without alias
EXPLAIN (COSTS OFF) SELECT * FROM ft1 ORDER BY c3, c1 OFFSET 100 LIMIT 10;
        QUERY PLAN         
---------------------------
 Limit
   ->  Foreign Scan on ft1
(2 rows)

SELECT * FROM ft1 ORDER BY c3, c1 OFFSET 100 LIMIT 10;
 c1  | c2 |  c3   |              c4              |            c5            | c6 |     c7     | c8  
-----+----+-------+------------------------------+--------------------------+----+------------+-----
 101 |  1 | 00101 | Fri Jan 02 00:00:00 1970 PST | Fri Jan 02 00:00:00 1970 | 1  | 1          | foo
 102 |  2 | 00102 | Sat Jan 03 00:00:00 1970 PST | Sat Jan 03 00:00:00 1970 | 2  | 2          | foo
 103 |  3 | 00103 | Sun Jan 04 00:00:00 1970 PST | Sun Jan 04 00:00:00 1970 | 3  | 3          | foo
 104 |  4 | 00104 | Mon Jan 05 00:00:00 1970 PST | Mon Jan 05 00:00:00 1970 | 4  | 4          | foo
 105 |  5 | 00105 | Tue Jan 06 00:00:00 1970 PST | Tue Jan 06 00:00:00 1970 | 5  | 5          | foo
 106 |  6 | 00106 | Wed Jan 07 00:00:00 1970 PST | Wed Jan 07 00:00:00 1970 | 6  | 6          | foo
 107 |  7 | 00107 | Thu Jan 08 00:00:00 1970 PST | Thu Jan 08 00:00:00 1970 | 7  | 7          | foo
 108 |  8 | 00108 | Fri Jan 09 00:00:00 1970 PST | Fri Jan 09 00:00:00 1970 | 8  | 8          | foo
 109 |  9 | 00109 | Sat Jan 10 00:00:00 1970 PST | Sat Jan 10 00:00:00 1970 | 9  | 9          | foo
 110 |  0 | 00110 | Sun Jan 11 00:00:00 1970 PST | Sun Jan 11 00:00:00 1970 | 0  | 0          | foo
(10 rows)

-- single table with alias - also test that tableoid sort is not pushed to remote side
EXPLAIN (VERBOSE, COSTS OFF) SELECT * FROM ft1 t1 ORDER BY t1.c3, t1.c1, t1.tableoid OFFSET 100 LIMIT 10;
                                     QUERY PLAN                                      
-------------------------------------------------------------------------------------
 Limit
   Output: c1, c2, c3, c4, c5, c6, c7, c8, tableoid
   ->  Sort
         Output: c1, c2, c3, c4, c5, c6, c7, c8, tableoid
         Sort Key: t1.c3, t1.c1, t1.tableoid
         ->  Foreign Scan on public.ft1 t1
               Output: c1, c2, c3, c4, c5, c6, c7, c8, tableoid
               Remote SQL: SELECT "C 1", c2, c3, c4, c5, c6, c7, c8 FROM "S 1"."T 1"
(8 rows)

SELECT * FROM ft1 t1 ORDER BY t1.c3, t1.c1, t1.tableoid OFFSET 100 LIMIT 10;
 c1  | c2 |  c3   |              c4              |            c5            | c6 |     c7     | c8  
-----+----+-------+------------------------------+--------------------------+----+------------+-----
 101 |  1 | 00101 | Fri Jan 02 00:00:00 1970 PST | Fri Jan 02 00:00:00 1970 | 1  | 1          | foo
 102 |  2 | 00102 | Sat Jan 03 00:00:00 1970 PST | Sat Jan 03 00:00:00 1970 | 2  | 2          | foo
 103 |  3 | 00103 | Sun Jan 04 00:00:00 1970 PST | Sun Jan 04 00:00:00 1970 | 3  | 3          | foo
 104 |  4 | 00104 | Mon Jan 05 00:00:00 1970 PST | Mon Jan 05 00:00:00 1970 | 4  | 4          | foo
 105 |  5 | 00105 | Tue Jan 06 00:00:00 1970 PST | Tue Jan 06 00:00:00 1970 | 5  | 5          | foo
 106 |  6 | 00106 | Wed Jan 07 00:00:00 1970 PST | Wed Jan 07 00:00:00 1970 | 6  | 6          | foo
 107 |  7 | 00107 | Thu Jan 08 00:00:00 1970 PST | Thu Jan 08 00:00:00 1970 | 7  | 7          | foo
 108 |  8 | 00108 | Fri Jan 09 00:00:00 1970 PST | Fri Jan 09 00:00:00 1970 | 8  | 8          | foo
 109 |  9 | 00109 | Sat Jan 10 00:00:00 1970 PST | Sat Jan 10 00:00:00 1970 | 9  | 9          | foo
 110 |  0 | 00110 | Sun Jan 11 00:00:00 1970 PST | Sun Jan 11 00:00:00 1970 | 0  | 0          | foo
(10 rows)

-- whole-row reference
EXPLAIN (VERBOSE, COSTS OFF) SELECT t1 FROM ft1 t1 ORDER BY t1.c3, t1.c1 OFFSET 100 LIMIT 10;
                                                           QUERY PLAN                                                           
--------------------------------------------------------------------------------------------------------------------------------
 Limit
   Output: t1.*, c3, c1
   ->  Foreign Scan on public.ft1 t1
         Output: t1.*, c3, c1
         Remote SQL: SELECT "C 1", c2, c3, c4, c5, c6, c7, c8 FROM "S 1"."T 1" ORDER BY c3 ASC NULLS LAST, "C 1" ASC NULLS LAST
(5 rows)

SELECT t1 FROM ft1 t1 ORDER BY t1.c3, t1.c1 OFFSET 100 LIMIT 10;
                                             t1                                             
--------------------------------------------------------------------------------------------
 (101,1,00101,"Fri Jan 02 00:00:00 1970 PST","Fri Jan 02 00:00:00 1970",1,"1         ",foo)
 (102,2,00102,"Sat Jan 03 00:00:00 1970 PST","Sat Jan 03 00:00:00 1970",2,"2         ",foo)
 (103,3,00103,"Sun Jan 04 00:00:00 1970 PST","Sun Jan 04 00:00:00 1970",3,"3         ",foo)
 (104,4,00104,"Mon Jan 05 00:00:00 1970 PST","Mon Jan 05 00:00:00 1970",4,"4         ",foo)
 (105,5,00105,"Tue Jan 06 00:00:00 1970 PST","Tue Jan 06 00:00:00 1970",5,"5         ",foo)
 (106,6,00106,"Wed Jan 07 00:00:00 1970 PST","Wed Jan 07 00:00:00 1970",6,"6         ",foo)
 (107,7,00107,"Thu Jan 08 00:00:00 1970 PST","Thu Jan 08 00:00:00 1970",7,"7         ",foo)
 (108,8,00108,"Fri Jan 09 00:00:00 1970 PST","Fri Jan 09 00:00:00 1970",8,"8         ",foo)
 (109,9,00109,"Sat Jan 10 00:00:00 1970 PST","Sat Jan 10 00:00:00 1970",9,"9         ",foo)
 (110,0,00110,"Sun Jan 11 00:00:00 1970 PST","Sun Jan 11 00:00:00 1970",0,"0         ",foo)
(10 rows)

-- empty result
SELECT * FROM ft1 WHERE false;
 c1 | c2 | c3 | c4 | c5 | c6 | c7 | c8 
----+----+----+----+----+----+----+----
(0 rows)

-- with WHERE clause
EXPLAIN (VERBOSE, COSTS OFF) SELECT * FROM ft1 t1 WHERE t1.c1 = 101 AND t1.c6 = '1' AND t1.c7 >= '1';
                                                                   QUERY PLAN                                                                   
------------------------------------------------------------------------------------------------------------------------------------------------
 Foreign Scan on public.ft1 t1
   Output: c1, c2, c3, c4, c5, c6, c7, c8
   Remote SQL: SELECT "C 1", c2, c3, c4, c5, c6, c7, c8 FROM "S 1"."T 1" WHERE ((c7 >= '1'::bpchar)) AND (("C 1" = 101)) AND ((c6 = '1'::text))
(3 rows)

SELECT * FROM ft1 t1 WHERE t1.c1 = 101 AND t1.c6 = '1' AND t1.c7 >= '1';
 c1  | c2 |  c3   |              c4              |            c5            | c6 |     c7     | c8  
-----+----+-------+------------------------------+--------------------------+----+------------+-----
 101 |  1 | 00101 | Fri Jan 02 00:00:00 1970 PST | Fri Jan 02 00:00:00 1970 | 1  | 1          | foo
(1 row)

-- with FOR UPDATE/SHARE
EXPLAIN (VERBOSE, COSTS OFF) SELECT * FROM ft1 t1 WHERE c1 = 101 FOR UPDATE;
                                                   QUERY PLAN                                                   
----------------------------------------------------------------------------------------------------------------
 LockRows
   Output: c1, c2, c3, c4, c5, c6, c7, c8, t1.*
   ->  Foreign Scan on public.ft1 t1
         Output: c1, c2, c3, c4, c5, c6, c7, c8, t1.*
         Remote SQL: SELECT "C 1", c2, c3, c4, c5, c6, c7, c8 FROM "S 1"."T 1" WHERE (("C 1" = 101)) FOR UPDATE
(5 rows)

SELECT * FROM ft1 t1 WHERE c1 = 101 FOR UPDATE;
 c1  | c2 |  c3   |              c4              |            c5            | c6 |     c7     | c8  
-----+----+-------+------------------------------+--------------------------+----+------------+-----
 101 |  1 | 00101 | Fri Jan 02 00:00:00 1970 PST | Fri Jan 02 00:00:00 1970 | 1  | 1          | foo
(1 row)

EXPLAIN (VERBOSE, COSTS OFF) SELECT * FROM ft1 t1 WHERE c1 = 102 FOR SHARE;
                                                  QUERY PLAN                                                   
---------------------------------------------------------------------------------------------------------------
 LockRows
   Output: c1, c2, c3, c4, c5, c6, c7, c8, t1.*
   ->  Foreign Scan on public.ft1 t1
         Output: c1, c2, c3, c4, c5, c6, c7, c8, t1.*
         Remote SQL: SELECT "C 1", c2, c3, c4, c5, c6, c7, c8 FROM "S 1"."T 1" WHERE (("C 1" = 102)) FOR SHARE
(5 rows)

SELECT * FROM ft1 t1 WHERE c1 = 102 FOR SHARE;
 c1  | c2 |  c3   |              c4              |            c5            | c6 |     c7     | c8  
-----+----+-------+------------------------------+--------------------------+----+------------+-----
 102 |  2 | 00102 | Sat Jan 03 00:00:00 1970 PST | Sat Jan 03 00:00:00 1970 | 2  | 2          | foo
(1 row)

-- aggregate
SELECT COUNT(*) FROM ft1 t1;
 count 
-------
  1000
(1 row)

-- subquery
SELECT * FROM ft1 t1 WHERE t1.c3 IN (SELECT c3 FROM ft2 t2 WHERE c1 <= 10) ORDER BY c1;
 c1 | c2 |  c3   |              c4              |            c5            | c6 |     c7     | c8  
----+----+-------+------------------------------+--------------------------+----+------------+-----
  1 |  1 | 00001 | Fri Jan 02 00:00:00 1970 PST | Fri Jan 02 00:00:00 1970 | 1  | 1          | foo
  2 |  2 | 00002 | Sat Jan 03 00:00:00 1970 PST | Sat Jan 03 00:00:00 1970 | 2  | 2          | foo
  3 |  3 | 00003 | Sun Jan 04 00:00:00 1970 PST | Sun Jan 04 00:00:00 1970 | 3  | 3          | foo
  4 |  4 | 00004 | Mon Jan 05 00:00:00 1970 PST | Mon Jan 05 00:00:00 1970 | 4  | 4          | foo
  5 |  5 | 00005 | Tue Jan 06 00:00:00 1970 PST | Tue Jan 06 00:00:00 1970 | 5  | 5          | foo
  6 |  6 | 00006 | Wed Jan 07 00:00:00 1970 PST | Wed Jan 07 00:00:00 1970 | 6  | 6          | foo
  7 |  7 | 00007 | Thu Jan 08 00:00:00 1970 PST | Thu Jan 08 00:00:00 1970 | 7  | 7          | foo
  8 |  8 | 00008 | Fri Jan 09 00:00:00 1970 PST | Fri Jan 09 00:00:00 1970 | 8  | 8          | foo
  9 |  9 | 00009 | Sat Jan 10 00:00:00 1970 PST | Sat Jan 10 00:00:00 1970 | 9  | 9          | foo
 10 |  0 | 00010 | Sun Jan 11 00:00:00 1970 PST | Sun Jan 11 00:00:00 1970 | 0  | 0          | foo
(10 rows)

-- subquery+MAX
SELECT * FROM ft1 t1 WHERE t1.c3 = (SELECT MAX(c3) FROM ft2 t2) ORDER BY c1;
  c1  | c2 |  c3   |              c4              |            c5            | c6 |     c7     | c8  
------+----+-------+------------------------------+--------------------------+----+------------+-----
 1000 |  0 | 01000 | Thu Jan 01 00:00:00 1970 PST | Thu Jan 01 00:00:00 1970 | 0  | 0          | foo
(1 row)

-- used in CTE
WITH t1 AS (SELECT * FROM ft1 WHERE c1 <= 10) SELECT t2.c1, t2.c2, t2.c3, t2.c4 FROM t1, ft2 t2 WHERE t1.c1 = t2.c1 ORDER BY t1.c1;
 c1 | c2 |  c3   |              c4              
----+----+-------+------------------------------
  1 |  1 | 00001 | Fri Jan 02 00:00:00 1970 PST
  2 |  2 | 00002 | Sat Jan 03 00:00:00 1970 PST
  3 |  3 | 00003 | Sun Jan 04 00:00:00 1970 PST
  4 |  4 | 00004 | Mon Jan 05 00:00:00 1970 PST
  5 |  5 | 00005 | Tue Jan 06 00:00:00 1970 PST
  6 |  6 | 00006 | Wed Jan 07 00:00:00 1970 PST
  7 |  7 | 00007 | Thu Jan 08 00:00:00 1970 PST
  8 |  8 | 00008 | Fri Jan 09 00:00:00 1970 PST
  9 |  9 | 00009 | Sat Jan 10 00:00:00 1970 PST
 10 |  0 | 00010 | Sun Jan 11 00:00:00 1970 PST
(10 rows)

-- fixed values
SELECT 'fixed', NULL FROM ft1 t1 WHERE c1 = 1;
 ?column? | ?column? 
----------+----------
 fixed    | 
(1 row)

-- Test forcing the remote server to produce sorted data for a merge join.
SET enable_hashjoin TO false;
SET enable_nestloop TO false;
-- inner join; expressions in the clauses appear in the equivalence class list
EXPLAIN (VERBOSE, COSTS OFF)
	SELECT t1.c1, t2."C 1" FROM ft2 t1 JOIN "S 1"."T 1" t2 ON (t1.c1 = t2."C 1") OFFSET 100 LIMIT 10;
                                      QUERY PLAN                                       
---------------------------------------------------------------------------------------
 Limit
   Output: t1.c1, t2."C 1"
   ->  Merge Join
         Output: t1.c1, t2."C 1"
         Merge Cond: (t1.c1 = t2."C 1")
         ->  Foreign Scan on public.ft2 t1
               Output: t1.c1
               Remote SQL: SELECT "C 1" FROM "S 1"."T 1" ORDER BY "C 1" ASC NULLS LAST
         ->  Index Only Scan using t1_pkey on "S 1"."T 1" t2
               Output: t2."C 1"
(10 rows)

SELECT t1.c1, t2."C 1" FROM ft2 t1 JOIN "S 1"."T 1" t2 ON (t1.c1 = t2."C 1") OFFSET 100 LIMIT 10;
 c1  | C 1 
-----+-----
 101 | 101
 102 | 102
 103 | 103
 104 | 104
 105 | 105
 106 | 106
 107 | 107
 108 | 108
 109 | 109
 110 | 110
(10 rows)

-- outer join; expressions in the clauses do not appear in equivalence class
-- list but no output change as compared to the previous query
EXPLAIN (VERBOSE, COSTS OFF)
	SELECT t1.c1, t2."C 1" FROM ft2 t1 LEFT JOIN "S 1"."T 1" t2 ON (t1.c1 = t2."C 1") OFFSET 100 LIMIT 10;
                                      QUERY PLAN                                       
---------------------------------------------------------------------------------------
 Limit
   Output: t1.c1, t2."C 1"
   ->  Merge Left Join
         Output: t1.c1, t2."C 1"
         Merge Cond: (t1.c1 = t2."C 1")
         ->  Foreign Scan on public.ft2 t1
               Output: t1.c1
               Remote SQL: SELECT "C 1" FROM "S 1"."T 1" ORDER BY "C 1" ASC NULLS LAST
         ->  Index Only Scan using t1_pkey on "S 1"."T 1" t2
               Output: t2."C 1"
(10 rows)

SELECT t1.c1, t2."C 1" FROM ft2 t1 LEFT JOIN "S 1"."T 1" t2 ON (t1.c1 = t2."C 1") OFFSET 100 LIMIT 10;
 c1  | C 1 
-----+-----
 101 | 101
 102 | 102
 103 | 103
 104 | 104
 105 | 105
 106 | 106
 107 | 107
 108 | 108
 109 | 109
 110 | 110
(10 rows)

-- A join between local table and foreign join. ORDER BY clause is added to the
-- foreign join so that the local table can be joined using merge join strategy.
EXPLAIN (VERBOSE, COSTS OFF)
	SELECT t1."C 1" FROM "S 1"."T 1" t1 left join ft1 t2 join ft2 t3 on (t2.c1 = t3.c1) on (t3.c1 = t1."C 1") OFFSET 100 LIMIT 10;
                                                                       QUERY PLAN                                                                        
---------------------------------------------------------------------------------------------------------------------------------------------------------
 Limit
   Output: t1."C 1"
   ->  Merge Right Join
         Output: t1."C 1"
         Merge Cond: (t3.c1 = t1."C 1")
         ->  Foreign Scan
               Output: t3.c1
               Relations: (public.ft1 t2) INNER JOIN (public.ft2 t3)
               Remote SQL: SELECT r3."C 1" FROM ("S 1"."T 1" r2 INNER JOIN "S 1"."T 1" r3 ON (((r2."C 1" = r3."C 1")))) ORDER BY r2."C 1" ASC NULLS LAST
         ->  Index Only Scan using t1_pkey on "S 1"."T 1" t1
               Output: t1."C 1"
(11 rows)

SELECT t1."C 1" FROM "S 1"."T 1" t1 left join ft1 t2 join ft2 t3 on (t2.c1 = t3.c1) on (t3.c1 = t1."C 1") OFFSET 100 LIMIT 10;
 C 1 
-----
 101
 102
 103
 104
 105
 106
 107
 108
 109
 110
(10 rows)

-- Test similar to above, except that the full join prevents any equivalence
-- classes from being merged. This produces single relation equivalence classes
-- included in join restrictions.
EXPLAIN (VERBOSE, COSTS OFF)
	SELECT t1."C 1", t2.c1, t3.c1 FROM "S 1"."T 1" t1 left join ft1 t2 full join ft2 t3 on (t2.c1 = t3.c1) on (t3.c1 = t1."C 1") OFFSET 100 LIMIT 10;
                                                                            QUERY PLAN                                                                            
------------------------------------------------------------------------------------------------------------------------------------------------------------------
 Limit
   Output: t1."C 1", t2.c1, t3.c1
   ->  Merge Right Join
         Output: t1."C 1", t2.c1, t3.c1
         Merge Cond: (t3.c1 = t1."C 1")
         ->  Foreign Scan
               Output: t3.c1, t2.c1
               Relations: (public.ft2 t3) LEFT JOIN (public.ft1 t2)
               Remote SQL: SELECT r3."C 1", r2."C 1" FROM ("S 1"."T 1" r3 LEFT JOIN "S 1"."T 1" r2 ON (((r2."C 1" = r3."C 1")))) ORDER BY r3."C 1" ASC NULLS LAST
         ->  Index Only Scan using t1_pkey on "S 1"."T 1" t1
               Output: t1."C 1"
(11 rows)

SELECT t1."C 1", t2.c1, t3.c1 FROM "S 1"."T 1" t1 left join ft1 t2 full join ft2 t3 on (t2.c1 = t3.c1) on (t3.c1 = t1."C 1") OFFSET 100 LIMIT 10;
 C 1 | c1  | c1  
-----+-----+-----
 101 | 101 | 101
 102 | 102 | 102
 103 | 103 | 103
 104 | 104 | 104
 105 | 105 | 105
 106 | 106 | 106
 107 | 107 | 107
 108 | 108 | 108
 109 | 109 | 109
 110 | 110 | 110
(10 rows)

-- Test similar to above with all full outer joins
EXPLAIN (VERBOSE, COSTS OFF)
	SELECT t1."C 1", t2.c1, t3.c1 FROM "S 1"."T 1" t1 full join ft1 t2 full join ft2 t3 on (t2.c1 = t3.c1) on (t3.c1 = t1."C 1") OFFSET 100 LIMIT 10;
                                                                            QUERY PLAN                                                                            
------------------------------------------------------------------------------------------------------------------------------------------------------------------
 Limit
   Output: t1."C 1", t2.c1, t3.c1
   ->  Merge Full Join
         Output: t1."C 1", t2.c1, t3.c1
         Merge Cond: (t3.c1 = t1."C 1")
         ->  Foreign Scan
               Output: t2.c1, t3.c1
               Relations: (public.ft1 t2) FULL JOIN (public.ft2 t3)
               Remote SQL: SELECT r2."C 1", r3."C 1" FROM ("S 1"."T 1" r2 FULL JOIN "S 1"."T 1" r3 ON (((r2."C 1" = r3."C 1")))) ORDER BY r3."C 1" ASC NULLS LAST
         ->  Index Only Scan using t1_pkey on "S 1"."T 1" t1
               Output: t1."C 1"
(11 rows)

SELECT t1."C 1", t2.c1, t3.c1 FROM "S 1"."T 1" t1 full join ft1 t2 full join ft2 t3 on (t2.c1 = t3.c1) on (t3.c1 = t1."C 1") OFFSET 100 LIMIT 10;
 C 1 | c1  | c1  
-----+-----+-----
 101 | 101 | 101
 102 | 102 | 102
 103 | 103 | 103
 104 | 104 | 104
 105 | 105 | 105
 106 | 106 | 106
 107 | 107 | 107
 108 | 108 | 108
 109 | 109 | 109
 110 | 110 | 110
(10 rows)

RESET enable_hashjoin;
RESET enable_nestloop;
-- ===================================================================
-- WHERE with remotely-executable conditions
-- ===================================================================
EXPLAIN (VERBOSE, COSTS OFF) SELECT * FROM ft1 t1 WHERE t1.c1 = 1;         -- Var, OpExpr(b), Const
                                         QUERY PLAN                                          
---------------------------------------------------------------------------------------------
 Foreign Scan on public.ft1 t1
   Output: c1, c2, c3, c4, c5, c6, c7, c8
   Remote SQL: SELECT "C 1", c2, c3, c4, c5, c6, c7, c8 FROM "S 1"."T 1" WHERE (("C 1" = 1))
(3 rows)

EXPLAIN (VERBOSE, COSTS OFF) SELECT * FROM ft1 t1 WHERE t1.c1 = 100 AND t1.c2 = 0; -- BoolExpr
                                                  QUERY PLAN                                                  
--------------------------------------------------------------------------------------------------------------
 Foreign Scan on public.ft1 t1
   Output: c1, c2, c3, c4, c5, c6, c7, c8
   Remote SQL: SELECT "C 1", c2, c3, c4, c5, c6, c7, c8 FROM "S 1"."T 1" WHERE (("C 1" = 100)) AND ((c2 = 0))
(3 rows)

EXPLAIN (VERBOSE, COSTS OFF) SELECT * FROM ft1 t1 WHERE c1 IS NULL;        -- NullTest
                                           QUERY PLAN                                            
-------------------------------------------------------------------------------------------------
 Foreign Scan on public.ft1 t1
   Output: c1, c2, c3, c4, c5, c6, c7, c8
   Remote SQL: SELECT "C 1", c2, c3, c4, c5, c6, c7, c8 FROM "S 1"."T 1" WHERE (("C 1" IS NULL))
(3 rows)

EXPLAIN (VERBOSE, COSTS OFF) SELECT * FROM ft1 t1 WHERE c1 IS NOT NULL;    -- NullTest
                                             QUERY PLAN                                              
-----------------------------------------------------------------------------------------------------
 Foreign Scan on public.ft1 t1
   Output: c1, c2, c3, c4, c5, c6, c7, c8
   Remote SQL: SELECT "C 1", c2, c3, c4, c5, c6, c7, c8 FROM "S 1"."T 1" WHERE (("C 1" IS NOT NULL))
(3 rows)

EXPLAIN (VERBOSE, COSTS OFF) SELECT * FROM ft1 t1 WHERE round(abs(c1), 0) = 1; -- FuncExpr
                                                     QUERY PLAN                                                      
---------------------------------------------------------------------------------------------------------------------
 Foreign Scan on public.ft1 t1
   Output: c1, c2, c3, c4, c5, c6, c7, c8
   Remote SQL: SELECT "C 1", c2, c3, c4, c5, c6, c7, c8 FROM "S 1"."T 1" WHERE ((round(abs("C 1"), 0) = 1::numeric))
(3 rows)

EXPLAIN (VERBOSE, COSTS OFF) SELECT * FROM ft1 t1 WHERE c1 = -c1;          -- OpExpr(l)
                                             QUERY PLAN                                              
-----------------------------------------------------------------------------------------------------
 Foreign Scan on public.ft1 t1
   Output: c1, c2, c3, c4, c5, c6, c7, c8
   Remote SQL: SELECT "C 1", c2, c3, c4, c5, c6, c7, c8 FROM "S 1"."T 1" WHERE (("C 1" = (- "C 1")))
(3 rows)

EXPLAIN (VERBOSE, COSTS OFF) SELECT * FROM ft1 t1 WHERE 1 = c1!;           -- OpExpr(r)
                                                QUERY PLAN                                                
----------------------------------------------------------------------------------------------------------
 Foreign Scan on public.ft1 t1
   Output: c1, c2, c3, c4, c5, c6, c7, c8
   Remote SQL: SELECT "C 1", c2, c3, c4, c5, c6, c7, c8 FROM "S 1"."T 1" WHERE ((1::numeric = ("C 1" !)))
(3 rows)

EXPLAIN (VERBOSE, COSTS OFF) SELECT * FROM ft1 t1 WHERE (c1 IS NOT NULL) IS DISTINCT FROM (c1 IS NOT NULL); -- DistinctExpr
                                                                 QUERY PLAN                                                                 
--------------------------------------------------------------------------------------------------------------------------------------------
 Foreign Scan on public.ft1 t1
   Output: c1, c2, c3, c4, c5, c6, c7, c8
   Remote SQL: SELECT "C 1", c2, c3, c4, c5, c6, c7, c8 FROM "S 1"."T 1" WHERE ((("C 1" IS NOT NULL) IS DISTINCT FROM ("C 1" IS NOT NULL)))
(3 rows)

EXPLAIN (VERBOSE, COSTS OFF) SELECT * FROM ft1 t1 WHERE c1 = ANY(ARRAY[c2, 1, c1 + 0]); -- ScalarArrayOpExpr
                                                        QUERY PLAN                                                         
---------------------------------------------------------------------------------------------------------------------------
 Foreign Scan on public.ft1 t1
   Output: c1, c2, c3, c4, c5, c6, c7, c8
   Remote SQL: SELECT "C 1", c2, c3, c4, c5, c6, c7, c8 FROM "S 1"."T 1" WHERE (("C 1" = ANY (ARRAY[c2, 1, ("C 1" + 0)])))
(3 rows)

EXPLAIN (VERBOSE, COSTS OFF) SELECT * FROM ft1 t1 WHERE c1 = (ARRAY[c1,c2,3])[1]; -- ArrayRef
                                                      QUERY PLAN                                                      
----------------------------------------------------------------------------------------------------------------------
 Foreign Scan on public.ft1 t1
   Output: c1, c2, c3, c4, c5, c6, c7, c8
   Remote SQL: SELECT "C 1", c2, c3, c4, c5, c6, c7, c8 FROM "S 1"."T 1" WHERE (("C 1" = ((ARRAY["C 1", c2, 3])[1])))
(3 rows)

EXPLAIN (VERBOSE, COSTS OFF) SELECT * FROM ft1 t1 WHERE c6 = E'foo''s\\bar';  -- check special chars
                                                 QUERY PLAN                                                  
-------------------------------------------------------------------------------------------------------------
 Foreign Scan on public.ft1 t1
   Output: c1, c2, c3, c4, c5, c6, c7, c8
   Remote SQL: SELECT "C 1", c2, c3, c4, c5, c6, c7, c8 FROM "S 1"."T 1" WHERE ((c6 = E'foo''s\\bar'::text))
(3 rows)

EXPLAIN (VERBOSE, COSTS OFF) SELECT * FROM ft1 t1 WHERE c8 = 'foo';  -- can't be sent to remote
                               QUERY PLAN                                
-------------------------------------------------------------------------
 Foreign Scan on public.ft1 t1
   Output: c1, c2, c3, c4, c5, c6, c7, c8
   Filter: (t1.c8 = 'foo'::user_enum)
   Remote SQL: SELECT "C 1", c2, c3, c4, c5, c6, c7, c8 FROM "S 1"."T 1"
(4 rows)

-- parameterized remote path for foreign table
EXPLAIN (VERBOSE, COSTS OFF)
  SELECT * FROM "S 1"."T 1" a, ft2 b WHERE a."C 1" = 47 AND b.c1 = a.c2;
                                                 QUERY PLAN                                                  
-------------------------------------------------------------------------------------------------------------
 Nested Loop
   Output: a."C 1", a.c2, a.c3, a.c4, a.c5, a.c6, a.c7, a.c8, b.c1, b.c2, b.c3, b.c4, b.c5, b.c6, b.c7, b.c8
   ->  Index Scan using t1_pkey on "S 1"."T 1" a
         Output: a."C 1", a.c2, a.c3, a.c4, a.c5, a.c6, a.c7, a.c8
         Index Cond: (a."C 1" = 47)
   ->  Foreign Scan on public.ft2 b
         Output: b.c1, b.c2, b.c3, b.c4, b.c5, b.c6, b.c7, b.c8
         Remote SQL: SELECT "C 1", c2, c3, c4, c5, c6, c7, c8 FROM "S 1"."T 1" WHERE (($1::integer = "C 1"))
(8 rows)

SELECT * FROM ft2 a, ft2 b WHERE a.c1 = 47 AND b.c1 = a.c2;
 c1 | c2 |  c3   |              c4              |            c5            | c6 |     c7     | c8  | c1 | c2 |  c3   |              c4              |            c5            | c6 |     c7     | c8  
----+----+-------+------------------------------+--------------------------+----+------------+-----+----+----+-------+------------------------------+--------------------------+----+------------+-----
 47 |  7 | 00047 | Tue Feb 17 00:00:00 1970 PST | Tue Feb 17 00:00:00 1970 | 7  | 7          | foo |  7 |  7 | 00007 | Thu Jan 08 00:00:00 1970 PST | Thu Jan 08 00:00:00 1970 | 7  | 7          | foo
(1 row)

-- check both safe and unsafe join conditions
EXPLAIN (VERBOSE, COSTS OFF)
  SELECT * FROM ft2 a, ft2 b
  WHERE a.c2 = 6 AND b.c1 = a.c1 AND a.c8 = 'foo' AND b.c7 = upper(a.c7);
                                                 QUERY PLAN                                                  
-------------------------------------------------------------------------------------------------------------
 Nested Loop
   Output: a.c1, a.c2, a.c3, a.c4, a.c5, a.c6, a.c7, a.c8, b.c1, b.c2, b.c3, b.c4, b.c5, b.c6, b.c7, b.c8
   ->  Foreign Scan on public.ft2 a
         Output: a.c1, a.c2, a.c3, a.c4, a.c5, a.c6, a.c7, a.c8
         Filter: (a.c8 = 'foo'::user_enum)
         Remote SQL: SELECT "C 1", c2, c3, c4, c5, c6, c7, c8 FROM "S 1"."T 1" WHERE ((c2 = 6))
   ->  Foreign Scan on public.ft2 b
         Output: b.c1, b.c2, b.c3, b.c4, b.c5, b.c6, b.c7, b.c8
         Filter: (upper((a.c7)::text) = (b.c7)::text)
         Remote SQL: SELECT "C 1", c2, c3, c4, c5, c6, c7, c8 FROM "S 1"."T 1" WHERE (($1::integer = "C 1"))
(10 rows)

SELECT * FROM ft2 a, ft2 b
WHERE a.c2 = 6 AND b.c1 = a.c1 AND a.c8 = 'foo' AND b.c7 = upper(a.c7);
 c1  | c2 |  c3   |              c4              |            c5            | c6 |     c7     | c8  | c1  | c2 |  c3   |              c4              |            c5            | c6 |     c7     | c8  
-----+----+-------+------------------------------+--------------------------+----+------------+-----+-----+----+-------+------------------------------+--------------------------+----+------------+-----
   6 |  6 | 00006 | Wed Jan 07 00:00:00 1970 PST | Wed Jan 07 00:00:00 1970 | 6  | 6          | foo |   6 |  6 | 00006 | Wed Jan 07 00:00:00 1970 PST | Wed Jan 07 00:00:00 1970 | 6  | 6          | foo
  16 |  6 | 00016 | Sat Jan 17 00:00:00 1970 PST | Sat Jan 17 00:00:00 1970 | 6  | 6          | foo |  16 |  6 | 00016 | Sat Jan 17 00:00:00 1970 PST | Sat Jan 17 00:00:00 1970 | 6  | 6          | foo
  26 |  6 | 00026 | Tue Jan 27 00:00:00 1970 PST | Tue Jan 27 00:00:00 1970 | 6  | 6          | foo |  26 |  6 | 00026 | Tue Jan 27 00:00:00 1970 PST | Tue Jan 27 00:00:00 1970 | 6  | 6          | foo
  36 |  6 | 00036 | Fri Feb 06 00:00:00 1970 PST | Fri Feb 06 00:00:00 1970 | 6  | 6          | foo |  36 |  6 | 00036 | Fri Feb 06 00:00:00 1970 PST | Fri Feb 06 00:00:00 1970 | 6  | 6          | foo
  46 |  6 | 00046 | Mon Feb 16 00:00:00 1970 PST | Mon Feb 16 00:00:00 1970 | 6  | 6          | foo |  46 |  6 | 00046 | Mon Feb 16 00:00:00 1970 PST | Mon Feb 16 00:00:00 1970 | 6  | 6          | foo
  56 |  6 | 00056 | Thu Feb 26 00:00:00 1970 PST | Thu Feb 26 00:00:00 1970 | 6  | 6          | foo |  56 |  6 | 00056 | Thu Feb 26 00:00:00 1970 PST | Thu Feb 26 00:00:00 1970 | 6  | 6          | foo
  66 |  6 | 00066 | Sun Mar 08 00:00:00 1970 PST | Sun Mar 08 00:00:00 1970 | 6  | 6          | foo |  66 |  6 | 00066 | Sun Mar 08 00:00:00 1970 PST | Sun Mar 08 00:00:00 1970 | 6  | 6          | foo
  76 |  6 | 00076 | Wed Mar 18 00:00:00 1970 PST | Wed Mar 18 00:00:00 1970 | 6  | 6          | foo |  76 |  6 | 00076 | Wed Mar 18 00:00:00 1970 PST | Wed Mar 18 00:00:00 1970 | 6  | 6          | foo
  86 |  6 | 00086 | Sat Mar 28 00:00:00 1970 PST | Sat Mar 28 00:00:00 1970 | 6  | 6          | foo |  86 |  6 | 00086 | Sat Mar 28 00:00:00 1970 PST | Sat Mar 28 00:00:00 1970 | 6  | 6          | foo
  96 |  6 | 00096 | Tue Apr 07 00:00:00 1970 PST | Tue Apr 07 00:00:00 1970 | 6  | 6          | foo |  96 |  6 | 00096 | Tue Apr 07 00:00:00 1970 PST | Tue Apr 07 00:00:00 1970 | 6  | 6          | foo
 106 |  6 | 00106 | Wed Jan 07 00:00:00 1970 PST | Wed Jan 07 00:00:00 1970 | 6  | 6          | foo | 106 |  6 | 00106 | Wed Jan 07 00:00:00 1970 PST | Wed Jan 07 00:00:00 1970 | 6  | 6          | foo
 116 |  6 | 00116 | Sat Jan 17 00:00:00 1970 PST | Sat Jan 17 00:00:00 1970 | 6  | 6          | foo | 116 |  6 | 00116 | Sat Jan 17 00:00:00 1970 PST | Sat Jan 17 00:00:00 1970 | 6  | 6          | foo
 126 |  6 | 00126 | Tue Jan 27 00:00:00 1970 PST | Tue Jan 27 00:00:00 1970 | 6  | 6          | foo | 126 |  6 | 00126 | Tue Jan 27 00:00:00 1970 PST | Tue Jan 27 00:00:00 1970 | 6  | 6          | foo
 136 |  6 | 00136 | Fri Feb 06 00:00:00 1970 PST | Fri Feb 06 00:00:00 1970 | 6  | 6          | foo | 136 |  6 | 00136 | Fri Feb 06 00:00:00 1970 PST | Fri Feb 06 00:00:00 1970 | 6  | 6          | foo
 146 |  6 | 00146 | Mon Feb 16 00:00:00 1970 PST | Mon Feb 16 00:00:00 1970 | 6  | 6          | foo | 146 |  6 | 00146 | Mon Feb 16 00:00:00 1970 PST | Mon Feb 16 00:00:00 1970 | 6  | 6          | foo
 156 |  6 | 00156 | Thu Feb 26 00:00:00 1970 PST | Thu Feb 26 00:00:00 1970 | 6  | 6          | foo | 156 |  6 | 00156 | Thu Feb 26 00:00:00 1970 PST | Thu Feb 26 00:00:00 1970 | 6  | 6          | foo
 166 |  6 | 00166 | Sun Mar 08 00:00:00 1970 PST | Sun Mar 08 00:00:00 1970 | 6  | 6          | foo | 166 |  6 | 00166 | Sun Mar 08 00:00:00 1970 PST | Sun Mar 08 00:00:00 1970 | 6  | 6          | foo
 176 |  6 | 00176 | Wed Mar 18 00:00:00 1970 PST | Wed Mar 18 00:00:00 1970 | 6  | 6          | foo | 176 |  6 | 00176 | Wed Mar 18 00:00:00 1970 PST | Wed Mar 18 00:00:00 1970 | 6  | 6          | foo
 186 |  6 | 00186 | Sat Mar 28 00:00:00 1970 PST | Sat Mar 28 00:00:00 1970 | 6  | 6          | foo | 186 |  6 | 00186 | Sat Mar 28 00:00:00 1970 PST | Sat Mar 28 00:00:00 1970 | 6  | 6          | foo
 196 |  6 | 00196 | Tue Apr 07 00:00:00 1970 PST | Tue Apr 07 00:00:00 1970 | 6  | 6          | foo | 196 |  6 | 00196 | Tue Apr 07 00:00:00 1970 PST | Tue Apr 07 00:00:00 1970 | 6  | 6          | foo
 206 |  6 | 00206 | Wed Jan 07 00:00:00 1970 PST | Wed Jan 07 00:00:00 1970 | 6  | 6          | foo | 206 |  6 | 00206 | Wed Jan 07 00:00:00 1970 PST | Wed Jan 07 00:00:00 1970 | 6  | 6          | foo
 216 |  6 | 00216 | Sat Jan 17 00:00:00 1970 PST | Sat Jan 17 00:00:00 1970 | 6  | 6          | foo | 216 |  6 | 00216 | Sat Jan 17 00:00:00 1970 PST | Sat Jan 17 00:00:00 1970 | 6  | 6          | foo
 226 |  6 | 00226 | Tue Jan 27 00:00:00 1970 PST | Tue Jan 27 00:00:00 1970 | 6  | 6          | foo | 226 |  6 | 00226 | Tue Jan 27 00:00:00 1970 PST | Tue Jan 27 00:00:00 1970 | 6  | 6          | foo
 236 |  6 | 00236 | Fri Feb 06 00:00:00 1970 PST | Fri Feb 06 00:00:00 1970 | 6  | 6          | foo | 236 |  6 | 00236 | Fri Feb 06 00:00:00 1970 PST | Fri Feb 06 00:00:00 1970 | 6  | 6          | foo
 246 |  6 | 00246 | Mon Feb 16 00:00:00 1970 PST | Mon Feb 16 00:00:00 1970 | 6  | 6          | foo | 246 |  6 | 00246 | Mon Feb 16 00:00:00 1970 PST | Mon Feb 16 00:00:00 1970 | 6  | 6          | foo
 256 |  6 | 00256 | Thu Feb 26 00:00:00 1970 PST | Thu Feb 26 00:00:00 1970 | 6  | 6          | foo | 256 |  6 | 00256 | Thu Feb 26 00:00:00 1970 PST | Thu Feb 26 00:00:00 1970 | 6  | 6          | foo
 266 |  6 | 00266 | Sun Mar 08 00:00:00 1970 PST | Sun Mar 08 00:00:00 1970 | 6  | 6          | foo | 266 |  6 | 00266 | Sun Mar 08 00:00:00 1970 PST | Sun Mar 08 00:00:00 1970 | 6  | 6          | foo
 276 |  6 | 00276 | Wed Mar 18 00:00:00 1970 PST | Wed Mar 18 00:00:00 1970 | 6  | 6          | foo | 276 |  6 | 00276 | Wed Mar 18 00:00:00 1970 PST | Wed Mar 18 00:00:00 1970 | 6  | 6          | foo
 286 |  6 | 00286 | Sat Mar 28 00:00:00 1970 PST | Sat Mar 28 00:00:00 1970 | 6  | 6          | foo | 286 |  6 | 00286 | Sat Mar 28 00:00:00 1970 PST | Sat Mar 28 00:00:00 1970 | 6  | 6          | foo
 296 |  6 | 00296 | Tue Apr 07 00:00:00 1970 PST | Tue Apr 07 00:00:00 1970 | 6  | 6          | foo | 296 |  6 | 00296 | Tue Apr 07 00:00:00 1970 PST | Tue Apr 07 00:00:00 1970 | 6  | 6          | foo
 306 |  6 | 00306 | Wed Jan 07 00:00:00 1970 PST | Wed Jan 07 00:00:00 1970 | 6  | 6          | foo | 306 |  6 | 00306 | Wed Jan 07 00:00:00 1970 PST | Wed Jan 07 00:00:00 1970 | 6  | 6          | foo
 316 |  6 | 00316 | Sat Jan 17 00:00:00 1970 PST | Sat Jan 17 00:00:00 1970 | 6  | 6          | foo | 316 |  6 | 00316 | Sat Jan 17 00:00:00 1970 PST | Sat Jan 17 00:00:00 1970 | 6  | 6          | foo
 326 |  6 | 00326 | Tue Jan 27 00:00:00 1970 PST | Tue Jan 27 00:00:00 1970 | 6  | 6          | foo | 326 |  6 | 00326 | Tue Jan 27 00:00:00 1970 PST | Tue Jan 27 00:00:00 1970 | 6  | 6          | foo
 336 |  6 | 00336 | Fri Feb 06 00:00:00 1970 PST | Fri Feb 06 00:00:00 1970 | 6  | 6          | foo | 336 |  6 | 00336 | Fri Feb 06 00:00:00 1970 PST | Fri Feb 06 00:00:00 1970 | 6  | 6          | foo
 346 |  6 | 00346 | Mon Feb 16 00:00:00 1970 PST | Mon Feb 16 00:00:00 1970 | 6  | 6          | foo | 346 |  6 | 00346 | Mon Feb 16 00:00:00 1970 PST | Mon Feb 16 00:00:00 1970 | 6  | 6          | foo
 356 |  6 | 00356 | Thu Feb 26 00:00:00 1970 PST | Thu Feb 26 00:00:00 1970 | 6  | 6          | foo | 356 |  6 | 00356 | Thu Feb 26 00:00:00 1970 PST | Thu Feb 26 00:00:00 1970 | 6  | 6          | foo
 366 |  6 | 00366 | Sun Mar 08 00:00:00 1970 PST | Sun Mar 08 00:00:00 1970 | 6  | 6          | foo | 366 |  6 | 00366 | Sun Mar 08 00:00:00 1970 PST | Sun Mar 08 00:00:00 1970 | 6  | 6          | foo
 376 |  6 | 00376 | Wed Mar 18 00:00:00 1970 PST | Wed Mar 18 00:00:00 1970 | 6  | 6          | foo | 376 |  6 | 00376 | Wed Mar 18 00:00:00 1970 PST | Wed Mar 18 00:00:00 1970 | 6  | 6          | foo
 386 |  6 | 00386 | Sat Mar 28 00:00:00 1970 PST | Sat Mar 28 00:00:00 1970 | 6  | 6          | foo | 386 |  6 | 00386 | Sat Mar 28 00:00:00 1970 PST | Sat Mar 28 00:00:00 1970 | 6  | 6          | foo
 396 |  6 | 00396 | Tue Apr 07 00:00:00 1970 PST | Tue Apr 07 00:00:00 1970 | 6  | 6          | foo | 396 |  6 | 00396 | Tue Apr 07 00:00:00 1970 PST | Tue Apr 07 00:00:00 1970 | 6  | 6          | foo
 406 |  6 | 00406 | Wed Jan 07 00:00:00 1970 PST | Wed Jan 07 00:00:00 1970 | 6  | 6          | foo | 406 |  6 | 00406 | Wed Jan 07 00:00:00 1970 PST | Wed Jan 07 00:00:00 1970 | 6  | 6          | foo
 416 |  6 | 00416 | Sat Jan 17 00:00:00 1970 PST | Sat Jan 17 00:00:00 1970 | 6  | 6          | foo | 416 |  6 | 00416 | Sat Jan 17 00:00:00 1970 PST | Sat Jan 17 00:00:00 1970 | 6  | 6          | foo
 426 |  6 | 00426 | Tue Jan 27 00:00:00 1970 PST | Tue Jan 27 00:00:00 1970 | 6  | 6          | foo | 426 |  6 | 00426 | Tue Jan 27 00:00:00 1970 PST | Tue Jan 27 00:00:00 1970 | 6  | 6          | foo
 436 |  6 | 00436 | Fri Feb 06 00:00:00 1970 PST | Fri Feb 06 00:00:00 1970 | 6  | 6          | foo | 436 |  6 | 00436 | Fri Feb 06 00:00:00 1970 PST | Fri Feb 06 00:00:00 1970 | 6  | 6          | foo
 446 |  6 | 00446 | Mon Feb 16 00:00:00 1970 PST | Mon Feb 16 00:00:00 1970 | 6  | 6          | foo | 446 |  6 | 00446 | Mon Feb 16 00:00:00 1970 PST | Mon Feb 16 00:00:00 1970 | 6  | 6          | foo
 456 |  6 | 00456 | Thu Feb 26 00:00:00 1970 PST | Thu Feb 26 00:00:00 1970 | 6  | 6          | foo | 456 |  6 | 00456 | Thu Feb 26 00:00:00 1970 PST | Thu Feb 26 00:00:00 1970 | 6  | 6          | foo
 466 |  6 | 00466 | Sun Mar 08 00:00:00 1970 PST | Sun Mar 08 00:00:00 1970 | 6  | 6          | foo | 466 |  6 | 00466 | Sun Mar 08 00:00:00 1970 PST | Sun Mar 08 00:00:00 1970 | 6  | 6          | foo
 476 |  6 | 00476 | Wed Mar 18 00:00:00 1970 PST | Wed Mar 18 00:00:00 1970 | 6  | 6          | foo | 476 |  6 | 00476 | Wed Mar 18 00:00:00 1970 PST | Wed Mar 18 00:00:00 1970 | 6  | 6          | foo
 486 |  6 | 00486 | Sat Mar 28 00:00:00 1970 PST | Sat Mar 28 00:00:00 1970 | 6  | 6          | foo | 486 |  6 | 00486 | Sat Mar 28 00:00:00 1970 PST | Sat Mar 28 00:00:00 1970 | 6  | 6          | foo
 496 |  6 | 00496 | Tue Apr 07 00:00:00 1970 PST | Tue Apr 07 00:00:00 1970 | 6  | 6          | foo | 496 |  6 | 00496 | Tue Apr 07 00:00:00 1970 PST | Tue Apr 07 00:00:00 1970 | 6  | 6          | foo
 506 |  6 | 00506 | Wed Jan 07 00:00:00 1970 PST | Wed Jan 07 00:00:00 1970 | 6  | 6          | foo | 506 |  6 | 00506 | Wed Jan 07 00:00:00 1970 PST | Wed Jan 07 00:00:00 1970 | 6  | 6          | foo
 516 |  6 | 00516 | Sat Jan 17 00:00:00 1970 PST | Sat Jan 17 00:00:00 1970 | 6  | 6          | foo | 516 |  6 | 00516 | Sat Jan 17 00:00:00 1970 PST | Sat Jan 17 00:00:00 1970 | 6  | 6          | foo
 526 |  6 | 00526 | Tue Jan 27 00:00:00 1970 PST | Tue Jan 27 00:00:00 1970 | 6  | 6          | foo | 526 |  6 | 00526 | Tue Jan 27 00:00:00 1970 PST | Tue Jan 27 00:00:00 1970 | 6  | 6          | foo
 536 |  6 | 00536 | Fri Feb 06 00:00:00 1970 PST | Fri Feb 06 00:00:00 1970 | 6  | 6          | foo | 536 |  6 | 00536 | Fri Feb 06 00:00:00 1970 PST | Fri Feb 06 00:00:00 1970 | 6  | 6          | foo
 546 |  6 | 00546 | Mon Feb 16 00:00:00 1970 PST | Mon Feb 16 00:00:00 1970 | 6  | 6          | foo | 546 |  6 | 00546 | Mon Feb 16 00:00:00 1970 PST | Mon Feb 16 00:00:00 1970 | 6  | 6          | foo
 556 |  6 | 00556 | Thu Feb 26 00:00:00 1970 PST | Thu Feb 26 00:00:00 1970 | 6  | 6          | foo | 556 |  6 | 00556 | Thu Feb 26 00:00:00 1970 PST | Thu Feb 26 00:00:00 1970 | 6  | 6          | foo
 566 |  6 | 00566 | Sun Mar 08 00:00:00 1970 PST | Sun Mar 08 00:00:00 1970 | 6  | 6          | foo | 566 |  6 | 00566 | Sun Mar 08 00:00:00 1970 PST | Sun Mar 08 00:00:00 1970 | 6  | 6          | foo
 576 |  6 | 00576 | Wed Mar 18 00:00:00 1970 PST | Wed Mar 18 00:00:00 1970 | 6  | 6          | foo | 576 |  6 | 00576 | Wed Mar 18 00:00:00 1970 PST | Wed Mar 18 00:00:00 1970 | 6  | 6          | foo
 586 |  6 | 00586 | Sat Mar 28 00:00:00 1970 PST | Sat Mar 28 00:00:00 1970 | 6  | 6          | foo | 586 |  6 | 00586 | Sat Mar 28 00:00:00 1970 PST | Sat Mar 28 00:00:00 1970 | 6  | 6          | foo
 596 |  6 | 00596 | Tue Apr 07 00:00:00 1970 PST | Tue Apr 07 00:00:00 1970 | 6  | 6          | foo | 596 |  6 | 00596 | Tue Apr 07 00:00:00 1970 PST | Tue Apr 07 00:00:00 1970 | 6  | 6          | foo
 606 |  6 | 00606 | Wed Jan 07 00:00:00 1970 PST | Wed Jan 07 00:00:00 1970 | 6  | 6          | foo | 606 |  6 | 00606 | Wed Jan 07 00:00:00 1970 PST | Wed Jan 07 00:00:00 1970 | 6  | 6          | foo
 616 |  6 | 00616 | Sat Jan 17 00:00:00 1970 PST | Sat Jan 17 00:00:00 1970 | 6  | 6          | foo | 616 |  6 | 00616 | Sat Jan 17 00:00:00 1970 PST | Sat Jan 17 00:00:00 1970 | 6  | 6          | foo
 626 |  6 | 00626 | Tue Jan 27 00:00:00 1970 PST | Tue Jan 27 00:00:00 1970 | 6  | 6          | foo | 626 |  6 | 00626 | Tue Jan 27 00:00:00 1970 PST | Tue Jan 27 00:00:00 1970 | 6  | 6          | foo
 636 |  6 | 00636 | Fri Feb 06 00:00:00 1970 PST | Fri Feb 06 00:00:00 1970 | 6  | 6          | foo | 636 |  6 | 00636 | Fri Feb 06 00:00:00 1970 PST | Fri Feb 06 00:00:00 1970 | 6  | 6          | foo
 646 |  6 | 00646 | Mon Feb 16 00:00:00 1970 PST | Mon Feb 16 00:00:00 1970 | 6  | 6          | foo | 646 |  6 | 00646 | Mon Feb 16 00:00:00 1970 PST | Mon Feb 16 00:00:00 1970 | 6  | 6          | foo
 656 |  6 | 00656 | Thu Feb 26 00:00:00 1970 PST | Thu Feb 26 00:00:00 1970 | 6  | 6          | foo | 656 |  6 | 00656 | Thu Feb 26 00:00:00 1970 PST | Thu Feb 26 00:00:00 1970 | 6  | 6          | foo
 666 |  6 | 00666 | Sun Mar 08 00:00:00 1970 PST | Sun Mar 08 00:00:00 1970 | 6  | 6          | foo | 666 |  6 | 00666 | Sun Mar 08 00:00:00 1970 PST | Sun Mar 08 00:00:00 1970 | 6  | 6          | foo
 676 |  6 | 00676 | Wed Mar 18 00:00:00 1970 PST | Wed Mar 18 00:00:00 1970 | 6  | 6          | foo | 676 |  6 | 00676 | Wed Mar 18 00:00:00 1970 PST | Wed Mar 18 00:00:00 1970 | 6  | 6          | foo
 686 |  6 | 00686 | Sat Mar 28 00:00:00 1970 PST | Sat Mar 28 00:00:00 1970 | 6  | 6          | foo | 686 |  6 | 00686 | Sat Mar 28 00:00:00 1970 PST | Sat Mar 28 00:00:00 1970 | 6  | 6          | foo
 696 |  6 | 00696 | Tue Apr 07 00:00:00 1970 PST | Tue Apr 07 00:00:00 1970 | 6  | 6          | foo | 696 |  6 | 00696 | Tue Apr 07 00:00:00 1970 PST | Tue Apr 07 00:00:00 1970 | 6  | 6          | foo
 706 |  6 | 00706 | Wed Jan 07 00:00:00 1970 PST | Wed Jan 07 00:00:00 1970 | 6  | 6          | foo | 706 |  6 | 00706 | Wed Jan 07 00:00:00 1970 PST | Wed Jan 07 00:00:00 1970 | 6  | 6          | foo
 716 |  6 | 00716 | Sat Jan 17 00:00:00 1970 PST | Sat Jan 17 00:00:00 1970 | 6  | 6          | foo | 716 |  6 | 00716 | Sat Jan 17 00:00:00 1970 PST | Sat Jan 17 00:00:00 1970 | 6  | 6          | foo
 726 |  6 | 00726 | Tue Jan 27 00:00:00 1970 PST | Tue Jan 27 00:00:00 1970 | 6  | 6          | foo | 726 |  6 | 00726 | Tue Jan 27 00:00:00 1970 PST | Tue Jan 27 00:00:00 1970 | 6  | 6          | foo
 736 |  6 | 00736 | Fri Feb 06 00:00:00 1970 PST | Fri Feb 06 00:00:00 1970 | 6  | 6          | foo | 736 |  6 | 00736 | Fri Feb 06 00:00:00 1970 PST | Fri Feb 06 00:00:00 1970 | 6  | 6          | foo
 746 |  6 | 00746 | Mon Feb 16 00:00:00 1970 PST | Mon Feb 16 00:00:00 1970 | 6  | 6          | foo | 746 |  6 | 00746 | Mon Feb 16 00:00:00 1970 PST | Mon Feb 16 00:00:00 1970 | 6  | 6          | foo
 756 |  6 | 00756 | Thu Feb 26 00:00:00 1970 PST | Thu Feb 26 00:00:00 1970 | 6  | 6          | foo | 756 |  6 | 00756 | Thu Feb 26 00:00:00 1970 PST | Thu Feb 26 00:00:00 1970 | 6  | 6          | foo
 766 |  6 | 00766 | Sun Mar 08 00:00:00 1970 PST | Sun Mar 08 00:00:00 1970 | 6  | 6          | foo | 766 |  6 | 00766 | Sun Mar 08 00:00:00 1970 PST | Sun Mar 08 00:00:00 1970 | 6  | 6          | foo
 776 |  6 | 00776 | Wed Mar 18 00:00:00 1970 PST | Wed Mar 18 00:00:00 1970 | 6  | 6          | foo | 776 |  6 | 00776 | Wed Mar 18 00:00:00 1970 PST | Wed Mar 18 00:00:00 1970 | 6  | 6          | foo
 786 |  6 | 00786 | Sat Mar 28 00:00:00 1970 PST | Sat Mar 28 00:00:00 1970 | 6  | 6          | foo | 786 |  6 | 00786 | Sat Mar 28 00:00:00 1970 PST | Sat Mar 28 00:00:00 1970 | 6  | 6          | foo
 796 |  6 | 00796 | Tue Apr 07 00:00:00 1970 PST | Tue Apr 07 00:00:00 1970 | 6  | 6          | foo | 796 |  6 | 00796 | Tue Apr 07 00:00:00 1970 PST | Tue Apr 07 00:00:00 1970 | 6  | 6          | foo
 806 |  6 | 00806 | Wed Jan 07 00:00:00 1970 PST | Wed Jan 07 00:00:00 1970 | 6  | 6          | foo | 806 |  6 | 00806 | Wed Jan 07 00:00:00 1970 PST | Wed Jan 07 00:00:00 1970 | 6  | 6          | foo
 816 |  6 | 00816 | Sat Jan 17 00:00:00 1970 PST | Sat Jan 17 00:00:00 1970 | 6  | 6          | foo | 816 |  6 | 00816 | Sat Jan 17 00:00:00 1970 PST | Sat Jan 17 00:00:00 1970 | 6  | 6          | foo
 826 |  6 | 00826 | Tue Jan 27 00:00:00 1970 PST | Tue Jan 27 00:00:00 1970 | 6  | 6          | foo | 826 |  6 | 00826 | Tue Jan 27 00:00:00 1970 PST | Tue Jan 27 00:00:00 1970 | 6  | 6          | foo
 836 |  6 | 00836 | Fri Feb 06 00:00:00 1970 PST | Fri Feb 06 00:00:00 1970 | 6  | 6          | foo | 836 |  6 | 00836 | Fri Feb 06 00:00:00 1970 PST | Fri Feb 06 00:00:00 1970 | 6  | 6          | foo
 846 |  6 | 00846 | Mon Feb 16 00:00:00 1970 PST | Mon Feb 16 00:00:00 1970 | 6  | 6          | foo | 846 |  6 | 00846 | Mon Feb 16 00:00:00 1970 PST | Mon Feb 16 00:00:00 1970 | 6  | 6          | foo
 856 |  6 | 00856 | Thu Feb 26 00:00:00 1970 PST | Thu Feb 26 00:00:00 1970 | 6  | 6          | foo | 856 |  6 | 00856 | Thu Feb 26 00:00:00 1970 PST | Thu Feb 26 00:00:00 1970 | 6  | 6          | foo
 866 |  6 | 00866 | Sun Mar 08 00:00:00 1970 PST | Sun Mar 08 00:00:00 1970 | 6  | 6          | foo | 866 |  6 | 00866 | Sun Mar 08 00:00:00 1970 PST | Sun Mar 08 00:00:00 1970 | 6  | 6          | foo
 876 |  6 | 00876 | Wed Mar 18 00:00:00 1970 PST | Wed Mar 18 00:00:00 1970 | 6  | 6          | foo | 876 |  6 | 00876 | Wed Mar 18 00:00:00 1970 PST | Wed Mar 18 00:00:00 1970 | 6  | 6          | foo
 886 |  6 | 00886 | Sat Mar 28 00:00:00 1970 PST | Sat Mar 28 00:00:00 1970 | 6  | 6          | foo | 886 |  6 | 00886 | Sat Mar 28 00:00:00 1970 PST | Sat Mar 28 00:00:00 1970 | 6  | 6          | foo
 896 |  6 | 00896 | Tue Apr 07 00:00:00 1970 PST | Tue Apr 07 00:00:00 1970 | 6  | 6          | foo | 896 |  6 | 00896 | Tue Apr 07 00:00:00 1970 PST | Tue Apr 07 00:00:00 1970 | 6  | 6          | foo
 906 |  6 | 00906 | Wed Jan 07 00:00:00 1970 PST | Wed Jan 07 00:00:00 1970 | 6  | 6          | foo | 906 |  6 | 00906 | Wed Jan 07 00:00:00 1970 PST | Wed Jan 07 00:00:00 1970 | 6  | 6          | foo
 916 |  6 | 00916 | Sat Jan 17 00:00:00 1970 PST | Sat Jan 17 00:00:00 1970 | 6  | 6          | foo | 916 |  6 | 00916 | Sat Jan 17 00:00:00 1970 PST | Sat Jan 17 00:00:00 1970 | 6  | 6          | foo
 926 |  6 | 00926 | Tue Jan 27 00:00:00 1970 PST | Tue Jan 27 00:00:00 1970 | 6  | 6          | foo | 926 |  6 | 00926 | Tue Jan 27 00:00:00 1970 PST | Tue Jan 27 00:00:00 1970 | 6  | 6          | foo
 936 |  6 | 00936 | Fri Feb 06 00:00:00 1970 PST | Fri Feb 06 00:00:00 1970 | 6  | 6          | foo | 936 |  6 | 00936 | Fri Feb 06 00:00:00 1970 PST | Fri Feb 06 00:00:00 1970 | 6  | 6          | foo
 946 |  6 | 00946 | Mon Feb 16 00:00:00 1970 PST | Mon Feb 16 00:00:00 1970 | 6  | 6          | foo | 946 |  6 | 00946 | Mon Feb 16 00:00:00 1970 PST | Mon Feb 16 00:00:00 1970 | 6  | 6          | foo
 956 |  6 | 00956 | Thu Feb 26 00:00:00 1970 PST | Thu Feb 26 00:00:00 1970 | 6  | 6          | foo | 956 |  6 | 00956 | Thu Feb 26 00:00:00 1970 PST | Thu Feb 26 00:00:00 1970 | 6  | 6          | foo
 966 |  6 | 00966 | Sun Mar 08 00:00:00 1970 PST | Sun Mar 08 00:00:00 1970 | 6  | 6          | foo | 966 |  6 | 00966 | Sun Mar 08 00:00:00 1970 PST | Sun Mar 08 00:00:00 1970 | 6  | 6          | foo
 976 |  6 | 00976 | Wed Mar 18 00:00:00 1970 PST | Wed Mar 18 00:00:00 1970 | 6  | 6          | foo | 976 |  6 | 00976 | Wed Mar 18 00:00:00 1970 PST | Wed Mar 18 00:00:00 1970 | 6  | 6          | foo
 986 |  6 | 00986 | Sat Mar 28 00:00:00 1970 PST | Sat Mar 28 00:00:00 1970 | 6  | 6          | foo | 986 |  6 | 00986 | Sat Mar 28 00:00:00 1970 PST | Sat Mar 28 00:00:00 1970 | 6  | 6          | foo
 996 |  6 | 00996 | Tue Apr 07 00:00:00 1970 PST | Tue Apr 07 00:00:00 1970 | 6  | 6          | foo | 996 |  6 | 00996 | Tue Apr 07 00:00:00 1970 PST | Tue Apr 07 00:00:00 1970 | 6  | 6          | foo
(100 rows)

-- bug before 9.3.5 due to sloppy handling of remote-estimate parameters
SELECT * FROM ft1 WHERE c1 = ANY (ARRAY(SELECT c1 FROM ft2 WHERE c1 < 5));
 c1 | c2 |  c3   |              c4              |            c5            | c6 |     c7     | c8  
----+----+-------+------------------------------+--------------------------+----+------------+-----
  1 |  1 | 00001 | Fri Jan 02 00:00:00 1970 PST | Fri Jan 02 00:00:00 1970 | 1  | 1          | foo
  2 |  2 | 00002 | Sat Jan 03 00:00:00 1970 PST | Sat Jan 03 00:00:00 1970 | 2  | 2          | foo
  3 |  3 | 00003 | Sun Jan 04 00:00:00 1970 PST | Sun Jan 04 00:00:00 1970 | 3  | 3          | foo
  4 |  4 | 00004 | Mon Jan 05 00:00:00 1970 PST | Mon Jan 05 00:00:00 1970 | 4  | 4          | foo
(4 rows)

SELECT * FROM ft2 WHERE c1 = ANY (ARRAY(SELECT c1 FROM ft1 WHERE c1 < 5));
 c1 | c2 |  c3   |              c4              |            c5            | c6 |     c7     | c8  
----+----+-------+------------------------------+--------------------------+----+------------+-----
  1 |  1 | 00001 | Fri Jan 02 00:00:00 1970 PST | Fri Jan 02 00:00:00 1970 | 1  | 1          | foo
  2 |  2 | 00002 | Sat Jan 03 00:00:00 1970 PST | Sat Jan 03 00:00:00 1970 | 2  | 2          | foo
  3 |  3 | 00003 | Sun Jan 04 00:00:00 1970 PST | Sun Jan 04 00:00:00 1970 | 3  | 3          | foo
  4 |  4 | 00004 | Mon Jan 05 00:00:00 1970 PST | Mon Jan 05 00:00:00 1970 | 4  | 4          | foo
(4 rows)

-- we should not push order by clause with volatile expressions or unsafe
-- collations
EXPLAIN (VERBOSE, COSTS OFF)
	SELECT * FROM ft2 ORDER BY ft2.c1, random();
                                  QUERY PLAN                                   
-------------------------------------------------------------------------------
 Sort
   Output: c1, c2, c3, c4, c5, c6, c7, c8, (random())
   Sort Key: ft2.c1, (random())
   ->  Foreign Scan on public.ft2
         Output: c1, c2, c3, c4, c5, c6, c7, c8, random()
         Remote SQL: SELECT "C 1", c2, c3, c4, c5, c6, c7, c8 FROM "S 1"."T 1"
(6 rows)

EXPLAIN (VERBOSE, COSTS OFF)
	SELECT * FROM ft2 ORDER BY ft2.c1, ft2.c3 collate "C";
                                  QUERY PLAN                                   
-------------------------------------------------------------------------------
 Sort
   Output: c1, c2, c3, c4, c5, c6, c7, c8, ((c3)::text)
   Sort Key: ft2.c1, ft2.c3 COLLATE "C"
   ->  Foreign Scan on public.ft2
         Output: c1, c2, c3, c4, c5, c6, c7, c8, c3
         Remote SQL: SELECT "C 1", c2, c3, c4, c5, c6, c7, c8 FROM "S 1"."T 1"
(6 rows)

-- user-defined operator/function
CREATE FUNCTION postgres_fdw_abs(int) RETURNS int AS $$
BEGIN
RETURN abs($1);
END
$$ LANGUAGE plpgsql IMMUTABLE;
CREATE OPERATOR === (
    LEFTARG = int,
    RIGHTARG = int,
    PROCEDURE = int4eq,
    COMMUTATOR = ===
);
-- built-in operators and functions can be shipped for remote execution
EXPLAIN (VERBOSE, COSTS OFF)
  SELECT count(c3) FROM ft1 t1 WHERE t1.c1 = abs(t1.c2);
                                QUERY PLAN                                
--------------------------------------------------------------------------
 Aggregate
   Output: count(c3)
   ->  Foreign Scan on public.ft1 t1
         Output: c3
         Remote SQL: SELECT c3 FROM "S 1"."T 1" WHERE (("C 1" = abs(c2)))
(5 rows)

SELECT count(c3) FROM ft1 t1 WHERE t1.c1 = abs(t1.c2);
 count 
-------
     9
(1 row)

EXPLAIN (VERBOSE, COSTS OFF)
  SELECT count(c3) FROM ft1 t1 WHERE t1.c1 = t1.c2;
                             QUERY PLAN                              
---------------------------------------------------------------------
 Aggregate
   Output: count(c3)
   ->  Foreign Scan on public.ft1 t1
         Output: c3
         Remote SQL: SELECT c3 FROM "S 1"."T 1" WHERE (("C 1" = c2))
(5 rows)

SELECT count(c3) FROM ft1 t1 WHERE t1.c1 = t1.c2;
 count 
-------
     9
(1 row)

-- by default, user-defined ones cannot
EXPLAIN (VERBOSE, COSTS OFF)
  SELECT count(c3) FROM ft1 t1 WHERE t1.c1 = postgres_fdw_abs(t1.c2);
                        QUERY PLAN                         
-----------------------------------------------------------
 Aggregate
   Output: count(c3)
   ->  Foreign Scan on public.ft1 t1
         Output: c3
         Filter: (t1.c1 = postgres_fdw_abs(t1.c2))
         Remote SQL: SELECT "C 1", c2, c3 FROM "S 1"."T 1"
(6 rows)

SELECT count(c3) FROM ft1 t1 WHERE t1.c1 = postgres_fdw_abs(t1.c2);
 count 
-------
     9
(1 row)

EXPLAIN (VERBOSE, COSTS OFF)
  SELECT count(c3) FROM ft1 t1 WHERE t1.c1 === t1.c2;
                        QUERY PLAN                         
-----------------------------------------------------------
 Aggregate
   Output: count(c3)
   ->  Foreign Scan on public.ft1 t1
         Output: c3
         Filter: (t1.c1 === t1.c2)
         Remote SQL: SELECT "C 1", c2, c3 FROM "S 1"."T 1"
(6 rows)

SELECT count(c3) FROM ft1 t1 WHERE t1.c1 === t1.c2;
 count 
-------
     9
(1 row)

-- but let's put them in an extension ...
ALTER EXTENSION postgres_fdw ADD FUNCTION postgres_fdw_abs(int);
ALTER EXTENSION postgres_fdw ADD OPERATOR === (int, int);
ALTER SERVER loopback OPTIONS (ADD extensions 'postgres_fdw');
-- ... now they can be shipped
EXPLAIN (VERBOSE, COSTS OFF)
  SELECT count(c3) FROM ft1 t1 WHERE t1.c1 = postgres_fdw_abs(t1.c2);
                                          QUERY PLAN                                          
----------------------------------------------------------------------------------------------
 Aggregate
   Output: count(c3)
   ->  Foreign Scan on public.ft1 t1
         Output: c3
         Remote SQL: SELECT c3 FROM "S 1"."T 1" WHERE (("C 1" = public.postgres_fdw_abs(c2)))
(5 rows)

SELECT count(c3) FROM ft1 t1 WHERE t1.c1 = postgres_fdw_abs(t1.c2);
 count 
-------
     9
(1 row)

EXPLAIN (VERBOSE, COSTS OFF)
  SELECT count(c3) FROM ft1 t1 WHERE t1.c1 === t1.c2;
                                       QUERY PLAN                                       
----------------------------------------------------------------------------------------
 Aggregate
   Output: count(c3)
   ->  Foreign Scan on public.ft1 t1
         Output: c3
         Remote SQL: SELECT c3 FROM "S 1"."T 1" WHERE (("C 1" OPERATOR(public.===) c2))
(5 rows)

SELECT count(c3) FROM ft1 t1 WHERE t1.c1 === t1.c2;
 count 
-------
     9
(1 row)

-- ===================================================================
-- JOIN queries
-- ===================================================================
-- Analyze ft4 and ft5 so that we have better statistics. These tables do not
-- have use_remote_estimate set.
ANALYZE ft4;
ANALYZE ft5;
-- join two tables
EXPLAIN (VERBOSE, COSTS OFF)
SELECT t1.c1, t2.c1 FROM ft1 t1 JOIN ft2 t2 ON (t1.c1 = t2.c1) ORDER BY t1.c3, t1.c1 OFFSET 100 LIMIT 10;
                                                                                        QUERY PLAN                                                                                        
------------------------------------------------------------------------------------------------------------------------------------------------------------------------------------------
 Limit
   Output: t1.c1, t2.c1, t1.c3
   ->  Foreign Scan
         Output: t1.c1, t2.c1, t1.c3
         Relations: (public.ft1 t1) INNER JOIN (public.ft2 t2)
         Remote SQL: SELECT r1."C 1", r1.c3, r2."C 1" FROM ("S 1"."T 1" r1 INNER JOIN "S 1"."T 1" r2 ON (((r1."C 1" = r2."C 1")))) ORDER BY r1.c3 ASC NULLS LAST, r1."C 1" ASC NULLS LAST
(6 rows)

SELECT t1.c1, t2.c1 FROM ft1 t1 JOIN ft2 t2 ON (t1.c1 = t2.c1) ORDER BY t1.c3, t1.c1 OFFSET 100 LIMIT 10;
 c1  | c1  
-----+-----
 101 | 101
 102 | 102
 103 | 103
 104 | 104
 105 | 105
 106 | 106
 107 | 107
 108 | 108
 109 | 109
 110 | 110
(10 rows)

-- join three tables
EXPLAIN (VERBOSE, COSTS OFF)
SELECT t1.c1, t2.c2, t3.c3 FROM ft1 t1 JOIN ft2 t2 ON (t1.c1 = t2.c1) JOIN ft4 t3 ON (t3.c1 = t1.c1) ORDER BY t1.c3, t1.c1 OFFSET 10 LIMIT 10;
                                                                                            QUERY PLAN                                                                                             
---------------------------------------------------------------------------------------------------------------------------------------------------------------------------------------------------
 Limit
   Output: t1.c1, t2.c2, t3.c3, t1.c3
   ->  Sort
         Output: t1.c1, t2.c2, t3.c3, t1.c3
         Sort Key: t1.c3, t1.c1
         ->  Foreign Scan
               Output: t1.c1, t2.c2, t3.c3, t1.c3
               Relations: ((public.ft1 t1) INNER JOIN (public.ft2 t2)) INNER JOIN (public.ft4 t3)
               Remote SQL: SELECT r1."C 1", r1.c3, r2.c2, r4.c3 FROM (("S 1"."T 1" r1 INNER JOIN "S 1"."T 1" r2 ON (((r1."C 1" = r2."C 1")))) INNER JOIN "S 1"."T 3" r4 ON (((r1."C 1" = r4.c1))))
(9 rows)

SELECT t1.c1, t2.c2, t3.c3 FROM ft1 t1 JOIN ft2 t2 ON (t1.c1 = t2.c1) JOIN ft4 t3 ON (t3.c1 = t1.c1) ORDER BY t1.c3, t1.c1 OFFSET 10 LIMIT 10;
 c1 | c2 |   c3   
----+----+--------
 22 |  2 | AAA022
 24 |  4 | AAA024
 26 |  6 | AAA026
 28 |  8 | AAA028
 30 |  0 | AAA030
 32 |  2 | AAA032
 34 |  4 | AAA034
 36 |  6 | AAA036
 38 |  8 | AAA038
 40 |  0 | AAA040
(10 rows)

-- left outer join
EXPLAIN (VERBOSE, COSTS OFF)
SELECT t1.c1, t2.c1 FROM ft4 t1 LEFT JOIN ft5 t2 ON (t1.c1 = t2.c1) ORDER BY t1.c1, t2.c1 OFFSET 10 LIMIT 10;
                                                                            QUERY PLAN                                                                             
-------------------------------------------------------------------------------------------------------------------------------------------------------------------
 Limit
   Output: t1.c1, t2.c1
   ->  Foreign Scan
         Output: t1.c1, t2.c1
         Relations: (public.ft4 t1) LEFT JOIN (public.ft5 t2)
         Remote SQL: SELECT r1.c1, r2.c1 FROM ("S 1"."T 3" r1 LEFT JOIN "S 1"."T 4" r2 ON (((r1.c1 = r2.c1)))) ORDER BY r1.c1 ASC NULLS LAST, r2.c1 ASC NULLS LAST
(6 rows)

SELECT t1.c1, t2.c1 FROM ft4 t1 LEFT JOIN ft5 t2 ON (t1.c1 = t2.c1) ORDER BY t1.c1, t2.c1 OFFSET 10 LIMIT 10;
 c1 | c1 
----+----
 22 |   
 24 | 24
 26 |   
 28 |   
 30 | 30
 32 |   
 34 |   
 36 | 36
 38 |   
 40 |   
(10 rows)

-- left outer join three tables
EXPLAIN (VERBOSE, COSTS OFF)
SELECT t1.c1, t2.c2, t3.c3 FROM ft2 t1 LEFT JOIN ft2 t2 ON (t1.c1 = t2.c1) LEFT JOIN ft4 t3 ON (t2.c1 = t3.c1) OFFSET 10 LIMIT 10;
                                                                                     QUERY PLAN                                                                                     
------------------------------------------------------------------------------------------------------------------------------------------------------------------------------------
 Limit
   Output: t1.c1, t2.c2, t3.c3
   ->  Foreign Scan
         Output: t1.c1, t2.c2, t3.c3
         Relations: ((public.ft2 t1) LEFT JOIN (public.ft2 t2)) LEFT JOIN (public.ft4 t3)
         Remote SQL: SELECT r1."C 1", r2.c2, r4.c3 FROM (("S 1"."T 1" r1 LEFT JOIN "S 1"."T 1" r2 ON (((r1."C 1" = r2."C 1")))) LEFT JOIN "S 1"."T 3" r4 ON (((r2."C 1" = r4.c1))))
(6 rows)

SELECT t1.c1, t2.c2, t3.c3 FROM ft2 t1 LEFT JOIN ft2 t2 ON (t1.c1 = t2.c1) LEFT JOIN ft4 t3 ON (t2.c1 = t3.c1) OFFSET 10 LIMIT 10;
 c1 | c2 |   c3   
----+----+--------
 11 |  1 | 
 12 |  2 | AAA012
 13 |  3 | 
 14 |  4 | AAA014
 15 |  5 | 
 16 |  6 | AAA016
 17 |  7 | 
 18 |  8 | AAA018
 19 |  9 | 
 20 |  0 | AAA020
(10 rows)

-- left outer join + placement of clauses.
-- clauses within the nullable side are not pulled up, but top level clause on
-- non-nullable side is pushed into non-nullable side
EXPLAIN (VERBOSE, COSTS OFF)
SELECT t1.c1, t1.c2, t2.c1, t2.c2 FROM ft4 t1 LEFT JOIN (SELECT * FROM ft5 WHERE c1 < 10) t2 ON (t1.c1 = t2.c1) WHERE t1.c1 < 10;
                                                                          QUERY PLAN                                                                           
---------------------------------------------------------------------------------------------------------------------------------------------------------------
 Foreign Scan
   Output: t1.c1, t1.c2, ft5.c1, ft5.c2
   Relations: (public.ft4 t1) LEFT JOIN (public.ft5)
   Remote SQL: SELECT r1.c1, r1.c2, r4.c1, r4.c2 FROM ("S 1"."T 3" r1 LEFT JOIN "S 1"."T 4" r4 ON (((r1.c1 = r4.c1)) AND ((r4.c1 < 10)))) WHERE ((r1.c1 < 10))
(4 rows)

SELECT t1.c1, t1.c2, t2.c1, t2.c2 FROM ft4 t1 LEFT JOIN (SELECT * FROM ft5 WHERE c1 < 10) t2 ON (t1.c1 = t2.c1) WHERE t1.c1 < 10;
 c1 | c2 | c1 | c2 
----+----+----+----
  2 |  3 |    |   
  4 |  5 |    |   
  6 |  7 |  6 |  7
  8 |  9 |    |   
(4 rows)

-- clauses within the nullable side are not pulled up, but the top level clause
-- on nullable side is not pushed down into nullable side
EXPLAIN (VERBOSE, COSTS OFF)
SELECT t1.c1, t1.c2, t2.c1, t2.c2 FROM ft4 t1 LEFT JOIN (SELECT * FROM ft5 WHERE c1 < 10) t2 ON (t1.c1 = t2.c1)
			WHERE (t2.c1 < 10 OR t2.c1 IS NULL) AND t1.c1 < 10;
                                                                                              QUERY PLAN                                                                                               
-------------------------------------------------------------------------------------------------------------------------------------------------------------------------------------------------------
 Foreign Scan
   Output: t1.c1, t1.c2, ft5.c1, ft5.c2
   Relations: (public.ft4 t1) LEFT JOIN (public.ft5)
   Remote SQL: SELECT r1.c1, r1.c2, r4.c1, r4.c2 FROM ("S 1"."T 3" r1 LEFT JOIN "S 1"."T 4" r4 ON (((r1.c1 = r4.c1)) AND ((r4.c1 < 10)))) WHERE (((r4.c1 < 10) OR (r4.c1 IS NULL))) AND ((r1.c1 < 10))
(4 rows)

SELECT t1.c1, t1.c2, t2.c1, t2.c2 FROM ft4 t1 LEFT JOIN (SELECT * FROM ft5 WHERE c1 < 10) t2 ON (t1.c1 = t2.c1)
			WHERE (t2.c1 < 10 OR t2.c1 IS NULL) AND t1.c1 < 10;
 c1 | c2 | c1 | c2 
----+----+----+----
  2 |  3 |    |   
  4 |  5 |    |   
  6 |  7 |  6 |  7
  8 |  9 |    |   
(4 rows)

-- right outer join
EXPLAIN (VERBOSE, COSTS OFF)
SELECT t1.c1, t2.c1 FROM ft5 t1 RIGHT JOIN ft4 t2 ON (t1.c1 = t2.c1) ORDER BY t2.c1, t1.c1 OFFSET 10 LIMIT 10;
                                                                            QUERY PLAN                                                                             
-------------------------------------------------------------------------------------------------------------------------------------------------------------------
 Limit
   Output: t1.c1, t2.c1
   ->  Foreign Scan
         Output: t1.c1, t2.c1
         Relations: (public.ft4 t2) LEFT JOIN (public.ft5 t1)
         Remote SQL: SELECT r2.c1, r1.c1 FROM ("S 1"."T 3" r2 LEFT JOIN "S 1"."T 4" r1 ON (((r1.c1 = r2.c1)))) ORDER BY r2.c1 ASC NULLS LAST, r1.c1 ASC NULLS LAST
(6 rows)

SELECT t1.c1, t2.c1 FROM ft5 t1 RIGHT JOIN ft4 t2 ON (t1.c1 = t2.c1) ORDER BY t2.c1, t1.c1 OFFSET 10 LIMIT 10;
 c1 | c1 
----+----
    | 22
 24 | 24
    | 26
    | 28
 30 | 30
    | 32
    | 34
 36 | 36
    | 38
    | 40
(10 rows)

-- right outer join three tables
EXPLAIN (VERBOSE, COSTS OFF)
SELECT t1.c1, t2.c2, t3.c3 FROM ft2 t1 RIGHT JOIN ft2 t2 ON (t1.c1 = t2.c1) RIGHT JOIN ft4 t3 ON (t2.c1 = t3.c1) OFFSET 10 LIMIT 10;
                                                                                     QUERY PLAN                                                                                     
------------------------------------------------------------------------------------------------------------------------------------------------------------------------------------
 Limit
   Output: t1.c1, t2.c2, t3.c3
   ->  Foreign Scan
         Output: t1.c1, t2.c2, t3.c3
         Relations: ((public.ft4 t3) LEFT JOIN (public.ft2 t2)) LEFT JOIN (public.ft2 t1)
         Remote SQL: SELECT r4.c3, r2.c2, r1."C 1" FROM (("S 1"."T 3" r4 LEFT JOIN "S 1"."T 1" r2 ON (((r2."C 1" = r4.c1)))) LEFT JOIN "S 1"."T 1" r1 ON (((r1."C 1" = r2."C 1"))))
(6 rows)

SELECT t1.c1, t2.c2, t3.c3 FROM ft2 t1 RIGHT JOIN ft2 t2 ON (t1.c1 = t2.c1) RIGHT JOIN ft4 t3 ON (t2.c1 = t3.c1) OFFSET 10 LIMIT 10;
 c1 | c2 |   c3   
----+----+--------
 22 |  2 | AAA022
 24 |  4 | AAA024
 26 |  6 | AAA026
 28 |  8 | AAA028
 30 |  0 | AAA030
 32 |  2 | AAA032
 34 |  4 | AAA034
 36 |  6 | AAA036
 38 |  8 | AAA038
 40 |  0 | AAA040
(10 rows)

-- full outer join
EXPLAIN (VERBOSE, COSTS OFF)
SELECT t1.c1, t2.c1 FROM ft4 t1 FULL JOIN ft5 t2 ON (t1.c1 = t2.c1) ORDER BY t1.c1, t2.c1 OFFSET 45 LIMIT 10;
                                                                            QUERY PLAN                                                                             
-------------------------------------------------------------------------------------------------------------------------------------------------------------------
 Limit
   Output: t1.c1, t2.c1
   ->  Foreign Scan
         Output: t1.c1, t2.c1
         Relations: (public.ft4 t1) FULL JOIN (public.ft5 t2)
         Remote SQL: SELECT r1.c1, r2.c1 FROM ("S 1"."T 3" r1 FULL JOIN "S 1"."T 4" r2 ON (((r1.c1 = r2.c1)))) ORDER BY r1.c1 ASC NULLS LAST, r2.c1 ASC NULLS LAST
(6 rows)

SELECT t1.c1, t2.c1 FROM ft4 t1 FULL JOIN ft5 t2 ON (t1.c1 = t2.c1) ORDER BY t1.c1, t2.c1 OFFSET 45 LIMIT 10;
 c1  | c1 
-----+----
  92 |   
  94 |   
  96 | 96
  98 |   
 100 |   
     |  3
     |  9
     | 15
     | 21
     | 27
(10 rows)

-- full outer join with restrictions on the joining relations
EXPLAIN (VERBOSE, COSTS OFF)
SELECT t1.c1, t2.c1 FROM (SELECT c1 FROM ft4 WHERE c1 between 50 and 60) t1 FULL JOIN (SELECT c1 FROM ft5 WHERE c1 between 50 and 60) t2 ON (t1.c1 = t2.c1) ORDER BY t1.c1, t2.c1;
                                           QUERY PLAN                                           
------------------------------------------------------------------------------------------------
 Sort
   Output: ft4.c1, ft5.c1
   Sort Key: ft4.c1, ft5.c1
   ->  Hash Full Join
         Output: ft4.c1, ft5.c1
         Hash Cond: (ft4.c1 = ft5.c1)
         ->  Foreign Scan on public.ft4
               Output: ft4.c1, ft4.c2, ft4.c3
               Remote SQL: SELECT c1 FROM "S 1"."T 3" WHERE ((c1 >= 50)) AND ((c1 <= 60))
         ->  Hash
               Output: ft5.c1
               ->  Foreign Scan on public.ft5
                     Output: ft5.c1
                     Remote SQL: SELECT c1 FROM "S 1"."T 4" WHERE ((c1 >= 50)) AND ((c1 <= 60))
(14 rows)

SELECT t1.c1, t2.c1 FROM (SELECT c1 FROM ft4 WHERE c1 between 50 and 60) t1 FULL JOIN (SELECT c1 FROM ft5 WHERE c1 between 50 and 60) t2 ON (t1.c1 = t2.c1) ORDER BY t1.c1, t2.c1;
 c1 | c1 
----+----
 50 |   
 52 |   
 54 | 54
 56 |   
 58 |   
 60 | 60
    | 51
    | 57
(8 rows)

-- full outer join + inner join
EXPLAIN (VERBOSE, COSTS OFF)
SELECT t1.c1, t2.c1, t3.c1 FROM ft4 t1 INNER JOIN ft5 t2 ON (t1.c1 = t2.c1 + 1 and t1.c1 between 50 and 60) FULL JOIN ft4 t3 ON (t2.c1 = t3.c1) ORDER BY t1.c1, t2.c1, t3.c1 LIMIT 10;
                                                                                                                                           QUERY PLAN                                                                                                                                            
-------------------------------------------------------------------------------------------------------------------------------------------------------------------------------------------------------------------------------------------------------------------------------------------------
 Limit
   Output: t1.c1, t2.c1, t3.c1
   ->  Foreign Scan
         Output: t1.c1, t2.c1, t3.c1
         Relations: ((public.ft4 t1) INNER JOIN (public.ft5 t2)) FULL JOIN (public.ft4 t3)
         Remote SQL: SELECT r1.c1, r2.c1, r4.c1 FROM (("S 1"."T 3" r1 INNER JOIN "S 1"."T 4" r2 ON (((r1.c1 = (r2.c1 + 1))) AND ((r1.c1 >= 50)) AND ((r1.c1 <= 60)))) FULL JOIN "S 1"."T 3" r4 ON (((r2.c1 = r4.c1)))) ORDER BY r1.c1 ASC NULLS LAST, r2.c1 ASC NULLS LAST, r4.c1 ASC NULLS LAST
(6 rows)

SELECT t1.c1, t2.c1, t3.c1 FROM ft4 t1 INNER JOIN ft5 t2 ON (t1.c1 = t2.c1 + 1 and t1.c1 between 50 and 60) FULL JOIN ft4 t3 ON (t2.c1 = t3.c1) ORDER BY t1.c1, t2.c1, t3.c1 LIMIT 10;
 c1 | c1 | c1 
----+----+----
 52 | 51 |   
 58 | 57 |   
    |    |  2
    |    |  4
    |    |  6
    |    |  8
    |    | 10
    |    | 12
    |    | 14
    |    | 16
(10 rows)

-- full outer join three tables
EXPLAIN (VERBOSE, COSTS OFF)
SELECT t1.c1, t2.c2, t3.c3 FROM ft2 t1 FULL JOIN ft2 t2 ON (t1.c1 = t2.c1) FULL JOIN ft4 t3 ON (t2.c1 = t3.c1) OFFSET 10 LIMIT 10;
                                                                                     QUERY PLAN                                                                                     
------------------------------------------------------------------------------------------------------------------------------------------------------------------------------------
 Limit
   Output: t1.c1, t2.c2, t3.c3
   ->  Foreign Scan
         Output: t1.c1, t2.c2, t3.c3
         Relations: ((public.ft2 t1) FULL JOIN (public.ft2 t2)) FULL JOIN (public.ft4 t3)
         Remote SQL: SELECT r1."C 1", r2.c2, r4.c3 FROM (("S 1"."T 1" r1 FULL JOIN "S 1"."T 1" r2 ON (((r1."C 1" = r2."C 1")))) FULL JOIN "S 1"."T 3" r4 ON (((r2."C 1" = r4.c1))))
(6 rows)

SELECT t1.c1, t2.c2, t3.c3 FROM ft2 t1 FULL JOIN ft2 t2 ON (t1.c1 = t2.c1) FULL JOIN ft4 t3 ON (t2.c1 = t3.c1) OFFSET 10 LIMIT 10;
 c1 | c2 |   c3   
----+----+--------
 11 |  1 | 
 12 |  2 | AAA012
 13 |  3 | 
 14 |  4 | AAA014
 15 |  5 | 
 16 |  6 | AAA016
 17 |  7 | 
 18 |  8 | AAA018
 19 |  9 | 
 20 |  0 | AAA020
(10 rows)

-- full outer join + right outer join
EXPLAIN (VERBOSE, COSTS OFF)
SELECT t1.c1, t2.c2, t3.c3 FROM ft2 t1 FULL JOIN ft2 t2 ON (t1.c1 = t2.c1) RIGHT JOIN ft4 t3 ON (t2.c1 = t3.c1) OFFSET 10 LIMIT 10;
                                                                                     QUERY PLAN                                                                                     
------------------------------------------------------------------------------------------------------------------------------------------------------------------------------------
 Limit
   Output: t1.c1, t2.c2, t3.c3
   ->  Foreign Scan
         Output: t1.c1, t2.c2, t3.c3
         Relations: ((public.ft4 t3) LEFT JOIN (public.ft2 t2)) LEFT JOIN (public.ft2 t1)
         Remote SQL: SELECT r4.c3, r2.c2, r1."C 1" FROM (("S 1"."T 3" r4 LEFT JOIN "S 1"."T 1" r2 ON (((r2."C 1" = r4.c1)))) LEFT JOIN "S 1"."T 1" r1 ON (((r1."C 1" = r2."C 1"))))
(6 rows)

SELECT t1.c1, t2.c2, t3.c3 FROM ft2 t1 FULL JOIN ft2 t2 ON (t1.c1 = t2.c1) RIGHT JOIN ft4 t3 ON (t2.c1 = t3.c1) OFFSET 10 LIMIT 10;
 c1 | c2 |   c3   
----+----+--------
 22 |  2 | AAA022
 24 |  4 | AAA024
 26 |  6 | AAA026
 28 |  8 | AAA028
 30 |  0 | AAA030
 32 |  2 | AAA032
 34 |  4 | AAA034
 36 |  6 | AAA036
 38 |  8 | AAA038
 40 |  0 | AAA040
(10 rows)

-- right outer join + full outer join
EXPLAIN (VERBOSE, COSTS OFF)
SELECT t1.c1, t2.c2, t3.c3 FROM ft2 t1 RIGHT JOIN ft2 t2 ON (t1.c1 = t2.c1) FULL JOIN ft4 t3 ON (t2.c1 = t3.c1) OFFSET 10 LIMIT 10;
                                                                                     QUERY PLAN                                                                                     
------------------------------------------------------------------------------------------------------------------------------------------------------------------------------------
 Limit
   Output: t1.c1, t2.c2, t3.c3
   ->  Foreign Scan
         Output: t1.c1, t2.c2, t3.c3
         Relations: ((public.ft2 t2) LEFT JOIN (public.ft2 t1)) FULL JOIN (public.ft4 t3)
         Remote SQL: SELECT r2.c2, r1."C 1", r4.c3 FROM (("S 1"."T 1" r2 LEFT JOIN "S 1"."T 1" r1 ON (((r1."C 1" = r2."C 1")))) FULL JOIN "S 1"."T 3" r4 ON (((r2."C 1" = r4.c1))))
(6 rows)

SELECT t1.c1, t2.c2, t3.c3 FROM ft2 t1 RIGHT JOIN ft2 t2 ON (t1.c1 = t2.c1) FULL JOIN ft4 t3 ON (t2.c1 = t3.c1) OFFSET 10 LIMIT 10;
 c1 | c2 |   c3   
----+----+--------
 11 |  1 | 
 12 |  2 | AAA012
 13 |  3 | 
 14 |  4 | AAA014
 15 |  5 | 
 16 |  6 | AAA016
 17 |  7 | 
 18 |  8 | AAA018
 19 |  9 | 
 20 |  0 | AAA020
(10 rows)

-- full outer join + left outer join
EXPLAIN (VERBOSE, COSTS OFF)
SELECT t1.c1, t2.c2, t3.c3 FROM ft2 t1 FULL JOIN ft2 t2 ON (t1.c1 = t2.c1) LEFT JOIN ft4 t3 ON (t2.c1 = t3.c1) OFFSET 10 LIMIT 10;
                                                                                     QUERY PLAN                                                                                     
------------------------------------------------------------------------------------------------------------------------------------------------------------------------------------
 Limit
   Output: t1.c1, t2.c2, t3.c3
   ->  Foreign Scan
         Output: t1.c1, t2.c2, t3.c3
         Relations: ((public.ft2 t1) FULL JOIN (public.ft2 t2)) LEFT JOIN (public.ft4 t3)
         Remote SQL: SELECT r1."C 1", r2.c2, r4.c3 FROM (("S 1"."T 1" r1 FULL JOIN "S 1"."T 1" r2 ON (((r1."C 1" = r2."C 1")))) LEFT JOIN "S 1"."T 3" r4 ON (((r2."C 1" = r4.c1))))
(6 rows)

SELECT t1.c1, t2.c2, t3.c3 FROM ft2 t1 FULL JOIN ft2 t2 ON (t1.c1 = t2.c1) LEFT JOIN ft4 t3 ON (t2.c1 = t3.c1) OFFSET 10 LIMIT 10;
 c1 | c2 |   c3   
----+----+--------
 11 |  1 | 
 12 |  2 | AAA012
 13 |  3 | 
 14 |  4 | AAA014
 15 |  5 | 
 16 |  6 | AAA016
 17 |  7 | 
 18 |  8 | AAA018
 19 |  9 | 
 20 |  0 | AAA020
(10 rows)

-- left outer join + full outer join
EXPLAIN (VERBOSE, COSTS OFF)
SELECT t1.c1, t2.c2, t3.c3 FROM ft2 t1 LEFT JOIN ft2 t2 ON (t1.c1 = t2.c1) FULL JOIN ft4 t3 ON (t2.c1 = t3.c1) OFFSET 10 LIMIT 10;
                                                                                     QUERY PLAN                                                                                     
------------------------------------------------------------------------------------------------------------------------------------------------------------------------------------
 Limit
   Output: t1.c1, t2.c2, t3.c3
   ->  Foreign Scan
         Output: t1.c1, t2.c2, t3.c3
         Relations: ((public.ft2 t1) LEFT JOIN (public.ft2 t2)) FULL JOIN (public.ft4 t3)
         Remote SQL: SELECT r1."C 1", r2.c2, r4.c3 FROM (("S 1"."T 1" r1 LEFT JOIN "S 1"."T 1" r2 ON (((r1."C 1" = r2."C 1")))) FULL JOIN "S 1"."T 3" r4 ON (((r2."C 1" = r4.c1))))
(6 rows)

SELECT t1.c1, t2.c2, t3.c3 FROM ft2 t1 LEFT JOIN ft2 t2 ON (t1.c1 = t2.c1) FULL JOIN ft4 t3 ON (t2.c1 = t3.c1) OFFSET 10 LIMIT 10;
 c1 | c2 |   c3   
----+----+--------
 11 |  1 | 
 12 |  2 | AAA012
 13 |  3 | 
 14 |  4 | AAA014
 15 |  5 | 
 16 |  6 | AAA016
 17 |  7 | 
 18 |  8 | AAA018
 19 |  9 | 
 20 |  0 | AAA020
(10 rows)

-- right outer join + left outer join
EXPLAIN (VERBOSE, COSTS OFF)
SELECT t1.c1, t2.c2, t3.c3 FROM ft2 t1 RIGHT JOIN ft2 t2 ON (t1.c1 = t2.c1) LEFT JOIN ft4 t3 ON (t2.c1 = t3.c1) OFFSET 10 LIMIT 10;
                                                                                     QUERY PLAN                                                                                     
------------------------------------------------------------------------------------------------------------------------------------------------------------------------------------
 Limit
   Output: t1.c1, t2.c2, t3.c3
   ->  Foreign Scan
         Output: t1.c1, t2.c2, t3.c3
         Relations: ((public.ft2 t2) LEFT JOIN (public.ft2 t1)) LEFT JOIN (public.ft4 t3)
         Remote SQL: SELECT r2.c2, r1."C 1", r4.c3 FROM (("S 1"."T 1" r2 LEFT JOIN "S 1"."T 1" r1 ON (((r1."C 1" = r2."C 1")))) LEFT JOIN "S 1"."T 3" r4 ON (((r2."C 1" = r4.c1))))
(6 rows)

SELECT t1.c1, t2.c2, t3.c3 FROM ft2 t1 RIGHT JOIN ft2 t2 ON (t1.c1 = t2.c1) LEFT JOIN ft4 t3 ON (t2.c1 = t3.c1) OFFSET 10 LIMIT 10;
 c1 | c2 |   c3   
----+----+--------
 11 |  1 | 
 12 |  2 | AAA012
 13 |  3 | 
 14 |  4 | AAA014
 15 |  5 | 
 16 |  6 | AAA016
 17 |  7 | 
 18 |  8 | AAA018
 19 |  9 | 
 20 |  0 | AAA020
(10 rows)

-- left outer join + right outer join
EXPLAIN (VERBOSE, COSTS OFF)
SELECT t1.c1, t2.c2, t3.c3 FROM ft2 t1 LEFT JOIN ft2 t2 ON (t1.c1 = t2.c1) RIGHT JOIN ft4 t3 ON (t2.c1 = t3.c1) OFFSET 10 LIMIT 10;
                                                                                     QUERY PLAN                                                                                      
-------------------------------------------------------------------------------------------------------------------------------------------------------------------------------------
 Limit
   Output: t1.c1, t2.c2, t3.c3
   ->  Foreign Scan
         Output: t1.c1, t2.c2, t3.c3
         Relations: (public.ft4 t3) LEFT JOIN ((public.ft2 t1) INNER JOIN (public.ft2 t2))
         Remote SQL: SELECT r4.c3, r1."C 1", r2.c2 FROM ("S 1"."T 3" r4 LEFT JOIN ("S 1"."T 1" r1 INNER JOIN "S 1"."T 1" r2 ON (((r1."C 1" = r2."C 1")))) ON (((r2."C 1" = r4.c1))))
(6 rows)

SELECT t1.c1, t2.c2, t3.c3 FROM ft2 t1 LEFT JOIN ft2 t2 ON (t1.c1 = t2.c1) RIGHT JOIN ft4 t3 ON (t2.c1 = t3.c1) OFFSET 10 LIMIT 10;
 c1 | c2 |   c3   
----+----+--------
 22 |  2 | AAA022
 24 |  4 | AAA024
 26 |  6 | AAA026
 28 |  8 | AAA028
 30 |  0 | AAA030
 32 |  2 | AAA032
 34 |  4 | AAA034
 36 |  6 | AAA036
 38 |  8 | AAA038
 40 |  0 | AAA040
(10 rows)

-- full outer join + WHERE clause, only matched rows
EXPLAIN (VERBOSE, COSTS OFF)
SELECT t1.c1, t2.c1 FROM ft4 t1 FULL JOIN ft5 t2 ON (t1.c1 = t2.c1) WHERE (t1.c1 = t2.c1 OR t1.c1 IS NULL) ORDER BY t1.c1, t2.c1 OFFSET 10 LIMIT 10;
                                                                            QUERY PLAN                                                                            
------------------------------------------------------------------------------------------------------------------------------------------------------------------
 Limit
   Output: t1.c1, t2.c1
   ->  Sort
         Output: t1.c1, t2.c1
         Sort Key: t1.c1, t2.c1
         ->  Foreign Scan
               Output: t1.c1, t2.c1
               Relations: (public.ft4 t1) FULL JOIN (public.ft5 t2)
               Remote SQL: SELECT r1.c1, r2.c1 FROM ("S 1"."T 3" r1 FULL JOIN "S 1"."T 4" r2 ON (((r1.c1 = r2.c1)))) WHERE (((r1.c1 = r2.c1) OR (r1.c1 IS NULL)))
(9 rows)

SELECT t1.c1, t2.c1 FROM ft4 t1 FULL JOIN ft5 t2 ON (t1.c1 = t2.c1) WHERE (t1.c1 = t2.c1 OR t1.c1 IS NULL) ORDER BY t1.c1, t2.c1 OFFSET 10 LIMIT 10;
 c1 | c1 
----+----
 66 | 66
 72 | 72
 78 | 78
 84 | 84
 90 | 90
 96 | 96
    |  3
    |  9
    | 15
    | 21
(10 rows)

-- join two tables with FOR UPDATE clause
-- tests whole-row reference for row marks
EXPLAIN (VERBOSE, COSTS OFF)
SELECT t1.c1, t2.c1 FROM ft1 t1 JOIN ft2 t2 ON (t1.c1 = t2.c1) ORDER BY t1.c3, t1.c1 OFFSET 100 LIMIT 10 FOR UPDATE OF t1;
                                                                                                                                                                                                               QUERY PLAN                                                                                                                                                                                                                
-----------------------------------------------------------------------------------------------------------------------------------------------------------------------------------------------------------------------------------------------------------------------------------------------------------------------------------------------------------------------------------------------------------------------------------------
 Limit
   Output: t1.c1, t2.c1, t1.c3, t1.*, t2.*
   ->  LockRows
         Output: t1.c1, t2.c1, t1.c3, t1.*, t2.*
         ->  Foreign Scan
               Output: t1.c1, t2.c1, t1.c3, t1.*, t2.*
               Relations: (public.ft1 t1) INNER JOIN (public.ft2 t2)
               Remote SQL: SELECT r1."C 1", r1.c3, CASE WHEN (r1.*)::text IS NOT NULL THEN ROW(r1."C 1", r1.c2, r1.c3, r1.c4, r1.c5, r1.c6, r1.c7, r1.c8) END, r2."C 1", CASE WHEN (r2.*)::text IS NOT NULL THEN ROW(r2."C 1", r2.c2, r2.c3, r2.c4, r2.c5, r2.c6, r2.c7, r2.c8) END FROM ("S 1"."T 1" r1 INNER JOIN "S 1"."T 1" r2 ON (((r1."C 1" = r2."C 1")))) ORDER BY r1.c3 ASC NULLS LAST, r1."C 1" ASC NULLS LAST FOR UPDATE OF r1
               ->  Merge Join
                     Output: t1.c1, t1.c3, t1.*, t2.c1, t2.*
                     Merge Cond: (t1.c1 = t2.c1)
                     ->  Sort
                           Output: t1.c1, t1.c3, t1.*
                           Sort Key: t1.c1
                           ->  Foreign Scan on public.ft1 t1
                                 Output: t1.c1, t1.c3, t1.*
                                 Remote SQL: SELECT "C 1", c2, c3, c4, c5, c6, c7, c8 FROM "S 1"."T 1" FOR UPDATE
                     ->  Sort
                           Output: t2.c1, t2.*
                           Sort Key: t2.c1
                           ->  Foreign Scan on public.ft2 t2
                                 Output: t2.c1, t2.*
                                 Remote SQL: SELECT "C 1", c2, c3, c4, c5, c6, c7, c8 FROM "S 1"."T 1"
(23 rows)

SELECT t1.c1, t2.c1 FROM ft1 t1 JOIN ft2 t2 ON (t1.c1 = t2.c1) ORDER BY t1.c3, t1.c1 OFFSET 100 LIMIT 10 FOR UPDATE OF t1;
 c1  | c1  
-----+-----
 101 | 101
 102 | 102
 103 | 103
 104 | 104
 105 | 105
 106 | 106
 107 | 107
 108 | 108
 109 | 109
 110 | 110
(10 rows)

EXPLAIN (VERBOSE, COSTS OFF)
SELECT t1.c1, t2.c1 FROM ft1 t1 JOIN ft2 t2 ON (t1.c1 = t2.c1) ORDER BY t1.c3, t1.c1 OFFSET 100 LIMIT 10 FOR UPDATE;
                                                                                                                                                                                                                        QUERY PLAN                                                                                                                                                                                                                        
----------------------------------------------------------------------------------------------------------------------------------------------------------------------------------------------------------------------------------------------------------------------------------------------------------------------------------------------------------------------------------------------------------------------------------------------------------
 Limit
   Output: t1.c1, t2.c1, t1.c3, t1.*, t2.*
   ->  LockRows
         Output: t1.c1, t2.c1, t1.c3, t1.*, t2.*
         ->  Foreign Scan
               Output: t1.c1, t2.c1, t1.c3, t1.*, t2.*
               Relations: (public.ft1 t1) INNER JOIN (public.ft2 t2)
               Remote SQL: SELECT r1."C 1", r1.c3, CASE WHEN (r1.*)::text IS NOT NULL THEN ROW(r1."C 1", r1.c2, r1.c3, r1.c4, r1.c5, r1.c6, r1.c7, r1.c8) END, r2."C 1", CASE WHEN (r2.*)::text IS NOT NULL THEN ROW(r2."C 1", r2.c2, r2.c3, r2.c4, r2.c5, r2.c6, r2.c7, r2.c8) END FROM ("S 1"."T 1" r1 INNER JOIN "S 1"."T 1" r2 ON (((r1."C 1" = r2."C 1")))) ORDER BY r1.c3 ASC NULLS LAST, r1."C 1" ASC NULLS LAST FOR UPDATE OF r1 FOR UPDATE OF r2
               ->  Merge Join
                     Output: t1.c1, t1.c3, t1.*, t2.c1, t2.*
                     Merge Cond: (t1.c1 = t2.c1)
                     ->  Sort
                           Output: t1.c1, t1.c3, t1.*
                           Sort Key: t1.c1
                           ->  Foreign Scan on public.ft1 t1
                                 Output: t1.c1, t1.c3, t1.*
                                 Remote SQL: SELECT "C 1", c2, c3, c4, c5, c6, c7, c8 FROM "S 1"."T 1" FOR UPDATE
                     ->  Sort
                           Output: t2.c1, t2.*
                           Sort Key: t2.c1
                           ->  Foreign Scan on public.ft2 t2
                                 Output: t2.c1, t2.*
                                 Remote SQL: SELECT "C 1", c2, c3, c4, c5, c6, c7, c8 FROM "S 1"."T 1" FOR UPDATE
(23 rows)

SELECT t1.c1, t2.c1 FROM ft1 t1 JOIN ft2 t2 ON (t1.c1 = t2.c1) ORDER BY t1.c3, t1.c1 OFFSET 100 LIMIT 10 FOR UPDATE;
 c1  | c1  
-----+-----
 101 | 101
 102 | 102
 103 | 103
 104 | 104
 105 | 105
 106 | 106
 107 | 107
 108 | 108
 109 | 109
 110 | 110
(10 rows)

-- join two tables with FOR SHARE clause
EXPLAIN (VERBOSE, COSTS OFF)
SELECT t1.c1, t2.c1 FROM ft1 t1 JOIN ft2 t2 ON (t1.c1 = t2.c1) ORDER BY t1.c3, t1.c1 OFFSET 100 LIMIT 10 FOR SHARE OF t1;
                                                                                                                                                                                                               QUERY PLAN                                                                                                                                                                                                               
----------------------------------------------------------------------------------------------------------------------------------------------------------------------------------------------------------------------------------------------------------------------------------------------------------------------------------------------------------------------------------------------------------------------------------------
 Limit
   Output: t1.c1, t2.c1, t1.c3, t1.*, t2.*
   ->  LockRows
         Output: t1.c1, t2.c1, t1.c3, t1.*, t2.*
         ->  Foreign Scan
               Output: t1.c1, t2.c1, t1.c3, t1.*, t2.*
               Relations: (public.ft1 t1) INNER JOIN (public.ft2 t2)
               Remote SQL: SELECT r1."C 1", r1.c3, CASE WHEN (r1.*)::text IS NOT NULL THEN ROW(r1."C 1", r1.c2, r1.c3, r1.c4, r1.c5, r1.c6, r1.c7, r1.c8) END, r2."C 1", CASE WHEN (r2.*)::text IS NOT NULL THEN ROW(r2."C 1", r2.c2, r2.c3, r2.c4, r2.c5, r2.c6, r2.c7, r2.c8) END FROM ("S 1"."T 1" r1 INNER JOIN "S 1"."T 1" r2 ON (((r1."C 1" = r2."C 1")))) ORDER BY r1.c3 ASC NULLS LAST, r1."C 1" ASC NULLS LAST FOR SHARE OF r1
               ->  Merge Join
                     Output: t1.c1, t1.c3, t1.*, t2.c1, t2.*
                     Merge Cond: (t1.c1 = t2.c1)
                     ->  Sort
                           Output: t1.c1, t1.c3, t1.*
                           Sort Key: t1.c1
                           ->  Foreign Scan on public.ft1 t1
                                 Output: t1.c1, t1.c3, t1.*
                                 Remote SQL: SELECT "C 1", c2, c3, c4, c5, c6, c7, c8 FROM "S 1"."T 1" FOR SHARE
                     ->  Sort
                           Output: t2.c1, t2.*
                           Sort Key: t2.c1
                           ->  Foreign Scan on public.ft2 t2
                                 Output: t2.c1, t2.*
                                 Remote SQL: SELECT "C 1", c2, c3, c4, c5, c6, c7, c8 FROM "S 1"."T 1"
(23 rows)

SELECT t1.c1, t2.c1 FROM ft1 t1 JOIN ft2 t2 ON (t1.c1 = t2.c1) ORDER BY t1.c3, t1.c1 OFFSET 100 LIMIT 10 FOR SHARE OF t1;
 c1  | c1  
-----+-----
 101 | 101
 102 | 102
 103 | 103
 104 | 104
 105 | 105
 106 | 106
 107 | 107
 108 | 108
 109 | 109
 110 | 110
(10 rows)

EXPLAIN (VERBOSE, COSTS OFF)
SELECT t1.c1, t2.c1 FROM ft1 t1 JOIN ft2 t2 ON (t1.c1 = t2.c1) ORDER BY t1.c3, t1.c1 OFFSET 100 LIMIT 10 FOR SHARE;
                                                                                                                                                                                                                       QUERY PLAN                                                                                                                                                                                                                       
--------------------------------------------------------------------------------------------------------------------------------------------------------------------------------------------------------------------------------------------------------------------------------------------------------------------------------------------------------------------------------------------------------------------------------------------------------
 Limit
   Output: t1.c1, t2.c1, t1.c3, t1.*, t2.*
   ->  LockRows
         Output: t1.c1, t2.c1, t1.c3, t1.*, t2.*
         ->  Foreign Scan
               Output: t1.c1, t2.c1, t1.c3, t1.*, t2.*
               Relations: (public.ft1 t1) INNER JOIN (public.ft2 t2)
               Remote SQL: SELECT r1."C 1", r1.c3, CASE WHEN (r1.*)::text IS NOT NULL THEN ROW(r1."C 1", r1.c2, r1.c3, r1.c4, r1.c5, r1.c6, r1.c7, r1.c8) END, r2."C 1", CASE WHEN (r2.*)::text IS NOT NULL THEN ROW(r2."C 1", r2.c2, r2.c3, r2.c4, r2.c5, r2.c6, r2.c7, r2.c8) END FROM ("S 1"."T 1" r1 INNER JOIN "S 1"."T 1" r2 ON (((r1."C 1" = r2."C 1")))) ORDER BY r1.c3 ASC NULLS LAST, r1."C 1" ASC NULLS LAST FOR SHARE OF r1 FOR SHARE OF r2
               ->  Merge Join
                     Output: t1.c1, t1.c3, t1.*, t2.c1, t2.*
                     Merge Cond: (t1.c1 = t2.c1)
                     ->  Sort
                           Output: t1.c1, t1.c3, t1.*
                           Sort Key: t1.c1
                           ->  Foreign Scan on public.ft1 t1
                                 Output: t1.c1, t1.c3, t1.*
                                 Remote SQL: SELECT "C 1", c2, c3, c4, c5, c6, c7, c8 FROM "S 1"."T 1" FOR SHARE
                     ->  Sort
                           Output: t2.c1, t2.*
                           Sort Key: t2.c1
                           ->  Foreign Scan on public.ft2 t2
                                 Output: t2.c1, t2.*
                                 Remote SQL: SELECT "C 1", c2, c3, c4, c5, c6, c7, c8 FROM "S 1"."T 1" FOR SHARE
(23 rows)

SELECT t1.c1, t2.c1 FROM ft1 t1 JOIN ft2 t2 ON (t1.c1 = t2.c1) ORDER BY t1.c3, t1.c1 OFFSET 100 LIMIT 10 FOR SHARE;
 c1  | c1  
-----+-----
 101 | 101
 102 | 102
 103 | 103
 104 | 104
 105 | 105
 106 | 106
 107 | 107
 108 | 108
 109 | 109
 110 | 110
(10 rows)

-- join in CTE
EXPLAIN (VERBOSE, COSTS OFF)
WITH t (c1_1, c1_3, c2_1) AS (SELECT t1.c1, t1.c3, t2.c1 FROM ft1 t1 JOIN ft2 t2 ON (t1.c1 = t2.c1)) SELECT c1_1, c2_1 FROM t ORDER BY c1_3, c1_1 OFFSET 100 LIMIT 10;
                                                             QUERY PLAN                                                              
-------------------------------------------------------------------------------------------------------------------------------------
 Limit
   Output: t.c1_1, t.c2_1, t.c1_3
   CTE t
     ->  Foreign Scan
           Output: t1.c1, t1.c3, t2.c1
           Relations: (public.ft1 t1) INNER JOIN (public.ft2 t2)
           Remote SQL: SELECT r1."C 1", r1.c3, r2."C 1" FROM ("S 1"."T 1" r1 INNER JOIN "S 1"."T 1" r2 ON (((r1."C 1" = r2."C 1"))))
   ->  Sort
         Output: t.c1_1, t.c2_1, t.c1_3
         Sort Key: t.c1_3, t.c1_1
         ->  CTE Scan on t
               Output: t.c1_1, t.c2_1, t.c1_3
(12 rows)

WITH t (c1_1, c1_3, c2_1) AS (SELECT t1.c1, t1.c3, t2.c1 FROM ft1 t1 JOIN ft2 t2 ON (t1.c1 = t2.c1)) SELECT c1_1, c2_1 FROM t ORDER BY c1_3, c1_1 OFFSET 100 LIMIT 10;
 c1_1 | c2_1 
------+------
  101 |  101
  102 |  102
  103 |  103
  104 |  104
  105 |  105
  106 |  106
  107 |  107
  108 |  108
  109 |  109
  110 |  110
(10 rows)

-- ctid with whole-row reference
EXPLAIN (VERBOSE, COSTS OFF)
SELECT t1.ctid, t1, t2, t1.c1 FROM ft1 t1 JOIN ft2 t2 ON (t1.c1 = t2.c1) ORDER BY t1.c3, t1.c1 OFFSET 100 LIMIT 10;
                                                                                                                                                                                                   QUERY PLAN                                                                                                                                                                                                    
-----------------------------------------------------------------------------------------------------------------------------------------------------------------------------------------------------------------------------------------------------------------------------------------------------------------------------------------------------------------------------------------------------------------
 Limit
   Output: t1.ctid, t1.*, t2.*, t1.c1, t1.c3
   ->  Foreign Scan
         Output: t1.ctid, t1.*, t2.*, t1.c1, t1.c3
         Relations: (public.ft1 t1) INNER JOIN (public.ft2 t2)
         Remote SQL: SELECT r1.ctid, CASE WHEN (r1.*)::text IS NOT NULL THEN ROW(r1."C 1", r1.c2, r1.c3, r1.c4, r1.c5, r1.c6, r1.c7, r1.c8) END, r1."C 1", r1.c3, CASE WHEN (r2.*)::text IS NOT NULL THEN ROW(r2."C 1", r2.c2, r2.c3, r2.c4, r2.c5, r2.c6, r2.c7, r2.c8) END FROM ("S 1"."T 1" r1 INNER JOIN "S 1"."T 1" r2 ON (((r1."C 1" = r2."C 1")))) ORDER BY r1.c3 ASC NULLS LAST, r1."C 1" ASC NULLS LAST
(6 rows)

-- SEMI JOIN, not pushed down
EXPLAIN (VERBOSE, COSTS OFF)
SELECT t1.c1 FROM ft1 t1 WHERE EXISTS (SELECT 1 FROM ft2 t2 WHERE t1.c1 = t2.c1) ORDER BY t1.c1 OFFSET 100 LIMIT 10;
                                         QUERY PLAN                                          
---------------------------------------------------------------------------------------------
 Limit
   Output: t1.c1
   ->  Merge Semi Join
         Output: t1.c1
         Merge Cond: (t1.c1 = t2.c1)
         ->  Foreign Scan on public.ft1 t1
               Output: t1.c1
               Remote SQL: SELECT "C 1" FROM "S 1"."T 1" ORDER BY "C 1" ASC NULLS LAST
         ->  Materialize
               Output: t2.c1
               ->  Foreign Scan on public.ft2 t2
                     Output: t2.c1
                     Remote SQL: SELECT "C 1" FROM "S 1"."T 1" ORDER BY "C 1" ASC NULLS LAST
(13 rows)

SELECT t1.c1 FROM ft1 t1 WHERE EXISTS (SELECT 1 FROM ft2 t2 WHERE t1.c1 = t2.c1) ORDER BY t1.c1 OFFSET 100 LIMIT 10;
 c1  
-----
 101
 102
 103
 104
 105
 106
 107
 108
 109
 110
(10 rows)

-- ANTI JOIN, not pushed down
EXPLAIN (VERBOSE, COSTS OFF)
SELECT t1.c1 FROM ft1 t1 WHERE NOT EXISTS (SELECT 1 FROM ft2 t2 WHERE t1.c1 = t2.c2) ORDER BY t1.c1 OFFSET 100 LIMIT 10;
                                      QUERY PLAN                                       
---------------------------------------------------------------------------------------
 Limit
   Output: t1.c1
   ->  Merge Anti Join
         Output: t1.c1
         Merge Cond: (t1.c1 = t2.c2)
         ->  Foreign Scan on public.ft1 t1
               Output: t1.c1
               Remote SQL: SELECT "C 1" FROM "S 1"."T 1" ORDER BY "C 1" ASC NULLS LAST
         ->  Materialize
               Output: t2.c2
               ->  Foreign Scan on public.ft2 t2
                     Output: t2.c2
                     Remote SQL: SELECT c2 FROM "S 1"."T 1" ORDER BY c2 ASC NULLS LAST
(13 rows)

SELECT t1.c1 FROM ft1 t1 WHERE NOT EXISTS (SELECT 1 FROM ft2 t2 WHERE t1.c1 = t2.c2) ORDER BY t1.c1 OFFSET 100 LIMIT 10;
 c1  
-----
 110
 111
 112
 113
 114
 115
 116
 117
 118
 119
(10 rows)

-- CROSS JOIN, not pushed down
EXPLAIN (VERBOSE, COSTS OFF)
SELECT t1.c1, t2.c1 FROM ft1 t1 CROSS JOIN ft2 t2 ORDER BY t1.c1, t2.c1 OFFSET 100 LIMIT 10;
                             QUERY PLAN                              
---------------------------------------------------------------------
 Limit
   Output: t1.c1, t2.c1
   ->  Sort
         Output: t1.c1, t2.c1
         Sort Key: t1.c1, t2.c1
         ->  Nested Loop
               Output: t1.c1, t2.c1
               ->  Foreign Scan on public.ft1 t1
                     Output: t1.c1
                     Remote SQL: SELECT "C 1" FROM "S 1"."T 1"
               ->  Materialize
                     Output: t2.c1
                     ->  Foreign Scan on public.ft2 t2
                           Output: t2.c1
                           Remote SQL: SELECT "C 1" FROM "S 1"."T 1"
(15 rows)

SELECT t1.c1, t2.c1 FROM ft1 t1 CROSS JOIN ft2 t2 ORDER BY t1.c1, t2.c1 OFFSET 100 LIMIT 10;
 c1 | c1  
----+-----
  1 | 101
  1 | 102
  1 | 103
  1 | 104
  1 | 105
  1 | 106
  1 | 107
  1 | 108
  1 | 109
  1 | 110
(10 rows)

-- different server, not pushed down. No result expected.
EXPLAIN (VERBOSE, COSTS OFF)
SELECT t1.c1, t2.c1 FROM ft5 t1 JOIN ft6 t2 ON (t1.c1 = t2.c1) ORDER BY t1.c1, t2.c1 OFFSET 100 LIMIT 10;
                                      QUERY PLAN                                       
---------------------------------------------------------------------------------------
 Limit
   Output: t1.c1, t2.c1
   ->  Merge Join
         Output: t1.c1, t2.c1
         Merge Cond: (t2.c1 = t1.c1)
         ->  Foreign Scan on public.ft6 t2
               Output: t2.c1, t2.c2, t2.c3
               Remote SQL: SELECT c1 FROM "S 1"."T 4" ORDER BY c1 ASC NULLS LAST
         ->  Materialize
               Output: t1.c1, t1.c2, t1.c3
               ->  Foreign Scan on public.ft5 t1
                     Output: t1.c1, t1.c2, t1.c3
                     Remote SQL: SELECT c1 FROM "S 1"."T 4" ORDER BY c1 ASC NULLS LAST
(13 rows)

SELECT t1.c1, t2.c1 FROM ft5 t1 JOIN ft6 t2 ON (t1.c1 = t2.c1) ORDER BY t1.c1, t2.c1 OFFSET 100 LIMIT 10;
 c1 | c1 
----+----
(0 rows)

-- unsafe join conditions (c8 has a UDT), not pushed down. Practically a CROSS
-- JOIN since c8 in both tables has same value.
EXPLAIN (VERBOSE, COSTS OFF)
SELECT t1.c1, t2.c1 FROM ft1 t1 LEFT JOIN ft2 t2 ON (t1.c8 = t2.c8) ORDER BY t1.c1, t2.c1 OFFSET 100 LIMIT 10;
                               QUERY PLAN                                
-------------------------------------------------------------------------
 Limit
   Output: t1.c1, t2.c1
   ->  Sort
         Output: t1.c1, t2.c1
         Sort Key: t1.c1, t2.c1
         ->  Merge Left Join
               Output: t1.c1, t2.c1
               Merge Cond: (t1.c8 = t2.c8)
               ->  Sort
                     Output: t1.c1, t1.c8
                     Sort Key: t1.c8
                     ->  Foreign Scan on public.ft1 t1
                           Output: t1.c1, t1.c8
                           Remote SQL: SELECT "C 1", c8 FROM "S 1"."T 1"
               ->  Sort
                     Output: t2.c1, t2.c8
                     Sort Key: t2.c8
                     ->  Foreign Scan on public.ft2 t2
                           Output: t2.c1, t2.c8
                           Remote SQL: SELECT "C 1", c8 FROM "S 1"."T 1"
(20 rows)

SELECT t1.c1, t2.c1 FROM ft1 t1 LEFT JOIN ft2 t2 ON (t1.c8 = t2.c8) ORDER BY t1.c1, t2.c1 OFFSET 100 LIMIT 10;
 c1 | c1  
----+-----
  1 | 101
  1 | 102
  1 | 103
  1 | 104
  1 | 105
  1 | 106
  1 | 107
  1 | 108
  1 | 109
  1 | 110
(10 rows)

-- unsafe conditions on one side (c8 has a UDT), not pushed down.
EXPLAIN (VERBOSE, COSTS OFF)
SELECT t1.c1, t2.c1 FROM ft1 t1 LEFT JOIN ft2 t2 ON (t1.c1 = t2.c1) WHERE t1.c8 = 'foo' ORDER BY t1.c3, t1.c1 OFFSET 100 LIMIT 10;
                                 QUERY PLAN                                  
-----------------------------------------------------------------------------
 Limit
   Output: t1.c1, t2.c1, t1.c3
   ->  Sort
         Output: t1.c1, t2.c1, t1.c3
         Sort Key: t1.c3, t1.c1
         ->  Hash Right Join
               Output: t1.c1, t2.c1, t1.c3
               Hash Cond: (t2.c1 = t1.c1)
               ->  Foreign Scan on public.ft2 t2
                     Output: t2.c1
                     Remote SQL: SELECT "C 1" FROM "S 1"."T 1"
               ->  Hash
                     Output: t1.c1, t1.c3
                     ->  Foreign Scan on public.ft1 t1
                           Output: t1.c1, t1.c3
                           Filter: (t1.c8 = 'foo'::user_enum)
                           Remote SQL: SELECT "C 1", c3, c8 FROM "S 1"."T 1"
(17 rows)

SELECT t1.c1, t2.c1 FROM ft1 t1 LEFT JOIN ft2 t2 ON (t1.c1 = t2.c1) WHERE t1.c8 = 'foo' ORDER BY t1.c3, t1.c1 OFFSET 100 LIMIT 10;
 c1  | c1  
-----+-----
 101 | 101
 102 | 102
 103 | 103
 104 | 104
 105 | 105
 106 | 106
 107 | 107
 108 | 108
 109 | 109
 110 | 110
(10 rows)

-- join where unsafe to pushdown condition in WHERE clause has a column not
-- in the SELECT clause. In this test unsafe clause needs to have column
-- references from both joining sides so that the clause is not pushed down
-- into one of the joining sides.
EXPLAIN (VERBOSE, COSTS OFF)
SELECT t1.c1, t2.c1 FROM ft1 t1 JOIN ft2 t2 ON (t1.c1 = t2.c1) WHERE t1.c8 = t2.c8 ORDER BY t1.c3, t1.c1 OFFSET 100 LIMIT 10;
                                                                      QUERY PLAN                                                                       
-------------------------------------------------------------------------------------------------------------------------------------------------------
 Limit
   Output: t1.c1, t2.c1, t1.c3
   ->  Sort
         Output: t1.c1, t2.c1, t1.c3
         Sort Key: t1.c3, t1.c1
         ->  Foreign Scan
               Output: t1.c1, t2.c1, t1.c3
               Filter: (t1.c8 = t2.c8)
               Relations: (public.ft1 t1) INNER JOIN (public.ft2 t2)
               Remote SQL: SELECT r1."C 1", r1.c3, r2."C 1", r1.c8, r2.c8 FROM ("S 1"."T 1" r1 INNER JOIN "S 1"."T 1" r2 ON (((r1."C 1" = r2."C 1"))))
(10 rows)

SELECT t1.c1, t2.c1 FROM ft1 t1 JOIN ft2 t2 ON (t1.c1 = t2.c1) WHERE t1.c8 = t2.c8 ORDER BY t1.c3, t1.c1 OFFSET 100 LIMIT 10;
 c1  | c1  
-----+-----
 101 | 101
 102 | 102
 103 | 103
 104 | 104
 105 | 105
 106 | 106
 107 | 107
 108 | 108
 109 | 109
 110 | 110
(10 rows)

-- Aggregate after UNION, for testing setrefs
EXPLAIN (VERBOSE, COSTS OFF)
SELECT t1c1, avg(t1c1 + t2c1) FROM (SELECT t1.c1, t2.c1 FROM ft1 t1 JOIN ft2 t2 ON (t1.c1 = t2.c1) UNION SELECT t1.c1, t2.c1 FROM ft1 t1 JOIN ft2 t2 ON (t1.c1 = t2.c1)) AS t (t1c1, t2c1) GROUP BY t1c1 ORDER BY t1c1 OFFSET 100 LIMIT 10;
                                                                     QUERY PLAN                                                                     
----------------------------------------------------------------------------------------------------------------------------------------------------
 Limit
   Output: t1.c1, (avg((t1.c1 + t2.c1)))
   ->  Sort
         Output: t1.c1, (avg((t1.c1 + t2.c1)))
         Sort Key: t1.c1
         ->  HashAggregate
               Output: t1.c1, avg((t1.c1 + t2.c1))
               Group Key: t1.c1
               ->  HashAggregate
                     Output: t1.c1, t2.c1
                     Group Key: t1.c1, t2.c1
                     ->  Append
                           ->  Foreign Scan
                                 Output: t1.c1, t2.c1
                                 Relations: (public.ft1 t1) INNER JOIN (public.ft2 t2)
                                 Remote SQL: SELECT r1."C 1", r2."C 1" FROM ("S 1"."T 1" r1 INNER JOIN "S 1"."T 1" r2 ON (((r1."C 1" = r2."C 1"))))
                           ->  Foreign Scan
                                 Output: t1_1.c1, t2_1.c1
                                 Relations: (public.ft1 t1) INNER JOIN (public.ft2 t2)
                                 Remote SQL: SELECT r1."C 1", r2."C 1" FROM ("S 1"."T 1" r1 INNER JOIN "S 1"."T 1" r2 ON (((r1."C 1" = r2."C 1"))))
(20 rows)

SELECT t1c1, avg(t1c1 + t2c1) FROM (SELECT t1.c1, t2.c1 FROM ft1 t1 JOIN ft2 t2 ON (t1.c1 = t2.c1) UNION SELECT t1.c1, t2.c1 FROM ft1 t1 JOIN ft2 t2 ON (t1.c1 = t2.c1)) AS t (t1c1, t2c1) GROUP BY t1c1 ORDER BY t1c1 OFFSET 100 LIMIT 10;
 t1c1 |         avg          
------+----------------------
  101 | 202.0000000000000000
  102 | 204.0000000000000000
  103 | 206.0000000000000000
  104 | 208.0000000000000000
  105 | 210.0000000000000000
  106 | 212.0000000000000000
  107 | 214.0000000000000000
  108 | 216.0000000000000000
  109 | 218.0000000000000000
  110 | 220.0000000000000000
(10 rows)

-- join with lateral reference
EXPLAIN (VERBOSE, COSTS OFF)
SELECT t1."C 1" FROM "S 1"."T 1" t1, LATERAL (SELECT DISTINCT t2.c1, t3.c1 FROM ft1 t2, ft2 t3 WHERE t2.c1 = t3.c1 AND t2.c2 = t1.c2) q ORDER BY t1."C 1" OFFSET 10 LIMIT 10;
                                                                             QUERY PLAN                                                                             
--------------------------------------------------------------------------------------------------------------------------------------------------------------------
 Limit
   Output: t1."C 1"
   ->  Nested Loop
         Output: t1."C 1"
         ->  Index Scan using t1_pkey on "S 1"."T 1" t1
               Output: t1."C 1", t1.c2, t1.c3, t1.c4, t1.c5, t1.c6, t1.c7, t1.c8
         ->  HashAggregate
               Output: t2.c1, t3.c1
               Group Key: t2.c1, t3.c1
               ->  Foreign Scan
                     Output: t2.c1, t3.c1
                     Relations: (public.ft1 t2) INNER JOIN (public.ft2 t3)
                     Remote SQL: SELECT r1."C 1", r2."C 1" FROM ("S 1"."T 1" r1 INNER JOIN "S 1"."T 1" r2 ON (((r1."C 1" = r2."C 1")) AND ((r1.c2 = $1::integer))))
(13 rows)

SELECT t1."C 1" FROM "S 1"."T 1" t1, LATERAL (SELECT DISTINCT t2.c1, t3.c1 FROM ft1 t2, ft2 t3 WHERE t2.c1 = t3.c1 AND t2.c2 = t1.c2) q ORDER BY t1."C 1" OFFSET 10 LIMIT 10;
 C 1 
-----
   1
   1
   1
   1
   1
   1
   1
   1
   1
   1
(10 rows)

-- non-Var items in targelist of the nullable rel of a join preventing
-- push-down in some cases
-- unable to push {ft1, ft2}
EXPLAIN (VERBOSE, COSTS OFF)
SELECT q.a, ft2.c1 FROM (SELECT 13 FROM ft1 WHERE c1 = 13) q(a) RIGHT JOIN ft2 ON (q.a = ft2.c1) WHERE ft2.c1 BETWEEN 10 AND 15;
                                                        QUERY PLAN                                                         
---------------------------------------------------------------------------------------------------------------------------
 Nested Loop Left Join
   Output: (13), ft2.c1
   Join Filter: (13 = ft2.c1)
   ->  Foreign Scan on public.ft2
         Output: ft2.c1
         Remote SQL: SELECT "C 1" FROM "S 1"."T 1" WHERE (("C 1" >= 10)) AND (("C 1" <= 15)) ORDER BY "C 1" ASC NULLS LAST
   ->  Materialize
         Output: (13)
         ->  Foreign Scan on public.ft1
               Output: 13
               Remote SQL: SELECT NULL FROM "S 1"."T 1" WHERE (("C 1" = 13))
(11 rows)

SELECT q.a, ft2.c1 FROM (SELECT 13 FROM ft1 WHERE c1 = 13) q(a) RIGHT JOIN ft2 ON (q.a = ft2.c1) WHERE ft2.c1 BETWEEN 10 AND 15;
 a  | c1 
----+----
    | 10
    | 11
    | 12
 13 | 13
    | 14
    | 15
(6 rows)

-- ok to push {ft1, ft2} but not {ft1, ft2, ft4}
EXPLAIN (VERBOSE, COSTS OFF)
SELECT ft4.c1, q.* FROM ft4 LEFT JOIN (SELECT 13, ft1.c1, ft2.c1 FROM ft1 RIGHT JOIN ft2 ON (ft1.c1 = ft2.c1) WHERE ft1.c1 = 12) q(a, b, c) ON (ft4.c1 = q.b) WHERE ft4.c1 BETWEEN 10 AND 15;
                                                                                    QUERY PLAN                                                                                     
-----------------------------------------------------------------------------------------------------------------------------------------------------------------------------------
 Nested Loop Left Join
   Output: ft4.c1, (13), ft1.c1, ft2.c1
   Join Filter: (ft4.c1 = ft1.c1)
   ->  Foreign Scan on public.ft4
         Output: ft4.c1, ft4.c2, ft4.c3
         Remote SQL: SELECT c1 FROM "S 1"."T 3" WHERE ((c1 >= 10)) AND ((c1 <= 15))
   ->  Materialize
         Output: ft1.c1, ft2.c1, (13)
         ->  Foreign Scan
               Output: ft1.c1, ft2.c1, 13
               Relations: (public.ft1) INNER JOIN (public.ft2)
               Remote SQL: SELECT r4."C 1", r5."C 1" FROM ("S 1"."T 1" r4 INNER JOIN "S 1"."T 1" r5 ON (((r5."C 1" = 12)) AND ((r4."C 1" = 12)))) ORDER BY r4."C 1" ASC NULLS LAST
(12 rows)

SELECT ft4.c1, q.* FROM ft4 LEFT JOIN (SELECT 13, ft1.c1, ft2.c1 FROM ft1 RIGHT JOIN ft2 ON (ft1.c1 = ft2.c1) WHERE ft1.c1 = 12) q(a, b, c) ON (ft4.c1 = q.b) WHERE ft4.c1 BETWEEN 10 AND 15;
 c1 | a  | b  | c  
----+----+----+----
 10 |    |    |   
 12 | 13 | 12 | 12
 14 |    |    |   
(3 rows)

-- join with nullable side with some columns with null values
UPDATE ft5 SET c3 = null where c1 % 9 = 0;
EXPLAIN (VERBOSE, COSTS OFF)
SELECT ft5, ft5.c1, ft5.c2, ft5.c3, ft4.c1, ft4.c2 FROM ft5 left join ft4 on ft5.c1 = ft4.c1 WHERE ft4.c1 BETWEEN 10 and 30 ORDER BY ft5.c1, ft4.c1;
                                                                                                                                QUERY PLAN                                                                                                                                 
---------------------------------------------------------------------------------------------------------------------------------------------------------------------------------------------------------------------------------------------------------------------------
 Foreign Scan
   Output: ft5.*, ft5.c1, ft5.c2, ft5.c3, ft4.c1, ft4.c2
   Relations: (public.ft5) INNER JOIN (public.ft4)
   Remote SQL: SELECT CASE WHEN (r1.*)::text IS NOT NULL THEN ROW(r1.c1, r1.c2, r1.c3) END, r1.c1, r1.c2, r1.c3, r2.c1, r2.c2 FROM ("S 1"."T 4" r1 INNER JOIN "S 1"."T 3" r2 ON (((r1.c1 = r2.c1)) AND ((r2.c1 >= 10)) AND ((r2.c1 <= 30)))) ORDER BY r1.c1 ASC NULLS LAST
(4 rows)

SELECT ft5, ft5.c1, ft5.c2, ft5.c3, ft4.c1, ft4.c2 FROM ft5 left join ft4 on ft5.c1 = ft4.c1 WHERE ft4.c1 BETWEEN 10 and 30 ORDER BY ft5.c1, ft4.c1;
      ft5       | c1 | c2 |   c3   | c1 | c2 
----------------+----+----+--------+----+----
 (12,13,AAA012) | 12 | 13 | AAA012 | 12 | 13
 (18,19,)       | 18 | 19 |        | 18 | 19
 (24,25,AAA024) | 24 | 25 | AAA024 | 24 | 25
 (30,31,AAA030) | 30 | 31 | AAA030 | 30 | 31
(4 rows)

-- check join pushdown in situations where multiple userids are involved
CREATE ROLE regress_view_owner;
CREATE USER MAPPING FOR regress_view_owner SERVER loopback;
GRANT SELECT ON ft4 TO regress_view_owner;
GRANT SELECT ON ft5 TO regress_view_owner;
CREATE VIEW v4 AS SELECT * FROM ft4;
CREATE VIEW v5 AS SELECT * FROM ft5;
ALTER VIEW v5 OWNER TO regress_view_owner;
EXPLAIN (VERBOSE, COSTS OFF)
SELECT t1.c1, t2.c2 FROM v4 t1 LEFT JOIN v5 t2 ON (t1.c1 = t2.c1) ORDER BY t1.c1, t2.c1 OFFSET 10 LIMIT 10;  -- can't be pushed down, different view owners
                              QUERY PLAN                              
----------------------------------------------------------------------
 Limit
   Output: ft4.c1, ft5.c2, ft5.c1
   ->  Sort
         Output: ft4.c1, ft5.c2, ft5.c1
         Sort Key: ft4.c1, ft5.c1
         ->  Hash Left Join
               Output: ft4.c1, ft5.c2, ft5.c1
               Hash Cond: (ft4.c1 = ft5.c1)
               ->  Foreign Scan on public.ft4
                     Output: ft4.c1, ft4.c2, ft4.c3
                     Remote SQL: SELECT c1 FROM "S 1"."T 3"
               ->  Hash
                     Output: ft5.c2, ft5.c1
                     ->  Foreign Scan on public.ft5
                           Output: ft5.c2, ft5.c1
                           Remote SQL: SELECT c1, c2 FROM "S 1"."T 4"
(16 rows)

SELECT t1.c1, t2.c2 FROM v4 t1 LEFT JOIN v5 t2 ON (t1.c1 = t2.c1) ORDER BY t1.c1, t2.c1 OFFSET 10 LIMIT 10;
 c1 | c2 
----+----
 22 |   
 24 | 25
 26 |   
 28 |   
 30 | 31
 32 |   
 34 |   
 36 | 37
 38 |   
 40 |   
(10 rows)

ALTER VIEW v4 OWNER TO regress_view_owner;
EXPLAIN (VERBOSE, COSTS OFF)
SELECT t1.c1, t2.c2 FROM v4 t1 LEFT JOIN v5 t2 ON (t1.c1 = t2.c1) ORDER BY t1.c1, t2.c1 OFFSET 10 LIMIT 10;  -- can be pushed down
                                                                                QUERY PLAN                                                                                
--------------------------------------------------------------------------------------------------------------------------------------------------------------------------
 Limit
   Output: ft4.c1, ft5.c2, ft5.c1
   ->  Foreign Scan
         Output: ft4.c1, ft5.c2, ft5.c1
         Relations: (public.ft4) LEFT JOIN (public.ft5)
         Remote SQL: SELECT r6.c1, r9.c2, r9.c1 FROM ("S 1"."T 3" r6 LEFT JOIN "S 1"."T 4" r9 ON (((r6.c1 = r9.c1)))) ORDER BY r6.c1 ASC NULLS LAST, r9.c1 ASC NULLS LAST
(6 rows)

SELECT t1.c1, t2.c2 FROM v4 t1 LEFT JOIN v5 t2 ON (t1.c1 = t2.c1) ORDER BY t1.c1, t2.c1 OFFSET 10 LIMIT 10;
 c1 | c2 
----+----
 22 |   
 24 | 25
 26 |   
 28 |   
 30 | 31
 32 |   
 34 |   
 36 | 37
 38 |   
 40 |   
(10 rows)

EXPLAIN (VERBOSE, COSTS OFF)
SELECT t1.c1, t2.c2 FROM v4 t1 LEFT JOIN ft5 t2 ON (t1.c1 = t2.c1) ORDER BY t1.c1, t2.c1 OFFSET 10 LIMIT 10;  -- can't be pushed down, view owner not current user
                              QUERY PLAN                              
----------------------------------------------------------------------
 Limit
   Output: ft4.c1, t2.c2, t2.c1
   ->  Sort
         Output: ft4.c1, t2.c2, t2.c1
         Sort Key: ft4.c1, t2.c1
         ->  Hash Left Join
               Output: ft4.c1, t2.c2, t2.c1
               Hash Cond: (ft4.c1 = t2.c1)
               ->  Foreign Scan on public.ft4
                     Output: ft4.c1, ft4.c2, ft4.c3
                     Remote SQL: SELECT c1 FROM "S 1"."T 3"
               ->  Hash
                     Output: t2.c2, t2.c1
                     ->  Foreign Scan on public.ft5 t2
                           Output: t2.c2, t2.c1
                           Remote SQL: SELECT c1, c2 FROM "S 1"."T 4"
(16 rows)

SELECT t1.c1, t2.c2 FROM v4 t1 LEFT JOIN ft5 t2 ON (t1.c1 = t2.c1) ORDER BY t1.c1, t2.c1 OFFSET 10 LIMIT 10;
 c1 | c2 
----+----
 22 |   
 24 | 25
 26 |   
 28 |   
 30 | 31
 32 |   
 34 |   
 36 | 37
 38 |   
 40 |   
(10 rows)

ALTER VIEW v4 OWNER TO CURRENT_USER;
EXPLAIN (VERBOSE, COSTS OFF)
SELECT t1.c1, t2.c2 FROM v4 t1 LEFT JOIN ft5 t2 ON (t1.c1 = t2.c1) ORDER BY t1.c1, t2.c1 OFFSET 10 LIMIT 10;  -- can be pushed down
                                                                                QUERY PLAN                                                                                
--------------------------------------------------------------------------------------------------------------------------------------------------------------------------
 Limit
   Output: ft4.c1, t2.c2, t2.c1
   ->  Foreign Scan
         Output: ft4.c1, t2.c2, t2.c1
         Relations: (public.ft4) LEFT JOIN (public.ft5 t2)
         Remote SQL: SELECT r6.c1, r2.c2, r2.c1 FROM ("S 1"."T 3" r6 LEFT JOIN "S 1"."T 4" r2 ON (((r6.c1 = r2.c1)))) ORDER BY r6.c1 ASC NULLS LAST, r2.c1 ASC NULLS LAST
(6 rows)

SELECT t1.c1, t2.c2 FROM v4 t1 LEFT JOIN ft5 t2 ON (t1.c1 = t2.c1) ORDER BY t1.c1, t2.c1 OFFSET 10 LIMIT 10;
 c1 | c2 
----+----
 22 |   
 24 | 25
 26 |   
 28 |   
 30 | 31
 32 |   
 34 |   
 36 | 37
 38 |   
 40 |   
(10 rows)

ALTER VIEW v4 OWNER TO regress_view_owner;
-- cleanup
DROP OWNED BY regress_view_owner;
DROP ROLE regress_view_owner;
-- ===================================================================
-- parameterized queries
-- ===================================================================
-- simple join
PREPARE st1(int, int) AS SELECT t1.c3, t2.c3 FROM ft1 t1, ft2 t2 WHERE t1.c1 = $1 AND t2.c1 = $2;
EXPLAIN (VERBOSE, COSTS OFF) EXECUTE st1(1, 2);
                                                          QUERY PLAN                                                          
------------------------------------------------------------------------------------------------------------------------------
 Foreign Scan
   Output: t1.c3, t2.c3
   Relations: (public.ft1 t1) INNER JOIN (public.ft2 t2)
   Remote SQL: SELECT r1.c3, r2.c3 FROM ("S 1"."T 1" r1 INNER JOIN "S 1"."T 1" r2 ON (((r2."C 1" = 2)) AND ((r1."C 1" = 1))))
(4 rows)

EXECUTE st1(1, 1);
  c3   |  c3   
-------+-------
 00001 | 00001
(1 row)

EXECUTE st1(101, 101);
  c3   |  c3   
-------+-------
 00101 | 00101
(1 row)

-- subquery using stable function (can't be sent to remote)
PREPARE st2(int) AS SELECT * FROM ft1 t1 WHERE t1.c1 < $2 AND t1.c3 IN (SELECT c3 FROM ft2 t2 WHERE c1 > $1 AND date(c4) = '1970-01-17'::date) ORDER BY c1;
EXPLAIN (VERBOSE, COSTS OFF) EXECUTE st2(10, 20);
                                                QUERY PLAN                                                
----------------------------------------------------------------------------------------------------------
 Sort
   Output: t1.c1, t1.c2, t1.c3, t1.c4, t1.c5, t1.c6, t1.c7, t1.c8
   Sort Key: t1.c1
   ->  Nested Loop Semi Join
         Output: t1.c1, t1.c2, t1.c3, t1.c4, t1.c5, t1.c6, t1.c7, t1.c8
         Join Filter: (t1.c3 = t2.c3)
         ->  Foreign Scan on public.ft1 t1
               Output: t1.c1, t1.c2, t1.c3, t1.c4, t1.c5, t1.c6, t1.c7, t1.c8
               Remote SQL: SELECT "C 1", c2, c3, c4, c5, c6, c7, c8 FROM "S 1"."T 1" WHERE (("C 1" < 20))
         ->  Materialize
               Output: t2.c3
               ->  Foreign Scan on public.ft2 t2
                     Output: t2.c3
                     Filter: (date(t2.c4) = '01-17-1970'::date)
                     Remote SQL: SELECT c3, c4 FROM "S 1"."T 1" WHERE (("C 1" > 10))
(15 rows)

EXECUTE st2(10, 20);
 c1 | c2 |  c3   |              c4              |            c5            | c6 |     c7     | c8  
----+----+-------+------------------------------+--------------------------+----+------------+-----
 16 |  6 | 00016 | Sat Jan 17 00:00:00 1970 PST | Sat Jan 17 00:00:00 1970 | 6  | 6          | foo
(1 row)

EXECUTE st2(101, 121);
 c1  | c2 |  c3   |              c4              |            c5            | c6 |     c7     | c8  
-----+----+-------+------------------------------+--------------------------+----+------------+-----
 116 |  6 | 00116 | Sat Jan 17 00:00:00 1970 PST | Sat Jan 17 00:00:00 1970 | 6  | 6          | foo
(1 row)

-- subquery using immutable function (can be sent to remote)
PREPARE st3(int) AS SELECT * FROM ft1 t1 WHERE t1.c1 < $2 AND t1.c3 IN (SELECT c3 FROM ft2 t2 WHERE c1 > $1 AND date(c5) = '1970-01-17'::date) ORDER BY c1;
EXPLAIN (VERBOSE, COSTS OFF) EXECUTE st3(10, 20);
                                                      QUERY PLAN                                                       
-----------------------------------------------------------------------------------------------------------------------
 Sort
   Output: t1.c1, t1.c2, t1.c3, t1.c4, t1.c5, t1.c6, t1.c7, t1.c8
   Sort Key: t1.c1
   ->  Nested Loop Semi Join
         Output: t1.c1, t1.c2, t1.c3, t1.c4, t1.c5, t1.c6, t1.c7, t1.c8
         Join Filter: (t1.c3 = t2.c3)
         ->  Foreign Scan on public.ft1 t1
               Output: t1.c1, t1.c2, t1.c3, t1.c4, t1.c5, t1.c6, t1.c7, t1.c8
               Remote SQL: SELECT "C 1", c2, c3, c4, c5, c6, c7, c8 FROM "S 1"."T 1" WHERE (("C 1" < 20))
         ->  Materialize
               Output: t2.c3
               ->  Foreign Scan on public.ft2 t2
                     Output: t2.c3
                     Remote SQL: SELECT c3 FROM "S 1"."T 1" WHERE (("C 1" > 10)) AND ((date(c5) = '1970-01-17'::date))
(14 rows)

EXECUTE st3(10, 20);
 c1 | c2 |  c3   |              c4              |            c5            | c6 |     c7     | c8  
----+----+-------+------------------------------+--------------------------+----+------------+-----
 16 |  6 | 00016 | Sat Jan 17 00:00:00 1970 PST | Sat Jan 17 00:00:00 1970 | 6  | 6          | foo
(1 row)

EXECUTE st3(20, 30);
 c1 | c2 | c3 | c4 | c5 | c6 | c7 | c8 
----+----+----+----+----+----+----+----
(0 rows)

-- custom plan should be chosen initially
PREPARE st4(int) AS SELECT * FROM ft1 t1 WHERE t1.c1 = $1;
EXPLAIN (VERBOSE, COSTS OFF) EXECUTE st4(1);
                                         QUERY PLAN                                          
---------------------------------------------------------------------------------------------
 Foreign Scan on public.ft1 t1
   Output: c1, c2, c3, c4, c5, c6, c7, c8
   Remote SQL: SELECT "C 1", c2, c3, c4, c5, c6, c7, c8 FROM "S 1"."T 1" WHERE (("C 1" = 1))
(3 rows)

EXPLAIN (VERBOSE, COSTS OFF) EXECUTE st4(1);
                                         QUERY PLAN                                          
---------------------------------------------------------------------------------------------
 Foreign Scan on public.ft1 t1
   Output: c1, c2, c3, c4, c5, c6, c7, c8
   Remote SQL: SELECT "C 1", c2, c3, c4, c5, c6, c7, c8 FROM "S 1"."T 1" WHERE (("C 1" = 1))
(3 rows)

EXPLAIN (VERBOSE, COSTS OFF) EXECUTE st4(1);
                                         QUERY PLAN                                          
---------------------------------------------------------------------------------------------
 Foreign Scan on public.ft1 t1
   Output: c1, c2, c3, c4, c5, c6, c7, c8
   Remote SQL: SELECT "C 1", c2, c3, c4, c5, c6, c7, c8 FROM "S 1"."T 1" WHERE (("C 1" = 1))
(3 rows)

EXPLAIN (VERBOSE, COSTS OFF) EXECUTE st4(1);
                                         QUERY PLAN                                          
---------------------------------------------------------------------------------------------
 Foreign Scan on public.ft1 t1
   Output: c1, c2, c3, c4, c5, c6, c7, c8
   Remote SQL: SELECT "C 1", c2, c3, c4, c5, c6, c7, c8 FROM "S 1"."T 1" WHERE (("C 1" = 1))
(3 rows)

EXPLAIN (VERBOSE, COSTS OFF) EXECUTE st4(1);
                                         QUERY PLAN                                          
---------------------------------------------------------------------------------------------
 Foreign Scan on public.ft1 t1
   Output: c1, c2, c3, c4, c5, c6, c7, c8
   Remote SQL: SELECT "C 1", c2, c3, c4, c5, c6, c7, c8 FROM "S 1"."T 1" WHERE (("C 1" = 1))
(3 rows)

-- once we try it enough times, should switch to generic plan
EXPLAIN (VERBOSE, COSTS OFF) EXECUTE st4(1);
                                              QUERY PLAN                                               
-------------------------------------------------------------------------------------------------------
 Foreign Scan on public.ft1 t1
   Output: c1, c2, c3, c4, c5, c6, c7, c8
   Remote SQL: SELECT "C 1", c2, c3, c4, c5, c6, c7, c8 FROM "S 1"."T 1" WHERE (("C 1" = $1::integer))
(3 rows)

-- value of $1 should not be sent to remote
PREPARE st5(user_enum,int) AS SELECT * FROM ft1 t1 WHERE c8 = $1 and c1 = $2;
EXPLAIN (VERBOSE, COSTS OFF) EXECUTE st5('foo', 1);
                                         QUERY PLAN                                          
---------------------------------------------------------------------------------------------
 Foreign Scan on public.ft1 t1
   Output: c1, c2, c3, c4, c5, c6, c7, c8
   Filter: (t1.c8 = 'foo'::user_enum)
   Remote SQL: SELECT "C 1", c2, c3, c4, c5, c6, c7, c8 FROM "S 1"."T 1" WHERE (("C 1" = 1))
(4 rows)

EXPLAIN (VERBOSE, COSTS OFF) EXECUTE st5('foo', 1);
                                         QUERY PLAN                                          
---------------------------------------------------------------------------------------------
 Foreign Scan on public.ft1 t1
   Output: c1, c2, c3, c4, c5, c6, c7, c8
   Filter: (t1.c8 = 'foo'::user_enum)
   Remote SQL: SELECT "C 1", c2, c3, c4, c5, c6, c7, c8 FROM "S 1"."T 1" WHERE (("C 1" = 1))
(4 rows)

EXPLAIN (VERBOSE, COSTS OFF) EXECUTE st5('foo', 1);
                                         QUERY PLAN                                          
---------------------------------------------------------------------------------------------
 Foreign Scan on public.ft1 t1
   Output: c1, c2, c3, c4, c5, c6, c7, c8
   Filter: (t1.c8 = 'foo'::user_enum)
   Remote SQL: SELECT "C 1", c2, c3, c4, c5, c6, c7, c8 FROM "S 1"."T 1" WHERE (("C 1" = 1))
(4 rows)

EXPLAIN (VERBOSE, COSTS OFF) EXECUTE st5('foo', 1);
                                         QUERY PLAN                                          
---------------------------------------------------------------------------------------------
 Foreign Scan on public.ft1 t1
   Output: c1, c2, c3, c4, c5, c6, c7, c8
   Filter: (t1.c8 = 'foo'::user_enum)
   Remote SQL: SELECT "C 1", c2, c3, c4, c5, c6, c7, c8 FROM "S 1"."T 1" WHERE (("C 1" = 1))
(4 rows)

EXPLAIN (VERBOSE, COSTS OFF) EXECUTE st5('foo', 1);
                                         QUERY PLAN                                          
---------------------------------------------------------------------------------------------
 Foreign Scan on public.ft1 t1
   Output: c1, c2, c3, c4, c5, c6, c7, c8
   Filter: (t1.c8 = 'foo'::user_enum)
   Remote SQL: SELECT "C 1", c2, c3, c4, c5, c6, c7, c8 FROM "S 1"."T 1" WHERE (("C 1" = 1))
(4 rows)

EXPLAIN (VERBOSE, COSTS OFF) EXECUTE st5('foo', 1);
                                              QUERY PLAN                                               
-------------------------------------------------------------------------------------------------------
 Foreign Scan on public.ft1 t1
   Output: c1, c2, c3, c4, c5, c6, c7, c8
   Filter: (t1.c8 = $1)
   Remote SQL: SELECT "C 1", c2, c3, c4, c5, c6, c7, c8 FROM "S 1"."T 1" WHERE (("C 1" = $1::integer))
(4 rows)

EXECUTE st5('foo', 1);
 c1 | c2 |  c3   |              c4              |            c5            | c6 |     c7     | c8  
----+----+-------+------------------------------+--------------------------+----+------------+-----
  1 |  1 | 00001 | Fri Jan 02 00:00:00 1970 PST | Fri Jan 02 00:00:00 1970 | 1  | 1          | foo
(1 row)

-- altering FDW options requires replanning
PREPARE st6 AS SELECT * FROM ft1 t1 WHERE t1.c1 = t1.c2;
EXPLAIN (VERBOSE, COSTS OFF) EXECUTE st6;
                                          QUERY PLAN                                          
----------------------------------------------------------------------------------------------
 Foreign Scan on public.ft1 t1
   Output: c1, c2, c3, c4, c5, c6, c7, c8
   Remote SQL: SELECT "C 1", c2, c3, c4, c5, c6, c7, c8 FROM "S 1"."T 1" WHERE (("C 1" = c2))
(3 rows)

PREPARE st7 AS INSERT INTO ft1 (c1,c2,c3) VALUES (1001,101,'foo');
EXPLAIN (VERBOSE, COSTS OFF) EXECUTE st7;
                                                                                           QUERY PLAN                                                                                            
-------------------------------------------------------------------------------------------------------------------------------------------------------------------------------------------------
 Insert on public.ft1
   Remote SQL: INSERT INTO "S 1"."T 1"("C 1", c2, c3, c4, c5, c6, c7, c8) VALUES ($1, $2, $3, $4, $5, $6, $7, $8)
   ->  Result
         Output: NULL::integer, 1001, 101, 'foo'::text, NULL::timestamp with time zone, NULL::timestamp without time zone, NULL::character varying, 'ft1       '::character(10), NULL::user_enum
(4 rows)

ALTER TABLE "S 1"."T 1" RENAME TO "T 0";
ALTER FOREIGN TABLE ft1 OPTIONS (SET table_name 'T 0');
EXPLAIN (VERBOSE, COSTS OFF) EXECUTE st6;
                                          QUERY PLAN                                          
----------------------------------------------------------------------------------------------
 Foreign Scan on public.ft1 t1
   Output: c1, c2, c3, c4, c5, c6, c7, c8
   Remote SQL: SELECT "C 1", c2, c3, c4, c5, c6, c7, c8 FROM "S 1"."T 0" WHERE (("C 1" = c2))
(3 rows)

EXECUTE st6;
 c1 | c2 |  c3   |              c4              |            c5            | c6 |     c7     | c8  
----+----+-------+------------------------------+--------------------------+----+------------+-----
  1 |  1 | 00001 | Fri Jan 02 00:00:00 1970 PST | Fri Jan 02 00:00:00 1970 | 1  | 1          | foo
  2 |  2 | 00002 | Sat Jan 03 00:00:00 1970 PST | Sat Jan 03 00:00:00 1970 | 2  | 2          | foo
  3 |  3 | 00003 | Sun Jan 04 00:00:00 1970 PST | Sun Jan 04 00:00:00 1970 | 3  | 3          | foo
  4 |  4 | 00004 | Mon Jan 05 00:00:00 1970 PST | Mon Jan 05 00:00:00 1970 | 4  | 4          | foo
  5 |  5 | 00005 | Tue Jan 06 00:00:00 1970 PST | Tue Jan 06 00:00:00 1970 | 5  | 5          | foo
  6 |  6 | 00006 | Wed Jan 07 00:00:00 1970 PST | Wed Jan 07 00:00:00 1970 | 6  | 6          | foo
  7 |  7 | 00007 | Thu Jan 08 00:00:00 1970 PST | Thu Jan 08 00:00:00 1970 | 7  | 7          | foo
  8 |  8 | 00008 | Fri Jan 09 00:00:00 1970 PST | Fri Jan 09 00:00:00 1970 | 8  | 8          | foo
  9 |  9 | 00009 | Sat Jan 10 00:00:00 1970 PST | Sat Jan 10 00:00:00 1970 | 9  | 9          | foo
(9 rows)

EXPLAIN (VERBOSE, COSTS OFF) EXECUTE st7;
                                                                                           QUERY PLAN                                                                                            
-------------------------------------------------------------------------------------------------------------------------------------------------------------------------------------------------
 Insert on public.ft1
   Remote SQL: INSERT INTO "S 1"."T 0"("C 1", c2, c3, c4, c5, c6, c7, c8) VALUES ($1, $2, $3, $4, $5, $6, $7, $8)
   ->  Result
         Output: NULL::integer, 1001, 101, 'foo'::text, NULL::timestamp with time zone, NULL::timestamp without time zone, NULL::character varying, 'ft1       '::character(10), NULL::user_enum
(4 rows)

ALTER TABLE "S 1"."T 0" RENAME TO "T 1";
ALTER FOREIGN TABLE ft1 OPTIONS (SET table_name 'T 1');
-- cleanup
DEALLOCATE st1;
DEALLOCATE st2;
DEALLOCATE st3;
DEALLOCATE st4;
DEALLOCATE st5;
DEALLOCATE st6;
DEALLOCATE st7;
-- System columns, except ctid, should not be sent to remote
EXPLAIN (VERBOSE, COSTS OFF)
SELECT * FROM ft1 t1 WHERE t1.tableoid = 'pg_class'::regclass LIMIT 1;
                                  QUERY PLAN                                   
-------------------------------------------------------------------------------
 Limit
   Output: c1, c2, c3, c4, c5, c6, c7, c8
   ->  Foreign Scan on public.ft1 t1
         Output: c1, c2, c3, c4, c5, c6, c7, c8
         Filter: (t1.tableoid = '1259'::oid)
         Remote SQL: SELECT "C 1", c2, c3, c4, c5, c6, c7, c8 FROM "S 1"."T 1"
(6 rows)

SELECT * FROM ft1 t1 WHERE t1.tableoid = 'ft1'::regclass LIMIT 1;
 c1 | c2 |  c3   |              c4              |            c5            | c6 |     c7     | c8  
----+----+-------+------------------------------+--------------------------+----+------------+-----
  1 |  1 | 00001 | Fri Jan 02 00:00:00 1970 PST | Fri Jan 02 00:00:00 1970 | 1  | 1          | foo
(1 row)

EXPLAIN (VERBOSE, COSTS OFF)
SELECT tableoid::regclass, * FROM ft1 t1 LIMIT 1;
                                  QUERY PLAN                                   
-------------------------------------------------------------------------------
 Limit
   Output: ((tableoid)::regclass), c1, c2, c3, c4, c5, c6, c7, c8
   ->  Foreign Scan on public.ft1 t1
         Output: (tableoid)::regclass, c1, c2, c3, c4, c5, c6, c7, c8
         Remote SQL: SELECT "C 1", c2, c3, c4, c5, c6, c7, c8 FROM "S 1"."T 1"
(5 rows)

SELECT tableoid::regclass, * FROM ft1 t1 LIMIT 1;
 tableoid | c1 | c2 |  c3   |              c4              |            c5            | c6 |     c7     | c8  
----------+----+----+-------+------------------------------+--------------------------+----+------------+-----
 ft1      |  1 |  1 | 00001 | Fri Jan 02 00:00:00 1970 PST | Fri Jan 02 00:00:00 1970 | 1  | 1          | foo
(1 row)

EXPLAIN (VERBOSE, COSTS OFF)
SELECT * FROM ft1 t1 WHERE t1.ctid = '(0,2)';
                                              QUERY PLAN                                               
-------------------------------------------------------------------------------------------------------
 Foreign Scan on public.ft1 t1
   Output: c1, c2, c3, c4, c5, c6, c7, c8
   Remote SQL: SELECT "C 1", c2, c3, c4, c5, c6, c7, c8 FROM "S 1"."T 1" WHERE ((ctid = '(0,2)'::tid))
(3 rows)

SELECT * FROM ft1 t1 WHERE t1.ctid = '(0,2)';
 c1 | c2 |  c3   |              c4              |            c5            | c6 |     c7     | c8  
----+----+-------+------------------------------+--------------------------+----+------------+-----
  2 |  2 | 00002 | Sat Jan 03 00:00:00 1970 PST | Sat Jan 03 00:00:00 1970 | 2  | 2          | foo
(1 row)

EXPLAIN (VERBOSE, COSTS OFF)
SELECT ctid, * FROM ft1 t1 LIMIT 1;
                                     QUERY PLAN                                      
-------------------------------------------------------------------------------------
 Limit
   Output: ctid, c1, c2, c3, c4, c5, c6, c7, c8
   ->  Foreign Scan on public.ft1 t1
         Output: ctid, c1, c2, c3, c4, c5, c6, c7, c8
         Remote SQL: SELECT "C 1", c2, c3, c4, c5, c6, c7, c8, ctid FROM "S 1"."T 1"
(5 rows)

SELECT ctid, * FROM ft1 t1 LIMIT 1;
 ctid  | c1 | c2 |  c3   |              c4              |            c5            | c6 |     c7     | c8  
-------+----+----+-------+------------------------------+--------------------------+----+------------+-----
 (0,1) |  1 |  1 | 00001 | Fri Jan 02 00:00:00 1970 PST | Fri Jan 02 00:00:00 1970 | 1  | 1          | foo
(1 row)

-- ===================================================================
-- used in pl/pgsql function
-- ===================================================================
CREATE OR REPLACE FUNCTION f_test(p_c1 int) RETURNS int AS $$
DECLARE
	v_c1 int;
BEGIN
    SELECT c1 INTO v_c1 FROM ft1 WHERE c1 = p_c1 LIMIT 1;
    PERFORM c1 FROM ft1 WHERE c1 = p_c1 AND p_c1 = v_c1 LIMIT 1;
    RETURN v_c1;
END;
$$ LANGUAGE plpgsql;
SELECT f_test(100);
 f_test 
--------
    100
(1 row)

DROP FUNCTION f_test(int);
-- ===================================================================
-- conversion error
-- ===================================================================
ALTER FOREIGN TABLE ft1 ALTER COLUMN c8 TYPE int;
SELECT * FROM ft1 WHERE c1 = 1;  -- ERROR
ERROR:  invalid input syntax for integer: "foo"
CONTEXT:  column "c8" of foreign table "ft1"
SELECT  ft1.c1,  ft2.c2, ft1.c8 FROM ft1, ft2 WHERE ft1.c1 = ft2.c1 AND ft1.c1 = 1; -- ERROR
ERROR:  invalid input syntax for integer: "foo"
CONTEXT:  column "c8" of foreign table "ft1"
SELECT  ft1.c1,  ft2.c2, ft1 FROM ft1, ft2 WHERE ft1.c1 = ft2.c1 AND ft1.c1 = 1; -- ERROR
ERROR:  invalid input syntax for integer: "foo"
CONTEXT:  whole-row reference to foreign table "ft1"
ALTER FOREIGN TABLE ft1 ALTER COLUMN c8 TYPE user_enum;
-- ===================================================================
-- subtransaction
--  + local/remote error doesn't break cursor
-- ===================================================================
BEGIN;
DECLARE c CURSOR FOR SELECT * FROM ft1 ORDER BY c1;
FETCH c;
 c1 | c2 |  c3   |              c4              |            c5            | c6 |     c7     | c8  
----+----+-------+------------------------------+--------------------------+----+------------+-----
  1 |  1 | 00001 | Fri Jan 02 00:00:00 1970 PST | Fri Jan 02 00:00:00 1970 | 1  | 1          | foo
(1 row)

SAVEPOINT s;
ERROR OUT;          -- ERROR
ERROR:  syntax error at or near "ERROR"
LINE 1: ERROR OUT;
        ^
ROLLBACK TO s;
FETCH c;
 c1 | c2 |  c3   |              c4              |            c5            | c6 |     c7     | c8  
----+----+-------+------------------------------+--------------------------+----+------------+-----
  2 |  2 | 00002 | Sat Jan 03 00:00:00 1970 PST | Sat Jan 03 00:00:00 1970 | 2  | 2          | foo
(1 row)

SAVEPOINT s;
SELECT * FROM ft1 WHERE 1 / (c1 - 1) > 0;  -- ERROR
ERROR:  division by zero
CONTEXT:  Remote SQL command: SELECT "C 1", c2, c3, c4, c5, c6, c7, c8 FROM "S 1"."T 1" WHERE (((1 / ("C 1" - 1)) > 0))
ROLLBACK TO s;
FETCH c;
 c1 | c2 |  c3   |              c4              |            c5            | c6 |     c7     | c8  
----+----+-------+------------------------------+--------------------------+----+------------+-----
  3 |  3 | 00003 | Sun Jan 04 00:00:00 1970 PST | Sun Jan 04 00:00:00 1970 | 3  | 3          | foo
(1 row)

SELECT * FROM ft1 ORDER BY c1 LIMIT 1;
 c1 | c2 |  c3   |              c4              |            c5            | c6 |     c7     | c8  
----+----+-------+------------------------------+--------------------------+----+------------+-----
  1 |  1 | 00001 | Fri Jan 02 00:00:00 1970 PST | Fri Jan 02 00:00:00 1970 | 1  | 1          | foo
(1 row)

COMMIT;
-- ===================================================================
-- test handling of collations
-- ===================================================================
create table loct3 (f1 text collate "C" unique, f2 text, f3 varchar(10) unique);
create foreign table ft3 (f1 text collate "C", f2 text, f3 varchar(10))
  server loopback options (table_name 'loct3', use_remote_estimate 'true');
-- can be sent to remote
explain (verbose, costs off) select * from ft3 where f1 = 'foo';
                                  QUERY PLAN                                  
------------------------------------------------------------------------------
 Foreign Scan on public.ft3
   Output: f1, f2, f3
   Remote SQL: SELECT f1, f2, f3 FROM public.loct3 WHERE ((f1 = 'foo'::text))
(3 rows)

explain (verbose, costs off) select * from ft3 where f1 COLLATE "C" = 'foo';
                                  QUERY PLAN                                  
------------------------------------------------------------------------------
 Foreign Scan on public.ft3
   Output: f1, f2, f3
   Remote SQL: SELECT f1, f2, f3 FROM public.loct3 WHERE ((f1 = 'foo'::text))
(3 rows)

explain (verbose, costs off) select * from ft3 where f2 = 'foo';
                                  QUERY PLAN                                  
------------------------------------------------------------------------------
<<<<<<< HEAD
 Foreign Scan on public.ft3
   Output: f1, f2, f3
   Remote SQL: SELECT f1, f2, f3 FROM public.loct3 WHERE ((f2 = 'foo'::text))
(3 rows)

explain (verbose, costs off) select * from ft3 where f3 = 'foo';
                                  QUERY PLAN                                  
------------------------------------------------------------------------------
 Foreign Scan on public.ft3
   Output: f1, f2, f3
   Remote SQL: SELECT f1, f2, f3 FROM public.loct3 WHERE ((f3 = 'foo'::text))
(3 rows)

=======
 Foreign Scan on public.ft3
   Output: f1, f2, f3
   Remote SQL: SELECT f1, f2, f3 FROM public.loct3 WHERE ((f2 = 'foo'::text))
(3 rows)

explain (verbose, costs off) select * from ft3 where f3 = 'foo';
                                  QUERY PLAN                                  
------------------------------------------------------------------------------
 Foreign Scan on public.ft3
   Output: f1, f2, f3
   Remote SQL: SELECT f1, f2, f3 FROM public.loct3 WHERE ((f3 = 'foo'::text))
(3 rows)

>>>>>>> b5bce6c1
explain (verbose, costs off) select * from ft3 f, loct3 l
  where f.f3 = l.f3 and l.f1 = 'foo';
                                            QUERY PLAN                                            
--------------------------------------------------------------------------------------------------
 Nested Loop
   Output: f.f1, f.f2, f.f3, l.f1, l.f2, l.f3
   ->  Index Scan using loct3_f1_key on public.loct3 l
         Output: l.f1, l.f2, l.f3
         Index Cond: (l.f1 = 'foo'::text)
   ->  Foreign Scan on public.ft3 f
         Output: f.f1, f.f2, f.f3
         Remote SQL: SELECT f1, f2, f3 FROM public.loct3 WHERE (($1::character varying(10) = f3))
(8 rows)

-- can't be sent to remote
explain (verbose, costs off) select * from ft3 where f1 COLLATE "POSIX" = 'foo';
                    QUERY PLAN                     
---------------------------------------------------
 Foreign Scan on public.ft3
   Output: f1, f2, f3
   Filter: ((ft3.f1)::text = 'foo'::text)
   Remote SQL: SELECT f1, f2, f3 FROM public.loct3
(4 rows)

explain (verbose, costs off) select * from ft3 where f1 = 'foo' COLLATE "C";
                    QUERY PLAN                     
---------------------------------------------------
 Foreign Scan on public.ft3
   Output: f1, f2, f3
   Filter: (ft3.f1 = 'foo'::text COLLATE "C")
   Remote SQL: SELECT f1, f2, f3 FROM public.loct3
(4 rows)

explain (verbose, costs off) select * from ft3 where f2 COLLATE "C" = 'foo';
                    QUERY PLAN                     
---------------------------------------------------
 Foreign Scan on public.ft3
   Output: f1, f2, f3
   Filter: ((ft3.f2)::text = 'foo'::text)
   Remote SQL: SELECT f1, f2, f3 FROM public.loct3
(4 rows)

explain (verbose, costs off) select * from ft3 where f2 = 'foo' COLLATE "C";
                    QUERY PLAN                     
---------------------------------------------------
 Foreign Scan on public.ft3
   Output: f1, f2, f3
   Filter: (ft3.f2 = 'foo'::text COLLATE "C")
   Remote SQL: SELECT f1, f2, f3 FROM public.loct3
(4 rows)

explain (verbose, costs off) select * from ft3 f, loct3 l
  where f.f3 = l.f3 COLLATE "POSIX" and l.f1 = 'foo';
                         QUERY PLAN                          
-------------------------------------------------------------
 Hash Join
   Output: f.f1, f.f2, f.f3, l.f1, l.f2, l.f3
   Hash Cond: ((f.f3)::text = (l.f3)::text)
   ->  Foreign Scan on public.ft3 f
         Output: f.f1, f.f2, f.f3
         Remote SQL: SELECT f1, f2, f3 FROM public.loct3
   ->  Hash
         Output: l.f1, l.f2, l.f3
         ->  Index Scan using loct3_f1_key on public.loct3 l
               Output: l.f1, l.f2, l.f3
               Index Cond: (l.f1 = 'foo'::text)
(11 rows)

-- ===================================================================
-- test writable foreign table stuff
-- ===================================================================
EXPLAIN (verbose, costs off)
INSERT INTO ft2 (c1,c2,c3) SELECT c1+1000,c2+100, c3 || c3 FROM ft2 LIMIT 20;
                                                                                                                    QUERY PLAN                                                                                                                    
--------------------------------------------------------------------------------------------------------------------------------------------------------------------------------------------------------------------------------------------------
 Insert on public.ft2
   Remote SQL: INSERT INTO "S 1"."T 1"("C 1", c2, c3, c4, c5, c6, c7, c8) VALUES ($1, $2, $3, $4, $5, $6, $7, $8)
   ->  Subquery Scan on "*SELECT*"
         Output: "*SELECT*"."?column?", "*SELECT*"."?column?_1", NULL::integer, "*SELECT*"."?column?_2", NULL::timestamp with time zone, NULL::timestamp without time zone, NULL::character varying, 'ft2       '::character(10), NULL::user_enum
         ->  Limit
               Output: ((ft2_1.c1 + 1000)), ((ft2_1.c2 + 100)), ((ft2_1.c3 || ft2_1.c3))
               ->  Foreign Scan on public.ft2 ft2_1
                     Output: (ft2_1.c1 + 1000), (ft2_1.c2 + 100), (ft2_1.c3 || ft2_1.c3)
                     Remote SQL: SELECT "C 1", c2, c3 FROM "S 1"."T 1"
(9 rows)

INSERT INTO ft2 (c1,c2,c3) SELECT c1+1000,c2+100, c3 || c3 FROM ft2 LIMIT 20;
INSERT INTO ft2 (c1,c2,c3)
  VALUES (1101,201,'aaa'), (1102,202,'bbb'), (1103,203,'ccc') RETURNING *;
  c1  | c2  | c3  | c4 | c5 | c6 |     c7     | c8 
------+-----+-----+----+----+----+------------+----
 1101 | 201 | aaa |    |    |    | ft2        | 
 1102 | 202 | bbb |    |    |    | ft2        | 
 1103 | 203 | ccc |    |    |    | ft2        | 
(3 rows)

INSERT INTO ft2 (c1,c2,c3) VALUES (1104,204,'ddd'), (1105,205,'eee');
EXPLAIN (verbose, costs off)
UPDATE ft2 SET c2 = c2 + 300, c3 = c3 || '_update3' WHERE c1 % 10 = 3;              -- can be pushed down
                                                      QUERY PLAN                                                      
----------------------------------------------------------------------------------------------------------------------
 Update on public.ft2
   ->  Foreign Update on public.ft2
         Remote SQL: UPDATE "S 1"."T 1" SET c2 = (c2 + 300), c3 = (c3 || '_update3'::text) WHERE ((("C 1" % 10) = 3))
(3 rows)

UPDATE ft2 SET c2 = c2 + 300, c3 = c3 || '_update3' WHERE c1 % 10 = 3;
EXPLAIN (verbose, costs off)
UPDATE ft2 SET c2 = c2 + 400, c3 = c3 || '_update7' WHERE c1 % 10 = 7 RETURNING *;  -- can be pushed down
                                                                            QUERY PLAN                                                                            
------------------------------------------------------------------------------------------------------------------------------------------------------------------
 Update on public.ft2
   Output: c1, c2, c3, c4, c5, c6, c7, c8
   ->  Foreign Update on public.ft2
         Remote SQL: UPDATE "S 1"."T 1" SET c2 = (c2 + 400), c3 = (c3 || '_update7'::text) WHERE ((("C 1" % 10) = 7)) RETURNING "C 1", c2, c3, c4, c5, c6, c7, c8
(4 rows)

UPDATE ft2 SET c2 = c2 + 400, c3 = c3 || '_update7' WHERE c1 % 10 = 7 RETURNING *;
  c1  | c2  |         c3         |              c4              |            c5            | c6 |     c7     | c8  
------+-----+--------------------+------------------------------+--------------------------+----+------------+-----
    7 | 407 | 00007_update7      | Thu Jan 08 00:00:00 1970 PST | Thu Jan 08 00:00:00 1970 | 7  | 7          | foo
   17 | 407 | 00017_update7      | Sun Jan 18 00:00:00 1970 PST | Sun Jan 18 00:00:00 1970 | 7  | 7          | foo
   27 | 407 | 00027_update7      | Wed Jan 28 00:00:00 1970 PST | Wed Jan 28 00:00:00 1970 | 7  | 7          | foo
   37 | 407 | 00037_update7      | Sat Feb 07 00:00:00 1970 PST | Sat Feb 07 00:00:00 1970 | 7  | 7          | foo
   47 | 407 | 00047_update7      | Tue Feb 17 00:00:00 1970 PST | Tue Feb 17 00:00:00 1970 | 7  | 7          | foo
   57 | 407 | 00057_update7      | Fri Feb 27 00:00:00 1970 PST | Fri Feb 27 00:00:00 1970 | 7  | 7          | foo
   67 | 407 | 00067_update7      | Mon Mar 09 00:00:00 1970 PST | Mon Mar 09 00:00:00 1970 | 7  | 7          | foo
   77 | 407 | 00077_update7      | Thu Mar 19 00:00:00 1970 PST | Thu Mar 19 00:00:00 1970 | 7  | 7          | foo
   87 | 407 | 00087_update7      | Sun Mar 29 00:00:00 1970 PST | Sun Mar 29 00:00:00 1970 | 7  | 7          | foo
   97 | 407 | 00097_update7      | Wed Apr 08 00:00:00 1970 PST | Wed Apr 08 00:00:00 1970 | 7  | 7          | foo
  107 | 407 | 00107_update7      | Thu Jan 08 00:00:00 1970 PST | Thu Jan 08 00:00:00 1970 | 7  | 7          | foo
  117 | 407 | 00117_update7      | Sun Jan 18 00:00:00 1970 PST | Sun Jan 18 00:00:00 1970 | 7  | 7          | foo
  127 | 407 | 00127_update7      | Wed Jan 28 00:00:00 1970 PST | Wed Jan 28 00:00:00 1970 | 7  | 7          | foo
  137 | 407 | 00137_update7      | Sat Feb 07 00:00:00 1970 PST | Sat Feb 07 00:00:00 1970 | 7  | 7          | foo
  147 | 407 | 00147_update7      | Tue Feb 17 00:00:00 1970 PST | Tue Feb 17 00:00:00 1970 | 7  | 7          | foo
  157 | 407 | 00157_update7      | Fri Feb 27 00:00:00 1970 PST | Fri Feb 27 00:00:00 1970 | 7  | 7          | foo
  167 | 407 | 00167_update7      | Mon Mar 09 00:00:00 1970 PST | Mon Mar 09 00:00:00 1970 | 7  | 7          | foo
  177 | 407 | 00177_update7      | Thu Mar 19 00:00:00 1970 PST | Thu Mar 19 00:00:00 1970 | 7  | 7          | foo
  187 | 407 | 00187_update7      | Sun Mar 29 00:00:00 1970 PST | Sun Mar 29 00:00:00 1970 | 7  | 7          | foo
  197 | 407 | 00197_update7      | Wed Apr 08 00:00:00 1970 PST | Wed Apr 08 00:00:00 1970 | 7  | 7          | foo
  207 | 407 | 00207_update7      | Thu Jan 08 00:00:00 1970 PST | Thu Jan 08 00:00:00 1970 | 7  | 7          | foo
  217 | 407 | 00217_update7      | Sun Jan 18 00:00:00 1970 PST | Sun Jan 18 00:00:00 1970 | 7  | 7          | foo
  227 | 407 | 00227_update7      | Wed Jan 28 00:00:00 1970 PST | Wed Jan 28 00:00:00 1970 | 7  | 7          | foo
  237 | 407 | 00237_update7      | Sat Feb 07 00:00:00 1970 PST | Sat Feb 07 00:00:00 1970 | 7  | 7          | foo
  247 | 407 | 00247_update7      | Tue Feb 17 00:00:00 1970 PST | Tue Feb 17 00:00:00 1970 | 7  | 7          | foo
  257 | 407 | 00257_update7      | Fri Feb 27 00:00:00 1970 PST | Fri Feb 27 00:00:00 1970 | 7  | 7          | foo
  267 | 407 | 00267_update7      | Mon Mar 09 00:00:00 1970 PST | Mon Mar 09 00:00:00 1970 | 7  | 7          | foo
  277 | 407 | 00277_update7      | Thu Mar 19 00:00:00 1970 PST | Thu Mar 19 00:00:00 1970 | 7  | 7          | foo
  287 | 407 | 00287_update7      | Sun Mar 29 00:00:00 1970 PST | Sun Mar 29 00:00:00 1970 | 7  | 7          | foo
  297 | 407 | 00297_update7      | Wed Apr 08 00:00:00 1970 PST | Wed Apr 08 00:00:00 1970 | 7  | 7          | foo
  307 | 407 | 00307_update7      | Thu Jan 08 00:00:00 1970 PST | Thu Jan 08 00:00:00 1970 | 7  | 7          | foo
  317 | 407 | 00317_update7      | Sun Jan 18 00:00:00 1970 PST | Sun Jan 18 00:00:00 1970 | 7  | 7          | foo
  327 | 407 | 00327_update7      | Wed Jan 28 00:00:00 1970 PST | Wed Jan 28 00:00:00 1970 | 7  | 7          | foo
  337 | 407 | 00337_update7      | Sat Feb 07 00:00:00 1970 PST | Sat Feb 07 00:00:00 1970 | 7  | 7          | foo
  347 | 407 | 00347_update7      | Tue Feb 17 00:00:00 1970 PST | Tue Feb 17 00:00:00 1970 | 7  | 7          | foo
  357 | 407 | 00357_update7      | Fri Feb 27 00:00:00 1970 PST | Fri Feb 27 00:00:00 1970 | 7  | 7          | foo
  367 | 407 | 00367_update7      | Mon Mar 09 00:00:00 1970 PST | Mon Mar 09 00:00:00 1970 | 7  | 7          | foo
  377 | 407 | 00377_update7      | Thu Mar 19 00:00:00 1970 PST | Thu Mar 19 00:00:00 1970 | 7  | 7          | foo
  387 | 407 | 00387_update7      | Sun Mar 29 00:00:00 1970 PST | Sun Mar 29 00:00:00 1970 | 7  | 7          | foo
  397 | 407 | 00397_update7      | Wed Apr 08 00:00:00 1970 PST | Wed Apr 08 00:00:00 1970 | 7  | 7          | foo
  407 | 407 | 00407_update7      | Thu Jan 08 00:00:00 1970 PST | Thu Jan 08 00:00:00 1970 | 7  | 7          | foo
  417 | 407 | 00417_update7      | Sun Jan 18 00:00:00 1970 PST | Sun Jan 18 00:00:00 1970 | 7  | 7          | foo
  427 | 407 | 00427_update7      | Wed Jan 28 00:00:00 1970 PST | Wed Jan 28 00:00:00 1970 | 7  | 7          | foo
  437 | 407 | 00437_update7      | Sat Feb 07 00:00:00 1970 PST | Sat Feb 07 00:00:00 1970 | 7  | 7          | foo
  447 | 407 | 00447_update7      | Tue Feb 17 00:00:00 1970 PST | Tue Feb 17 00:00:00 1970 | 7  | 7          | foo
  457 | 407 | 00457_update7      | Fri Feb 27 00:00:00 1970 PST | Fri Feb 27 00:00:00 1970 | 7  | 7          | foo
  467 | 407 | 00467_update7      | Mon Mar 09 00:00:00 1970 PST | Mon Mar 09 00:00:00 1970 | 7  | 7          | foo
  477 | 407 | 00477_update7      | Thu Mar 19 00:00:00 1970 PST | Thu Mar 19 00:00:00 1970 | 7  | 7          | foo
  487 | 407 | 00487_update7      | Sun Mar 29 00:00:00 1970 PST | Sun Mar 29 00:00:00 1970 | 7  | 7          | foo
  497 | 407 | 00497_update7      | Wed Apr 08 00:00:00 1970 PST | Wed Apr 08 00:00:00 1970 | 7  | 7          | foo
  507 | 407 | 00507_update7      | Thu Jan 08 00:00:00 1970 PST | Thu Jan 08 00:00:00 1970 | 7  | 7          | foo
  517 | 407 | 00517_update7      | Sun Jan 18 00:00:00 1970 PST | Sun Jan 18 00:00:00 1970 | 7  | 7          | foo
  527 | 407 | 00527_update7      | Wed Jan 28 00:00:00 1970 PST | Wed Jan 28 00:00:00 1970 | 7  | 7          | foo
  537 | 407 | 00537_update7      | Sat Feb 07 00:00:00 1970 PST | Sat Feb 07 00:00:00 1970 | 7  | 7          | foo
  547 | 407 | 00547_update7      | Tue Feb 17 00:00:00 1970 PST | Tue Feb 17 00:00:00 1970 | 7  | 7          | foo
  557 | 407 | 00557_update7      | Fri Feb 27 00:00:00 1970 PST | Fri Feb 27 00:00:00 1970 | 7  | 7          | foo
  567 | 407 | 00567_update7      | Mon Mar 09 00:00:00 1970 PST | Mon Mar 09 00:00:00 1970 | 7  | 7          | foo
  577 | 407 | 00577_update7      | Thu Mar 19 00:00:00 1970 PST | Thu Mar 19 00:00:00 1970 | 7  | 7          | foo
  587 | 407 | 00587_update7      | Sun Mar 29 00:00:00 1970 PST | Sun Mar 29 00:00:00 1970 | 7  | 7          | foo
  597 | 407 | 00597_update7      | Wed Apr 08 00:00:00 1970 PST | Wed Apr 08 00:00:00 1970 | 7  | 7          | foo
  607 | 407 | 00607_update7      | Thu Jan 08 00:00:00 1970 PST | Thu Jan 08 00:00:00 1970 | 7  | 7          | foo
  617 | 407 | 00617_update7      | Sun Jan 18 00:00:00 1970 PST | Sun Jan 18 00:00:00 1970 | 7  | 7          | foo
  627 | 407 | 00627_update7      | Wed Jan 28 00:00:00 1970 PST | Wed Jan 28 00:00:00 1970 | 7  | 7          | foo
  637 | 407 | 00637_update7      | Sat Feb 07 00:00:00 1970 PST | Sat Feb 07 00:00:00 1970 | 7  | 7          | foo
  647 | 407 | 00647_update7      | Tue Feb 17 00:00:00 1970 PST | Tue Feb 17 00:00:00 1970 | 7  | 7          | foo
  657 | 407 | 00657_update7      | Fri Feb 27 00:00:00 1970 PST | Fri Feb 27 00:00:00 1970 | 7  | 7          | foo
  667 | 407 | 00667_update7      | Mon Mar 09 00:00:00 1970 PST | Mon Mar 09 00:00:00 1970 | 7  | 7          | foo
  677 | 407 | 00677_update7      | Thu Mar 19 00:00:00 1970 PST | Thu Mar 19 00:00:00 1970 | 7  | 7          | foo
  687 | 407 | 00687_update7      | Sun Mar 29 00:00:00 1970 PST | Sun Mar 29 00:00:00 1970 | 7  | 7          | foo
  697 | 407 | 00697_update7      | Wed Apr 08 00:00:00 1970 PST | Wed Apr 08 00:00:00 1970 | 7  | 7          | foo
  707 | 407 | 00707_update7      | Thu Jan 08 00:00:00 1970 PST | Thu Jan 08 00:00:00 1970 | 7  | 7          | foo
  717 | 407 | 00717_update7      | Sun Jan 18 00:00:00 1970 PST | Sun Jan 18 00:00:00 1970 | 7  | 7          | foo
  727 | 407 | 00727_update7      | Wed Jan 28 00:00:00 1970 PST | Wed Jan 28 00:00:00 1970 | 7  | 7          | foo
  737 | 407 | 00737_update7      | Sat Feb 07 00:00:00 1970 PST | Sat Feb 07 00:00:00 1970 | 7  | 7          | foo
  747 | 407 | 00747_update7      | Tue Feb 17 00:00:00 1970 PST | Tue Feb 17 00:00:00 1970 | 7  | 7          | foo
  757 | 407 | 00757_update7      | Fri Feb 27 00:00:00 1970 PST | Fri Feb 27 00:00:00 1970 | 7  | 7          | foo
  767 | 407 | 00767_update7      | Mon Mar 09 00:00:00 1970 PST | Mon Mar 09 00:00:00 1970 | 7  | 7          | foo
  777 | 407 | 00777_update7      | Thu Mar 19 00:00:00 1970 PST | Thu Mar 19 00:00:00 1970 | 7  | 7          | foo
  787 | 407 | 00787_update7      | Sun Mar 29 00:00:00 1970 PST | Sun Mar 29 00:00:00 1970 | 7  | 7          | foo
  797 | 407 | 00797_update7      | Wed Apr 08 00:00:00 1970 PST | Wed Apr 08 00:00:00 1970 | 7  | 7          | foo
  807 | 407 | 00807_update7      | Thu Jan 08 00:00:00 1970 PST | Thu Jan 08 00:00:00 1970 | 7  | 7          | foo
  817 | 407 | 00817_update7      | Sun Jan 18 00:00:00 1970 PST | Sun Jan 18 00:00:00 1970 | 7  | 7          | foo
  827 | 407 | 00827_update7      | Wed Jan 28 00:00:00 1970 PST | Wed Jan 28 00:00:00 1970 | 7  | 7          | foo
  837 | 407 | 00837_update7      | Sat Feb 07 00:00:00 1970 PST | Sat Feb 07 00:00:00 1970 | 7  | 7          | foo
  847 | 407 | 00847_update7      | Tue Feb 17 00:00:00 1970 PST | Tue Feb 17 00:00:00 1970 | 7  | 7          | foo
  857 | 407 | 00857_update7      | Fri Feb 27 00:00:00 1970 PST | Fri Feb 27 00:00:00 1970 | 7  | 7          | foo
  867 | 407 | 00867_update7      | Mon Mar 09 00:00:00 1970 PST | Mon Mar 09 00:00:00 1970 | 7  | 7          | foo
  877 | 407 | 00877_update7      | Thu Mar 19 00:00:00 1970 PST | Thu Mar 19 00:00:00 1970 | 7  | 7          | foo
  887 | 407 | 00887_update7      | Sun Mar 29 00:00:00 1970 PST | Sun Mar 29 00:00:00 1970 | 7  | 7          | foo
  897 | 407 | 00897_update7      | Wed Apr 08 00:00:00 1970 PST | Wed Apr 08 00:00:00 1970 | 7  | 7          | foo
  907 | 407 | 00907_update7      | Thu Jan 08 00:00:00 1970 PST | Thu Jan 08 00:00:00 1970 | 7  | 7          | foo
  917 | 407 | 00917_update7      | Sun Jan 18 00:00:00 1970 PST | Sun Jan 18 00:00:00 1970 | 7  | 7          | foo
  927 | 407 | 00927_update7      | Wed Jan 28 00:00:00 1970 PST | Wed Jan 28 00:00:00 1970 | 7  | 7          | foo
  937 | 407 | 00937_update7      | Sat Feb 07 00:00:00 1970 PST | Sat Feb 07 00:00:00 1970 | 7  | 7          | foo
  947 | 407 | 00947_update7      | Tue Feb 17 00:00:00 1970 PST | Tue Feb 17 00:00:00 1970 | 7  | 7          | foo
  957 | 407 | 00957_update7      | Fri Feb 27 00:00:00 1970 PST | Fri Feb 27 00:00:00 1970 | 7  | 7          | foo
  967 | 407 | 00967_update7      | Mon Mar 09 00:00:00 1970 PST | Mon Mar 09 00:00:00 1970 | 7  | 7          | foo
  977 | 407 | 00977_update7      | Thu Mar 19 00:00:00 1970 PST | Thu Mar 19 00:00:00 1970 | 7  | 7          | foo
  987 | 407 | 00987_update7      | Sun Mar 29 00:00:00 1970 PST | Sun Mar 29 00:00:00 1970 | 7  | 7          | foo
  997 | 407 | 00997_update7      | Wed Apr 08 00:00:00 1970 PST | Wed Apr 08 00:00:00 1970 | 7  | 7          | foo
 1007 | 507 | 0000700007_update7 |                              |                          |    | ft2        | 
 1017 | 507 | 0001700017_update7 |                              |                          |    | ft2        | 
(102 rows)

EXPLAIN (verbose, costs off)
UPDATE ft2 SET c2 = ft2.c2 + 500, c3 = ft2.c3 || '_update9', c7 = DEFAULT
  FROM ft1 WHERE ft1.c1 = ft2.c2 AND ft1.c1 % 10 = 9;                               -- can't be pushed down
                                                                                                                                                        QUERY PLAN                                                                                                                                                         
---------------------------------------------------------------------------------------------------------------------------------------------------------------------------------------------------------------------------------------------------------------------------------------------------------------------------
 Update on public.ft2
   Remote SQL: UPDATE "S 1"."T 1" SET c2 = $2, c3 = $3, c7 = $4 WHERE ctid = $1
   ->  Foreign Scan
         Output: ft2.c1, (ft2.c2 + 500), NULL::integer, (ft2.c3 || '_update9'::text), ft2.c4, ft2.c5, ft2.c6, 'ft2       '::character(10), ft2.c8, ft2.ctid, ft1.*
         Relations: (public.ft2) INNER JOIN (public.ft1)
         Remote SQL: SELECT r1."C 1", r1.c2, r1.c3, r1.c4, r1.c5, r1.c6, r1.c8, r1.ctid, CASE WHEN (r2.*)::text IS NOT NULL THEN ROW(r2."C 1", r2.c2, r2.c3, r2.c4, r2.c5, r2.c6, r2.c7, r2.c8) END FROM ("S 1"."T 1" r1 INNER JOIN "S 1"."T 1" r2 ON (((r1.c2 = r2."C 1")) AND (((r2."C 1" % 10) = 9)))) FOR UPDATE OF r1
         ->  Hash Join
               Output: ft2.c1, ft2.c2, ft2.c3, ft2.c4, ft2.c5, ft2.c6, ft2.c8, ft2.ctid, ft1.*
               Hash Cond: (ft2.c2 = ft1.c1)
               ->  Foreign Scan on public.ft2
                     Output: ft2.c1, ft2.c2, ft2.c3, ft2.c4, ft2.c5, ft2.c6, ft2.c8, ft2.ctid
                     Remote SQL: SELECT "C 1", c2, c3, c4, c5, c6, c8, ctid FROM "S 1"."T 1" FOR UPDATE
               ->  Hash
                     Output: ft1.*, ft1.c1
                     ->  Foreign Scan on public.ft1
                           Output: ft1.*, ft1.c1
                           Remote SQL: SELECT "C 1", c2, c3, c4, c5, c6, c7, c8 FROM "S 1"."T 1" WHERE ((("C 1" % 10) = 9))
(17 rows)

UPDATE ft2 SET c2 = ft2.c2 + 500, c3 = ft2.c3 || '_update9', c7 = DEFAULT
  FROM ft1 WHERE ft1.c1 = ft2.c2 AND ft1.c1 % 10 = 9;
EXPLAIN (verbose, costs off)
  DELETE FROM ft2 WHERE c1 % 10 = 5 RETURNING c1, c4;                               -- can be pushed down
                                         QUERY PLAN                                         
--------------------------------------------------------------------------------------------
 Delete on public.ft2
   Output: c1, c4
   ->  Foreign Delete on public.ft2
         Remote SQL: DELETE FROM "S 1"."T 1" WHERE ((("C 1" % 10) = 5)) RETURNING "C 1", c4
(4 rows)

DELETE FROM ft2 WHERE c1 % 10 = 5 RETURNING c1, c4;
  c1  |              c4              
------+------------------------------
    5 | Tue Jan 06 00:00:00 1970 PST
   15 | Fri Jan 16 00:00:00 1970 PST
   25 | Mon Jan 26 00:00:00 1970 PST
   35 | Thu Feb 05 00:00:00 1970 PST
   45 | Sun Feb 15 00:00:00 1970 PST
   55 | Wed Feb 25 00:00:00 1970 PST
   65 | Sat Mar 07 00:00:00 1970 PST
   75 | Tue Mar 17 00:00:00 1970 PST
   85 | Fri Mar 27 00:00:00 1970 PST
   95 | Mon Apr 06 00:00:00 1970 PST
  105 | Tue Jan 06 00:00:00 1970 PST
  115 | Fri Jan 16 00:00:00 1970 PST
  125 | Mon Jan 26 00:00:00 1970 PST
  135 | Thu Feb 05 00:00:00 1970 PST
  145 | Sun Feb 15 00:00:00 1970 PST
  155 | Wed Feb 25 00:00:00 1970 PST
  165 | Sat Mar 07 00:00:00 1970 PST
  175 | Tue Mar 17 00:00:00 1970 PST
  185 | Fri Mar 27 00:00:00 1970 PST
  195 | Mon Apr 06 00:00:00 1970 PST
  205 | Tue Jan 06 00:00:00 1970 PST
  215 | Fri Jan 16 00:00:00 1970 PST
  225 | Mon Jan 26 00:00:00 1970 PST
  235 | Thu Feb 05 00:00:00 1970 PST
  245 | Sun Feb 15 00:00:00 1970 PST
  255 | Wed Feb 25 00:00:00 1970 PST
  265 | Sat Mar 07 00:00:00 1970 PST
  275 | Tue Mar 17 00:00:00 1970 PST
  285 | Fri Mar 27 00:00:00 1970 PST
  295 | Mon Apr 06 00:00:00 1970 PST
  305 | Tue Jan 06 00:00:00 1970 PST
  315 | Fri Jan 16 00:00:00 1970 PST
  325 | Mon Jan 26 00:00:00 1970 PST
  335 | Thu Feb 05 00:00:00 1970 PST
  345 | Sun Feb 15 00:00:00 1970 PST
  355 | Wed Feb 25 00:00:00 1970 PST
  365 | Sat Mar 07 00:00:00 1970 PST
  375 | Tue Mar 17 00:00:00 1970 PST
  385 | Fri Mar 27 00:00:00 1970 PST
  395 | Mon Apr 06 00:00:00 1970 PST
  405 | Tue Jan 06 00:00:00 1970 PST
  415 | Fri Jan 16 00:00:00 1970 PST
  425 | Mon Jan 26 00:00:00 1970 PST
  435 | Thu Feb 05 00:00:00 1970 PST
  445 | Sun Feb 15 00:00:00 1970 PST
  455 | Wed Feb 25 00:00:00 1970 PST
  465 | Sat Mar 07 00:00:00 1970 PST
  475 | Tue Mar 17 00:00:00 1970 PST
  485 | Fri Mar 27 00:00:00 1970 PST
  495 | Mon Apr 06 00:00:00 1970 PST
  505 | Tue Jan 06 00:00:00 1970 PST
  515 | Fri Jan 16 00:00:00 1970 PST
  525 | Mon Jan 26 00:00:00 1970 PST
  535 | Thu Feb 05 00:00:00 1970 PST
  545 | Sun Feb 15 00:00:00 1970 PST
  555 | Wed Feb 25 00:00:00 1970 PST
  565 | Sat Mar 07 00:00:00 1970 PST
  575 | Tue Mar 17 00:00:00 1970 PST
  585 | Fri Mar 27 00:00:00 1970 PST
  595 | Mon Apr 06 00:00:00 1970 PST
  605 | Tue Jan 06 00:00:00 1970 PST
  615 | Fri Jan 16 00:00:00 1970 PST
  625 | Mon Jan 26 00:00:00 1970 PST
  635 | Thu Feb 05 00:00:00 1970 PST
  645 | Sun Feb 15 00:00:00 1970 PST
  655 | Wed Feb 25 00:00:00 1970 PST
  665 | Sat Mar 07 00:00:00 1970 PST
  675 | Tue Mar 17 00:00:00 1970 PST
  685 | Fri Mar 27 00:00:00 1970 PST
  695 | Mon Apr 06 00:00:00 1970 PST
  705 | Tue Jan 06 00:00:00 1970 PST
  715 | Fri Jan 16 00:00:00 1970 PST
  725 | Mon Jan 26 00:00:00 1970 PST
  735 | Thu Feb 05 00:00:00 1970 PST
  745 | Sun Feb 15 00:00:00 1970 PST
  755 | Wed Feb 25 00:00:00 1970 PST
  765 | Sat Mar 07 00:00:00 1970 PST
  775 | Tue Mar 17 00:00:00 1970 PST
  785 | Fri Mar 27 00:00:00 1970 PST
  795 | Mon Apr 06 00:00:00 1970 PST
  805 | Tue Jan 06 00:00:00 1970 PST
  815 | Fri Jan 16 00:00:00 1970 PST
  825 | Mon Jan 26 00:00:00 1970 PST
  835 | Thu Feb 05 00:00:00 1970 PST
  845 | Sun Feb 15 00:00:00 1970 PST
  855 | Wed Feb 25 00:00:00 1970 PST
  865 | Sat Mar 07 00:00:00 1970 PST
  875 | Tue Mar 17 00:00:00 1970 PST
  885 | Fri Mar 27 00:00:00 1970 PST
  895 | Mon Apr 06 00:00:00 1970 PST
  905 | Tue Jan 06 00:00:00 1970 PST
  915 | Fri Jan 16 00:00:00 1970 PST
  925 | Mon Jan 26 00:00:00 1970 PST
  935 | Thu Feb 05 00:00:00 1970 PST
  945 | Sun Feb 15 00:00:00 1970 PST
  955 | Wed Feb 25 00:00:00 1970 PST
  965 | Sat Mar 07 00:00:00 1970 PST
  975 | Tue Mar 17 00:00:00 1970 PST
  985 | Fri Mar 27 00:00:00 1970 PST
  995 | Mon Apr 06 00:00:00 1970 PST
 1005 | 
 1015 | 
 1105 | 
(103 rows)

EXPLAIN (verbose, costs off)
DELETE FROM ft2 USING ft1 WHERE ft1.c1 = ft2.c2 AND ft1.c1 % 10 = 2;                -- can't be pushed down
                                                                                                                              QUERY PLAN                                                                                                                               
-----------------------------------------------------------------------------------------------------------------------------------------------------------------------------------------------------------------------------------------------------------------------
 Delete on public.ft2
   Remote SQL: DELETE FROM "S 1"."T 1" WHERE ctid = $1
   ->  Foreign Scan
         Output: ft2.ctid, ft1.*
         Relations: (public.ft2) INNER JOIN (public.ft1)
         Remote SQL: SELECT r1.ctid, CASE WHEN (r2.*)::text IS NOT NULL THEN ROW(r2."C 1", r2.c2, r2.c3, r2.c4, r2.c5, r2.c6, r2.c7, r2.c8) END FROM ("S 1"."T 1" r1 INNER JOIN "S 1"."T 1" r2 ON (((r1.c2 = r2."C 1")) AND (((r2."C 1" % 10) = 2)))) FOR UPDATE OF r1
         ->  Hash Join
               Output: ft2.ctid, ft1.*
               Hash Cond: (ft2.c2 = ft1.c1)
               ->  Foreign Scan on public.ft2
                     Output: ft2.ctid, ft2.c2
                     Remote SQL: SELECT c2, ctid FROM "S 1"."T 1" FOR UPDATE
               ->  Hash
                     Output: ft1.*, ft1.c1
                     ->  Foreign Scan on public.ft1
                           Output: ft1.*, ft1.c1
                           Remote SQL: SELECT "C 1", c2, c3, c4, c5, c6, c7, c8 FROM "S 1"."T 1" WHERE ((("C 1" % 10) = 2))
(17 rows)

DELETE FROM ft2 USING ft1 WHERE ft1.c1 = ft2.c2 AND ft1.c1 % 10 = 2;
SELECT c1,c2,c3,c4 FROM ft2 ORDER BY c1;
  c1  | c2  |         c3         |              c4              
------+-----+--------------------+------------------------------
    1 |   1 | 00001              | Fri Jan 02 00:00:00 1970 PST
    3 | 303 | 00003_update3      | Sun Jan 04 00:00:00 1970 PST
    4 |   4 | 00004              | Mon Jan 05 00:00:00 1970 PST
    6 |   6 | 00006              | Wed Jan 07 00:00:00 1970 PST
    7 | 407 | 00007_update7      | Thu Jan 08 00:00:00 1970 PST
    8 |   8 | 00008              | Fri Jan 09 00:00:00 1970 PST
    9 | 509 | 00009_update9      | Sat Jan 10 00:00:00 1970 PST
   10 |   0 | 00010              | Sun Jan 11 00:00:00 1970 PST
   11 |   1 | 00011              | Mon Jan 12 00:00:00 1970 PST
   13 | 303 | 00013_update3      | Wed Jan 14 00:00:00 1970 PST
   14 |   4 | 00014              | Thu Jan 15 00:00:00 1970 PST
   16 |   6 | 00016              | Sat Jan 17 00:00:00 1970 PST
   17 | 407 | 00017_update7      | Sun Jan 18 00:00:00 1970 PST
   18 |   8 | 00018              | Mon Jan 19 00:00:00 1970 PST
   19 | 509 | 00019_update9      | Tue Jan 20 00:00:00 1970 PST
   20 |   0 | 00020              | Wed Jan 21 00:00:00 1970 PST
   21 |   1 | 00021              | Thu Jan 22 00:00:00 1970 PST
   23 | 303 | 00023_update3      | Sat Jan 24 00:00:00 1970 PST
   24 |   4 | 00024              | Sun Jan 25 00:00:00 1970 PST
   26 |   6 | 00026              | Tue Jan 27 00:00:00 1970 PST
   27 | 407 | 00027_update7      | Wed Jan 28 00:00:00 1970 PST
   28 |   8 | 00028              | Thu Jan 29 00:00:00 1970 PST
   29 | 509 | 00029_update9      | Fri Jan 30 00:00:00 1970 PST
   30 |   0 | 00030              | Sat Jan 31 00:00:00 1970 PST
   31 |   1 | 00031              | Sun Feb 01 00:00:00 1970 PST
   33 | 303 | 00033_update3      | Tue Feb 03 00:00:00 1970 PST
   34 |   4 | 00034              | Wed Feb 04 00:00:00 1970 PST
   36 |   6 | 00036              | Fri Feb 06 00:00:00 1970 PST
   37 | 407 | 00037_update7      | Sat Feb 07 00:00:00 1970 PST
   38 |   8 | 00038              | Sun Feb 08 00:00:00 1970 PST
   39 | 509 | 00039_update9      | Mon Feb 09 00:00:00 1970 PST
   40 |   0 | 00040              | Tue Feb 10 00:00:00 1970 PST
   41 |   1 | 00041              | Wed Feb 11 00:00:00 1970 PST
   43 | 303 | 00043_update3      | Fri Feb 13 00:00:00 1970 PST
   44 |   4 | 00044              | Sat Feb 14 00:00:00 1970 PST
   46 |   6 | 00046              | Mon Feb 16 00:00:00 1970 PST
   47 | 407 | 00047_update7      | Tue Feb 17 00:00:00 1970 PST
   48 |   8 | 00048              | Wed Feb 18 00:00:00 1970 PST
   49 | 509 | 00049_update9      | Thu Feb 19 00:00:00 1970 PST
   50 |   0 | 00050              | Fri Feb 20 00:00:00 1970 PST
   51 |   1 | 00051              | Sat Feb 21 00:00:00 1970 PST
   53 | 303 | 00053_update3      | Mon Feb 23 00:00:00 1970 PST
   54 |   4 | 00054              | Tue Feb 24 00:00:00 1970 PST
   56 |   6 | 00056              | Thu Feb 26 00:00:00 1970 PST
   57 | 407 | 00057_update7      | Fri Feb 27 00:00:00 1970 PST
   58 |   8 | 00058              | Sat Feb 28 00:00:00 1970 PST
   59 | 509 | 00059_update9      | Sun Mar 01 00:00:00 1970 PST
   60 |   0 | 00060              | Mon Mar 02 00:00:00 1970 PST
   61 |   1 | 00061              | Tue Mar 03 00:00:00 1970 PST
   63 | 303 | 00063_update3      | Thu Mar 05 00:00:00 1970 PST
   64 |   4 | 00064              | Fri Mar 06 00:00:00 1970 PST
   66 |   6 | 00066              | Sun Mar 08 00:00:00 1970 PST
   67 | 407 | 00067_update7      | Mon Mar 09 00:00:00 1970 PST
   68 |   8 | 00068              | Tue Mar 10 00:00:00 1970 PST
   69 | 509 | 00069_update9      | Wed Mar 11 00:00:00 1970 PST
   70 |   0 | 00070              | Thu Mar 12 00:00:00 1970 PST
   71 |   1 | 00071              | Fri Mar 13 00:00:00 1970 PST
   73 | 303 | 00073_update3      | Sun Mar 15 00:00:00 1970 PST
   74 |   4 | 00074              | Mon Mar 16 00:00:00 1970 PST
   76 |   6 | 00076              | Wed Mar 18 00:00:00 1970 PST
   77 | 407 | 00077_update7      | Thu Mar 19 00:00:00 1970 PST
   78 |   8 | 00078              | Fri Mar 20 00:00:00 1970 PST
   79 | 509 | 00079_update9      | Sat Mar 21 00:00:00 1970 PST
   80 |   0 | 00080              | Sun Mar 22 00:00:00 1970 PST
   81 |   1 | 00081              | Mon Mar 23 00:00:00 1970 PST
   83 | 303 | 00083_update3      | Wed Mar 25 00:00:00 1970 PST
   84 |   4 | 00084              | Thu Mar 26 00:00:00 1970 PST
   86 |   6 | 00086              | Sat Mar 28 00:00:00 1970 PST
   87 | 407 | 00087_update7      | Sun Mar 29 00:00:00 1970 PST
   88 |   8 | 00088              | Mon Mar 30 00:00:00 1970 PST
   89 | 509 | 00089_update9      | Tue Mar 31 00:00:00 1970 PST
   90 |   0 | 00090              | Wed Apr 01 00:00:00 1970 PST
   91 |   1 | 00091              | Thu Apr 02 00:00:00 1970 PST
   93 | 303 | 00093_update3      | Sat Apr 04 00:00:00 1970 PST
   94 |   4 | 00094              | Sun Apr 05 00:00:00 1970 PST
   96 |   6 | 00096              | Tue Apr 07 00:00:00 1970 PST
   97 | 407 | 00097_update7      | Wed Apr 08 00:00:00 1970 PST
   98 |   8 | 00098              | Thu Apr 09 00:00:00 1970 PST
   99 | 509 | 00099_update9      | Fri Apr 10 00:00:00 1970 PST
  100 |   0 | 00100              | Thu Jan 01 00:00:00 1970 PST
  101 |   1 | 00101              | Fri Jan 02 00:00:00 1970 PST
  103 | 303 | 00103_update3      | Sun Jan 04 00:00:00 1970 PST
  104 |   4 | 00104              | Mon Jan 05 00:00:00 1970 PST
  106 |   6 | 00106              | Wed Jan 07 00:00:00 1970 PST
  107 | 407 | 00107_update7      | Thu Jan 08 00:00:00 1970 PST
  108 |   8 | 00108              | Fri Jan 09 00:00:00 1970 PST
  109 | 509 | 00109_update9      | Sat Jan 10 00:00:00 1970 PST
  110 |   0 | 00110              | Sun Jan 11 00:00:00 1970 PST
  111 |   1 | 00111              | Mon Jan 12 00:00:00 1970 PST
  113 | 303 | 00113_update3      | Wed Jan 14 00:00:00 1970 PST
  114 |   4 | 00114              | Thu Jan 15 00:00:00 1970 PST
  116 |   6 | 00116              | Sat Jan 17 00:00:00 1970 PST
  117 | 407 | 00117_update7      | Sun Jan 18 00:00:00 1970 PST
  118 |   8 | 00118              | Mon Jan 19 00:00:00 1970 PST
  119 | 509 | 00119_update9      | Tue Jan 20 00:00:00 1970 PST
  120 |   0 | 00120              | Wed Jan 21 00:00:00 1970 PST
  121 |   1 | 00121              | Thu Jan 22 00:00:00 1970 PST
  123 | 303 | 00123_update3      | Sat Jan 24 00:00:00 1970 PST
  124 |   4 | 00124              | Sun Jan 25 00:00:00 1970 PST
  126 |   6 | 00126              | Tue Jan 27 00:00:00 1970 PST
  127 | 407 | 00127_update7      | Wed Jan 28 00:00:00 1970 PST
  128 |   8 | 00128              | Thu Jan 29 00:00:00 1970 PST
  129 | 509 | 00129_update9      | Fri Jan 30 00:00:00 1970 PST
  130 |   0 | 00130              | Sat Jan 31 00:00:00 1970 PST
  131 |   1 | 00131              | Sun Feb 01 00:00:00 1970 PST
  133 | 303 | 00133_update3      | Tue Feb 03 00:00:00 1970 PST
  134 |   4 | 00134              | Wed Feb 04 00:00:00 1970 PST
  136 |   6 | 00136              | Fri Feb 06 00:00:00 1970 PST
  137 | 407 | 00137_update7      | Sat Feb 07 00:00:00 1970 PST
  138 |   8 | 00138              | Sun Feb 08 00:00:00 1970 PST
  139 | 509 | 00139_update9      | Mon Feb 09 00:00:00 1970 PST
  140 |   0 | 00140              | Tue Feb 10 00:00:00 1970 PST
  141 |   1 | 00141              | Wed Feb 11 00:00:00 1970 PST
  143 | 303 | 00143_update3      | Fri Feb 13 00:00:00 1970 PST
  144 |   4 | 00144              | Sat Feb 14 00:00:00 1970 PST
  146 |   6 | 00146              | Mon Feb 16 00:00:00 1970 PST
  147 | 407 | 00147_update7      | Tue Feb 17 00:00:00 1970 PST
  148 |   8 | 00148              | Wed Feb 18 00:00:00 1970 PST
  149 | 509 | 00149_update9      | Thu Feb 19 00:00:00 1970 PST
  150 |   0 | 00150              | Fri Feb 20 00:00:00 1970 PST
  151 |   1 | 00151              | Sat Feb 21 00:00:00 1970 PST
  153 | 303 | 00153_update3      | Mon Feb 23 00:00:00 1970 PST
  154 |   4 | 00154              | Tue Feb 24 00:00:00 1970 PST
  156 |   6 | 00156              | Thu Feb 26 00:00:00 1970 PST
  157 | 407 | 00157_update7      | Fri Feb 27 00:00:00 1970 PST
  158 |   8 | 00158              | Sat Feb 28 00:00:00 1970 PST
  159 | 509 | 00159_update9      | Sun Mar 01 00:00:00 1970 PST
  160 |   0 | 00160              | Mon Mar 02 00:00:00 1970 PST
  161 |   1 | 00161              | Tue Mar 03 00:00:00 1970 PST
  163 | 303 | 00163_update3      | Thu Mar 05 00:00:00 1970 PST
  164 |   4 | 00164              | Fri Mar 06 00:00:00 1970 PST
  166 |   6 | 00166              | Sun Mar 08 00:00:00 1970 PST
  167 | 407 | 00167_update7      | Mon Mar 09 00:00:00 1970 PST
  168 |   8 | 00168              | Tue Mar 10 00:00:00 1970 PST
  169 | 509 | 00169_update9      | Wed Mar 11 00:00:00 1970 PST
  170 |   0 | 00170              | Thu Mar 12 00:00:00 1970 PST
  171 |   1 | 00171              | Fri Mar 13 00:00:00 1970 PST
  173 | 303 | 00173_update3      | Sun Mar 15 00:00:00 1970 PST
  174 |   4 | 00174              | Mon Mar 16 00:00:00 1970 PST
  176 |   6 | 00176              | Wed Mar 18 00:00:00 1970 PST
  177 | 407 | 00177_update7      | Thu Mar 19 00:00:00 1970 PST
  178 |   8 | 00178              | Fri Mar 20 00:00:00 1970 PST
  179 | 509 | 00179_update9      | Sat Mar 21 00:00:00 1970 PST
  180 |   0 | 00180              | Sun Mar 22 00:00:00 1970 PST
  181 |   1 | 00181              | Mon Mar 23 00:00:00 1970 PST
  183 | 303 | 00183_update3      | Wed Mar 25 00:00:00 1970 PST
  184 |   4 | 00184              | Thu Mar 26 00:00:00 1970 PST
  186 |   6 | 00186              | Sat Mar 28 00:00:00 1970 PST
  187 | 407 | 00187_update7      | Sun Mar 29 00:00:00 1970 PST
  188 |   8 | 00188              | Mon Mar 30 00:00:00 1970 PST
  189 | 509 | 00189_update9      | Tue Mar 31 00:00:00 1970 PST
  190 |   0 | 00190              | Wed Apr 01 00:00:00 1970 PST
  191 |   1 | 00191              | Thu Apr 02 00:00:00 1970 PST
  193 | 303 | 00193_update3      | Sat Apr 04 00:00:00 1970 PST
  194 |   4 | 00194              | Sun Apr 05 00:00:00 1970 PST
  196 |   6 | 00196              | Tue Apr 07 00:00:00 1970 PST
  197 | 407 | 00197_update7      | Wed Apr 08 00:00:00 1970 PST
  198 |   8 | 00198              | Thu Apr 09 00:00:00 1970 PST
  199 | 509 | 00199_update9      | Fri Apr 10 00:00:00 1970 PST
  200 |   0 | 00200              | Thu Jan 01 00:00:00 1970 PST
  201 |   1 | 00201              | Fri Jan 02 00:00:00 1970 PST
  203 | 303 | 00203_update3      | Sun Jan 04 00:00:00 1970 PST
  204 |   4 | 00204              | Mon Jan 05 00:00:00 1970 PST
  206 |   6 | 00206              | Wed Jan 07 00:00:00 1970 PST
  207 | 407 | 00207_update7      | Thu Jan 08 00:00:00 1970 PST
  208 |   8 | 00208              | Fri Jan 09 00:00:00 1970 PST
  209 | 509 | 00209_update9      | Sat Jan 10 00:00:00 1970 PST
  210 |   0 | 00210              | Sun Jan 11 00:00:00 1970 PST
  211 |   1 | 00211              | Mon Jan 12 00:00:00 1970 PST
  213 | 303 | 00213_update3      | Wed Jan 14 00:00:00 1970 PST
  214 |   4 | 00214              | Thu Jan 15 00:00:00 1970 PST
  216 |   6 | 00216              | Sat Jan 17 00:00:00 1970 PST
  217 | 407 | 00217_update7      | Sun Jan 18 00:00:00 1970 PST
  218 |   8 | 00218              | Mon Jan 19 00:00:00 1970 PST
  219 | 509 | 00219_update9      | Tue Jan 20 00:00:00 1970 PST
  220 |   0 | 00220              | Wed Jan 21 00:00:00 1970 PST
  221 |   1 | 00221              | Thu Jan 22 00:00:00 1970 PST
  223 | 303 | 00223_update3      | Sat Jan 24 00:00:00 1970 PST
  224 |   4 | 00224              | Sun Jan 25 00:00:00 1970 PST
  226 |   6 | 00226              | Tue Jan 27 00:00:00 1970 PST
  227 | 407 | 00227_update7      | Wed Jan 28 00:00:00 1970 PST
  228 |   8 | 00228              | Thu Jan 29 00:00:00 1970 PST
  229 | 509 | 00229_update9      | Fri Jan 30 00:00:00 1970 PST
  230 |   0 | 00230              | Sat Jan 31 00:00:00 1970 PST
  231 |   1 | 00231              | Sun Feb 01 00:00:00 1970 PST
  233 | 303 | 00233_update3      | Tue Feb 03 00:00:00 1970 PST
  234 |   4 | 00234              | Wed Feb 04 00:00:00 1970 PST
  236 |   6 | 00236              | Fri Feb 06 00:00:00 1970 PST
  237 | 407 | 00237_update7      | Sat Feb 07 00:00:00 1970 PST
  238 |   8 | 00238              | Sun Feb 08 00:00:00 1970 PST
  239 | 509 | 00239_update9      | Mon Feb 09 00:00:00 1970 PST
  240 |   0 | 00240              | Tue Feb 10 00:00:00 1970 PST
  241 |   1 | 00241              | Wed Feb 11 00:00:00 1970 PST
  243 | 303 | 00243_update3      | Fri Feb 13 00:00:00 1970 PST
  244 |   4 | 00244              | Sat Feb 14 00:00:00 1970 PST
  246 |   6 | 00246              | Mon Feb 16 00:00:00 1970 PST
  247 | 407 | 00247_update7      | Tue Feb 17 00:00:00 1970 PST
  248 |   8 | 00248              | Wed Feb 18 00:00:00 1970 PST
  249 | 509 | 00249_update9      | Thu Feb 19 00:00:00 1970 PST
  250 |   0 | 00250              | Fri Feb 20 00:00:00 1970 PST
  251 |   1 | 00251              | Sat Feb 21 00:00:00 1970 PST
  253 | 303 | 00253_update3      | Mon Feb 23 00:00:00 1970 PST
  254 |   4 | 00254              | Tue Feb 24 00:00:00 1970 PST
  256 |   6 | 00256              | Thu Feb 26 00:00:00 1970 PST
  257 | 407 | 00257_update7      | Fri Feb 27 00:00:00 1970 PST
  258 |   8 | 00258              | Sat Feb 28 00:00:00 1970 PST
  259 | 509 | 00259_update9      | Sun Mar 01 00:00:00 1970 PST
  260 |   0 | 00260              | Mon Mar 02 00:00:00 1970 PST
  261 |   1 | 00261              | Tue Mar 03 00:00:00 1970 PST
  263 | 303 | 00263_update3      | Thu Mar 05 00:00:00 1970 PST
  264 |   4 | 00264              | Fri Mar 06 00:00:00 1970 PST
  266 |   6 | 00266              | Sun Mar 08 00:00:00 1970 PST
  267 | 407 | 00267_update7      | Mon Mar 09 00:00:00 1970 PST
  268 |   8 | 00268              | Tue Mar 10 00:00:00 1970 PST
  269 | 509 | 00269_update9      | Wed Mar 11 00:00:00 1970 PST
  270 |   0 | 00270              | Thu Mar 12 00:00:00 1970 PST
  271 |   1 | 00271              | Fri Mar 13 00:00:00 1970 PST
  273 | 303 | 00273_update3      | Sun Mar 15 00:00:00 1970 PST
  274 |   4 | 00274              | Mon Mar 16 00:00:00 1970 PST
  276 |   6 | 00276              | Wed Mar 18 00:00:00 1970 PST
  277 | 407 | 00277_update7      | Thu Mar 19 00:00:00 1970 PST
  278 |   8 | 00278              | Fri Mar 20 00:00:00 1970 PST
  279 | 509 | 00279_update9      | Sat Mar 21 00:00:00 1970 PST
  280 |   0 | 00280              | Sun Mar 22 00:00:00 1970 PST
  281 |   1 | 00281              | Mon Mar 23 00:00:00 1970 PST
  283 | 303 | 00283_update3      | Wed Mar 25 00:00:00 1970 PST
  284 |   4 | 00284              | Thu Mar 26 00:00:00 1970 PST
  286 |   6 | 00286              | Sat Mar 28 00:00:00 1970 PST
  287 | 407 | 00287_update7      | Sun Mar 29 00:00:00 1970 PST
  288 |   8 | 00288              | Mon Mar 30 00:00:00 1970 PST
  289 | 509 | 00289_update9      | Tue Mar 31 00:00:00 1970 PST
  290 |   0 | 00290              | Wed Apr 01 00:00:00 1970 PST
  291 |   1 | 00291              | Thu Apr 02 00:00:00 1970 PST
  293 | 303 | 00293_update3      | Sat Apr 04 00:00:00 1970 PST
  294 |   4 | 00294              | Sun Apr 05 00:00:00 1970 PST
  296 |   6 | 00296              | Tue Apr 07 00:00:00 1970 PST
  297 | 407 | 00297_update7      | Wed Apr 08 00:00:00 1970 PST
  298 |   8 | 00298              | Thu Apr 09 00:00:00 1970 PST
  299 | 509 | 00299_update9      | Fri Apr 10 00:00:00 1970 PST
  300 |   0 | 00300              | Thu Jan 01 00:00:00 1970 PST
  301 |   1 | 00301              | Fri Jan 02 00:00:00 1970 PST
  303 | 303 | 00303_update3      | Sun Jan 04 00:00:00 1970 PST
  304 |   4 | 00304              | Mon Jan 05 00:00:00 1970 PST
  306 |   6 | 00306              | Wed Jan 07 00:00:00 1970 PST
  307 | 407 | 00307_update7      | Thu Jan 08 00:00:00 1970 PST
  308 |   8 | 00308              | Fri Jan 09 00:00:00 1970 PST
  309 | 509 | 00309_update9      | Sat Jan 10 00:00:00 1970 PST
  310 |   0 | 00310              | Sun Jan 11 00:00:00 1970 PST
  311 |   1 | 00311              | Mon Jan 12 00:00:00 1970 PST
  313 | 303 | 00313_update3      | Wed Jan 14 00:00:00 1970 PST
  314 |   4 | 00314              | Thu Jan 15 00:00:00 1970 PST
  316 |   6 | 00316              | Sat Jan 17 00:00:00 1970 PST
  317 | 407 | 00317_update7      | Sun Jan 18 00:00:00 1970 PST
  318 |   8 | 00318              | Mon Jan 19 00:00:00 1970 PST
  319 | 509 | 00319_update9      | Tue Jan 20 00:00:00 1970 PST
  320 |   0 | 00320              | Wed Jan 21 00:00:00 1970 PST
  321 |   1 | 00321              | Thu Jan 22 00:00:00 1970 PST
  323 | 303 | 00323_update3      | Sat Jan 24 00:00:00 1970 PST
  324 |   4 | 00324              | Sun Jan 25 00:00:00 1970 PST
  326 |   6 | 00326              | Tue Jan 27 00:00:00 1970 PST
  327 | 407 | 00327_update7      | Wed Jan 28 00:00:00 1970 PST
  328 |   8 | 00328              | Thu Jan 29 00:00:00 1970 PST
  329 | 509 | 00329_update9      | Fri Jan 30 00:00:00 1970 PST
  330 |   0 | 00330              | Sat Jan 31 00:00:00 1970 PST
  331 |   1 | 00331              | Sun Feb 01 00:00:00 1970 PST
  333 | 303 | 00333_update3      | Tue Feb 03 00:00:00 1970 PST
  334 |   4 | 00334              | Wed Feb 04 00:00:00 1970 PST
  336 |   6 | 00336              | Fri Feb 06 00:00:00 1970 PST
  337 | 407 | 00337_update7      | Sat Feb 07 00:00:00 1970 PST
  338 |   8 | 00338              | Sun Feb 08 00:00:00 1970 PST
  339 | 509 | 00339_update9      | Mon Feb 09 00:00:00 1970 PST
  340 |   0 | 00340              | Tue Feb 10 00:00:00 1970 PST
  341 |   1 | 00341              | Wed Feb 11 00:00:00 1970 PST
  343 | 303 | 00343_update3      | Fri Feb 13 00:00:00 1970 PST
  344 |   4 | 00344              | Sat Feb 14 00:00:00 1970 PST
  346 |   6 | 00346              | Mon Feb 16 00:00:00 1970 PST
  347 | 407 | 00347_update7      | Tue Feb 17 00:00:00 1970 PST
  348 |   8 | 00348              | Wed Feb 18 00:00:00 1970 PST
  349 | 509 | 00349_update9      | Thu Feb 19 00:00:00 1970 PST
  350 |   0 | 00350              | Fri Feb 20 00:00:00 1970 PST
  351 |   1 | 00351              | Sat Feb 21 00:00:00 1970 PST
  353 | 303 | 00353_update3      | Mon Feb 23 00:00:00 1970 PST
  354 |   4 | 00354              | Tue Feb 24 00:00:00 1970 PST
  356 |   6 | 00356              | Thu Feb 26 00:00:00 1970 PST
  357 | 407 | 00357_update7      | Fri Feb 27 00:00:00 1970 PST
  358 |   8 | 00358              | Sat Feb 28 00:00:00 1970 PST
  359 | 509 | 00359_update9      | Sun Mar 01 00:00:00 1970 PST
  360 |   0 | 00360              | Mon Mar 02 00:00:00 1970 PST
  361 |   1 | 00361              | Tue Mar 03 00:00:00 1970 PST
  363 | 303 | 00363_update3      | Thu Mar 05 00:00:00 1970 PST
  364 |   4 | 00364              | Fri Mar 06 00:00:00 1970 PST
  366 |   6 | 00366              | Sun Mar 08 00:00:00 1970 PST
  367 | 407 | 00367_update7      | Mon Mar 09 00:00:00 1970 PST
  368 |   8 | 00368              | Tue Mar 10 00:00:00 1970 PST
  369 | 509 | 00369_update9      | Wed Mar 11 00:00:00 1970 PST
  370 |   0 | 00370              | Thu Mar 12 00:00:00 1970 PST
  371 |   1 | 00371              | Fri Mar 13 00:00:00 1970 PST
  373 | 303 | 00373_update3      | Sun Mar 15 00:00:00 1970 PST
  374 |   4 | 00374              | Mon Mar 16 00:00:00 1970 PST
  376 |   6 | 00376              | Wed Mar 18 00:00:00 1970 PST
  377 | 407 | 00377_update7      | Thu Mar 19 00:00:00 1970 PST
  378 |   8 | 00378              | Fri Mar 20 00:00:00 1970 PST
  379 | 509 | 00379_update9      | Sat Mar 21 00:00:00 1970 PST
  380 |   0 | 00380              | Sun Mar 22 00:00:00 1970 PST
  381 |   1 | 00381              | Mon Mar 23 00:00:00 1970 PST
  383 | 303 | 00383_update3      | Wed Mar 25 00:00:00 1970 PST
  384 |   4 | 00384              | Thu Mar 26 00:00:00 1970 PST
  386 |   6 | 00386              | Sat Mar 28 00:00:00 1970 PST
  387 | 407 | 00387_update7      | Sun Mar 29 00:00:00 1970 PST
  388 |   8 | 00388              | Mon Mar 30 00:00:00 1970 PST
  389 | 509 | 00389_update9      | Tue Mar 31 00:00:00 1970 PST
  390 |   0 | 00390              | Wed Apr 01 00:00:00 1970 PST
  391 |   1 | 00391              | Thu Apr 02 00:00:00 1970 PST
  393 | 303 | 00393_update3      | Sat Apr 04 00:00:00 1970 PST
  394 |   4 | 00394              | Sun Apr 05 00:00:00 1970 PST
  396 |   6 | 00396              | Tue Apr 07 00:00:00 1970 PST
  397 | 407 | 00397_update7      | Wed Apr 08 00:00:00 1970 PST
  398 |   8 | 00398              | Thu Apr 09 00:00:00 1970 PST
  399 | 509 | 00399_update9      | Fri Apr 10 00:00:00 1970 PST
  400 |   0 | 00400              | Thu Jan 01 00:00:00 1970 PST
  401 |   1 | 00401              | Fri Jan 02 00:00:00 1970 PST
  403 | 303 | 00403_update3      | Sun Jan 04 00:00:00 1970 PST
  404 |   4 | 00404              | Mon Jan 05 00:00:00 1970 PST
  406 |   6 | 00406              | Wed Jan 07 00:00:00 1970 PST
  407 | 407 | 00407_update7      | Thu Jan 08 00:00:00 1970 PST
  408 |   8 | 00408              | Fri Jan 09 00:00:00 1970 PST
  409 | 509 | 00409_update9      | Sat Jan 10 00:00:00 1970 PST
  410 |   0 | 00410              | Sun Jan 11 00:00:00 1970 PST
  411 |   1 | 00411              | Mon Jan 12 00:00:00 1970 PST
  413 | 303 | 00413_update3      | Wed Jan 14 00:00:00 1970 PST
  414 |   4 | 00414              | Thu Jan 15 00:00:00 1970 PST
  416 |   6 | 00416              | Sat Jan 17 00:00:00 1970 PST
  417 | 407 | 00417_update7      | Sun Jan 18 00:00:00 1970 PST
  418 |   8 | 00418              | Mon Jan 19 00:00:00 1970 PST
  419 | 509 | 00419_update9      | Tue Jan 20 00:00:00 1970 PST
  420 |   0 | 00420              | Wed Jan 21 00:00:00 1970 PST
  421 |   1 | 00421              | Thu Jan 22 00:00:00 1970 PST
  423 | 303 | 00423_update3      | Sat Jan 24 00:00:00 1970 PST
  424 |   4 | 00424              | Sun Jan 25 00:00:00 1970 PST
  426 |   6 | 00426              | Tue Jan 27 00:00:00 1970 PST
  427 | 407 | 00427_update7      | Wed Jan 28 00:00:00 1970 PST
  428 |   8 | 00428              | Thu Jan 29 00:00:00 1970 PST
  429 | 509 | 00429_update9      | Fri Jan 30 00:00:00 1970 PST
  430 |   0 | 00430              | Sat Jan 31 00:00:00 1970 PST
  431 |   1 | 00431              | Sun Feb 01 00:00:00 1970 PST
  433 | 303 | 00433_update3      | Tue Feb 03 00:00:00 1970 PST
  434 |   4 | 00434              | Wed Feb 04 00:00:00 1970 PST
  436 |   6 | 00436              | Fri Feb 06 00:00:00 1970 PST
  437 | 407 | 00437_update7      | Sat Feb 07 00:00:00 1970 PST
  438 |   8 | 00438              | Sun Feb 08 00:00:00 1970 PST
  439 | 509 | 00439_update9      | Mon Feb 09 00:00:00 1970 PST
  440 |   0 | 00440              | Tue Feb 10 00:00:00 1970 PST
  441 |   1 | 00441              | Wed Feb 11 00:00:00 1970 PST
  443 | 303 | 00443_update3      | Fri Feb 13 00:00:00 1970 PST
  444 |   4 | 00444              | Sat Feb 14 00:00:00 1970 PST
  446 |   6 | 00446              | Mon Feb 16 00:00:00 1970 PST
  447 | 407 | 00447_update7      | Tue Feb 17 00:00:00 1970 PST
  448 |   8 | 00448              | Wed Feb 18 00:00:00 1970 PST
  449 | 509 | 00449_update9      | Thu Feb 19 00:00:00 1970 PST
  450 |   0 | 00450              | Fri Feb 20 00:00:00 1970 PST
  451 |   1 | 00451              | Sat Feb 21 00:00:00 1970 PST
  453 | 303 | 00453_update3      | Mon Feb 23 00:00:00 1970 PST
  454 |   4 | 00454              | Tue Feb 24 00:00:00 1970 PST
  456 |   6 | 00456              | Thu Feb 26 00:00:00 1970 PST
  457 | 407 | 00457_update7      | Fri Feb 27 00:00:00 1970 PST
  458 |   8 | 00458              | Sat Feb 28 00:00:00 1970 PST
  459 | 509 | 00459_update9      | Sun Mar 01 00:00:00 1970 PST
  460 |   0 | 00460              | Mon Mar 02 00:00:00 1970 PST
  461 |   1 | 00461              | Tue Mar 03 00:00:00 1970 PST
  463 | 303 | 00463_update3      | Thu Mar 05 00:00:00 1970 PST
  464 |   4 | 00464              | Fri Mar 06 00:00:00 1970 PST
  466 |   6 | 00466              | Sun Mar 08 00:00:00 1970 PST
  467 | 407 | 00467_update7      | Mon Mar 09 00:00:00 1970 PST
  468 |   8 | 00468              | Tue Mar 10 00:00:00 1970 PST
  469 | 509 | 00469_update9      | Wed Mar 11 00:00:00 1970 PST
  470 |   0 | 00470              | Thu Mar 12 00:00:00 1970 PST
  471 |   1 | 00471              | Fri Mar 13 00:00:00 1970 PST
  473 | 303 | 00473_update3      | Sun Mar 15 00:00:00 1970 PST
  474 |   4 | 00474              | Mon Mar 16 00:00:00 1970 PST
  476 |   6 | 00476              | Wed Mar 18 00:00:00 1970 PST
  477 | 407 | 00477_update7      | Thu Mar 19 00:00:00 1970 PST
  478 |   8 | 00478              | Fri Mar 20 00:00:00 1970 PST
  479 | 509 | 00479_update9      | Sat Mar 21 00:00:00 1970 PST
  480 |   0 | 00480              | Sun Mar 22 00:00:00 1970 PST
  481 |   1 | 00481              | Mon Mar 23 00:00:00 1970 PST
  483 | 303 | 00483_update3      | Wed Mar 25 00:00:00 1970 PST
  484 |   4 | 00484              | Thu Mar 26 00:00:00 1970 PST
  486 |   6 | 00486              | Sat Mar 28 00:00:00 1970 PST
  487 | 407 | 00487_update7      | Sun Mar 29 00:00:00 1970 PST
  488 |   8 | 00488              | Mon Mar 30 00:00:00 1970 PST
  489 | 509 | 00489_update9      | Tue Mar 31 00:00:00 1970 PST
  490 |   0 | 00490              | Wed Apr 01 00:00:00 1970 PST
  491 |   1 | 00491              | Thu Apr 02 00:00:00 1970 PST
  493 | 303 | 00493_update3      | Sat Apr 04 00:00:00 1970 PST
  494 |   4 | 00494              | Sun Apr 05 00:00:00 1970 PST
  496 |   6 | 00496              | Tue Apr 07 00:00:00 1970 PST
  497 | 407 | 00497_update7      | Wed Apr 08 00:00:00 1970 PST
  498 |   8 | 00498              | Thu Apr 09 00:00:00 1970 PST
  499 | 509 | 00499_update9      | Fri Apr 10 00:00:00 1970 PST
  500 |   0 | 00500              | Thu Jan 01 00:00:00 1970 PST
  501 |   1 | 00501              | Fri Jan 02 00:00:00 1970 PST
  503 | 303 | 00503_update3      | Sun Jan 04 00:00:00 1970 PST
  504 |   4 | 00504              | Mon Jan 05 00:00:00 1970 PST
  506 |   6 | 00506              | Wed Jan 07 00:00:00 1970 PST
  507 | 407 | 00507_update7      | Thu Jan 08 00:00:00 1970 PST
  508 |   8 | 00508              | Fri Jan 09 00:00:00 1970 PST
  509 | 509 | 00509_update9      | Sat Jan 10 00:00:00 1970 PST
  510 |   0 | 00510              | Sun Jan 11 00:00:00 1970 PST
  511 |   1 | 00511              | Mon Jan 12 00:00:00 1970 PST
  513 | 303 | 00513_update3      | Wed Jan 14 00:00:00 1970 PST
  514 |   4 | 00514              | Thu Jan 15 00:00:00 1970 PST
  516 |   6 | 00516              | Sat Jan 17 00:00:00 1970 PST
  517 | 407 | 00517_update7      | Sun Jan 18 00:00:00 1970 PST
  518 |   8 | 00518              | Mon Jan 19 00:00:00 1970 PST
  519 | 509 | 00519_update9      | Tue Jan 20 00:00:00 1970 PST
  520 |   0 | 00520              | Wed Jan 21 00:00:00 1970 PST
  521 |   1 | 00521              | Thu Jan 22 00:00:00 1970 PST
  523 | 303 | 00523_update3      | Sat Jan 24 00:00:00 1970 PST
  524 |   4 | 00524              | Sun Jan 25 00:00:00 1970 PST
  526 |   6 | 00526              | Tue Jan 27 00:00:00 1970 PST
  527 | 407 | 00527_update7      | Wed Jan 28 00:00:00 1970 PST
  528 |   8 | 00528              | Thu Jan 29 00:00:00 1970 PST
  529 | 509 | 00529_update9      | Fri Jan 30 00:00:00 1970 PST
  530 |   0 | 00530              | Sat Jan 31 00:00:00 1970 PST
  531 |   1 | 00531              | Sun Feb 01 00:00:00 1970 PST
  533 | 303 | 00533_update3      | Tue Feb 03 00:00:00 1970 PST
  534 |   4 | 00534              | Wed Feb 04 00:00:00 1970 PST
  536 |   6 | 00536              | Fri Feb 06 00:00:00 1970 PST
  537 | 407 | 00537_update7      | Sat Feb 07 00:00:00 1970 PST
  538 |   8 | 00538              | Sun Feb 08 00:00:00 1970 PST
  539 | 509 | 00539_update9      | Mon Feb 09 00:00:00 1970 PST
  540 |   0 | 00540              | Tue Feb 10 00:00:00 1970 PST
  541 |   1 | 00541              | Wed Feb 11 00:00:00 1970 PST
  543 | 303 | 00543_update3      | Fri Feb 13 00:00:00 1970 PST
  544 |   4 | 00544              | Sat Feb 14 00:00:00 1970 PST
  546 |   6 | 00546              | Mon Feb 16 00:00:00 1970 PST
  547 | 407 | 00547_update7      | Tue Feb 17 00:00:00 1970 PST
  548 |   8 | 00548              | Wed Feb 18 00:00:00 1970 PST
  549 | 509 | 00549_update9      | Thu Feb 19 00:00:00 1970 PST
  550 |   0 | 00550              | Fri Feb 20 00:00:00 1970 PST
  551 |   1 | 00551              | Sat Feb 21 00:00:00 1970 PST
  553 | 303 | 00553_update3      | Mon Feb 23 00:00:00 1970 PST
  554 |   4 | 00554              | Tue Feb 24 00:00:00 1970 PST
  556 |   6 | 00556              | Thu Feb 26 00:00:00 1970 PST
  557 | 407 | 00557_update7      | Fri Feb 27 00:00:00 1970 PST
  558 |   8 | 00558              | Sat Feb 28 00:00:00 1970 PST
  559 | 509 | 00559_update9      | Sun Mar 01 00:00:00 1970 PST
  560 |   0 | 00560              | Mon Mar 02 00:00:00 1970 PST
  561 |   1 | 00561              | Tue Mar 03 00:00:00 1970 PST
  563 | 303 | 00563_update3      | Thu Mar 05 00:00:00 1970 PST
  564 |   4 | 00564              | Fri Mar 06 00:00:00 1970 PST
  566 |   6 | 00566              | Sun Mar 08 00:00:00 1970 PST
  567 | 407 | 00567_update7      | Mon Mar 09 00:00:00 1970 PST
  568 |   8 | 00568              | Tue Mar 10 00:00:00 1970 PST
  569 | 509 | 00569_update9      | Wed Mar 11 00:00:00 1970 PST
  570 |   0 | 00570              | Thu Mar 12 00:00:00 1970 PST
  571 |   1 | 00571              | Fri Mar 13 00:00:00 1970 PST
  573 | 303 | 00573_update3      | Sun Mar 15 00:00:00 1970 PST
  574 |   4 | 00574              | Mon Mar 16 00:00:00 1970 PST
  576 |   6 | 00576              | Wed Mar 18 00:00:00 1970 PST
  577 | 407 | 00577_update7      | Thu Mar 19 00:00:00 1970 PST
  578 |   8 | 00578              | Fri Mar 20 00:00:00 1970 PST
  579 | 509 | 00579_update9      | Sat Mar 21 00:00:00 1970 PST
  580 |   0 | 00580              | Sun Mar 22 00:00:00 1970 PST
  581 |   1 | 00581              | Mon Mar 23 00:00:00 1970 PST
  583 | 303 | 00583_update3      | Wed Mar 25 00:00:00 1970 PST
  584 |   4 | 00584              | Thu Mar 26 00:00:00 1970 PST
  586 |   6 | 00586              | Sat Mar 28 00:00:00 1970 PST
  587 | 407 | 00587_update7      | Sun Mar 29 00:00:00 1970 PST
  588 |   8 | 00588              | Mon Mar 30 00:00:00 1970 PST
  589 | 509 | 00589_update9      | Tue Mar 31 00:00:00 1970 PST
  590 |   0 | 00590              | Wed Apr 01 00:00:00 1970 PST
  591 |   1 | 00591              | Thu Apr 02 00:00:00 1970 PST
  593 | 303 | 00593_update3      | Sat Apr 04 00:00:00 1970 PST
  594 |   4 | 00594              | Sun Apr 05 00:00:00 1970 PST
  596 |   6 | 00596              | Tue Apr 07 00:00:00 1970 PST
  597 | 407 | 00597_update7      | Wed Apr 08 00:00:00 1970 PST
  598 |   8 | 00598              | Thu Apr 09 00:00:00 1970 PST
  599 | 509 | 00599_update9      | Fri Apr 10 00:00:00 1970 PST
  600 |   0 | 00600              | Thu Jan 01 00:00:00 1970 PST
  601 |   1 | 00601              | Fri Jan 02 00:00:00 1970 PST
  603 | 303 | 00603_update3      | Sun Jan 04 00:00:00 1970 PST
  604 |   4 | 00604              | Mon Jan 05 00:00:00 1970 PST
  606 |   6 | 00606              | Wed Jan 07 00:00:00 1970 PST
  607 | 407 | 00607_update7      | Thu Jan 08 00:00:00 1970 PST
  608 |   8 | 00608              | Fri Jan 09 00:00:00 1970 PST
  609 | 509 | 00609_update9      | Sat Jan 10 00:00:00 1970 PST
  610 |   0 | 00610              | Sun Jan 11 00:00:00 1970 PST
  611 |   1 | 00611              | Mon Jan 12 00:00:00 1970 PST
  613 | 303 | 00613_update3      | Wed Jan 14 00:00:00 1970 PST
  614 |   4 | 00614              | Thu Jan 15 00:00:00 1970 PST
  616 |   6 | 00616              | Sat Jan 17 00:00:00 1970 PST
  617 | 407 | 00617_update7      | Sun Jan 18 00:00:00 1970 PST
  618 |   8 | 00618              | Mon Jan 19 00:00:00 1970 PST
  619 | 509 | 00619_update9      | Tue Jan 20 00:00:00 1970 PST
  620 |   0 | 00620              | Wed Jan 21 00:00:00 1970 PST
  621 |   1 | 00621              | Thu Jan 22 00:00:00 1970 PST
  623 | 303 | 00623_update3      | Sat Jan 24 00:00:00 1970 PST
  624 |   4 | 00624              | Sun Jan 25 00:00:00 1970 PST
  626 |   6 | 00626              | Tue Jan 27 00:00:00 1970 PST
  627 | 407 | 00627_update7      | Wed Jan 28 00:00:00 1970 PST
  628 |   8 | 00628              | Thu Jan 29 00:00:00 1970 PST
  629 | 509 | 00629_update9      | Fri Jan 30 00:00:00 1970 PST
  630 |   0 | 00630              | Sat Jan 31 00:00:00 1970 PST
  631 |   1 | 00631              | Sun Feb 01 00:00:00 1970 PST
  633 | 303 | 00633_update3      | Tue Feb 03 00:00:00 1970 PST
  634 |   4 | 00634              | Wed Feb 04 00:00:00 1970 PST
  636 |   6 | 00636              | Fri Feb 06 00:00:00 1970 PST
  637 | 407 | 00637_update7      | Sat Feb 07 00:00:00 1970 PST
  638 |   8 | 00638              | Sun Feb 08 00:00:00 1970 PST
  639 | 509 | 00639_update9      | Mon Feb 09 00:00:00 1970 PST
  640 |   0 | 00640              | Tue Feb 10 00:00:00 1970 PST
  641 |   1 | 00641              | Wed Feb 11 00:00:00 1970 PST
  643 | 303 | 00643_update3      | Fri Feb 13 00:00:00 1970 PST
  644 |   4 | 00644              | Sat Feb 14 00:00:00 1970 PST
  646 |   6 | 00646              | Mon Feb 16 00:00:00 1970 PST
  647 | 407 | 00647_update7      | Tue Feb 17 00:00:00 1970 PST
  648 |   8 | 00648              | Wed Feb 18 00:00:00 1970 PST
  649 | 509 | 00649_update9      | Thu Feb 19 00:00:00 1970 PST
  650 |   0 | 00650              | Fri Feb 20 00:00:00 1970 PST
  651 |   1 | 00651              | Sat Feb 21 00:00:00 1970 PST
  653 | 303 | 00653_update3      | Mon Feb 23 00:00:00 1970 PST
  654 |   4 | 00654              | Tue Feb 24 00:00:00 1970 PST
  656 |   6 | 00656              | Thu Feb 26 00:00:00 1970 PST
  657 | 407 | 00657_update7      | Fri Feb 27 00:00:00 1970 PST
  658 |   8 | 00658              | Sat Feb 28 00:00:00 1970 PST
  659 | 509 | 00659_update9      | Sun Mar 01 00:00:00 1970 PST
  660 |   0 | 00660              | Mon Mar 02 00:00:00 1970 PST
  661 |   1 | 00661              | Tue Mar 03 00:00:00 1970 PST
  663 | 303 | 00663_update3      | Thu Mar 05 00:00:00 1970 PST
  664 |   4 | 00664              | Fri Mar 06 00:00:00 1970 PST
  666 |   6 | 00666              | Sun Mar 08 00:00:00 1970 PST
  667 | 407 | 00667_update7      | Mon Mar 09 00:00:00 1970 PST
  668 |   8 | 00668              | Tue Mar 10 00:00:00 1970 PST
  669 | 509 | 00669_update9      | Wed Mar 11 00:00:00 1970 PST
  670 |   0 | 00670              | Thu Mar 12 00:00:00 1970 PST
  671 |   1 | 00671              | Fri Mar 13 00:00:00 1970 PST
  673 | 303 | 00673_update3      | Sun Mar 15 00:00:00 1970 PST
  674 |   4 | 00674              | Mon Mar 16 00:00:00 1970 PST
  676 |   6 | 00676              | Wed Mar 18 00:00:00 1970 PST
  677 | 407 | 00677_update7      | Thu Mar 19 00:00:00 1970 PST
  678 |   8 | 00678              | Fri Mar 20 00:00:00 1970 PST
  679 | 509 | 00679_update9      | Sat Mar 21 00:00:00 1970 PST
  680 |   0 | 00680              | Sun Mar 22 00:00:00 1970 PST
  681 |   1 | 00681              | Mon Mar 23 00:00:00 1970 PST
  683 | 303 | 00683_update3      | Wed Mar 25 00:00:00 1970 PST
  684 |   4 | 00684              | Thu Mar 26 00:00:00 1970 PST
  686 |   6 | 00686              | Sat Mar 28 00:00:00 1970 PST
  687 | 407 | 00687_update7      | Sun Mar 29 00:00:00 1970 PST
  688 |   8 | 00688              | Mon Mar 30 00:00:00 1970 PST
  689 | 509 | 00689_update9      | Tue Mar 31 00:00:00 1970 PST
  690 |   0 | 00690              | Wed Apr 01 00:00:00 1970 PST
  691 |   1 | 00691              | Thu Apr 02 00:00:00 1970 PST
  693 | 303 | 00693_update3      | Sat Apr 04 00:00:00 1970 PST
  694 |   4 | 00694              | Sun Apr 05 00:00:00 1970 PST
  696 |   6 | 00696              | Tue Apr 07 00:00:00 1970 PST
  697 | 407 | 00697_update7      | Wed Apr 08 00:00:00 1970 PST
  698 |   8 | 00698              | Thu Apr 09 00:00:00 1970 PST
  699 | 509 | 00699_update9      | Fri Apr 10 00:00:00 1970 PST
  700 |   0 | 00700              | Thu Jan 01 00:00:00 1970 PST
  701 |   1 | 00701              | Fri Jan 02 00:00:00 1970 PST
  703 | 303 | 00703_update3      | Sun Jan 04 00:00:00 1970 PST
  704 |   4 | 00704              | Mon Jan 05 00:00:00 1970 PST
  706 |   6 | 00706              | Wed Jan 07 00:00:00 1970 PST
  707 | 407 | 00707_update7      | Thu Jan 08 00:00:00 1970 PST
  708 |   8 | 00708              | Fri Jan 09 00:00:00 1970 PST
  709 | 509 | 00709_update9      | Sat Jan 10 00:00:00 1970 PST
  710 |   0 | 00710              | Sun Jan 11 00:00:00 1970 PST
  711 |   1 | 00711              | Mon Jan 12 00:00:00 1970 PST
  713 | 303 | 00713_update3      | Wed Jan 14 00:00:00 1970 PST
  714 |   4 | 00714              | Thu Jan 15 00:00:00 1970 PST
  716 |   6 | 00716              | Sat Jan 17 00:00:00 1970 PST
  717 | 407 | 00717_update7      | Sun Jan 18 00:00:00 1970 PST
  718 |   8 | 00718              | Mon Jan 19 00:00:00 1970 PST
  719 | 509 | 00719_update9      | Tue Jan 20 00:00:00 1970 PST
  720 |   0 | 00720              | Wed Jan 21 00:00:00 1970 PST
  721 |   1 | 00721              | Thu Jan 22 00:00:00 1970 PST
  723 | 303 | 00723_update3      | Sat Jan 24 00:00:00 1970 PST
  724 |   4 | 00724              | Sun Jan 25 00:00:00 1970 PST
  726 |   6 | 00726              | Tue Jan 27 00:00:00 1970 PST
  727 | 407 | 00727_update7      | Wed Jan 28 00:00:00 1970 PST
  728 |   8 | 00728              | Thu Jan 29 00:00:00 1970 PST
  729 | 509 | 00729_update9      | Fri Jan 30 00:00:00 1970 PST
  730 |   0 | 00730              | Sat Jan 31 00:00:00 1970 PST
  731 |   1 | 00731              | Sun Feb 01 00:00:00 1970 PST
  733 | 303 | 00733_update3      | Tue Feb 03 00:00:00 1970 PST
  734 |   4 | 00734              | Wed Feb 04 00:00:00 1970 PST
  736 |   6 | 00736              | Fri Feb 06 00:00:00 1970 PST
  737 | 407 | 00737_update7      | Sat Feb 07 00:00:00 1970 PST
  738 |   8 | 00738              | Sun Feb 08 00:00:00 1970 PST
  739 | 509 | 00739_update9      | Mon Feb 09 00:00:00 1970 PST
  740 |   0 | 00740              | Tue Feb 10 00:00:00 1970 PST
  741 |   1 | 00741              | Wed Feb 11 00:00:00 1970 PST
  743 | 303 | 00743_update3      | Fri Feb 13 00:00:00 1970 PST
  744 |   4 | 00744              | Sat Feb 14 00:00:00 1970 PST
  746 |   6 | 00746              | Mon Feb 16 00:00:00 1970 PST
  747 | 407 | 00747_update7      | Tue Feb 17 00:00:00 1970 PST
  748 |   8 | 00748              | Wed Feb 18 00:00:00 1970 PST
  749 | 509 | 00749_update9      | Thu Feb 19 00:00:00 1970 PST
  750 |   0 | 00750              | Fri Feb 20 00:00:00 1970 PST
  751 |   1 | 00751              | Sat Feb 21 00:00:00 1970 PST
  753 | 303 | 00753_update3      | Mon Feb 23 00:00:00 1970 PST
  754 |   4 | 00754              | Tue Feb 24 00:00:00 1970 PST
  756 |   6 | 00756              | Thu Feb 26 00:00:00 1970 PST
  757 | 407 | 00757_update7      | Fri Feb 27 00:00:00 1970 PST
  758 |   8 | 00758              | Sat Feb 28 00:00:00 1970 PST
  759 | 509 | 00759_update9      | Sun Mar 01 00:00:00 1970 PST
  760 |   0 | 00760              | Mon Mar 02 00:00:00 1970 PST
  761 |   1 | 00761              | Tue Mar 03 00:00:00 1970 PST
  763 | 303 | 00763_update3      | Thu Mar 05 00:00:00 1970 PST
  764 |   4 | 00764              | Fri Mar 06 00:00:00 1970 PST
  766 |   6 | 00766              | Sun Mar 08 00:00:00 1970 PST
  767 | 407 | 00767_update7      | Mon Mar 09 00:00:00 1970 PST
  768 |   8 | 00768              | Tue Mar 10 00:00:00 1970 PST
  769 | 509 | 00769_update9      | Wed Mar 11 00:00:00 1970 PST
  770 |   0 | 00770              | Thu Mar 12 00:00:00 1970 PST
  771 |   1 | 00771              | Fri Mar 13 00:00:00 1970 PST
  773 | 303 | 00773_update3      | Sun Mar 15 00:00:00 1970 PST
  774 |   4 | 00774              | Mon Mar 16 00:00:00 1970 PST
  776 |   6 | 00776              | Wed Mar 18 00:00:00 1970 PST
  777 | 407 | 00777_update7      | Thu Mar 19 00:00:00 1970 PST
  778 |   8 | 00778              | Fri Mar 20 00:00:00 1970 PST
  779 | 509 | 00779_update9      | Sat Mar 21 00:00:00 1970 PST
  780 |   0 | 00780              | Sun Mar 22 00:00:00 1970 PST
  781 |   1 | 00781              | Mon Mar 23 00:00:00 1970 PST
  783 | 303 | 00783_update3      | Wed Mar 25 00:00:00 1970 PST
  784 |   4 | 00784              | Thu Mar 26 00:00:00 1970 PST
  786 |   6 | 00786              | Sat Mar 28 00:00:00 1970 PST
  787 | 407 | 00787_update7      | Sun Mar 29 00:00:00 1970 PST
  788 |   8 | 00788              | Mon Mar 30 00:00:00 1970 PST
  789 | 509 | 00789_update9      | Tue Mar 31 00:00:00 1970 PST
  790 |   0 | 00790              | Wed Apr 01 00:00:00 1970 PST
  791 |   1 | 00791              | Thu Apr 02 00:00:00 1970 PST
  793 | 303 | 00793_update3      | Sat Apr 04 00:00:00 1970 PST
  794 |   4 | 00794              | Sun Apr 05 00:00:00 1970 PST
  796 |   6 | 00796              | Tue Apr 07 00:00:00 1970 PST
  797 | 407 | 00797_update7      | Wed Apr 08 00:00:00 1970 PST
  798 |   8 | 00798              | Thu Apr 09 00:00:00 1970 PST
  799 | 509 | 00799_update9      | Fri Apr 10 00:00:00 1970 PST
  800 |   0 | 00800              | Thu Jan 01 00:00:00 1970 PST
  801 |   1 | 00801              | Fri Jan 02 00:00:00 1970 PST
  803 | 303 | 00803_update3      | Sun Jan 04 00:00:00 1970 PST
  804 |   4 | 00804              | Mon Jan 05 00:00:00 1970 PST
  806 |   6 | 00806              | Wed Jan 07 00:00:00 1970 PST
  807 | 407 | 00807_update7      | Thu Jan 08 00:00:00 1970 PST
  808 |   8 | 00808              | Fri Jan 09 00:00:00 1970 PST
  809 | 509 | 00809_update9      | Sat Jan 10 00:00:00 1970 PST
  810 |   0 | 00810              | Sun Jan 11 00:00:00 1970 PST
  811 |   1 | 00811              | Mon Jan 12 00:00:00 1970 PST
  813 | 303 | 00813_update3      | Wed Jan 14 00:00:00 1970 PST
  814 |   4 | 00814              | Thu Jan 15 00:00:00 1970 PST
  816 |   6 | 00816              | Sat Jan 17 00:00:00 1970 PST
  817 | 407 | 00817_update7      | Sun Jan 18 00:00:00 1970 PST
  818 |   8 | 00818              | Mon Jan 19 00:00:00 1970 PST
  819 | 509 | 00819_update9      | Tue Jan 20 00:00:00 1970 PST
  820 |   0 | 00820              | Wed Jan 21 00:00:00 1970 PST
  821 |   1 | 00821              | Thu Jan 22 00:00:00 1970 PST
  823 | 303 | 00823_update3      | Sat Jan 24 00:00:00 1970 PST
  824 |   4 | 00824              | Sun Jan 25 00:00:00 1970 PST
  826 |   6 | 00826              | Tue Jan 27 00:00:00 1970 PST
  827 | 407 | 00827_update7      | Wed Jan 28 00:00:00 1970 PST
  828 |   8 | 00828              | Thu Jan 29 00:00:00 1970 PST
  829 | 509 | 00829_update9      | Fri Jan 30 00:00:00 1970 PST
  830 |   0 | 00830              | Sat Jan 31 00:00:00 1970 PST
  831 |   1 | 00831              | Sun Feb 01 00:00:00 1970 PST
  833 | 303 | 00833_update3      | Tue Feb 03 00:00:00 1970 PST
  834 |   4 | 00834              | Wed Feb 04 00:00:00 1970 PST
  836 |   6 | 00836              | Fri Feb 06 00:00:00 1970 PST
  837 | 407 | 00837_update7      | Sat Feb 07 00:00:00 1970 PST
  838 |   8 | 00838              | Sun Feb 08 00:00:00 1970 PST
  839 | 509 | 00839_update9      | Mon Feb 09 00:00:00 1970 PST
  840 |   0 | 00840              | Tue Feb 10 00:00:00 1970 PST
  841 |   1 | 00841              | Wed Feb 11 00:00:00 1970 PST
  843 | 303 | 00843_update3      | Fri Feb 13 00:00:00 1970 PST
  844 |   4 | 00844              | Sat Feb 14 00:00:00 1970 PST
  846 |   6 | 00846              | Mon Feb 16 00:00:00 1970 PST
  847 | 407 | 00847_update7      | Tue Feb 17 00:00:00 1970 PST
  848 |   8 | 00848              | Wed Feb 18 00:00:00 1970 PST
  849 | 509 | 00849_update9      | Thu Feb 19 00:00:00 1970 PST
  850 |   0 | 00850              | Fri Feb 20 00:00:00 1970 PST
  851 |   1 | 00851              | Sat Feb 21 00:00:00 1970 PST
  853 | 303 | 00853_update3      | Mon Feb 23 00:00:00 1970 PST
  854 |   4 | 00854              | Tue Feb 24 00:00:00 1970 PST
  856 |   6 | 00856              | Thu Feb 26 00:00:00 1970 PST
  857 | 407 | 00857_update7      | Fri Feb 27 00:00:00 1970 PST
  858 |   8 | 00858              | Sat Feb 28 00:00:00 1970 PST
  859 | 509 | 00859_update9      | Sun Mar 01 00:00:00 1970 PST
  860 |   0 | 00860              | Mon Mar 02 00:00:00 1970 PST
  861 |   1 | 00861              | Tue Mar 03 00:00:00 1970 PST
  863 | 303 | 00863_update3      | Thu Mar 05 00:00:00 1970 PST
  864 |   4 | 00864              | Fri Mar 06 00:00:00 1970 PST
  866 |   6 | 00866              | Sun Mar 08 00:00:00 1970 PST
  867 | 407 | 00867_update7      | Mon Mar 09 00:00:00 1970 PST
  868 |   8 | 00868              | Tue Mar 10 00:00:00 1970 PST
  869 | 509 | 00869_update9      | Wed Mar 11 00:00:00 1970 PST
  870 |   0 | 00870              | Thu Mar 12 00:00:00 1970 PST
  871 |   1 | 00871              | Fri Mar 13 00:00:00 1970 PST
  873 | 303 | 00873_update3      | Sun Mar 15 00:00:00 1970 PST
  874 |   4 | 00874              | Mon Mar 16 00:00:00 1970 PST
  876 |   6 | 00876              | Wed Mar 18 00:00:00 1970 PST
  877 | 407 | 00877_update7      | Thu Mar 19 00:00:00 1970 PST
  878 |   8 | 00878              | Fri Mar 20 00:00:00 1970 PST
  879 | 509 | 00879_update9      | Sat Mar 21 00:00:00 1970 PST
  880 |   0 | 00880              | Sun Mar 22 00:00:00 1970 PST
  881 |   1 | 00881              | Mon Mar 23 00:00:00 1970 PST
  883 | 303 | 00883_update3      | Wed Mar 25 00:00:00 1970 PST
  884 |   4 | 00884              | Thu Mar 26 00:00:00 1970 PST
  886 |   6 | 00886              | Sat Mar 28 00:00:00 1970 PST
  887 | 407 | 00887_update7      | Sun Mar 29 00:00:00 1970 PST
  888 |   8 | 00888              | Mon Mar 30 00:00:00 1970 PST
  889 | 509 | 00889_update9      | Tue Mar 31 00:00:00 1970 PST
  890 |   0 | 00890              | Wed Apr 01 00:00:00 1970 PST
  891 |   1 | 00891              | Thu Apr 02 00:00:00 1970 PST
  893 | 303 | 00893_update3      | Sat Apr 04 00:00:00 1970 PST
  894 |   4 | 00894              | Sun Apr 05 00:00:00 1970 PST
  896 |   6 | 00896              | Tue Apr 07 00:00:00 1970 PST
  897 | 407 | 00897_update7      | Wed Apr 08 00:00:00 1970 PST
  898 |   8 | 00898              | Thu Apr 09 00:00:00 1970 PST
  899 | 509 | 00899_update9      | Fri Apr 10 00:00:00 1970 PST
  900 |   0 | 00900              | Thu Jan 01 00:00:00 1970 PST
  901 |   1 | 00901              | Fri Jan 02 00:00:00 1970 PST
  903 | 303 | 00903_update3      | Sun Jan 04 00:00:00 1970 PST
  904 |   4 | 00904              | Mon Jan 05 00:00:00 1970 PST
  906 |   6 | 00906              | Wed Jan 07 00:00:00 1970 PST
  907 | 407 | 00907_update7      | Thu Jan 08 00:00:00 1970 PST
  908 |   8 | 00908              | Fri Jan 09 00:00:00 1970 PST
  909 | 509 | 00909_update9      | Sat Jan 10 00:00:00 1970 PST
  910 |   0 | 00910              | Sun Jan 11 00:00:00 1970 PST
  911 |   1 | 00911              | Mon Jan 12 00:00:00 1970 PST
  913 | 303 | 00913_update3      | Wed Jan 14 00:00:00 1970 PST
  914 |   4 | 00914              | Thu Jan 15 00:00:00 1970 PST
  916 |   6 | 00916              | Sat Jan 17 00:00:00 1970 PST
  917 | 407 | 00917_update7      | Sun Jan 18 00:00:00 1970 PST
  918 |   8 | 00918              | Mon Jan 19 00:00:00 1970 PST
  919 | 509 | 00919_update9      | Tue Jan 20 00:00:00 1970 PST
  920 |   0 | 00920              | Wed Jan 21 00:00:00 1970 PST
  921 |   1 | 00921              | Thu Jan 22 00:00:00 1970 PST
  923 | 303 | 00923_update3      | Sat Jan 24 00:00:00 1970 PST
  924 |   4 | 00924              | Sun Jan 25 00:00:00 1970 PST
  926 |   6 | 00926              | Tue Jan 27 00:00:00 1970 PST
  927 | 407 | 00927_update7      | Wed Jan 28 00:00:00 1970 PST
  928 |   8 | 00928              | Thu Jan 29 00:00:00 1970 PST
  929 | 509 | 00929_update9      | Fri Jan 30 00:00:00 1970 PST
  930 |   0 | 00930              | Sat Jan 31 00:00:00 1970 PST
  931 |   1 | 00931              | Sun Feb 01 00:00:00 1970 PST
  933 | 303 | 00933_update3      | Tue Feb 03 00:00:00 1970 PST
  934 |   4 | 00934              | Wed Feb 04 00:00:00 1970 PST
  936 |   6 | 00936              | Fri Feb 06 00:00:00 1970 PST
  937 | 407 | 00937_update7      | Sat Feb 07 00:00:00 1970 PST
  938 |   8 | 00938              | Sun Feb 08 00:00:00 1970 PST
  939 | 509 | 00939_update9      | Mon Feb 09 00:00:00 1970 PST
  940 |   0 | 00940              | Tue Feb 10 00:00:00 1970 PST
  941 |   1 | 00941              | Wed Feb 11 00:00:00 1970 PST
  943 | 303 | 00943_update3      | Fri Feb 13 00:00:00 1970 PST
  944 |   4 | 00944              | Sat Feb 14 00:00:00 1970 PST
  946 |   6 | 00946              | Mon Feb 16 00:00:00 1970 PST
  947 | 407 | 00947_update7      | Tue Feb 17 00:00:00 1970 PST
  948 |   8 | 00948              | Wed Feb 18 00:00:00 1970 PST
  949 | 509 | 00949_update9      | Thu Feb 19 00:00:00 1970 PST
  950 |   0 | 00950              | Fri Feb 20 00:00:00 1970 PST
  951 |   1 | 00951              | Sat Feb 21 00:00:00 1970 PST
  953 | 303 | 00953_update3      | Mon Feb 23 00:00:00 1970 PST
  954 |   4 | 00954              | Tue Feb 24 00:00:00 1970 PST
  956 |   6 | 00956              | Thu Feb 26 00:00:00 1970 PST
  957 | 407 | 00957_update7      | Fri Feb 27 00:00:00 1970 PST
  958 |   8 | 00958              | Sat Feb 28 00:00:00 1970 PST
  959 | 509 | 00959_update9      | Sun Mar 01 00:00:00 1970 PST
  960 |   0 | 00960              | Mon Mar 02 00:00:00 1970 PST
  961 |   1 | 00961              | Tue Mar 03 00:00:00 1970 PST
  963 | 303 | 00963_update3      | Thu Mar 05 00:00:00 1970 PST
  964 |   4 | 00964              | Fri Mar 06 00:00:00 1970 PST
  966 |   6 | 00966              | Sun Mar 08 00:00:00 1970 PST
  967 | 407 | 00967_update7      | Mon Mar 09 00:00:00 1970 PST
  968 |   8 | 00968              | Tue Mar 10 00:00:00 1970 PST
  969 | 509 | 00969_update9      | Wed Mar 11 00:00:00 1970 PST
  970 |   0 | 00970              | Thu Mar 12 00:00:00 1970 PST
  971 |   1 | 00971              | Fri Mar 13 00:00:00 1970 PST
  973 | 303 | 00973_update3      | Sun Mar 15 00:00:00 1970 PST
  974 |   4 | 00974              | Mon Mar 16 00:00:00 1970 PST
  976 |   6 | 00976              | Wed Mar 18 00:00:00 1970 PST
  977 | 407 | 00977_update7      | Thu Mar 19 00:00:00 1970 PST
  978 |   8 | 00978              | Fri Mar 20 00:00:00 1970 PST
  979 | 509 | 00979_update9      | Sat Mar 21 00:00:00 1970 PST
  980 |   0 | 00980              | Sun Mar 22 00:00:00 1970 PST
  981 |   1 | 00981              | Mon Mar 23 00:00:00 1970 PST
  983 | 303 | 00983_update3      | Wed Mar 25 00:00:00 1970 PST
  984 |   4 | 00984              | Thu Mar 26 00:00:00 1970 PST
  986 |   6 | 00986              | Sat Mar 28 00:00:00 1970 PST
  987 | 407 | 00987_update7      | Sun Mar 29 00:00:00 1970 PST
  988 |   8 | 00988              | Mon Mar 30 00:00:00 1970 PST
  989 | 509 | 00989_update9      | Tue Mar 31 00:00:00 1970 PST
  990 |   0 | 00990              | Wed Apr 01 00:00:00 1970 PST
  991 |   1 | 00991              | Thu Apr 02 00:00:00 1970 PST
  993 | 303 | 00993_update3      | Sat Apr 04 00:00:00 1970 PST
  994 |   4 | 00994              | Sun Apr 05 00:00:00 1970 PST
  996 |   6 | 00996              | Tue Apr 07 00:00:00 1970 PST
  997 | 407 | 00997_update7      | Wed Apr 08 00:00:00 1970 PST
  998 |   8 | 00998              | Thu Apr 09 00:00:00 1970 PST
  999 | 509 | 00999_update9      | Fri Apr 10 00:00:00 1970 PST
 1000 |   0 | 01000              | Thu Jan 01 00:00:00 1970 PST
 1001 | 101 | 0000100001         | 
 1003 | 403 | 0000300003_update3 | 
 1004 | 104 | 0000400004         | 
 1006 | 106 | 0000600006         | 
 1007 | 507 | 0000700007_update7 | 
 1008 | 108 | 0000800008         | 
 1009 | 609 | 0000900009_update9 | 
 1010 | 100 | 0001000010         | 
 1011 | 101 | 0001100011         | 
 1013 | 403 | 0001300013_update3 | 
 1014 | 104 | 0001400014         | 
 1016 | 106 | 0001600016         | 
 1017 | 507 | 0001700017_update7 | 
 1018 | 108 | 0001800018         | 
 1019 | 609 | 0001900019_update9 | 
 1020 | 100 | 0002000020         | 
 1101 | 201 | aaa                | 
 1103 | 503 | ccc_update3        | 
 1104 | 204 | ddd                | 
(819 rows)

EXPLAIN (verbose, costs off)
INSERT INTO ft2 (c1,c2,c3) VALUES (9999,999,'foo') RETURNING tableoid::regclass;
                                                                                           QUERY PLAN                                                                                            
-------------------------------------------------------------------------------------------------------------------------------------------------------------------------------------------------
 Insert on public.ft2
   Output: (tableoid)::regclass
   Remote SQL: INSERT INTO "S 1"."T 1"("C 1", c2, c3, c4, c5, c6, c7, c8) VALUES ($1, $2, $3, $4, $5, $6, $7, $8)
   ->  Result
         Output: 9999, 999, NULL::integer, 'foo'::text, NULL::timestamp with time zone, NULL::timestamp without time zone, NULL::character varying, 'ft2       '::character(10), NULL::user_enum
(5 rows)

INSERT INTO ft2 (c1,c2,c3) VALUES (9999,999,'foo') RETURNING tableoid::regclass;
 tableoid 
----------
 ft2
(1 row)

EXPLAIN (verbose, costs off)
<<<<<<< HEAD
UPDATE ft2 SET c3 = 'bar' WHERE c1 = 9999 RETURNING tableoid::regclass;
                                                    QUERY PLAN                                                     
-------------------------------------------------------------------------------------------------------------------
 Update on public.ft2
   Output: (tableoid)::regclass
   Remote SQL: UPDATE "S 1"."T 1" SET c3 = $2 WHERE ctid = $1
   ->  Foreign Scan on public.ft2
         Output: c1, c2, NULL::integer, 'bar'::text, c4, c5, c6, c7, c8, ctid
         Remote SQL: SELECT "C 1", c2, c4, c5, c6, c7, c8, ctid FROM "S 1"."T 1" WHERE (("C 1" = 9999)) FOR UPDATE
(6 rows)
=======
UPDATE ft2 SET c3 = 'bar' WHERE c1 = 9999 RETURNING tableoid::regclass;             -- can be pushed down
                                     QUERY PLAN                                     
------------------------------------------------------------------------------------
 Update on public.ft2
   Output: (tableoid)::regclass
   ->  Foreign Update on public.ft2
         Remote SQL: UPDATE "S 1"."T 1" SET c3 = 'bar'::text WHERE (("C 1" = 9999))
(4 rows)
>>>>>>> b5bce6c1

UPDATE ft2 SET c3 = 'bar' WHERE c1 = 9999 RETURNING tableoid::regclass;
 tableoid 
----------
 ft2
(1 row)

EXPLAIN (verbose, costs off)
<<<<<<< HEAD
DELETE FROM ft2 WHERE c1 = 9999 RETURNING tableoid::regclass;
                                     QUERY PLAN                                     
------------------------------------------------------------------------------------
 Delete on public.ft2
   Output: (tableoid)::regclass
   Remote SQL: DELETE FROM "S 1"."T 1" WHERE ctid = $1
   ->  Foreign Scan on public.ft2
         Output: ctid
         Remote SQL: SELECT ctid FROM "S 1"."T 1" WHERE (("C 1" = 9999)) FOR UPDATE
(6 rows)
=======
DELETE FROM ft2 WHERE c1 = 9999 RETURNING tableoid::regclass;                       -- can be pushed down
                             QUERY PLAN                             
--------------------------------------------------------------------
 Delete on public.ft2
   Output: (tableoid)::regclass
   ->  Foreign Delete on public.ft2
         Remote SQL: DELETE FROM "S 1"."T 1" WHERE (("C 1" = 9999))
(4 rows)
>>>>>>> b5bce6c1

DELETE FROM ft2 WHERE c1 = 9999 RETURNING tableoid::regclass;
 tableoid 
----------
 ft2
(1 row)

-- Test that trigger on remote table works as expected
CREATE OR REPLACE FUNCTION "S 1".F_BRTRIG() RETURNS trigger AS $$
BEGIN
    NEW.c3 = NEW.c3 || '_trig_update';
    RETURN NEW;
END;
$$ LANGUAGE plpgsql;
CREATE TRIGGER t1_br_insert BEFORE INSERT OR UPDATE
    ON "S 1"."T 1" FOR EACH ROW EXECUTE PROCEDURE "S 1".F_BRTRIG();
INSERT INTO ft2 (c1,c2,c3) VALUES (1208, 818, 'fff') RETURNING *;
  c1  | c2  |       c3        | c4 | c5 | c6 |     c7     | c8 
------+-----+-----------------+----+----+----+------------+----
 1208 | 818 | fff_trig_update |    |    |    | ft2        | 
(1 row)

INSERT INTO ft2 (c1,c2,c3,c6) VALUES (1218, 818, 'ggg', '(--;') RETURNING *;
  c1  | c2  |       c3        | c4 | c5 |  c6  |     c7     | c8 
------+-----+-----------------+----+----+------+------------+----
 1218 | 818 | ggg_trig_update |    |    | (--; | ft2        | 
(1 row)

UPDATE ft2 SET c2 = c2 + 600 WHERE c1 % 10 = 8 AND c1 < 1200 RETURNING *;
  c1  | c2  |           c3           |              c4              |            c5            | c6 |     c7     | c8  
------+-----+------------------------+------------------------------+--------------------------+----+------------+-----
    8 | 608 | 00008_trig_update      | Fri Jan 09 00:00:00 1970 PST | Fri Jan 09 00:00:00 1970 | 8  | 8          | foo
   18 | 608 | 00018_trig_update      | Mon Jan 19 00:00:00 1970 PST | Mon Jan 19 00:00:00 1970 | 8  | 8          | foo
   28 | 608 | 00028_trig_update      | Thu Jan 29 00:00:00 1970 PST | Thu Jan 29 00:00:00 1970 | 8  | 8          | foo
   38 | 608 | 00038_trig_update      | Sun Feb 08 00:00:00 1970 PST | Sun Feb 08 00:00:00 1970 | 8  | 8          | foo
   48 | 608 | 00048_trig_update      | Wed Feb 18 00:00:00 1970 PST | Wed Feb 18 00:00:00 1970 | 8  | 8          | foo
   58 | 608 | 00058_trig_update      | Sat Feb 28 00:00:00 1970 PST | Sat Feb 28 00:00:00 1970 | 8  | 8          | foo
   68 | 608 | 00068_trig_update      | Tue Mar 10 00:00:00 1970 PST | Tue Mar 10 00:00:00 1970 | 8  | 8          | foo
   78 | 608 | 00078_trig_update      | Fri Mar 20 00:00:00 1970 PST | Fri Mar 20 00:00:00 1970 | 8  | 8          | foo
   88 | 608 | 00088_trig_update      | Mon Mar 30 00:00:00 1970 PST | Mon Mar 30 00:00:00 1970 | 8  | 8          | foo
   98 | 608 | 00098_trig_update      | Thu Apr 09 00:00:00 1970 PST | Thu Apr 09 00:00:00 1970 | 8  | 8          | foo
  108 | 608 | 00108_trig_update      | Fri Jan 09 00:00:00 1970 PST | Fri Jan 09 00:00:00 1970 | 8  | 8          | foo
  118 | 608 | 00118_trig_update      | Mon Jan 19 00:00:00 1970 PST | Mon Jan 19 00:00:00 1970 | 8  | 8          | foo
  128 | 608 | 00128_trig_update      | Thu Jan 29 00:00:00 1970 PST | Thu Jan 29 00:00:00 1970 | 8  | 8          | foo
  138 | 608 | 00138_trig_update      | Sun Feb 08 00:00:00 1970 PST | Sun Feb 08 00:00:00 1970 | 8  | 8          | foo
  148 | 608 | 00148_trig_update      | Wed Feb 18 00:00:00 1970 PST | Wed Feb 18 00:00:00 1970 | 8  | 8          | foo
  158 | 608 | 00158_trig_update      | Sat Feb 28 00:00:00 1970 PST | Sat Feb 28 00:00:00 1970 | 8  | 8          | foo
  168 | 608 | 00168_trig_update      | Tue Mar 10 00:00:00 1970 PST | Tue Mar 10 00:00:00 1970 | 8  | 8          | foo
  178 | 608 | 00178_trig_update      | Fri Mar 20 00:00:00 1970 PST | Fri Mar 20 00:00:00 1970 | 8  | 8          | foo
  188 | 608 | 00188_trig_update      | Mon Mar 30 00:00:00 1970 PST | Mon Mar 30 00:00:00 1970 | 8  | 8          | foo
  198 | 608 | 00198_trig_update      | Thu Apr 09 00:00:00 1970 PST | Thu Apr 09 00:00:00 1970 | 8  | 8          | foo
  208 | 608 | 00208_trig_update      | Fri Jan 09 00:00:00 1970 PST | Fri Jan 09 00:00:00 1970 | 8  | 8          | foo
  218 | 608 | 00218_trig_update      | Mon Jan 19 00:00:00 1970 PST | Mon Jan 19 00:00:00 1970 | 8  | 8          | foo
  228 | 608 | 00228_trig_update      | Thu Jan 29 00:00:00 1970 PST | Thu Jan 29 00:00:00 1970 | 8  | 8          | foo
  238 | 608 | 00238_trig_update      | Sun Feb 08 00:00:00 1970 PST | Sun Feb 08 00:00:00 1970 | 8  | 8          | foo
  248 | 608 | 00248_trig_update      | Wed Feb 18 00:00:00 1970 PST | Wed Feb 18 00:00:00 1970 | 8  | 8          | foo
  258 | 608 | 00258_trig_update      | Sat Feb 28 00:00:00 1970 PST | Sat Feb 28 00:00:00 1970 | 8  | 8          | foo
  268 | 608 | 00268_trig_update      | Tue Mar 10 00:00:00 1970 PST | Tue Mar 10 00:00:00 1970 | 8  | 8          | foo
  278 | 608 | 00278_trig_update      | Fri Mar 20 00:00:00 1970 PST | Fri Mar 20 00:00:00 1970 | 8  | 8          | foo
  288 | 608 | 00288_trig_update      | Mon Mar 30 00:00:00 1970 PST | Mon Mar 30 00:00:00 1970 | 8  | 8          | foo
  298 | 608 | 00298_trig_update      | Thu Apr 09 00:00:00 1970 PST | Thu Apr 09 00:00:00 1970 | 8  | 8          | foo
  308 | 608 | 00308_trig_update      | Fri Jan 09 00:00:00 1970 PST | Fri Jan 09 00:00:00 1970 | 8  | 8          | foo
  318 | 608 | 00318_trig_update      | Mon Jan 19 00:00:00 1970 PST | Mon Jan 19 00:00:00 1970 | 8  | 8          | foo
  328 | 608 | 00328_trig_update      | Thu Jan 29 00:00:00 1970 PST | Thu Jan 29 00:00:00 1970 | 8  | 8          | foo
  338 | 608 | 00338_trig_update      | Sun Feb 08 00:00:00 1970 PST | Sun Feb 08 00:00:00 1970 | 8  | 8          | foo
  348 | 608 | 00348_trig_update      | Wed Feb 18 00:00:00 1970 PST | Wed Feb 18 00:00:00 1970 | 8  | 8          | foo
  358 | 608 | 00358_trig_update      | Sat Feb 28 00:00:00 1970 PST | Sat Feb 28 00:00:00 1970 | 8  | 8          | foo
  368 | 608 | 00368_trig_update      | Tue Mar 10 00:00:00 1970 PST | Tue Mar 10 00:00:00 1970 | 8  | 8          | foo
  378 | 608 | 00378_trig_update      | Fri Mar 20 00:00:00 1970 PST | Fri Mar 20 00:00:00 1970 | 8  | 8          | foo
  388 | 608 | 00388_trig_update      | Mon Mar 30 00:00:00 1970 PST | Mon Mar 30 00:00:00 1970 | 8  | 8          | foo
  398 | 608 | 00398_trig_update      | Thu Apr 09 00:00:00 1970 PST | Thu Apr 09 00:00:00 1970 | 8  | 8          | foo
  408 | 608 | 00408_trig_update      | Fri Jan 09 00:00:00 1970 PST | Fri Jan 09 00:00:00 1970 | 8  | 8          | foo
  418 | 608 | 00418_trig_update      | Mon Jan 19 00:00:00 1970 PST | Mon Jan 19 00:00:00 1970 | 8  | 8          | foo
  428 | 608 | 00428_trig_update      | Thu Jan 29 00:00:00 1970 PST | Thu Jan 29 00:00:00 1970 | 8  | 8          | foo
  438 | 608 | 00438_trig_update      | Sun Feb 08 00:00:00 1970 PST | Sun Feb 08 00:00:00 1970 | 8  | 8          | foo
  448 | 608 | 00448_trig_update      | Wed Feb 18 00:00:00 1970 PST | Wed Feb 18 00:00:00 1970 | 8  | 8          | foo
  458 | 608 | 00458_trig_update      | Sat Feb 28 00:00:00 1970 PST | Sat Feb 28 00:00:00 1970 | 8  | 8          | foo
  468 | 608 | 00468_trig_update      | Tue Mar 10 00:00:00 1970 PST | Tue Mar 10 00:00:00 1970 | 8  | 8          | foo
  478 | 608 | 00478_trig_update      | Fri Mar 20 00:00:00 1970 PST | Fri Mar 20 00:00:00 1970 | 8  | 8          | foo
  488 | 608 | 00488_trig_update      | Mon Mar 30 00:00:00 1970 PST | Mon Mar 30 00:00:00 1970 | 8  | 8          | foo
  498 | 608 | 00498_trig_update      | Thu Apr 09 00:00:00 1970 PST | Thu Apr 09 00:00:00 1970 | 8  | 8          | foo
  508 | 608 | 00508_trig_update      | Fri Jan 09 00:00:00 1970 PST | Fri Jan 09 00:00:00 1970 | 8  | 8          | foo
  518 | 608 | 00518_trig_update      | Mon Jan 19 00:00:00 1970 PST | Mon Jan 19 00:00:00 1970 | 8  | 8          | foo
  528 | 608 | 00528_trig_update      | Thu Jan 29 00:00:00 1970 PST | Thu Jan 29 00:00:00 1970 | 8  | 8          | foo
  538 | 608 | 00538_trig_update      | Sun Feb 08 00:00:00 1970 PST | Sun Feb 08 00:00:00 1970 | 8  | 8          | foo
  548 | 608 | 00548_trig_update      | Wed Feb 18 00:00:00 1970 PST | Wed Feb 18 00:00:00 1970 | 8  | 8          | foo
  558 | 608 | 00558_trig_update      | Sat Feb 28 00:00:00 1970 PST | Sat Feb 28 00:00:00 1970 | 8  | 8          | foo
  568 | 608 | 00568_trig_update      | Tue Mar 10 00:00:00 1970 PST | Tue Mar 10 00:00:00 1970 | 8  | 8          | foo
  578 | 608 | 00578_trig_update      | Fri Mar 20 00:00:00 1970 PST | Fri Mar 20 00:00:00 1970 | 8  | 8          | foo
  588 | 608 | 00588_trig_update      | Mon Mar 30 00:00:00 1970 PST | Mon Mar 30 00:00:00 1970 | 8  | 8          | foo
  598 | 608 | 00598_trig_update      | Thu Apr 09 00:00:00 1970 PST | Thu Apr 09 00:00:00 1970 | 8  | 8          | foo
  608 | 608 | 00608_trig_update      | Fri Jan 09 00:00:00 1970 PST | Fri Jan 09 00:00:00 1970 | 8  | 8          | foo
  618 | 608 | 00618_trig_update      | Mon Jan 19 00:00:00 1970 PST | Mon Jan 19 00:00:00 1970 | 8  | 8          | foo
  628 | 608 | 00628_trig_update      | Thu Jan 29 00:00:00 1970 PST | Thu Jan 29 00:00:00 1970 | 8  | 8          | foo
  638 | 608 | 00638_trig_update      | Sun Feb 08 00:00:00 1970 PST | Sun Feb 08 00:00:00 1970 | 8  | 8          | foo
  648 | 608 | 00648_trig_update      | Wed Feb 18 00:00:00 1970 PST | Wed Feb 18 00:00:00 1970 | 8  | 8          | foo
  658 | 608 | 00658_trig_update      | Sat Feb 28 00:00:00 1970 PST | Sat Feb 28 00:00:00 1970 | 8  | 8          | foo
  668 | 608 | 00668_trig_update      | Tue Mar 10 00:00:00 1970 PST | Tue Mar 10 00:00:00 1970 | 8  | 8          | foo
  678 | 608 | 00678_trig_update      | Fri Mar 20 00:00:00 1970 PST | Fri Mar 20 00:00:00 1970 | 8  | 8          | foo
  688 | 608 | 00688_trig_update      | Mon Mar 30 00:00:00 1970 PST | Mon Mar 30 00:00:00 1970 | 8  | 8          | foo
  698 | 608 | 00698_trig_update      | Thu Apr 09 00:00:00 1970 PST | Thu Apr 09 00:00:00 1970 | 8  | 8          | foo
  708 | 608 | 00708_trig_update      | Fri Jan 09 00:00:00 1970 PST | Fri Jan 09 00:00:00 1970 | 8  | 8          | foo
  718 | 608 | 00718_trig_update      | Mon Jan 19 00:00:00 1970 PST | Mon Jan 19 00:00:00 1970 | 8  | 8          | foo
  728 | 608 | 00728_trig_update      | Thu Jan 29 00:00:00 1970 PST | Thu Jan 29 00:00:00 1970 | 8  | 8          | foo
  738 | 608 | 00738_trig_update      | Sun Feb 08 00:00:00 1970 PST | Sun Feb 08 00:00:00 1970 | 8  | 8          | foo
  748 | 608 | 00748_trig_update      | Wed Feb 18 00:00:00 1970 PST | Wed Feb 18 00:00:00 1970 | 8  | 8          | foo
  758 | 608 | 00758_trig_update      | Sat Feb 28 00:00:00 1970 PST | Sat Feb 28 00:00:00 1970 | 8  | 8          | foo
  768 | 608 | 00768_trig_update      | Tue Mar 10 00:00:00 1970 PST | Tue Mar 10 00:00:00 1970 | 8  | 8          | foo
  778 | 608 | 00778_trig_update      | Fri Mar 20 00:00:00 1970 PST | Fri Mar 20 00:00:00 1970 | 8  | 8          | foo
  788 | 608 | 00788_trig_update      | Mon Mar 30 00:00:00 1970 PST | Mon Mar 30 00:00:00 1970 | 8  | 8          | foo
  798 | 608 | 00798_trig_update      | Thu Apr 09 00:00:00 1970 PST | Thu Apr 09 00:00:00 1970 | 8  | 8          | foo
  808 | 608 | 00808_trig_update      | Fri Jan 09 00:00:00 1970 PST | Fri Jan 09 00:00:00 1970 | 8  | 8          | foo
  818 | 608 | 00818_trig_update      | Mon Jan 19 00:00:00 1970 PST | Mon Jan 19 00:00:00 1970 | 8  | 8          | foo
  828 | 608 | 00828_trig_update      | Thu Jan 29 00:00:00 1970 PST | Thu Jan 29 00:00:00 1970 | 8  | 8          | foo
  838 | 608 | 00838_trig_update      | Sun Feb 08 00:00:00 1970 PST | Sun Feb 08 00:00:00 1970 | 8  | 8          | foo
  848 | 608 | 00848_trig_update      | Wed Feb 18 00:00:00 1970 PST | Wed Feb 18 00:00:00 1970 | 8  | 8          | foo
  858 | 608 | 00858_trig_update      | Sat Feb 28 00:00:00 1970 PST | Sat Feb 28 00:00:00 1970 | 8  | 8          | foo
  868 | 608 | 00868_trig_update      | Tue Mar 10 00:00:00 1970 PST | Tue Mar 10 00:00:00 1970 | 8  | 8          | foo
  878 | 608 | 00878_trig_update      | Fri Mar 20 00:00:00 1970 PST | Fri Mar 20 00:00:00 1970 | 8  | 8          | foo
  888 | 608 | 00888_trig_update      | Mon Mar 30 00:00:00 1970 PST | Mon Mar 30 00:00:00 1970 | 8  | 8          | foo
  898 | 608 | 00898_trig_update      | Thu Apr 09 00:00:00 1970 PST | Thu Apr 09 00:00:00 1970 | 8  | 8          | foo
  908 | 608 | 00908_trig_update      | Fri Jan 09 00:00:00 1970 PST | Fri Jan 09 00:00:00 1970 | 8  | 8          | foo
  918 | 608 | 00918_trig_update      | Mon Jan 19 00:00:00 1970 PST | Mon Jan 19 00:00:00 1970 | 8  | 8          | foo
  928 | 608 | 00928_trig_update      | Thu Jan 29 00:00:00 1970 PST | Thu Jan 29 00:00:00 1970 | 8  | 8          | foo
  938 | 608 | 00938_trig_update      | Sun Feb 08 00:00:00 1970 PST | Sun Feb 08 00:00:00 1970 | 8  | 8          | foo
  948 | 608 | 00948_trig_update      | Wed Feb 18 00:00:00 1970 PST | Wed Feb 18 00:00:00 1970 | 8  | 8          | foo
  958 | 608 | 00958_trig_update      | Sat Feb 28 00:00:00 1970 PST | Sat Feb 28 00:00:00 1970 | 8  | 8          | foo
  968 | 608 | 00968_trig_update      | Tue Mar 10 00:00:00 1970 PST | Tue Mar 10 00:00:00 1970 | 8  | 8          | foo
  978 | 608 | 00978_trig_update      | Fri Mar 20 00:00:00 1970 PST | Fri Mar 20 00:00:00 1970 | 8  | 8          | foo
  988 | 608 | 00988_trig_update      | Mon Mar 30 00:00:00 1970 PST | Mon Mar 30 00:00:00 1970 | 8  | 8          | foo
  998 | 608 | 00998_trig_update      | Thu Apr 09 00:00:00 1970 PST | Thu Apr 09 00:00:00 1970 | 8  | 8          | foo
 1008 | 708 | 0000800008_trig_update |                              |                          |    | ft2        | 
 1018 | 708 | 0001800018_trig_update |                              |                          |    | ft2        | 
(102 rows)

-- Test errors thrown on remote side during update
ALTER TABLE "S 1"."T 1" ADD CONSTRAINT c2positive CHECK (c2 >= 0);
INSERT INTO ft1(c1, c2) VALUES(11, 12);  -- duplicate key
ERROR:  duplicate key value violates unique constraint "t1_pkey"
DETAIL:  Key ("C 1")=(11) already exists.
CONTEXT:  Remote SQL command: INSERT INTO "S 1"."T 1"("C 1", c2, c3, c4, c5, c6, c7, c8) VALUES ($1, $2, $3, $4, $5, $6, $7, $8)
INSERT INTO ft1(c1, c2) VALUES(11, 12) ON CONFLICT DO NOTHING; -- works
INSERT INTO ft1(c1, c2) VALUES(11, 12) ON CONFLICT (c1, c2) DO NOTHING; -- unsupported
ERROR:  there is no unique or exclusion constraint matching the ON CONFLICT specification
INSERT INTO ft1(c1, c2) VALUES(11, 12) ON CONFLICT (c1, c2) DO UPDATE SET c3 = 'ffg'; -- unsupported
ERROR:  there is no unique or exclusion constraint matching the ON CONFLICT specification
INSERT INTO ft1(c1, c2) VALUES(1111, -2);  -- c2positive
ERROR:  new row for relation "T 1" violates check constraint "c2positive"
DETAIL:  Failing row contains (1111, -2, null, null, null, null, ft1       , null).
CONTEXT:  Remote SQL command: INSERT INTO "S 1"."T 1"("C 1", c2, c3, c4, c5, c6, c7, c8) VALUES ($1, $2, $3, $4, $5, $6, $7, $8)
UPDATE ft1 SET c2 = -c2 WHERE c1 = 1;  -- c2positive
ERROR:  new row for relation "T 1" violates check constraint "c2positive"
DETAIL:  Failing row contains (1, -1, 00001_trig_update, 1970-01-02 08:00:00+00, 1970-01-02 00:00:00, 1, 1         , foo).
CONTEXT:  Remote SQL command: UPDATE "S 1"."T 1" SET c2 = (- c2) WHERE (("C 1" = 1))
-- Test savepoint/rollback behavior
select c2, count(*) from ft2 where c2 < 500 group by 1 order by 1;
 c2  | count 
-----+-------
   0 |   100
   1 |   100
   4 |   100
   6 |   100
 100 |     2
 101 |     2
 104 |     2
 106 |     2
 201 |     1
 204 |     1
 303 |   100
 403 |     2
 407 |   100
(13 rows)

select c2, count(*) from "S 1"."T 1" where c2 < 500 group by 1 order by 1;
 c2  | count 
-----+-------
   0 |   100
   1 |   100
   4 |   100
   6 |   100
 100 |     2
 101 |     2
 104 |     2
 106 |     2
 201 |     1
 204 |     1
 303 |   100
 403 |     2
 407 |   100
(13 rows)

begin;
update ft2 set c2 = 42 where c2 = 0;
select c2, count(*) from ft2 where c2 < 500 group by 1 order by 1;
 c2  | count 
-----+-------
   1 |   100
   4 |   100
   6 |   100
  42 |   100
 100 |     2
 101 |     2
 104 |     2
 106 |     2
 201 |     1
 204 |     1
 303 |   100
 403 |     2
 407 |   100
(13 rows)

savepoint s1;
update ft2 set c2 = 44 where c2 = 4;
select c2, count(*) from ft2 where c2 < 500 group by 1 order by 1;
 c2  | count 
-----+-------
   1 |   100
   6 |   100
  42 |   100
  44 |   100
 100 |     2
 101 |     2
 104 |     2
 106 |     2
 201 |     1
 204 |     1
 303 |   100
 403 |     2
 407 |   100
(13 rows)

release savepoint s1;
select c2, count(*) from ft2 where c2 < 500 group by 1 order by 1;
 c2  | count 
-----+-------
   1 |   100
   6 |   100
  42 |   100
  44 |   100
 100 |     2
 101 |     2
 104 |     2
 106 |     2
 201 |     1
 204 |     1
 303 |   100
 403 |     2
 407 |   100
(13 rows)

savepoint s2;
update ft2 set c2 = 46 where c2 = 6;
select c2, count(*) from ft2 where c2 < 500 group by 1 order by 1;
 c2  | count 
-----+-------
   1 |   100
  42 |   100
  44 |   100
  46 |   100
 100 |     2
 101 |     2
 104 |     2
 106 |     2
 201 |     1
 204 |     1
 303 |   100
 403 |     2
 407 |   100
(13 rows)

rollback to savepoint s2;
select c2, count(*) from ft2 where c2 < 500 group by 1 order by 1;
 c2  | count 
-----+-------
   1 |   100
   6 |   100
  42 |   100
  44 |   100
 100 |     2
 101 |     2
 104 |     2
 106 |     2
 201 |     1
 204 |     1
 303 |   100
 403 |     2
 407 |   100
(13 rows)

release savepoint s2;
select c2, count(*) from ft2 where c2 < 500 group by 1 order by 1;
 c2  | count 
-----+-------
   1 |   100
   6 |   100
  42 |   100
  44 |   100
 100 |     2
 101 |     2
 104 |     2
 106 |     2
 201 |     1
 204 |     1
 303 |   100
 403 |     2
 407 |   100
(13 rows)

savepoint s3;
update ft2 set c2 = -2 where c2 = 42 and c1 = 10; -- fail on remote side
ERROR:  new row for relation "T 1" violates check constraint "c2positive"
DETAIL:  Failing row contains (10, -2, 00010_trig_update_trig_update, 1970-01-11 08:00:00+00, 1970-01-11 00:00:00, 0, 0         , foo).
CONTEXT:  Remote SQL command: UPDATE "S 1"."T 1" SET c2 = (-2) WHERE ((c2 = 42)) AND (("C 1" = 10))
rollback to savepoint s3;
select c2, count(*) from ft2 where c2 < 500 group by 1 order by 1;
 c2  | count 
-----+-------
   1 |   100
   6 |   100
  42 |   100
  44 |   100
 100 |     2
 101 |     2
 104 |     2
 106 |     2
 201 |     1
 204 |     1
 303 |   100
 403 |     2
 407 |   100
(13 rows)

release savepoint s3;
select c2, count(*) from ft2 where c2 < 500 group by 1 order by 1;
 c2  | count 
-----+-------
   1 |   100
   6 |   100
  42 |   100
  44 |   100
 100 |     2
 101 |     2
 104 |     2
 106 |     2
 201 |     1
 204 |     1
 303 |   100
 403 |     2
 407 |   100
(13 rows)

-- none of the above is committed yet remotely
select c2, count(*) from "S 1"."T 1" where c2 < 500 group by 1 order by 1;
 c2  | count 
-----+-------
   0 |   100
   1 |   100
   4 |   100
   6 |   100
 100 |     2
 101 |     2
 104 |     2
 106 |     2
 201 |     1
 204 |     1
 303 |   100
 403 |     2
 407 |   100
(13 rows)

commit;
select c2, count(*) from ft2 where c2 < 500 group by 1 order by 1;
 c2  | count 
-----+-------
   1 |   100
   6 |   100
  42 |   100
  44 |   100
 100 |     2
 101 |     2
 104 |     2
 106 |     2
 201 |     1
 204 |     1
 303 |   100
 403 |     2
 407 |   100
(13 rows)

select c2, count(*) from "S 1"."T 1" where c2 < 500 group by 1 order by 1;
 c2  | count 
-----+-------
   1 |   100
   6 |   100
  42 |   100
  44 |   100
 100 |     2
 101 |     2
 104 |     2
 106 |     2
 201 |     1
 204 |     1
 303 |   100
 403 |     2
 407 |   100
(13 rows)

-- Above DMLs add data with c6 as NULL in ft1, so test ORDER BY NULLS LAST and NULLs
-- FIRST behavior here.
-- ORDER BY DESC NULLS LAST options
EXPLAIN (VERBOSE, COSTS OFF) SELECT * FROM ft1 ORDER BY c6 DESC NULLS LAST, c1 OFFSET 795 LIMIT 10;
                                                           QUERY PLAN                                                            
---------------------------------------------------------------------------------------------------------------------------------
 Limit
   Output: c1, c2, c3, c4, c5, c6, c7, c8
   ->  Foreign Scan on public.ft1
         Output: c1, c2, c3, c4, c5, c6, c7, c8
         Remote SQL: SELECT "C 1", c2, c3, c4, c5, c6, c7, c8 FROM "S 1"."T 1" ORDER BY c6 DESC NULLS LAST, "C 1" ASC NULLS LAST
(5 rows)

SELECT * FROM ft1 ORDER BY c6 DESC NULLS LAST, c1 OFFSET 795  LIMIT 10;
  c1  | c2  |         c3         |              c4              |            c5            |  c6  |     c7     | c8  
------+-----+--------------------+------------------------------+--------------------------+------+------------+-----
  960 |  42 | 00960_trig_update  | Mon Mar 02 00:00:00 1970 PST | Mon Mar 02 00:00:00 1970 | 0    | 0          | foo
  970 |  42 | 00970_trig_update  | Thu Mar 12 00:00:00 1970 PST | Thu Mar 12 00:00:00 1970 | 0    | 0          | foo
  980 |  42 | 00980_trig_update  | Sun Mar 22 00:00:00 1970 PST | Sun Mar 22 00:00:00 1970 | 0    | 0          | foo
  990 |  42 | 00990_trig_update  | Wed Apr 01 00:00:00 1970 PST | Wed Apr 01 00:00:00 1970 | 0    | 0          | foo
 1000 |  42 | 01000_trig_update  | Thu Jan 01 00:00:00 1970 PST | Thu Jan 01 00:00:00 1970 | 0    | 0          | foo
 1218 | 818 | ggg_trig_update    |                              |                          | (--; | ft2        | 
 1001 | 101 | 0000100001         |                              |                          |      | ft2        | 
 1003 | 403 | 0000300003_update3 |                              |                          |      | ft2        | 
 1004 | 104 | 0000400004         |                              |                          |      | ft2        | 
 1006 | 106 | 0000600006         |                              |                          |      | ft2        | 
(10 rows)

-- ORDER BY DESC NULLS FIRST options
EXPLAIN (VERBOSE, COSTS OFF) SELECT * FROM ft1 ORDER BY c6 DESC NULLS FIRST, c1 OFFSET 15 LIMIT 10;
                                                            QUERY PLAN                                                            
----------------------------------------------------------------------------------------------------------------------------------
 Limit
   Output: c1, c2, c3, c4, c5, c6, c7, c8
   ->  Foreign Scan on public.ft1
         Output: c1, c2, c3, c4, c5, c6, c7, c8
         Remote SQL: SELECT "C 1", c2, c3, c4, c5, c6, c7, c8 FROM "S 1"."T 1" ORDER BY c6 DESC NULLS FIRST, "C 1" ASC NULLS LAST
(5 rows)

SELECT * FROM ft1 ORDER BY c6 DESC NULLS FIRST, c1 OFFSET 15 LIMIT 10;
  c1  | c2  |       c3        |              c4              |            c5            | c6 |     c7     | c8  
------+-----+-----------------+------------------------------+--------------------------+----+------------+-----
 1020 | 100 | 0002000020      |                              |                          |    | ft2        | 
 1101 | 201 | aaa             |                              |                          |    | ft2        | 
 1103 | 503 | ccc_update3     |                              |                          |    | ft2        | 
 1104 | 204 | ddd             |                              |                          |    | ft2        | 
 1208 | 818 | fff_trig_update |                              |                          |    | ft2        | 
    9 | 509 | 00009_update9   | Sat Jan 10 00:00:00 1970 PST | Sat Jan 10 00:00:00 1970 | 9  | ft2        | foo
   19 | 509 | 00019_update9   | Tue Jan 20 00:00:00 1970 PST | Tue Jan 20 00:00:00 1970 | 9  | ft2        | foo
   29 | 509 | 00029_update9   | Fri Jan 30 00:00:00 1970 PST | Fri Jan 30 00:00:00 1970 | 9  | ft2        | foo
   39 | 509 | 00039_update9   | Mon Feb 09 00:00:00 1970 PST | Mon Feb 09 00:00:00 1970 | 9  | ft2        | foo
   49 | 509 | 00049_update9   | Thu Feb 19 00:00:00 1970 PST | Thu Feb 19 00:00:00 1970 | 9  | ft2        | foo
(10 rows)

-- ORDER BY ASC NULLS FIRST options
EXPLAIN (VERBOSE, COSTS OFF) SELECT * FROM ft1 ORDER BY c6 ASC NULLS FIRST, c1 OFFSET 15 LIMIT 10;
                                                           QUERY PLAN                                                            
---------------------------------------------------------------------------------------------------------------------------------
 Limit
   Output: c1, c2, c3, c4, c5, c6, c7, c8
   ->  Foreign Scan on public.ft1
         Output: c1, c2, c3, c4, c5, c6, c7, c8
         Remote SQL: SELECT "C 1", c2, c3, c4, c5, c6, c7, c8 FROM "S 1"."T 1" ORDER BY c6 ASC NULLS FIRST, "C 1" ASC NULLS LAST
(5 rows)

SELECT * FROM ft1 ORDER BY c6 ASC NULLS FIRST, c1 OFFSET 15 LIMIT 10;
  c1  | c2  |        c3         |              c4              |            c5            |  c6  |     c7     | c8  
------+-----+-------------------+------------------------------+--------------------------+------+------------+-----
 1020 | 100 | 0002000020        |                              |                          |      | ft2        | 
 1101 | 201 | aaa               |                              |                          |      | ft2        | 
 1103 | 503 | ccc_update3       |                              |                          |      | ft2        | 
 1104 | 204 | ddd               |                              |                          |      | ft2        | 
 1208 | 818 | fff_trig_update   |                              |                          |      | ft2        | 
 1218 | 818 | ggg_trig_update   |                              |                          | (--; | ft2        | 
   10 |  42 | 00010_trig_update | Sun Jan 11 00:00:00 1970 PST | Sun Jan 11 00:00:00 1970 | 0    | 0          | foo
   20 |  42 | 00020_trig_update | Wed Jan 21 00:00:00 1970 PST | Wed Jan 21 00:00:00 1970 | 0    | 0          | foo
   30 |  42 | 00030_trig_update | Sat Jan 31 00:00:00 1970 PST | Sat Jan 31 00:00:00 1970 | 0    | 0          | foo
   40 |  42 | 00040_trig_update | Tue Feb 10 00:00:00 1970 PST | Tue Feb 10 00:00:00 1970 | 0    | 0          | foo
(10 rows)

-- ===================================================================
-- test check constraints
-- ===================================================================
-- Consistent check constraints provide consistent results
ALTER FOREIGN TABLE ft1 ADD CONSTRAINT ft1_c2positive CHECK (c2 >= 0);
EXPLAIN (VERBOSE, COSTS OFF) SELECT count(*) FROM ft1 WHERE c2 < 0;
                            QUERY PLAN                             
-------------------------------------------------------------------
 Aggregate
   Output: count(*)
   ->  Foreign Scan on public.ft1
         Remote SQL: SELECT NULL FROM "S 1"."T 1" WHERE ((c2 < 0))
(4 rows)

SELECT count(*) FROM ft1 WHERE c2 < 0;
 count 
-------
     0
(1 row)

SET constraint_exclusion = 'on';
EXPLAIN (VERBOSE, COSTS OFF) SELECT count(*) FROM ft1 WHERE c2 < 0;
           QUERY PLAN           
--------------------------------
 Aggregate
   Output: count(*)
   ->  Result
         One-Time Filter: false
(4 rows)

SELECT count(*) FROM ft1 WHERE c2 < 0;
 count 
-------
     0
(1 row)

RESET constraint_exclusion;
-- check constraint is enforced on the remote side, not locally
INSERT INTO ft1(c1, c2) VALUES(1111, -2);  -- c2positive
ERROR:  new row for relation "T 1" violates check constraint "c2positive"
DETAIL:  Failing row contains (1111, -2, null, null, null, null, ft1       , null).
CONTEXT:  Remote SQL command: INSERT INTO "S 1"."T 1"("C 1", c2, c3, c4, c5, c6, c7, c8) VALUES ($1, $2, $3, $4, $5, $6, $7, $8)
UPDATE ft1 SET c2 = -c2 WHERE c1 = 1;  -- c2positive
ERROR:  new row for relation "T 1" violates check constraint "c2positive"
DETAIL:  Failing row contains (1, -1, 00001_trig_update, 1970-01-02 08:00:00+00, 1970-01-02 00:00:00, 1, 1         , foo).
CONTEXT:  Remote SQL command: UPDATE "S 1"."T 1" SET c2 = (- c2) WHERE (("C 1" = 1))
ALTER FOREIGN TABLE ft1 DROP CONSTRAINT ft1_c2positive;
-- But inconsistent check constraints provide inconsistent results
ALTER FOREIGN TABLE ft1 ADD CONSTRAINT ft1_c2negative CHECK (c2 < 0);
EXPLAIN (VERBOSE, COSTS OFF) SELECT count(*) FROM ft1 WHERE c2 >= 0;
                             QUERY PLAN                             
--------------------------------------------------------------------
 Aggregate
   Output: count(*)
   ->  Foreign Scan on public.ft1
         Remote SQL: SELECT NULL FROM "S 1"."T 1" WHERE ((c2 >= 0))
(4 rows)

SELECT count(*) FROM ft1 WHERE c2 >= 0;
 count 
-------
   821
(1 row)

SET constraint_exclusion = 'on';
EXPLAIN (VERBOSE, COSTS OFF) SELECT count(*) FROM ft1 WHERE c2 >= 0;
           QUERY PLAN           
--------------------------------
 Aggregate
   Output: count(*)
   ->  Result
         One-Time Filter: false
(4 rows)

SELECT count(*) FROM ft1 WHERE c2 >= 0;
 count 
-------
     0
(1 row)

RESET constraint_exclusion;
-- local check constraint is not actually enforced
INSERT INTO ft1(c1, c2) VALUES(1111, 2);
UPDATE ft1 SET c2 = c2 + 1 WHERE c1 = 1;
ALTER FOREIGN TABLE ft1 DROP CONSTRAINT ft1_c2negative;
-- ===================================================================
-- test serial columns (ie, sequence-based defaults)
-- ===================================================================
create table loc1 (f1 serial, f2 text);
create foreign table rem1 (f1 serial, f2 text)
  server loopback options(table_name 'loc1');
select pg_catalog.setval('rem1_f1_seq', 10, false);
 setval 
--------
     10
(1 row)

insert into loc1(f2) values('hi');
insert into rem1(f2) values('hi remote');
insert into loc1(f2) values('bye');
insert into rem1(f2) values('bye remote');
select * from loc1;
 f1 |     f2     
----+------------
  1 | hi
 10 | hi remote
  2 | bye
 11 | bye remote
(4 rows)

select * from rem1;
 f1 |     f2     
----+------------
  1 | hi
 10 | hi remote
  2 | bye
 11 | bye remote
(4 rows)

-- ===================================================================
-- test local triggers
-- ===================================================================
-- Trigger functions "borrowed" from triggers regress test.
CREATE FUNCTION trigger_func() RETURNS trigger LANGUAGE plpgsql AS $$
BEGIN
	RAISE NOTICE 'trigger_func(%) called: action = %, when = %, level = %',
		TG_ARGV[0], TG_OP, TG_WHEN, TG_LEVEL;
	RETURN NULL;
END;$$;
CREATE TRIGGER trig_stmt_before BEFORE DELETE OR INSERT OR UPDATE ON rem1
	FOR EACH STATEMENT EXECUTE PROCEDURE trigger_func();
CREATE TRIGGER trig_stmt_after AFTER DELETE OR INSERT OR UPDATE ON rem1
	FOR EACH STATEMENT EXECUTE PROCEDURE trigger_func();
CREATE OR REPLACE FUNCTION trigger_data()  RETURNS trigger
LANGUAGE plpgsql AS $$

declare
	oldnew text[];
	relid text;
    argstr text;
begin

	relid := TG_relid::regclass;
	argstr := '';
	for i in 0 .. TG_nargs - 1 loop
		if i > 0 then
			argstr := argstr || ', ';
		end if;
		argstr := argstr || TG_argv[i];
	end loop;

    RAISE NOTICE '%(%) % % % ON %',
		tg_name, argstr, TG_when, TG_level, TG_OP, relid;
    oldnew := '{}'::text[];
	if TG_OP != 'INSERT' then
		oldnew := array_append(oldnew, format('OLD: %s', OLD));
	end if;

	if TG_OP != 'DELETE' then
		oldnew := array_append(oldnew, format('NEW: %s', NEW));
	end if;

    RAISE NOTICE '%', array_to_string(oldnew, ',');

	if TG_OP = 'DELETE' then
		return OLD;
	else
		return NEW;
	end if;
end;
$$;
-- Test basic functionality
CREATE TRIGGER trig_row_before
BEFORE INSERT OR UPDATE OR DELETE ON rem1
FOR EACH ROW EXECUTE PROCEDURE trigger_data(23,'skidoo');
CREATE TRIGGER trig_row_after
AFTER INSERT OR UPDATE OR DELETE ON rem1
FOR EACH ROW EXECUTE PROCEDURE trigger_data(23,'skidoo');
delete from rem1;
NOTICE:  trigger_func(<NULL>) called: action = DELETE, when = BEFORE, level = STATEMENT
NOTICE:  trig_row_before(23, skidoo) BEFORE ROW DELETE ON rem1
NOTICE:  OLD: (1,hi)
NOTICE:  trig_row_before(23, skidoo) BEFORE ROW DELETE ON rem1
NOTICE:  OLD: (10,"hi remote")
NOTICE:  trig_row_before(23, skidoo) BEFORE ROW DELETE ON rem1
NOTICE:  OLD: (2,bye)
NOTICE:  trig_row_before(23, skidoo) BEFORE ROW DELETE ON rem1
NOTICE:  OLD: (11,"bye remote")
NOTICE:  trig_row_after(23, skidoo) AFTER ROW DELETE ON rem1
NOTICE:  OLD: (1,hi)
NOTICE:  trig_row_after(23, skidoo) AFTER ROW DELETE ON rem1
NOTICE:  OLD: (10,"hi remote")
NOTICE:  trig_row_after(23, skidoo) AFTER ROW DELETE ON rem1
NOTICE:  OLD: (2,bye)
NOTICE:  trig_row_after(23, skidoo) AFTER ROW DELETE ON rem1
NOTICE:  OLD: (11,"bye remote")
NOTICE:  trigger_func(<NULL>) called: action = DELETE, when = AFTER, level = STATEMENT
insert into rem1 values(1,'insert');
NOTICE:  trigger_func(<NULL>) called: action = INSERT, when = BEFORE, level = STATEMENT
NOTICE:  trig_row_before(23, skidoo) BEFORE ROW INSERT ON rem1
NOTICE:  NEW: (1,insert)
NOTICE:  trig_row_after(23, skidoo) AFTER ROW INSERT ON rem1
NOTICE:  NEW: (1,insert)
NOTICE:  trigger_func(<NULL>) called: action = INSERT, when = AFTER, level = STATEMENT
update rem1 set f2  = 'update' where f1 = 1;
NOTICE:  trigger_func(<NULL>) called: action = UPDATE, when = BEFORE, level = STATEMENT
NOTICE:  trig_row_before(23, skidoo) BEFORE ROW UPDATE ON rem1
NOTICE:  OLD: (1,insert),NEW: (1,update)
NOTICE:  trig_row_after(23, skidoo) AFTER ROW UPDATE ON rem1
NOTICE:  OLD: (1,insert),NEW: (1,update)
NOTICE:  trigger_func(<NULL>) called: action = UPDATE, when = AFTER, level = STATEMENT
update rem1 set f2 = f2 || f2;
NOTICE:  trigger_func(<NULL>) called: action = UPDATE, when = BEFORE, level = STATEMENT
NOTICE:  trig_row_before(23, skidoo) BEFORE ROW UPDATE ON rem1
NOTICE:  OLD: (1,update),NEW: (1,updateupdate)
NOTICE:  trig_row_after(23, skidoo) AFTER ROW UPDATE ON rem1
NOTICE:  OLD: (1,update),NEW: (1,updateupdate)
NOTICE:  trigger_func(<NULL>) called: action = UPDATE, when = AFTER, level = STATEMENT
-- cleanup
DROP TRIGGER trig_row_before ON rem1;
DROP TRIGGER trig_row_after ON rem1;
DROP TRIGGER trig_stmt_before ON rem1;
DROP TRIGGER trig_stmt_after ON rem1;
DELETE from rem1;
-- Test WHEN conditions
CREATE TRIGGER trig_row_before_insupd
BEFORE INSERT OR UPDATE ON rem1
FOR EACH ROW
WHEN (NEW.f2 like '%update%')
EXECUTE PROCEDURE trigger_data(23,'skidoo');
CREATE TRIGGER trig_row_after_insupd
AFTER INSERT OR UPDATE ON rem1
FOR EACH ROW
WHEN (NEW.f2 like '%update%')
EXECUTE PROCEDURE trigger_data(23,'skidoo');
-- Insert or update not matching: nothing happens
INSERT INTO rem1 values(1, 'insert');
UPDATE rem1 set f2 = 'test';
-- Insert or update matching: triggers are fired
INSERT INTO rem1 values(2, 'update');
NOTICE:  trig_row_before_insupd(23, skidoo) BEFORE ROW INSERT ON rem1
NOTICE:  NEW: (2,update)
NOTICE:  trig_row_after_insupd(23, skidoo) AFTER ROW INSERT ON rem1
NOTICE:  NEW: (2,update)
UPDATE rem1 set f2 = 'update update' where f1 = '2';
NOTICE:  trig_row_before_insupd(23, skidoo) BEFORE ROW UPDATE ON rem1
NOTICE:  OLD: (2,update),NEW: (2,"update update")
NOTICE:  trig_row_after_insupd(23, skidoo) AFTER ROW UPDATE ON rem1
NOTICE:  OLD: (2,update),NEW: (2,"update update")
CREATE TRIGGER trig_row_before_delete
BEFORE DELETE ON rem1
FOR EACH ROW
WHEN (OLD.f2 like '%update%')
EXECUTE PROCEDURE trigger_data(23,'skidoo');
CREATE TRIGGER trig_row_after_delete
AFTER DELETE ON rem1
FOR EACH ROW
WHEN (OLD.f2 like '%update%')
EXECUTE PROCEDURE trigger_data(23,'skidoo');
-- Trigger is fired for f1=2, not for f1=1
DELETE FROM rem1;
NOTICE:  trig_row_before_delete(23, skidoo) BEFORE ROW DELETE ON rem1
NOTICE:  OLD: (2,"update update")
NOTICE:  trig_row_after_delete(23, skidoo) AFTER ROW DELETE ON rem1
NOTICE:  OLD: (2,"update update")
-- cleanup
DROP TRIGGER trig_row_before_insupd ON rem1;
DROP TRIGGER trig_row_after_insupd ON rem1;
DROP TRIGGER trig_row_before_delete ON rem1;
DROP TRIGGER trig_row_after_delete ON rem1;
-- Test various RETURN statements in BEFORE triggers.
CREATE FUNCTION trig_row_before_insupdate() RETURNS TRIGGER AS $$
  BEGIN
    NEW.f2 := NEW.f2 || ' triggered !';
    RETURN NEW;
  END
$$ language plpgsql;
CREATE TRIGGER trig_row_before_insupd
BEFORE INSERT OR UPDATE ON rem1
FOR EACH ROW EXECUTE PROCEDURE trig_row_before_insupdate();
-- The new values should have 'triggered' appended
INSERT INTO rem1 values(1, 'insert');
SELECT * from loc1;
 f1 |         f2         
----+--------------------
  1 | insert triggered !
(1 row)

INSERT INTO rem1 values(2, 'insert') RETURNING f2;
         f2         
--------------------
 insert triggered !
(1 row)

SELECT * from loc1;
 f1 |         f2         
----+--------------------
  1 | insert triggered !
  2 | insert triggered !
(2 rows)

UPDATE rem1 set f2 = '';
SELECT * from loc1;
 f1 |      f2      
----+--------------
  1 |  triggered !
  2 |  triggered !
(2 rows)

UPDATE rem1 set f2 = 'skidoo' RETURNING f2;
         f2         
--------------------
 skidoo triggered !
 skidoo triggered !
(2 rows)

SELECT * from loc1;
 f1 |         f2         
----+--------------------
  1 | skidoo triggered !
  2 | skidoo triggered !
(2 rows)

DELETE FROM rem1;
-- Add a second trigger, to check that the changes are propagated correctly
-- from trigger to trigger
CREATE TRIGGER trig_row_before_insupd2
BEFORE INSERT OR UPDATE ON rem1
FOR EACH ROW EXECUTE PROCEDURE trig_row_before_insupdate();
INSERT INTO rem1 values(1, 'insert');
SELECT * from loc1;
 f1 |               f2               
----+--------------------------------
  1 | insert triggered ! triggered !
(1 row)

INSERT INTO rem1 values(2, 'insert') RETURNING f2;
               f2               
--------------------------------
 insert triggered ! triggered !
(1 row)

SELECT * from loc1;
 f1 |               f2               
----+--------------------------------
  1 | insert triggered ! triggered !
  2 | insert triggered ! triggered !
(2 rows)

UPDATE rem1 set f2 = '';
SELECT * from loc1;
 f1 |            f2            
----+--------------------------
  1 |  triggered ! triggered !
  2 |  triggered ! triggered !
(2 rows)

UPDATE rem1 set f2 = 'skidoo' RETURNING f2;
               f2               
--------------------------------
 skidoo triggered ! triggered !
 skidoo triggered ! triggered !
(2 rows)

SELECT * from loc1;
 f1 |               f2               
----+--------------------------------
  1 | skidoo triggered ! triggered !
  2 | skidoo triggered ! triggered !
(2 rows)

DROP TRIGGER trig_row_before_insupd ON rem1;
DROP TRIGGER trig_row_before_insupd2 ON rem1;
DELETE from rem1;
INSERT INTO rem1 VALUES (1, 'test');
-- Test with a trigger returning NULL
CREATE FUNCTION trig_null() RETURNS TRIGGER AS $$
  BEGIN
    RETURN NULL;
  END
$$ language plpgsql;
CREATE TRIGGER trig_null
BEFORE INSERT OR UPDATE OR DELETE ON rem1
FOR EACH ROW EXECUTE PROCEDURE trig_null();
-- Nothing should have changed.
INSERT INTO rem1 VALUES (2, 'test2');
SELECT * from loc1;
 f1 |  f2  
----+------
  1 | test
(1 row)

UPDATE rem1 SET f2 = 'test2';
SELECT * from loc1;
 f1 |  f2  
----+------
  1 | test
(1 row)

DELETE from rem1;
SELECT * from loc1;
 f1 |  f2  
----+------
  1 | test
(1 row)

DROP TRIGGER trig_null ON rem1;
DELETE from rem1;
-- Test a combination of local and remote triggers
CREATE TRIGGER trig_row_before
BEFORE INSERT OR UPDATE OR DELETE ON rem1
FOR EACH ROW EXECUTE PROCEDURE trigger_data(23,'skidoo');
CREATE TRIGGER trig_row_after
AFTER INSERT OR UPDATE OR DELETE ON rem1
FOR EACH ROW EXECUTE PROCEDURE trigger_data(23,'skidoo');
CREATE TRIGGER trig_local_before BEFORE INSERT OR UPDATE ON loc1
FOR EACH ROW EXECUTE PROCEDURE trig_row_before_insupdate();
INSERT INTO rem1(f2) VALUES ('test');
NOTICE:  trig_row_before(23, skidoo) BEFORE ROW INSERT ON rem1
NOTICE:  NEW: (12,test)
NOTICE:  trig_row_after(23, skidoo) AFTER ROW INSERT ON rem1
NOTICE:  NEW: (12,"test triggered !")
UPDATE rem1 SET f2 = 'testo';
NOTICE:  trig_row_before(23, skidoo) BEFORE ROW UPDATE ON rem1
NOTICE:  OLD: (12,"test triggered !"),NEW: (12,testo)
NOTICE:  trig_row_after(23, skidoo) AFTER ROW UPDATE ON rem1
NOTICE:  OLD: (12,"test triggered !"),NEW: (12,"testo triggered !")
-- Test returning a system attribute
INSERT INTO rem1(f2) VALUES ('test') RETURNING ctid;
NOTICE:  trig_row_before(23, skidoo) BEFORE ROW INSERT ON rem1
NOTICE:  NEW: (13,test)
NOTICE:  trig_row_after(23, skidoo) AFTER ROW INSERT ON rem1
NOTICE:  NEW: (13,"test triggered !")
  ctid  
--------
 (0,27)
(1 row)

-- cleanup
DROP TRIGGER trig_row_before ON rem1;
DROP TRIGGER trig_row_after ON rem1;
DROP TRIGGER trig_local_before ON loc1;
-- Test direct foreign table modification functionality
-- Test with statement-level triggers
CREATE TRIGGER trig_stmt_before
	BEFORE DELETE OR INSERT OR UPDATE ON rem1
	FOR EACH STATEMENT EXECUTE PROCEDURE trigger_func();
EXPLAIN (verbose, costs off)
UPDATE rem1 set f2 = '';          -- can be pushed down
                        QUERY PLAN                        
----------------------------------------------------------
 Update on public.rem1
   ->  Foreign Update on public.rem1
         Remote SQL: UPDATE public.loc1 SET f2 = ''::text
(3 rows)

EXPLAIN (verbose, costs off)
DELETE FROM rem1;                 -- can be pushed down
                 QUERY PLAN                  
---------------------------------------------
 Delete on public.rem1
   ->  Foreign Delete on public.rem1
         Remote SQL: DELETE FROM public.loc1
(3 rows)

DROP TRIGGER trig_stmt_before ON rem1;
CREATE TRIGGER trig_stmt_after
	AFTER DELETE OR INSERT OR UPDATE ON rem1
	FOR EACH STATEMENT EXECUTE PROCEDURE trigger_func();
EXPLAIN (verbose, costs off)
UPDATE rem1 set f2 = '';          -- can be pushed down
                        QUERY PLAN                        
----------------------------------------------------------
 Update on public.rem1
   ->  Foreign Update on public.rem1
         Remote SQL: UPDATE public.loc1 SET f2 = ''::text
(3 rows)

EXPLAIN (verbose, costs off)
DELETE FROM rem1;                 -- can be pushed down
                 QUERY PLAN                  
---------------------------------------------
 Delete on public.rem1
   ->  Foreign Delete on public.rem1
         Remote SQL: DELETE FROM public.loc1
(3 rows)

DROP TRIGGER trig_stmt_after ON rem1;
-- Test with row-level ON INSERT triggers
CREATE TRIGGER trig_row_before_insert
BEFORE INSERT ON rem1
FOR EACH ROW EXECUTE PROCEDURE trigger_data(23,'skidoo');
EXPLAIN (verbose, costs off)
UPDATE rem1 set f2 = '';          -- can be pushed down
                        QUERY PLAN                        
----------------------------------------------------------
 Update on public.rem1
   ->  Foreign Update on public.rem1
         Remote SQL: UPDATE public.loc1 SET f2 = ''::text
(3 rows)

EXPLAIN (verbose, costs off)
DELETE FROM rem1;                 -- can be pushed down
                 QUERY PLAN                  
---------------------------------------------
 Delete on public.rem1
   ->  Foreign Delete on public.rem1
         Remote SQL: DELETE FROM public.loc1
(3 rows)

DROP TRIGGER trig_row_before_insert ON rem1;
CREATE TRIGGER trig_row_after_insert
AFTER INSERT ON rem1
FOR EACH ROW EXECUTE PROCEDURE trigger_data(23,'skidoo');
EXPLAIN (verbose, costs off)
UPDATE rem1 set f2 = '';          -- can be pushed down
                        QUERY PLAN                        
----------------------------------------------------------
 Update on public.rem1
   ->  Foreign Update on public.rem1
         Remote SQL: UPDATE public.loc1 SET f2 = ''::text
(3 rows)

EXPLAIN (verbose, costs off)
DELETE FROM rem1;                 -- can be pushed down
                 QUERY PLAN                  
---------------------------------------------
 Delete on public.rem1
   ->  Foreign Delete on public.rem1
         Remote SQL: DELETE FROM public.loc1
(3 rows)

DROP TRIGGER trig_row_after_insert ON rem1;
-- Test with row-level ON UPDATE triggers
CREATE TRIGGER trig_row_before_update
BEFORE UPDATE ON rem1
FOR EACH ROW EXECUTE PROCEDURE trigger_data(23,'skidoo');
EXPLAIN (verbose, costs off)
UPDATE rem1 set f2 = '';          -- can't be pushed down
                             QUERY PLAN                              
---------------------------------------------------------------------
 Update on public.rem1
   Remote SQL: UPDATE public.loc1 SET f2 = $2 WHERE ctid = $1
   ->  Foreign Scan on public.rem1
         Output: f1, ''::text, ctid, rem1.*
         Remote SQL: SELECT f1, f2, ctid FROM public.loc1 FOR UPDATE
(5 rows)

EXPLAIN (verbose, costs off)
DELETE FROM rem1;                 -- can be pushed down
                 QUERY PLAN                  
---------------------------------------------
 Delete on public.rem1
   ->  Foreign Delete on public.rem1
         Remote SQL: DELETE FROM public.loc1
(3 rows)

DROP TRIGGER trig_row_before_update ON rem1;
CREATE TRIGGER trig_row_after_update
AFTER UPDATE ON rem1
FOR EACH ROW EXECUTE PROCEDURE trigger_data(23,'skidoo');
EXPLAIN (verbose, costs off)
UPDATE rem1 set f2 = '';          -- can't be pushed down
                                  QUERY PLAN                                   
-------------------------------------------------------------------------------
 Update on public.rem1
   Remote SQL: UPDATE public.loc1 SET f2 = $2 WHERE ctid = $1 RETURNING f1, f2
   ->  Foreign Scan on public.rem1
         Output: f1, ''::text, ctid, rem1.*
         Remote SQL: SELECT f1, f2, ctid FROM public.loc1 FOR UPDATE
(5 rows)

EXPLAIN (verbose, costs off)
DELETE FROM rem1;                 -- can be pushed down
                 QUERY PLAN                  
---------------------------------------------
 Delete on public.rem1
   ->  Foreign Delete on public.rem1
         Remote SQL: DELETE FROM public.loc1
(3 rows)

DROP TRIGGER trig_row_after_update ON rem1;
-- Test with row-level ON DELETE triggers
CREATE TRIGGER trig_row_before_delete
BEFORE DELETE ON rem1
FOR EACH ROW EXECUTE PROCEDURE trigger_data(23,'skidoo');
EXPLAIN (verbose, costs off)
UPDATE rem1 set f2 = '';          -- can be pushed down
                        QUERY PLAN                        
----------------------------------------------------------
 Update on public.rem1
   ->  Foreign Update on public.rem1
         Remote SQL: UPDATE public.loc1 SET f2 = ''::text
(3 rows)

EXPLAIN (verbose, costs off)
DELETE FROM rem1;                 -- can't be pushed down
                             QUERY PLAN                              
---------------------------------------------------------------------
 Delete on public.rem1
   Remote SQL: DELETE FROM public.loc1 WHERE ctid = $1
   ->  Foreign Scan on public.rem1
         Output: ctid, rem1.*
         Remote SQL: SELECT f1, f2, ctid FROM public.loc1 FOR UPDATE
(5 rows)

DROP TRIGGER trig_row_before_delete ON rem1;
CREATE TRIGGER trig_row_after_delete
AFTER DELETE ON rem1
FOR EACH ROW EXECUTE PROCEDURE trigger_data(23,'skidoo');
EXPLAIN (verbose, costs off)
UPDATE rem1 set f2 = '';          -- can be pushed down
                        QUERY PLAN                        
----------------------------------------------------------
 Update on public.rem1
   ->  Foreign Update on public.rem1
         Remote SQL: UPDATE public.loc1 SET f2 = ''::text
(3 rows)

EXPLAIN (verbose, costs off)
DELETE FROM rem1;                 -- can't be pushed down
                               QUERY PLAN                               
------------------------------------------------------------------------
 Delete on public.rem1
   Remote SQL: DELETE FROM public.loc1 WHERE ctid = $1 RETURNING f1, f2
   ->  Foreign Scan on public.rem1
         Output: ctid, rem1.*
         Remote SQL: SELECT f1, f2, ctid FROM public.loc1 FOR UPDATE
(5 rows)

DROP TRIGGER trig_row_after_delete ON rem1;
-- ===================================================================
-- test inheritance features
-- ===================================================================
CREATE TABLE a (aa TEXT);
CREATE TABLE loct (aa TEXT, bb TEXT);
CREATE FOREIGN TABLE b (bb TEXT) INHERITS (a)
  SERVER loopback OPTIONS (table_name 'loct');
INSERT INTO a(aa) VALUES('aaa');
INSERT INTO a(aa) VALUES('aaaa');
INSERT INTO a(aa) VALUES('aaaaa');
INSERT INTO b(aa) VALUES('bbb');
INSERT INTO b(aa) VALUES('bbbb');
INSERT INTO b(aa) VALUES('bbbbb');
SELECT tableoid::regclass, * FROM a;
 tableoid |  aa   
----------+-------
 a        | aaa
 a        | aaaa
 a        | aaaaa
 b        | bbb
 b        | bbbb
 b        | bbbbb
(6 rows)

SELECT tableoid::regclass, * FROM b;
 tableoid |  aa   | bb 
----------+-------+----
 b        | bbb   | 
 b        | bbbb  | 
 b        | bbbbb | 
(3 rows)

SELECT tableoid::regclass, * FROM ONLY a;
 tableoid |  aa   
----------+-------
 a        | aaa
 a        | aaaa
 a        | aaaaa
(3 rows)

UPDATE a SET aa = 'zzzzzz' WHERE aa LIKE 'aaaa%';
SELECT tableoid::regclass, * FROM a;
 tableoid |   aa   
----------+--------
 a        | aaa
 a        | zzzzzz
 a        | zzzzzz
 b        | bbb
 b        | bbbb
 b        | bbbbb
(6 rows)

SELECT tableoid::regclass, * FROM b;
 tableoid |  aa   | bb 
----------+-------+----
 b        | bbb   | 
 b        | bbbb  | 
 b        | bbbbb | 
(3 rows)

SELECT tableoid::regclass, * FROM ONLY a;
 tableoid |   aa   
----------+--------
 a        | aaa
 a        | zzzzzz
 a        | zzzzzz
(3 rows)

UPDATE b SET aa = 'new';
SELECT tableoid::regclass, * FROM a;
 tableoid |   aa   
----------+--------
 a        | aaa
 a        | zzzzzz
 a        | zzzzzz
 b        | new
 b        | new
 b        | new
(6 rows)

SELECT tableoid::regclass, * FROM b;
 tableoid | aa  | bb 
----------+-----+----
 b        | new | 
 b        | new | 
 b        | new | 
(3 rows)

SELECT tableoid::regclass, * FROM ONLY a;
 tableoid |   aa   
----------+--------
 a        | aaa
 a        | zzzzzz
 a        | zzzzzz
(3 rows)

UPDATE a SET aa = 'newtoo';
SELECT tableoid::regclass, * FROM a;
 tableoid |   aa   
----------+--------
 a        | newtoo
 a        | newtoo
 a        | newtoo
 b        | newtoo
 b        | newtoo
 b        | newtoo
(6 rows)

SELECT tableoid::regclass, * FROM b;
 tableoid |   aa   | bb 
----------+--------+----
 b        | newtoo | 
 b        | newtoo | 
 b        | newtoo | 
(3 rows)

SELECT tableoid::regclass, * FROM ONLY a;
 tableoid |   aa   
----------+--------
 a        | newtoo
 a        | newtoo
 a        | newtoo
(3 rows)

DELETE FROM a;
SELECT tableoid::regclass, * FROM a;
 tableoid | aa 
----------+----
(0 rows)

SELECT tableoid::regclass, * FROM b;
 tableoid | aa | bb 
----------+----+----
(0 rows)

SELECT tableoid::regclass, * FROM ONLY a;
 tableoid | aa 
----------+----
(0 rows)

DROP TABLE a CASCADE;
NOTICE:  drop cascades to foreign table b
DROP TABLE loct;
-- Check SELECT FOR UPDATE/SHARE with an inherited source table
create table loct1 (f1 int, f2 int, f3 int);
create table loct2 (f1 int, f2 int, f3 int);
create table foo (f1 int, f2 int);
create foreign table foo2 (f3 int) inherits (foo)
  server loopback options (table_name 'loct1');
create table bar (f1 int, f2 int);
create foreign table bar2 (f3 int) inherits (bar)
  server loopback options (table_name 'loct2');
insert into foo values(1,1);
insert into foo values(3,3);
insert into foo2 values(2,2,2);
insert into foo2 values(4,4,4);
insert into bar values(1,11);
insert into bar values(2,22);
insert into bar values(6,66);
insert into bar2 values(3,33,33);
insert into bar2 values(4,44,44);
insert into bar2 values(7,77,77);
explain (verbose, costs off)
select * from bar where f1 in (select f1 from foo) for update;
                                          QUERY PLAN                                          
----------------------------------------------------------------------------------------------
 LockRows
   Output: bar.f1, bar.f2, bar.ctid, bar.*, bar.tableoid, foo.ctid, foo.*, foo.tableoid
   ->  Hash Join
         Output: bar.f1, bar.f2, bar.ctid, bar.*, bar.tableoid, foo.ctid, foo.*, foo.tableoid
         Hash Cond: (bar.f1 = foo.f1)
         ->  Append
               ->  Seq Scan on public.bar
                     Output: bar.f1, bar.f2, bar.ctid, bar.*, bar.tableoid
               ->  Foreign Scan on public.bar2
                     Output: bar2.f1, bar2.f2, bar2.ctid, bar2.*, bar2.tableoid
                     Remote SQL: SELECT f1, f2, f3, ctid FROM public.loct2 FOR UPDATE
         ->  Hash
               Output: foo.ctid, foo.*, foo.tableoid, foo.f1
               ->  HashAggregate
                     Output: foo.ctid, foo.*, foo.tableoid, foo.f1
                     Group Key: foo.f1
                     ->  Append
                           ->  Seq Scan on public.foo
                                 Output: foo.ctid, foo.*, foo.tableoid, foo.f1
                           ->  Foreign Scan on public.foo2
                                 Output: foo2.ctid, foo2.*, foo2.tableoid, foo2.f1
                                 Remote SQL: SELECT f1, f2, f3, ctid FROM public.loct1
(22 rows)

select * from bar where f1 in (select f1 from foo) for update;
 f1 | f2 
----+----
  1 | 11
  2 | 22
  3 | 33
  4 | 44
(4 rows)

explain (verbose, costs off)
select * from bar where f1 in (select f1 from foo) for share;
                                          QUERY PLAN                                          
----------------------------------------------------------------------------------------------
 LockRows
   Output: bar.f1, bar.f2, bar.ctid, bar.*, bar.tableoid, foo.ctid, foo.*, foo.tableoid
   ->  Hash Join
         Output: bar.f1, bar.f2, bar.ctid, bar.*, bar.tableoid, foo.ctid, foo.*, foo.tableoid
         Hash Cond: (bar.f1 = foo.f1)
         ->  Append
               ->  Seq Scan on public.bar
                     Output: bar.f1, bar.f2, bar.ctid, bar.*, bar.tableoid
               ->  Foreign Scan on public.bar2
                     Output: bar2.f1, bar2.f2, bar2.ctid, bar2.*, bar2.tableoid
                     Remote SQL: SELECT f1, f2, f3, ctid FROM public.loct2 FOR SHARE
         ->  Hash
               Output: foo.ctid, foo.*, foo.tableoid, foo.f1
               ->  HashAggregate
                     Output: foo.ctid, foo.*, foo.tableoid, foo.f1
                     Group Key: foo.f1
                     ->  Append
                           ->  Seq Scan on public.foo
                                 Output: foo.ctid, foo.*, foo.tableoid, foo.f1
                           ->  Foreign Scan on public.foo2
                                 Output: foo2.ctid, foo2.*, foo2.tableoid, foo2.f1
                                 Remote SQL: SELECT f1, f2, f3, ctid FROM public.loct1
(22 rows)

select * from bar where f1 in (select f1 from foo) for share;
 f1 | f2 
----+----
  1 | 11
  2 | 22
  3 | 33
  4 | 44
(4 rows)

-- Check UPDATE with inherited target and an inherited source table
explain (verbose, costs off)
update bar set f2 = f2 + 100 where f1 in (select f1 from foo);
                                         QUERY PLAN                                          
---------------------------------------------------------------------------------------------
 Update on public.bar
   Update on public.bar
   Foreign Update on public.bar2
     Remote SQL: UPDATE public.loct2 SET f2 = $2 WHERE ctid = $1
   ->  Hash Join
         Output: bar.f1, (bar.f2 + 100), bar.ctid, foo.ctid, foo.*, foo.tableoid
         Hash Cond: (bar.f1 = foo.f1)
         ->  Seq Scan on public.bar
               Output: bar.f1, bar.f2, bar.ctid
         ->  Hash
               Output: foo.ctid, foo.*, foo.tableoid, foo.f1
               ->  HashAggregate
                     Output: foo.ctid, foo.*, foo.tableoid, foo.f1
                     Group Key: foo.f1
                     ->  Append
                           ->  Seq Scan on public.foo
                                 Output: foo.ctid, foo.*, foo.tableoid, foo.f1
                           ->  Foreign Scan on public.foo2
                                 Output: foo2.ctid, foo2.*, foo2.tableoid, foo2.f1
                                 Remote SQL: SELECT f1, f2, f3, ctid FROM public.loct1
   ->  Hash Join
         Output: bar2.f1, (bar2.f2 + 100), bar2.f3, bar2.ctid, foo.ctid, foo.*, foo.tableoid
         Hash Cond: (bar2.f1 = foo.f1)
         ->  Foreign Scan on public.bar2
               Output: bar2.f1, bar2.f2, bar2.f3, bar2.ctid
               Remote SQL: SELECT f1, f2, f3, ctid FROM public.loct2 FOR UPDATE
         ->  Hash
               Output: foo.ctid, foo.*, foo.tableoid, foo.f1
               ->  HashAggregate
                     Output: foo.ctid, foo.*, foo.tableoid, foo.f1
                     Group Key: foo.f1
                     ->  Append
                           ->  Seq Scan on public.foo
                                 Output: foo.ctid, foo.*, foo.tableoid, foo.f1
                           ->  Foreign Scan on public.foo2
                                 Output: foo2.ctid, foo2.*, foo2.tableoid, foo2.f1
                                 Remote SQL: SELECT f1, f2, f3, ctid FROM public.loct1
(37 rows)

update bar set f2 = f2 + 100 where f1 in (select f1 from foo);
select tableoid::regclass, * from bar order by 1,2;
 tableoid | f1 | f2  
----------+----+-----
 bar      |  1 | 111
 bar      |  2 | 122
 bar      |  6 |  66
 bar2     |  3 | 133
 bar2     |  4 | 144
 bar2     |  7 |  77
(6 rows)

-- Check UPDATE with inherited target and an appendrel subquery
explain (verbose, costs off)
update bar set f2 = f2 + 100
from
  ( select f1 from foo union all select f1+3 from foo ) ss
where bar.f1 = ss.f1;
                                      QUERY PLAN                                      
--------------------------------------------------------------------------------------
 Update on public.bar
   Update on public.bar
   Foreign Update on public.bar2
     Remote SQL: UPDATE public.loct2 SET f2 = $2 WHERE ctid = $1
   ->  Hash Join
         Output: bar.f1, (bar.f2 + 100), bar.ctid, (ROW(foo.f1))
         Hash Cond: (foo.f1 = bar.f1)
         ->  Append
               ->  Seq Scan on public.foo
                     Output: ROW(foo.f1), foo.f1
               ->  Foreign Scan on public.foo2
                     Output: ROW(foo2.f1), foo2.f1
                     Remote SQL: SELECT f1 FROM public.loct1
               ->  Seq Scan on public.foo foo_1
                     Output: ROW((foo_1.f1 + 3)), (foo_1.f1 + 3)
               ->  Foreign Scan on public.foo2 foo2_1
                     Output: ROW((foo2_1.f1 + 3)), (foo2_1.f1 + 3)
                     Remote SQL: SELECT f1 FROM public.loct1
         ->  Hash
               Output: bar.f1, bar.f2, bar.ctid
               ->  Seq Scan on public.bar
                     Output: bar.f1, bar.f2, bar.ctid
   ->  Merge Join
         Output: bar2.f1, (bar2.f2 + 100), bar2.f3, bar2.ctid, (ROW(foo.f1))
         Merge Cond: (bar2.f1 = foo.f1)
         ->  Sort
               Output: bar2.f1, bar2.f2, bar2.f3, bar2.ctid
               Sort Key: bar2.f1
               ->  Foreign Scan on public.bar2
                     Output: bar2.f1, bar2.f2, bar2.f3, bar2.ctid
                     Remote SQL: SELECT f1, f2, f3, ctid FROM public.loct2 FOR UPDATE
         ->  Sort
               Output: (ROW(foo.f1)), foo.f1
               Sort Key: foo.f1
               ->  Append
                     ->  Seq Scan on public.foo
                           Output: ROW(foo.f1), foo.f1
                     ->  Foreign Scan on public.foo2
                           Output: ROW(foo2.f1), foo2.f1
                           Remote SQL: SELECT f1 FROM public.loct1
                     ->  Seq Scan on public.foo foo_1
                           Output: ROW((foo_1.f1 + 3)), (foo_1.f1 + 3)
                     ->  Foreign Scan on public.foo2 foo2_1
                           Output: ROW((foo2_1.f1 + 3)), (foo2_1.f1 + 3)
                           Remote SQL: SELECT f1 FROM public.loct1
(45 rows)

update bar set f2 = f2 + 100
from
  ( select f1 from foo union all select f1+3 from foo ) ss
where bar.f1 = ss.f1;
select tableoid::regclass, * from bar order by 1,2;
 tableoid | f1 | f2  
----------+----+-----
 bar      |  1 | 211
 bar      |  2 | 222
 bar      |  6 | 166
 bar2     |  3 | 233
 bar2     |  4 | 244
 bar2     |  7 | 177
(6 rows)

-- Test forcing the remote server to produce sorted data for a merge join,
-- but the foreign table is an inheritance child.
truncate table loct1;
truncate table only foo;
\set num_rows_foo 2000
insert into loct1 select generate_series(0, :num_rows_foo, 2), generate_series(0, :num_rows_foo, 2), generate_series(0, :num_rows_foo, 2);
insert into foo select generate_series(1, :num_rows_foo, 2), generate_series(1, :num_rows_foo, 2);
SET enable_hashjoin to false;
SET enable_nestloop to false;
alter foreign table foo2 options (use_remote_estimate 'true');
create index i_loct1_f1 on loct1(f1);
create index i_foo_f1 on foo(f1);
analyze foo;
analyze loct1;
-- inner join; expressions in the clauses appear in the equivalence class list
explain (verbose, costs off)
	select foo.f1, loct1.f1 from foo join loct1 on (foo.f1 = loct1.f1) order by foo.f2 offset 10 limit 10;
                                            QUERY PLAN                                            
--------------------------------------------------------------------------------------------------
 Limit
   Output: foo.f1, loct1.f1, foo.f2
   ->  Sort
         Output: foo.f1, loct1.f1, foo.f2
         Sort Key: foo.f2
         ->  Merge Join
               Output: foo.f1, loct1.f1, foo.f2
               Merge Cond: (foo.f1 = loct1.f1)
               ->  Merge Append
                     Sort Key: foo.f1
                     ->  Index Scan using i_foo_f1 on public.foo
                           Output: foo.f1, foo.f2
                     ->  Foreign Scan on public.foo2
                           Output: foo2.f1, foo2.f2
                           Remote SQL: SELECT f1, f2 FROM public.loct1 ORDER BY f1 ASC NULLS LAST
               ->  Index Only Scan using i_loct1_f1 on public.loct1
                     Output: loct1.f1
(17 rows)

select foo.f1, loct1.f1 from foo join loct1 on (foo.f1 = loct1.f1) order by foo.f2 offset 10 limit 10;
 f1 | f1 
----+----
 20 | 20
 22 | 22
 24 | 24
 26 | 26
 28 | 28
 30 | 30
 32 | 32
 34 | 34
 36 | 36
 38 | 38
(10 rows)

-- outer join; expressions in the clauses do not appear in equivalence class
-- list but no output change as compared to the previous query
explain (verbose, costs off)
	select foo.f1, loct1.f1 from foo left join loct1 on (foo.f1 = loct1.f1) order by foo.f2 offset 10 limit 10;
                                            QUERY PLAN                                            
--------------------------------------------------------------------------------------------------
 Limit
   Output: foo.f1, loct1.f1, foo.f2
   ->  Sort
         Output: foo.f1, loct1.f1, foo.f2
         Sort Key: foo.f2
         ->  Merge Left Join
               Output: foo.f1, loct1.f1, foo.f2
               Merge Cond: (foo.f1 = loct1.f1)
               ->  Merge Append
                     Sort Key: foo.f1
                     ->  Index Scan using i_foo_f1 on public.foo
                           Output: foo.f1, foo.f2
                     ->  Foreign Scan on public.foo2
                           Output: foo2.f1, foo2.f2
                           Remote SQL: SELECT f1, f2 FROM public.loct1 ORDER BY f1 ASC NULLS LAST
               ->  Index Only Scan using i_loct1_f1 on public.loct1
                     Output: loct1.f1
(17 rows)

select foo.f1, loct1.f1 from foo left join loct1 on (foo.f1 = loct1.f1) order by foo.f2 offset 10 limit 10;
 f1 | f1 
----+----
 10 | 10
 11 |   
 12 | 12
 13 |   
 14 | 14
 15 |   
 16 | 16
 17 |   
 18 | 18
 19 |   
(10 rows)

RESET enable_hashjoin;
RESET enable_nestloop;
-- Test that WHERE CURRENT OF is not supported
begin;
declare c cursor for select * from bar where f1 = 7;
fetch from c;
 f1 | f2  
----+-----
  7 | 177
(1 row)

update bar set f2 = null where current of c;
ERROR:  WHERE CURRENT OF is not supported for this table type
rollback;
explain (verbose, costs off)
delete from foo where f1 < 5 returning *;
                                   QUERY PLAN                                   
--------------------------------------------------------------------------------
 Delete on public.foo
   Output: foo.f1, foo.f2
   Delete on public.foo
   Foreign Delete on public.foo2
   ->  Index Scan using i_foo_f1 on public.foo
         Output: foo.ctid
         Index Cond: (foo.f1 < 5)
   ->  Foreign Delete on public.foo2
         Remote SQL: DELETE FROM public.loct1 WHERE ((f1 < 5)) RETURNING f1, f2
(9 rows)

delete from foo where f1 < 5 returning *;
 f1 | f2 
----+----
  1 |  1
  3 |  3
  0 |  0
  2 |  2
  4 |  4
(5 rows)

explain (verbose, costs off)
update bar set f2 = f2 + 100 returning *;
                                  QUERY PLAN                                  
------------------------------------------------------------------------------
 Update on public.bar
   Output: bar.f1, bar.f2
   Update on public.bar
   Foreign Update on public.bar2
   ->  Seq Scan on public.bar
         Output: bar.f1, (bar.f2 + 100), bar.ctid
   ->  Foreign Update on public.bar2
         Remote SQL: UPDATE public.loct2 SET f2 = (f2 + 100) RETURNING f1, f2
(8 rows)

update bar set f2 = f2 + 100 returning *;
 f1 | f2  
----+-----
  1 | 311
  2 | 322
  6 | 266
  3 | 333
  4 | 344
  7 | 277
(6 rows)

drop table foo cascade;
NOTICE:  drop cascades to foreign table foo2
drop table bar cascade;
NOTICE:  drop cascades to foreign table bar2
drop table loct1;
drop table loct2;
-- ===================================================================
-- test IMPORT FOREIGN SCHEMA
-- ===================================================================
CREATE SCHEMA import_source;
CREATE TABLE import_source.t1 (c1 int, c2 varchar NOT NULL);
CREATE TABLE import_source.t2 (c1 int default 42, c2 varchar NULL, c3 text collate "POSIX");
CREATE TYPE typ1 AS (m1 int, m2 varchar);
CREATE TABLE import_source.t3 (c1 timestamptz default now(), c2 typ1);
CREATE TABLE import_source."x 4" (c1 float8, "C 2" text, c3 varchar(42));
CREATE TABLE import_source."x 5" (c1 float8);
ALTER TABLE import_source."x 5" DROP COLUMN c1;
CREATE SCHEMA import_dest1;
IMPORT FOREIGN SCHEMA import_source FROM SERVER loopback INTO import_dest1;
\det+ import_dest1.*
                                     List of foreign tables
    Schema    | Table |  Server  |                   FDW Options                   | Description 
--------------+-------+----------+-------------------------------------------------+-------------
 import_dest1 | t1    | loopback | (schema_name 'import_source', table_name 't1')  | 
 import_dest1 | t2    | loopback | (schema_name 'import_source', table_name 't2')  | 
 import_dest1 | t3    | loopback | (schema_name 'import_source', table_name 't3')  | 
 import_dest1 | x 4   | loopback | (schema_name 'import_source', table_name 'x 4') | 
 import_dest1 | x 5   | loopback | (schema_name 'import_source', table_name 'x 5') | 
(5 rows)

\d import_dest1.*
               Foreign table "import_dest1.t1"
 Column |       Type        | Modifiers |    FDW Options     
--------+-------------------+-----------+--------------------
 c1     | integer           |           | (column_name 'c1')
 c2     | character varying | not null  | (column_name 'c2')
Server: loopback
FDW Options: (schema_name 'import_source', table_name 't1')

                 Foreign table "import_dest1.t2"
 Column |       Type        |   Modifiers   |    FDW Options     
--------+-------------------+---------------+--------------------
 c1     | integer           |               | (column_name 'c1')
 c2     | character varying |               | (column_name 'c2')
 c3     | text              | collate POSIX | (column_name 'c3')
Server: loopback
FDW Options: (schema_name 'import_source', table_name 't2')

                  Foreign table "import_dest1.t3"
 Column |           Type           | Modifiers |    FDW Options     
--------+--------------------------+-----------+--------------------
 c1     | timestamp with time zone |           | (column_name 'c1')
 c2     | typ1                     |           | (column_name 'c2')
Server: loopback
FDW Options: (schema_name 'import_source', table_name 't3')

                 Foreign table "import_dest1.x 4"
 Column |         Type          | Modifiers |     FDW Options     
--------+-----------------------+-----------+---------------------
 c1     | double precision      |           | (column_name 'c1')
 C 2    | text                  |           | (column_name 'C 2')
 c3     | character varying(42) |           | (column_name 'c3')
Server: loopback
FDW Options: (schema_name 'import_source', table_name 'x 4')

    Foreign table "import_dest1.x 5"
 Column | Type | Modifiers | FDW Options 
--------+------+-----------+-------------
Server: loopback
FDW Options: (schema_name 'import_source', table_name 'x 5')

-- Options
CREATE SCHEMA import_dest2;
IMPORT FOREIGN SCHEMA import_source FROM SERVER loopback INTO import_dest2
  OPTIONS (import_default 'true');
\det+ import_dest2.*
                                     List of foreign tables
    Schema    | Table |  Server  |                   FDW Options                   | Description 
--------------+-------+----------+-------------------------------------------------+-------------
 import_dest2 | t1    | loopback | (schema_name 'import_source', table_name 't1')  | 
 import_dest2 | t2    | loopback | (schema_name 'import_source', table_name 't2')  | 
 import_dest2 | t3    | loopback | (schema_name 'import_source', table_name 't3')  | 
 import_dest2 | x 4   | loopback | (schema_name 'import_source', table_name 'x 4') | 
 import_dest2 | x 5   | loopback | (schema_name 'import_source', table_name 'x 5') | 
(5 rows)

\d import_dest2.*
               Foreign table "import_dest2.t1"
 Column |       Type        | Modifiers |    FDW Options     
--------+-------------------+-----------+--------------------
 c1     | integer           |           | (column_name 'c1')
 c2     | character varying | not null  | (column_name 'c2')
Server: loopback
FDW Options: (schema_name 'import_source', table_name 't1')

                 Foreign table "import_dest2.t2"
 Column |       Type        |   Modifiers   |    FDW Options     
--------+-------------------+---------------+--------------------
 c1     | integer           | default 42    | (column_name 'c1')
 c2     | character varying |               | (column_name 'c2')
 c3     | text              | collate POSIX | (column_name 'c3')
Server: loopback
FDW Options: (schema_name 'import_source', table_name 't2')

                    Foreign table "import_dest2.t3"
 Column |           Type           |   Modifiers   |    FDW Options     
--------+--------------------------+---------------+--------------------
 c1     | timestamp with time zone | default now() | (column_name 'c1')
 c2     | typ1                     |               | (column_name 'c2')
Server: loopback
FDW Options: (schema_name 'import_source', table_name 't3')

                 Foreign table "import_dest2.x 4"
 Column |         Type          | Modifiers |     FDW Options     
--------+-----------------------+-----------+---------------------
 c1     | double precision      |           | (column_name 'c1')
 C 2    | text                  |           | (column_name 'C 2')
 c3     | character varying(42) |           | (column_name 'c3')
Server: loopback
FDW Options: (schema_name 'import_source', table_name 'x 4')

    Foreign table "import_dest2.x 5"
 Column | Type | Modifiers | FDW Options 
--------+------+-----------+-------------
Server: loopback
FDW Options: (schema_name 'import_source', table_name 'x 5')

CREATE SCHEMA import_dest3;
IMPORT FOREIGN SCHEMA import_source FROM SERVER loopback INTO import_dest3
  OPTIONS (import_collate 'false', import_not_null 'false');
\det+ import_dest3.*
                                     List of foreign tables
    Schema    | Table |  Server  |                   FDW Options                   | Description 
--------------+-------+----------+-------------------------------------------------+-------------
 import_dest3 | t1    | loopback | (schema_name 'import_source', table_name 't1')  | 
 import_dest3 | t2    | loopback | (schema_name 'import_source', table_name 't2')  | 
 import_dest3 | t3    | loopback | (schema_name 'import_source', table_name 't3')  | 
 import_dest3 | x 4   | loopback | (schema_name 'import_source', table_name 'x 4') | 
 import_dest3 | x 5   | loopback | (schema_name 'import_source', table_name 'x 5') | 
(5 rows)

\d import_dest3.*
               Foreign table "import_dest3.t1"
 Column |       Type        | Modifiers |    FDW Options     
--------+-------------------+-----------+--------------------
 c1     | integer           |           | (column_name 'c1')
 c2     | character varying |           | (column_name 'c2')
Server: loopback
FDW Options: (schema_name 'import_source', table_name 't1')

               Foreign table "import_dest3.t2"
 Column |       Type        | Modifiers |    FDW Options     
--------+-------------------+-----------+--------------------
 c1     | integer           |           | (column_name 'c1')
 c2     | character varying |           | (column_name 'c2')
 c3     | text              |           | (column_name 'c3')
Server: loopback
FDW Options: (schema_name 'import_source', table_name 't2')

                  Foreign table "import_dest3.t3"
 Column |           Type           | Modifiers |    FDW Options     
--------+--------------------------+-----------+--------------------
 c1     | timestamp with time zone |           | (column_name 'c1')
 c2     | typ1                     |           | (column_name 'c2')
Server: loopback
FDW Options: (schema_name 'import_source', table_name 't3')

                 Foreign table "import_dest3.x 4"
 Column |         Type          | Modifiers |     FDW Options     
--------+-----------------------+-----------+---------------------
 c1     | double precision      |           | (column_name 'c1')
 C 2    | text                  |           | (column_name 'C 2')
 c3     | character varying(42) |           | (column_name 'c3')
Server: loopback
FDW Options: (schema_name 'import_source', table_name 'x 4')

    Foreign table "import_dest3.x 5"
 Column | Type | Modifiers | FDW Options 
--------+------+-----------+-------------
Server: loopback
FDW Options: (schema_name 'import_source', table_name 'x 5')

-- Check LIMIT TO and EXCEPT
CREATE SCHEMA import_dest4;
IMPORT FOREIGN SCHEMA import_source LIMIT TO (t1, nonesuch)
  FROM SERVER loopback INTO import_dest4;
\det+ import_dest4.*
                                     List of foreign tables
    Schema    | Table |  Server  |                  FDW Options                   | Description 
--------------+-------+----------+------------------------------------------------+-------------
 import_dest4 | t1    | loopback | (schema_name 'import_source', table_name 't1') | 
(1 row)

IMPORT FOREIGN SCHEMA import_source EXCEPT (t1, "x 4", nonesuch)
  FROM SERVER loopback INTO import_dest4;
\det+ import_dest4.*
                                     List of foreign tables
    Schema    | Table |  Server  |                   FDW Options                   | Description 
--------------+-------+----------+-------------------------------------------------+-------------
 import_dest4 | t1    | loopback | (schema_name 'import_source', table_name 't1')  | 
 import_dest4 | t2    | loopback | (schema_name 'import_source', table_name 't2')  | 
 import_dest4 | t3    | loopback | (schema_name 'import_source', table_name 't3')  | 
 import_dest4 | x 5   | loopback | (schema_name 'import_source', table_name 'x 5') | 
(4 rows)

-- Assorted error cases
IMPORT FOREIGN SCHEMA import_source FROM SERVER loopback INTO import_dest4;
ERROR:  relation "t1" already exists
CONTEXT:  importing foreign table "t1"
IMPORT FOREIGN SCHEMA nonesuch FROM SERVER loopback INTO import_dest4;
ERROR:  schema "nonesuch" is not present on foreign server "loopback"
IMPORT FOREIGN SCHEMA nonesuch FROM SERVER loopback INTO notthere;
ERROR:  schema "notthere" does not exist
IMPORT FOREIGN SCHEMA nonesuch FROM SERVER nowhere INTO notthere;
ERROR:  server "nowhere" does not exist
-- Check case of a type present only on the remote server.
-- We can fake this by dropping the type locally in our transaction.
CREATE TYPE "Colors" AS ENUM ('red', 'green', 'blue');
CREATE TABLE import_source.t5 (c1 int, c2 text collate "C", "Col" "Colors");
CREATE SCHEMA import_dest5;
BEGIN;
DROP TYPE "Colors" CASCADE;
NOTICE:  drop cascades to table import_source.t5 column Col
IMPORT FOREIGN SCHEMA import_source LIMIT TO (t5)
  FROM SERVER loopback INTO import_dest5;  -- ERROR
ERROR:  type "public.Colors" does not exist
LINE 4:   "Col" public."Colors" OPTIONS (column_name 'Col')
                ^
QUERY:  CREATE FOREIGN TABLE t5 (
  c1 integer OPTIONS (column_name 'c1'),
  c2 text OPTIONS (column_name 'c2') COLLATE pg_catalog."C",
  "Col" public."Colors" OPTIONS (column_name 'Col')
) SERVER loopback
OPTIONS (schema_name 'import_source', table_name 't5');
CONTEXT:  importing foreign table "t5"
ROLLBACK;
BEGIN;
CREATE SERVER fetch101 FOREIGN DATA WRAPPER postgres_fdw OPTIONS( fetch_size '101' );
SELECT count(*)
FROM pg_foreign_server
WHERE srvname = 'fetch101'
AND srvoptions @> array['fetch_size=101'];
 count 
-------
     1
(1 row)

ALTER SERVER fetch101 OPTIONS( SET fetch_size '202' );
SELECT count(*)
FROM pg_foreign_server
WHERE srvname = 'fetch101'
AND srvoptions @> array['fetch_size=101'];
 count 
-------
     0
(1 row)

SELECT count(*)
FROM pg_foreign_server
WHERE srvname = 'fetch101'
AND srvoptions @> array['fetch_size=202'];
 count 
-------
     1
(1 row)

CREATE FOREIGN TABLE table30000 ( x int ) SERVER fetch101 OPTIONS ( fetch_size '30000' );
SELECT COUNT(*)
FROM pg_foreign_table
WHERE ftrelid = 'table30000'::regclass
AND ftoptions @> array['fetch_size=30000'];
 count 
-------
     1
(1 row)

ALTER FOREIGN TABLE table30000 OPTIONS ( SET fetch_size '60000');
SELECT COUNT(*)
FROM pg_foreign_table
WHERE ftrelid = 'table30000'::regclass
AND ftoptions @> array['fetch_size=30000'];
 count 
-------
     0
(1 row)

SELECT COUNT(*)
FROM pg_foreign_table
WHERE ftrelid = 'table30000'::regclass
AND ftoptions @> array['fetch_size=60000'];
 count 
-------
     1
(1 row)

ROLLBACK;<|MERGE_RESOLUTION|>--- conflicted
+++ resolved
@@ -2749,7 +2749,6 @@
 explain (verbose, costs off) select * from ft3 where f2 = 'foo';
                                   QUERY PLAN                                  
 ------------------------------------------------------------------------------
-<<<<<<< HEAD
  Foreign Scan on public.ft3
    Output: f1, f2, f3
    Remote SQL: SELECT f1, f2, f3 FROM public.loct3 WHERE ((f2 = 'foo'::text))
@@ -2763,21 +2762,6 @@
    Remote SQL: SELECT f1, f2, f3 FROM public.loct3 WHERE ((f3 = 'foo'::text))
 (3 rows)
 
-=======
- Foreign Scan on public.ft3
-   Output: f1, f2, f3
-   Remote SQL: SELECT f1, f2, f3 FROM public.loct3 WHERE ((f2 = 'foo'::text))
-(3 rows)
-
-explain (verbose, costs off) select * from ft3 where f3 = 'foo';
-                                  QUERY PLAN                                  
-------------------------------------------------------------------------------
- Foreign Scan on public.ft3
-   Output: f1, f2, f3
-   Remote SQL: SELECT f1, f2, f3 FROM public.loct3 WHERE ((f3 = 'foo'::text))
-(3 rows)
-
->>>>>>> b5bce6c1
 explain (verbose, costs off) select * from ft3 f, loct3 l
   where f.f3 = l.f3 and l.f1 = 'foo';
                                             QUERY PLAN                                            
@@ -4012,18 +3996,6 @@
 (1 row)
 
 EXPLAIN (verbose, costs off)
-<<<<<<< HEAD
-UPDATE ft2 SET c3 = 'bar' WHERE c1 = 9999 RETURNING tableoid::regclass;
-                                                    QUERY PLAN                                                     
--------------------------------------------------------------------------------------------------------------------
- Update on public.ft2
-   Output: (tableoid)::regclass
-   Remote SQL: UPDATE "S 1"."T 1" SET c3 = $2 WHERE ctid = $1
-   ->  Foreign Scan on public.ft2
-         Output: c1, c2, NULL::integer, 'bar'::text, c4, c5, c6, c7, c8, ctid
-         Remote SQL: SELECT "C 1", c2, c4, c5, c6, c7, c8, ctid FROM "S 1"."T 1" WHERE (("C 1" = 9999)) FOR UPDATE
-(6 rows)
-=======
 UPDATE ft2 SET c3 = 'bar' WHERE c1 = 9999 RETURNING tableoid::regclass;             -- can be pushed down
                                      QUERY PLAN                                     
 ------------------------------------------------------------------------------------
@@ -4032,7 +4004,6 @@
    ->  Foreign Update on public.ft2
          Remote SQL: UPDATE "S 1"."T 1" SET c3 = 'bar'::text WHERE (("C 1" = 9999))
 (4 rows)
->>>>>>> b5bce6c1
 
 UPDATE ft2 SET c3 = 'bar' WHERE c1 = 9999 RETURNING tableoid::regclass;
  tableoid 
@@ -4041,18 +4012,6 @@
 (1 row)
 
 EXPLAIN (verbose, costs off)
-<<<<<<< HEAD
-DELETE FROM ft2 WHERE c1 = 9999 RETURNING tableoid::regclass;
-                                     QUERY PLAN                                     
-------------------------------------------------------------------------------------
- Delete on public.ft2
-   Output: (tableoid)::regclass
-   Remote SQL: DELETE FROM "S 1"."T 1" WHERE ctid = $1
-   ->  Foreign Scan on public.ft2
-         Output: ctid
-         Remote SQL: SELECT ctid FROM "S 1"."T 1" WHERE (("C 1" = 9999)) FOR UPDATE
-(6 rows)
-=======
 DELETE FROM ft2 WHERE c1 = 9999 RETURNING tableoid::regclass;                       -- can be pushed down
                              QUERY PLAN                             
 --------------------------------------------------------------------
@@ -4061,7 +4020,6 @@
    ->  Foreign Delete on public.ft2
          Remote SQL: DELETE FROM "S 1"."T 1" WHERE (("C 1" = 9999))
 (4 rows)
->>>>>>> b5bce6c1
 
 DELETE FROM ft2 WHERE c1 = 9999 RETURNING tableoid::regclass;
  tableoid 
