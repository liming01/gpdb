--- conflicted
+++ resolved
@@ -384,17 +384,13 @@
 										JoinType jointype,
 										JoinPathExtraData *extra);
 static bool postgresRecheckForeignScan(ForeignScanState *node,
-<<<<<<< HEAD
-						   TupleTableSlot *slot);
-static int greenplumCheckIsGreenplum(UserMapping *user);
-=======
 									   TupleTableSlot *slot);
 static void postgresGetForeignUpperPaths(PlannerInfo *root,
 										 UpperRelationKind stage,
 										 RelOptInfo *input_rel,
 										 RelOptInfo *output_rel,
 										 void *extra);
->>>>>>> 9e1c9f95
+static int greenplumCheckIsGreenplum(UserMapping *user);
 
 /*
  * Helper functions
@@ -1541,10 +1537,6 @@
 	 */
 	ExecStoreHeapTuple(fsstate->tuples[fsstate->next_tuple++],
 					   slot,
-<<<<<<< HEAD
-					   InvalidBuffer,
-=======
->>>>>>> 9e1c9f95
 					   false);
 
 	return slot;
@@ -3819,17 +3811,12 @@
 											fmstate->retrieved_attrs,
 											NULL,
 											fmstate->temp_cxt);
-<<<<<<< HEAD
-		/* tuple will be deleted when it is cleared from the slot */
-		ExecStoreHeapTuple(newtup, slot, InvalidBuffer, true);
-=======
 
 		/*
 		 * The returning slot will not necessarily be suitable to store
 		 * heaptuples directly, so allow for conversion.
 		 */
 		ExecForceStoreHeapTuple(newtup, slot, true);
->>>>>>> 9e1c9f95
 	}
 	PG_CATCH();
 	{
@@ -4101,11 +4088,7 @@
 												dmstate->retrieved_attrs,
 												node,
 												dmstate->temp_cxt);
-<<<<<<< HEAD
-			ExecStoreHeapTuple(newtup, slot, InvalidBuffer, false);
-=======
 			ExecStoreHeapTuple(newtup, slot, false);
->>>>>>> 9e1c9f95
 		}
 		PG_CATCH();
 		{
@@ -5014,25 +4997,6 @@
 	if (fpinfo_o->local_conds || fpinfo_i->local_conds)
 		return false;
 
-<<<<<<< HEAD
-	/* Separate restrict list into join quals and quals on join relation */
-	if (IS_OUTER_JOIN(jointype))
-		extract_actual_join_clauses(extra->restrictlist,
-									joinrel->relids,
-									&joinclauses, &otherclauses);
-	else
-	{
-		/*
-		 * Unlike an outer join, for inner join, the join result contains only
-		 * the rows which satisfy join clauses, similar to the other clause.
-		 * Hence all clauses can be treated as other quals. This helps to push
-		 * a join down to the foreign server even if some of its join quals
-		 * are not safe to pushdown.
-		 */
-		otherclauses = extract_actual_clauses(extra->restrictlist, false);
-		joinclauses = NIL;
-	}
-=======
 	/*
 	 * Merge FDW options.  We might be tempted to do this after we have deemed
 	 * the foreign join to be OK.  But we must do this beforehand so that we
@@ -5041,7 +5005,6 @@
 	 */
 	fpinfo->server = fpinfo_o->server;
 	merge_fdw_options(fpinfo, fpinfo_o, fpinfo_i);
->>>>>>> 9e1c9f95
 
 	/*
 	 * Separate restrict list into join quals and pushed-down (other) quals.
@@ -6553,32 +6516,6 @@
 	return NULL;
 }
 
-<<<<<<< HEAD
-static int
-greenplumCheckIsGreenplum(UserMapping *user)
-{
-	PGconn     *conn;
-	PGresult   *res;
-	int                     ret;
-
-	char *query =  "SELECT version()";
-
-	conn = GetConnection(user, false);
-
-	res = pgfdw_exec_query(conn, query);
-	if (PQresultStatus(res) != PGRES_TUPLES_OK)
-		pgfdw_report_error(ERROR, res, conn, true, query);
-
-	if (PQntuples(res) == 0)
-		pgfdw_report_error(ERROR, res, conn, true, query);
-
-	ret = strstr(PQgetvalue(res, 0, 0), "Greenplum Database") ? 1 : 0;
-
-	PQclear(res);
-	ReleaseConnection(conn);
-
-	return ret;
-=======
 /*
  * Find an equivalence class member expression to be computed as a sort column
  * in the given target.
@@ -6639,5 +6576,30 @@
 
 	elog(ERROR, "could not find pathkey item to sort");
 	return NULL;				/* keep compiler quiet */
->>>>>>> 9e1c9f95
+}
+
+static int
+greenplumCheckIsGreenplum(UserMapping *user)
+{
+	PGconn     *conn;
+	PGresult   *res;
+	int                     ret;
+
+	char *query =  "SELECT version()";
+
+	conn = GetConnection(user, false);
+
+	res = pgfdw_exec_query(conn, query);
+	if (PQresultStatus(res) != PGRES_TUPLES_OK)
+		pgfdw_report_error(ERROR, res, conn, true, query);
+
+	if (PQntuples(res) == 0)
+		pgfdw_report_error(ERROR, res, conn, true, query);
+
+	ret = strstr(PQgetvalue(res, 0, 0), "Greenplum Database") ? 1 : 0;
+
+	PQclear(res);
+	ReleaseConnection(conn);
+
+	return ret;
 }