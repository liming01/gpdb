/*
 * pgbench.c
 *
 * A simple benchmark program for PostgreSQL
 * Originally written by Tatsuo Ishii and enhanced by many contributors.
 *
 * contrib/pgbench/pgbench.c
 * Copyright (c) 2000-2014, PostgreSQL Global Development Group
 * ALL RIGHTS RESERVED;
 *
 * Permission to use, copy, modify, and distribute this software and its
 * documentation for any purpose, without fee, and without a written agreement
 * is hereby granted, provided that the above copyright notice and this
 * paragraph and the following two paragraphs appear in all copies.
 *
 * IN NO EVENT SHALL THE AUTHOR OR DISTRIBUTORS BE LIABLE TO ANY PARTY FOR
 * DIRECT, INDIRECT, SPECIAL, INCIDENTAL, OR CONSEQUENTIAL DAMAGES, INCLUDING
 * LOST PROFITS, ARISING OUT OF THE USE OF THIS SOFTWARE AND ITS
 * DOCUMENTATION, EVEN IF THE AUTHOR OR DISTRIBUTORS HAVE BEEN ADVISED OF THE
 * POSSIBILITY OF SUCH DAMAGE.
 *
 * THE AUTHOR AND DISTRIBUTORS SPECIFICALLY DISCLAIMS ANY WARRANTIES,
 * INCLUDING, BUT NOT LIMITED TO, THE IMPLIED WARRANTIES OF MERCHANTABILITY
 * AND FITNESS FOR A PARTICULAR PURPOSE.  THE SOFTWARE PROVIDED HEREUNDER IS
 * ON AN "AS IS" BASIS, AND THE AUTHOR AND DISTRIBUTORS HAS NO OBLIGATIONS TO
 * PROVIDE MAINTENANCE, SUPPORT, UPDATES, ENHANCEMENTS, OR MODIFICATIONS.
 *
 */

#ifdef WIN32
#define FD_SETSIZE 1024			/* set before winsock2.h is included */
#endif   /* ! WIN32 */

#include "postgres_fe.h"

#include "getopt_long.h"
#include "libpq-fe.h"
#include "portability/instr_time.h"

#include <ctype.h>
#include <math.h>
#include <signal.h>
#include <sys/time.h>
#ifdef HAVE_SYS_SELECT_H
#include <sys/select.h>
#endif

#ifdef HAVE_SYS_RESOURCE_H
#include <sys/resource.h>		/* for getrlimit */
#endif

#ifndef INT64_MAX
#define INT64_MAX	INT64CONST(0x7FFFFFFFFFFFFFFF)
#endif

/*
 * Multi-platform pthread implementations
 */

#ifdef WIN32
/* Use native win32 threads on Windows */
typedef struct win32_pthread *pthread_t;
typedef int pthread_attr_t;

static int	pthread_create(pthread_t *thread, pthread_attr_t *attr, void *(*start_routine) (void *), void *arg);
static int	pthread_join(pthread_t th, void **thread_return);
#elif defined(ENABLE_THREAD_SAFETY)
/* Use platform-dependent pthread capability */
#include <pthread.h>
#else
/* Use emulation with fork. Rename pthread identifiers to avoid conflicts */
#define PTHREAD_FORK_EMULATION
#include <sys/wait.h>

#define pthread_t				pg_pthread_t
#define pthread_attr_t			pg_pthread_attr_t
#define pthread_create			pg_pthread_create
#define pthread_join			pg_pthread_join

typedef struct fork_pthread *pthread_t;
typedef int pthread_attr_t;

static int	pthread_create(pthread_t *thread, pthread_attr_t *attr, void *(*start_routine) (void *), void *arg);
static int	pthread_join(pthread_t th, void **thread_return);
#endif


/********************************************************************
 * some configurable parameters */

/* max number of clients allowed */
#ifdef FD_SETSIZE
#define MAXCLIENTS	(FD_SETSIZE - 10)
#else
#define MAXCLIENTS	1024
#endif

#define LOG_STEP_SECONDS	5	/* seconds between log messages */
#define DEFAULT_NXACTS	10		/* default nxacts */

int			nxacts = 0;			/* number of transactions per client */
int			duration = 0;		/* duration in seconds */

/*
 * scaling factor. for example, scale = 10 will make 1000000 tuples in
 * pgbench_accounts table.
 */
int			scale = 1;

/*
 * fillfactor. for example, fillfactor = 90 will use only 90 percent
 * space during inserts and leave 10 percent free.
 */
int			fillfactor = 100;

/*
 * create foreign key constraints on the tables?
 */
int			foreign_keys = 0;

/*
 * use unlogged tables?
 */
int			unlogged_tables = 0;

/*
 * log sampling rate (1.0 = log everything, 0.0 = option not given)
 */
double		sample_rate = 0.0;

/*
 * When threads are throttled to a given rate limit, this is the target delay
 * to reach that rate in usec.  0 is the default and means no throttling.
 */
int64		throttle_delay = 0;

/*
 * tablespace selection
 */
char	   *tablespace = NULL;
char	   *index_tablespace = NULL;

/*
 * end of configurable parameters
 *********************************************************************/

#define nbranches	1			/* Makes little sense to change this.  Change
								 * -s instead */
#define ntellers	10
#define naccounts	100000

/*
 * The scale factor at/beyond which 32bit integers are incapable of storing
 * 64bit values.
 *
 * Although the actual threshold is 21474, we use 20000 because it is easier to
 * document and remember, and isn't that far away from the real threshold.
 */
#define SCALE_32BIT_THRESHOLD 20000

bool		use_log;			/* log transaction latencies to a file */
bool		use_quiet;			/* quiet logging onto stderr */
int			agg_interval;		/* log aggregates instead of individual
								 * transactions */
int			progress = 0;		/* thread progress report every this seconds */
int			progress_nclients = 0;		/* number of clients for progress
										 * report */
int			progress_nthreads = 0;		/* number of threads for progress
										 * report */
bool		is_connect;			/* establish connection for each transaction */
bool		is_latencies;		/* report per-command latencies */
int			main_pid;			/* main process id used in log filename */

int			use_unique_key=1;	/* indexes will be primary key if set, otherwise non-unique indexes */

char	   *pghost = "";
char	   *pgport = "";
char	   *storage_clause = "appendonly=false";
char	   *login = NULL;
char	   *dbName;
const char *progname;

volatile bool timer_exceeded = false;	/* flag from signal handler */

/* variable definitions */
typedef struct
{
	char	   *name;			/* variable name */
	char	   *value;			/* its value */
} Variable;

#define MAX_FILES		128		/* max number of SQL script files allowed */
#define SHELL_COMMAND_SIZE	256 /* maximum size allowed for shell command */

/*
 * structures used in custom query mode
 */

typedef struct
{
	PGconn	   *con;			/* connection handle to DB */
	int			id;				/* client No. */
	int			state;			/* state No. */
	int			cnt;			/* xacts count */
	int			ecnt;			/* error count */
	int			listen;			/* 0 indicates that an async query has been
								 * sent */
	int			sleeping;		/* 1 indicates that the client is napping */
	bool		throttling;		/* whether nap is for throttling */
	int64		until;			/* napping until (usec) */
	Variable   *variables;		/* array of variable definitions */
	int			nvariables;
	instr_time	txn_begin;		/* used for measuring transaction latencies */
	instr_time	stmt_begin;		/* used for measuring statement latencies */
	int64		txn_latencies;	/* cumulated latencies */
	int64		txn_sqlats;		/* cumulated square latencies */
	bool		is_throttled;	/* whether transaction throttling is done */
	int			use_file;		/* index in sql_files for this client */
	bool		prepared[MAX_FILES];
} CState;

/*
 * Thread state and result
 */
typedef struct
{
	int			tid;			/* thread id */
	pthread_t	thread;			/* thread handle */
	CState	   *state;			/* array of CState */
	int			nstate;			/* length of state[] */
	instr_time	start_time;		/* thread start time */
	instr_time *exec_elapsed;	/* time spent executing cmds (per Command) */
	int		   *exec_count;		/* number of cmd executions (per Command) */
	unsigned short random_state[3];		/* separate randomness for each thread */
	int64		throttle_trigger;		/* previous/next throttling (us) */
	int64		throttle_lag;	/* total transaction lag behind throttling */
	int64		throttle_lag_max;		/* max transaction lag */
} TState;

#define INVALID_THREAD		((pthread_t) 0)

typedef struct
{
	instr_time	conn_time;
	int64		xacts;
	int64		latencies;
	int64		sqlats;
	int64		throttle_lag;
	int64		throttle_lag_max;
} TResult;

/*
 * queries read from files
 */
#define SQL_COMMAND		1
#define META_COMMAND	2
#define MAX_ARGS		10

typedef enum QueryMode
{
	QUERY_SIMPLE,				/* simple query */
	QUERY_EXTENDED,				/* extended query */
	QUERY_PREPARED,				/* extended query with prepared statements */
	NUM_QUERYMODE
} QueryMode;

static QueryMode querymode = QUERY_SIMPLE;
static const char *QUERYMODE[] = {"simple", "extended", "prepared"};

typedef struct
{
	char	   *line;			/* full text of command line */
	int			command_num;	/* unique index of this Command struct */
	int			type;			/* command type (SQL_COMMAND or META_COMMAND) */
	int			argc;			/* number of command words */
	char	   *argv[MAX_ARGS]; /* command word list */
} Command;

typedef struct
{

	long		start_time;		/* when does the interval start */
	int			cnt;			/* number of transactions */
	double		min_duration;	/* min/max durations */
	double		max_duration;
	double		sum;			/* sum(duration), sum(duration^2) - for
								 * estimates */
	double		sum2;

} AggVals;

static Command **sql_files[MAX_FILES];	/* SQL script files */
static int	num_files;			/* number of script files */
static int	num_commands = 0;	/* total number of Command structs */
static int	debug = 0;			/* debug flag */

/* default scenario */
static char *tpc_b = {
	"\\set nbranches " CppAsString2(nbranches) " * :scale\n"
	"\\set ntellers " CppAsString2(ntellers) " * :scale\n"
	"\\set naccounts " CppAsString2(naccounts) " * :scale\n"
	"\\setrandom aid 1 :naccounts\n"
	"\\setrandom bid 1 :nbranches\n"
	"\\setrandom tid 1 :ntellers\n"
	"\\setrandom delta -5000 5000\n"
	"BEGIN;\n"
	"UPDATE pgbench_accounts SET abalance = abalance + :delta WHERE aid = :aid;\n"
	"SELECT abalance FROM pgbench_accounts WHERE aid = :aid;\n"
	"UPDATE pgbench_tellers SET tbalance = tbalance + :delta WHERE tid = :tid;\n"
	"UPDATE pgbench_branches SET bbalance = bbalance + :delta WHERE bid = :bid;\n"
	"INSERT INTO pgbench_history (tid, bid, aid, delta, mtime) VALUES (:tid, :bid, :aid, :delta, CURRENT_TIMESTAMP);\n"
	"END;\n"
};

/* -N case */
static char *simple_update = {
	"\\set nbranches " CppAsString2(nbranches) " * :scale\n"
	"\\set ntellers " CppAsString2(ntellers) " * :scale\n"
	"\\set naccounts " CppAsString2(naccounts) " * :scale\n"
	"\\setrandom aid 1 :naccounts\n"
	"\\setrandom bid 1 :nbranches\n"
	"\\setrandom tid 1 :ntellers\n"
	"\\setrandom delta -5000 5000\n"
	"BEGIN;\n"
	"UPDATE pgbench_accounts SET abalance = abalance + :delta WHERE aid = :aid;\n"
	"SELECT abalance FROM pgbench_accounts WHERE aid = :aid;\n"
	"INSERT INTO pgbench_history (tid, bid, aid, delta, mtime) VALUES (:tid, :bid, :aid, :delta, CURRENT_TIMESTAMP);\n"
	"END;\n"
};

/* -S case */
static char *select_only = {
	"\\set naccounts " CppAsString2(naccounts) " * :scale\n"
	"\\setrandom aid 1 :naccounts\n"
	"SELECT abalance FROM pgbench_accounts WHERE aid = :aid;\n"
};

/* Function prototypes */
static void setalarm(int seconds);
static void *threadRun(void *arg);

static void
usage(void)
{
	printf("%s is a benchmarking tool for PostgreSQL.\n\n"
		   "Usage:\n"
		   "  %s [OPTION]... [DBNAME]\n"
		   "\nInitialization options:\n"
<<<<<<< HEAD
		   "  -i           invokes initialization mode\n"
		   "  -x STRING    append this string to the storage clause e.g. 'appendonly=true, orientation=column'\n"
		   "  -F NUM       fill factor\n"
		   "  -n           do not run VACUUM after initialization\n"
		   "  -q           quiet logging (one message each 5 seconds)\n"
		   "  -s NUM       scaling factor\n"
		   "  --foreign-keys\n"
		   "               create foreign key constraints between tables\n"
		   "  --use-unique-keys"
		   "               make the indexes that are created non-unique indexes (default: unique)\n"
=======
		   "  -i, --initialize         invokes initialization mode\n"
		   "  -F, --fillfactor=NUM     set fill factor\n"
		"  -n, --no-vacuum          do not run VACUUM after initialization\n"
	"  -q, --quiet              quiet logging (one message each 5 seconds)\n"
		   "  -s, --scale=NUM          scaling factor\n"
		   "  --foreign-keys           create foreign key constraints between tables\n"
>>>>>>> ab76208e
		   "  --index-tablespace=TABLESPACE\n"
	"                           create indexes in the specified tablespace\n"
	 "  --tablespace=TABLESPACE  create tables in the specified tablespace\n"
		   "  --unlogged-tables        create tables as unlogged tables\n"
		   "\nBenchmarking options:\n"
		   "  -c, --client=NUM         number of concurrent database clients (default: 1)\n"
		   "  -C, --connect            establish new connection for each transaction\n"
		   "  -D, --define=VARNAME=VALUE\n"
	  "                           define variable for use by custom script\n"
		 "  -f, --file=FILENAME      read transaction script from FILENAME\n"
		   "  -j, --jobs=NUM           number of threads (default: 1)\n"
		   "  -l, --log                write transaction times to log file\n"
		   "  -M, --protocol=simple|extended|prepared\n"
		   "                           protocol for submitting queries (default: simple)\n"
		   "  -n, --no-vacuum          do not run VACUUM before tests\n"
		   "  -N, --skip-some-updates  skip updates of pgbench_tellers and pgbench_branches\n"
		   "  -P, --progress=NUM       show thread progress report every NUM seconds\n"
		   "  -r, --report-latencies   report average latency per command\n"
		"  -R, --rate=NUM           target rate in transactions per second\n"
		   "  -s, --scale=NUM          report this scale factor in output\n"
		   "  -S, --select-only        perform SELECT-only transactions\n"
		   "  -t, --transactions=NUM   number of transactions each client runs (default: 10)\n"
		 "  -T, --time=NUM           duration of benchmark test in seconds\n"
		   "  -v, --vacuum-all         vacuum all four standard tables before tests\n"
		   "  --aggregate-interval=NUM aggregate data over NUM seconds\n"
		   "  --sampling-rate=NUM      fraction of transactions to log (e.g. 0.01 for 1%%)\n"
		   "\nCommon options:\n"
		   "  -d, --debug              print debugging output\n"
	  "  -h, --host=HOSTNAME      database server host or socket directory\n"
		   "  -p, --port=PORT          database server port number\n"
		   "  -U, --username=USERNAME  connect as specified database user\n"
		 "  -V, --version            output version information, then exit\n"
		   "  -?, --help               show this help, then exit\n"
		   "\n"
		   "Report bugs to <bugs@greenplum.org>.\n",
		   progname, progname);
}

/*
 * strtoint64 -- convert a string to 64-bit integer
 *
 * This function is a modified version of scanint8() from
 * src/backend/utils/adt/int8.c.
 */
static int64
strtoint64(const char *str)
{
	const char *ptr = str;
	int64		result = 0;
	int			sign = 1;

	/*
	 * Do our own scan, rather than relying on sscanf which might be broken
	 * for long long.
	 */

	/* skip leading spaces */
	while (*ptr && isspace((unsigned char) *ptr))
		ptr++;

	/* handle sign */
	if (*ptr == '-')
	{
		ptr++;

		/*
		 * Do an explicit check for INT64_MIN.  Ugly though this is, it's
		 * cleaner than trying to get the loop below to handle it portably.
		 */
		if (strncmp(ptr, "9223372036854775808", 19) == 0)
		{
			result = -INT64CONST(0x7fffffffffffffff) - 1;
			ptr += 19;
			goto gotdigits;
		}
		sign = -1;
	}
	else if (*ptr == '+')
		ptr++;

	/* require at least one digit */
	if (!isdigit((unsigned char) *ptr))
		fprintf(stderr, "invalid input syntax for integer: \"%s\"\n", str);

	/* process digits */
	while (*ptr && isdigit((unsigned char) *ptr))
	{
		int64		tmp = result * 10 + (*ptr++ - '0');

		if ((tmp / 10) != result)		/* overflow? */
			fprintf(stderr, "value \"%s\" is out of range for type bigint\n", str);
		result = tmp;
	}

gotdigits:

	/* allow trailing whitespace, but not other trailing chars */
	while (*ptr != '\0' && isspace((unsigned char) *ptr))
		ptr++;

	if (*ptr != '\0')
		fprintf(stderr, "invalid input syntax for integer: \"%s\"\n", str);

	return ((sign < 0) ? -result : result);
}

/* random number generator: uniform distribution from min to max inclusive */
static int64
getrand(TState *thread, int64 min, int64 max)
{
	/*
	 * Odd coding is so that min and max have approximately the same chance of
	 * being selected as do numbers between them.
	 *
	 * pg_erand48() is thread-safe and concurrent, which is why we use it
	 * rather than random(), which in glibc is non-reentrant, and therefore
	 * protected by a mutex, and therefore a bottleneck on machines with many
	 * CPUs.
	 */
	return min + (int64) ((max - min + 1) * pg_erand48(thread->random_state));
}

/* call PQexec() and exit() on failure */
static void
executeStatement(PGconn *con, const char *sql)
{
	PGresult   *res;

	res = PQexec(con, sql);
	if (PQresultStatus(res) != PGRES_COMMAND_OK)
	{
		fprintf(stderr, "%s", PQerrorMessage(con));
		exit(1);
	}
	PQclear(res);
}

/* set up a connection to the backend */
static PGconn *
doConnect(void)
{
	PGconn	   *conn;
	static char *password = NULL;
	bool		new_pass;

	/*
	 * Start the connection.  Loop until we have a password if requested by
	 * backend.
	 */
	do
	{
#define PARAMS_ARRAY_SIZE	7

		const char *keywords[PARAMS_ARRAY_SIZE];
		const char *values[PARAMS_ARRAY_SIZE];

		keywords[0] = "host";
		values[0] = pghost;
		keywords[1] = "port";
		values[1] = pgport;
		keywords[2] = "user";
		values[2] = login;
		keywords[3] = "password";
		values[3] = password;
		keywords[4] = "dbname";
		values[4] = dbName;
		keywords[5] = "fallback_application_name";
		values[5] = progname;
		keywords[6] = NULL;
		values[6] = NULL;

		new_pass = false;

		conn = PQconnectdbParams(keywords, values, true);

		if (!conn)
		{
			fprintf(stderr, "Connection to database \"%s\" failed\n",
					dbName);
			return NULL;
		}

		if (PQstatus(conn) == CONNECTION_BAD &&
			PQconnectionNeedsPassword(conn) &&
			password == NULL)
		{
			PQfinish(conn);
			password = simple_prompt("Password: ", 100, false);
			new_pass = true;
		}
	} while (new_pass);

	/* check to see that the backend connection was successfully made */
	if (PQstatus(conn) == CONNECTION_BAD)
	{
		fprintf(stderr, "Connection to database \"%s\" failed:\n%s",
				dbName, PQerrorMessage(conn));
		PQfinish(conn);
		return NULL;
	}

	return conn;
}

/* throw away response from backend */
static void
discard_response(CState *state)
{
	PGresult   *res;

	do
	{
		res = PQgetResult(state->con);
		if (res)
			PQclear(res);
	} while (res);
}

static int
compareVariables(const void *v1, const void *v2)
{
	return strcmp(((const Variable *) v1)->name,
				  ((const Variable *) v2)->name);
}

static char *
getVariable(CState *st, char *name)
{
	Variable	key,
			   *var;

	/* On some versions of Solaris, bsearch of zero items dumps core */
	if (st->nvariables <= 0)
		return NULL;

	key.name = name;
	var = (Variable *) bsearch((void *) &key,
							   (void *) st->variables,
							   st->nvariables,
							   sizeof(Variable),
							   compareVariables);
	if (var != NULL)
		return var->value;
	else
		return NULL;
}

/* check whether the name consists of alphabets, numerals and underscores. */
static bool
isLegalVariableName(const char *name)
{
	int			i;

	for (i = 0; name[i] != '\0'; i++)
	{
		if (!isalnum((unsigned char) name[i]) && name[i] != '_')
			return false;
	}

	return true;
}

static int
putVariable(CState *st, const char *context, char *name, char *value)
{
	Variable	key,
			   *var;

	key.name = name;
	/* On some versions of Solaris, bsearch of zero items dumps core */
	if (st->nvariables > 0)
		var = (Variable *) bsearch((void *) &key,
								   (void *) st->variables,
								   st->nvariables,
								   sizeof(Variable),
								   compareVariables);
	else
		var = NULL;

	if (var == NULL)
	{
		Variable   *newvars;

		/*
		 * Check for the name only when declaring a new variable to avoid
		 * overhead.
		 */
		if (!isLegalVariableName(name))
		{
			fprintf(stderr, "%s: invalid variable name '%s'\n", context, name);
			return false;
		}

		if (st->variables)
			newvars = (Variable *) pg_realloc(st->variables,
									(st->nvariables + 1) * sizeof(Variable));
		else
			newvars = (Variable *) pg_malloc(sizeof(Variable));

		st->variables = newvars;

		var = &newvars[st->nvariables];

		var->name = pg_strdup(name);
		var->value = pg_strdup(value);

		st->nvariables++;

		qsort((void *) st->variables, st->nvariables, sizeof(Variable),
			  compareVariables);
	}
	else
	{
		char	   *val;

		/* dup then free, in case value is pointing at this variable */
		val = pg_strdup(value);

		free(var->value);
		var->value = val;
	}

	return true;
}

static char *
parseVariable(const char *sql, int *eaten)
{
	int		i = 0;
	char   *name;

	do
	{
		i++;
	} while (isalnum((unsigned char) sql[i]) || sql[i] == '_');
	if (i == 1)
		return NULL;

	name = pg_malloc(i);
	memcpy(name, &sql[1], i - 1);
	name[i - 1] = '\0';

	*eaten = i;
	return name;
}

static char *
replaceVariable(char **sql, char *param, int len, char *value)
{
	int	valueln = strlen(value);

	if (valueln > len)
	{
		size_t		offset = param - *sql;

		*sql = pg_realloc(*sql, strlen(*sql) - len + valueln + 1);
		param = *sql + offset;
	}

	if (valueln != len)
		memmove(param + valueln, param + len, strlen(param + len) + 1);
	strncpy(param, value, valueln);

	return param + valueln;
}

static char *
assignVariables(CState *st, char *sql)
{
	char	   *p,
			   *name,
			   *val;

	p = sql;
	while ((p = strchr(p, ':')) != NULL)
	{
		int		eaten;

		name = parseVariable(p, &eaten);
		if (name == NULL)
		{
			while (*p == ':')
			{
				p++;
			}
			continue;
		}

		val = getVariable(st, name);
		free(name);
		if (val == NULL)
		{
			p++;
			continue;
		}

		p = replaceVariable(&sql, p, eaten, val);
	}

	return sql;
}

static void
getQueryParams(CState *st, const Command *command, const char **params)
{
	int			i;

	for (i = 0; i < command->argc - 1; i++)
		params[i] = getVariable(st, command->argv[i + 1]);
}

/*
 * Run a shell command. The result is assigned to the variable if not NULL.
 * Return true if succeeded, or false on error.
 */
static bool
runShellCommand(CState *st, char *variable, char **argv, int argc)
{
	char		command[SHELL_COMMAND_SIZE];
	int			i,
				len = 0;
	FILE	   *fp;
	char		res[64];
	char	   *endptr;
	int			retval;

	/*----------
	 * Join arguments with whitespace separators. Arguments starting with
	 * exactly one colon are treated as variables:
	 *	name - append a string "name"
	 *	:var - append a variable named 'var'
	 *	::name - append a string ":name"
	 *----------
	 */
	for (i = 0; i < argc; i++)
	{
		char	   *arg;
		int			arglen;

		if (argv[i][0] != ':')
		{
			arg = argv[i];		/* a string literal */
		}
		else if (argv[i][1] == ':')
		{
			arg = argv[i] + 1;	/* a string literal starting with colons */
		}
		else if ((arg = getVariable(st, argv[i] + 1)) == NULL)
		{
			fprintf(stderr, "%s: undefined variable %s\n", argv[0], argv[i]);
			return false;
		}

		arglen = strlen(arg);
		if (len + arglen + (i > 0 ? 1 : 0) >= SHELL_COMMAND_SIZE - 1)
		{
			fprintf(stderr, "%s: too long shell command\n", argv[0]);
			return false;
		}

		if (i > 0)
			command[len++] = ' ';
		memcpy(command + len, arg, arglen);
		len += arglen;
	}

	command[len] = '\0';

	/* Fast path for non-assignment case */
	if (variable == NULL)
	{
		if (system(command))
		{
			if (!timer_exceeded)
				fprintf(stderr, "%s: cannot launch shell command\n", argv[0]);
			return false;
		}
		return true;
	}

	/* Execute the command with pipe and read the standard output. */
	if ((fp = popen(command, "r")) == NULL)
	{
		fprintf(stderr, "%s: cannot launch shell command\n", argv[0]);
		return false;
	}
	if (fgets(res, sizeof(res), fp) == NULL)
	{
		if (!timer_exceeded)
			fprintf(stderr, "%s: cannot read the result\n", argv[0]);
		return false;
	}
	if (pclose(fp) < 0)
	{
		fprintf(stderr, "%s: cannot close shell command\n", argv[0]);
		return false;
	}

	/* Check whether the result is an integer and assign it to the variable */
	retval = (int) strtol(res, &endptr, 10);
	while (*endptr != '\0' && isspace((unsigned char) *endptr))
		endptr++;
	if (*res == '\0' || *endptr != '\0')
	{
		fprintf(stderr, "%s: must return an integer ('%s' returned)\n", argv[0], res);
		return false;
	}
	snprintf(res, sizeof(res), "%d", retval);
	if (!putVariable(st, "setshell", variable, res))
		return false;

#ifdef DEBUG
	printf("shell parameter name: %s, value: %s\n", argv[1], res);
#endif
	return true;
}

#define MAX_PREPARE_NAME		32
static void
preparedStatementName(char *buffer, int file, int state)
{
	sprintf(buffer, "P%d_%d", file, state);
}

static bool
clientDone(CState *st, bool ok)
{
	(void) ok;					/* unused */

	if (st->con != NULL)
	{
		PQfinish(st->con);
		st->con = NULL;
	}
	return false;				/* always false */
}

static
void
agg_vals_init(AggVals *aggs, instr_time start)
{
	/* basic counters */
	aggs->cnt = 0;				/* number of transactions */
	aggs->sum = 0;				/* SUM(duration) */
	aggs->sum2 = 0;				/* SUM(duration*duration) */

	/* min and max transaction duration */
	aggs->min_duration = 0;
	aggs->max_duration = 0;

	/* start of the current interval */
	aggs->start_time = INSTR_TIME_GET_DOUBLE(start);
}

/* return false iff client should be disconnected */
static bool
doCustom(TState *thread, CState *st, instr_time *conn_time, FILE *logfile, AggVals *agg)
{
	PGresult   *res;
	Command   **commands;
	bool		trans_needs_throttle = false;

top:
	commands = sql_files[st->use_file];

	/*
	 * Handle throttling once per transaction by sleeping.  It is simpler to
	 * do this here rather than at the end, because so much complicated logic
	 * happens below when statements finish.
	 */
	if (throttle_delay && !st->is_throttled)
	{
		/*
		 * Use inverse transform sampling to randomly generate a delay, such
		 * that the series of delays will approximate a Poisson distribution
		 * centered on the throttle_delay time.
		 *
		 * 10000 implies a 9.2 (-log(1/10000)) to 0.0 (log 1) delay
		 * multiplier, and results in a 0.055 % target underestimation bias:
		 *
		 * SELECT 1.0/AVG(-LN(i/10000.0)) FROM generate_series(1,10000) AS i;
		 * = 1.000552717032611116335474
		 *
		 * If transactions are too slow or a given wait is shorter than a
		 * transaction, the next transaction will start right away.
		 */
		int64		wait = (int64) (throttle_delay *
				  1.00055271703 * -log(getrand(thread, 1, 10000) / 10000.0));

		thread->throttle_trigger += wait;

		st->until = thread->throttle_trigger;
		st->sleeping = 1;
		st->throttling = true;
		st->is_throttled = true;
		if (debug)
			fprintf(stderr, "client %d throttling " INT64_FORMAT " us\n",
					st->id, wait);
	}

	if (st->sleeping)
	{							/* are we sleeping? */
		instr_time	now;
		int64		now_us;

		INSTR_TIME_SET_CURRENT(now);
		now_us = INSTR_TIME_GET_MICROSEC(now);
		if (st->until <= now_us)
		{
			st->sleeping = 0;	/* Done sleeping, go ahead with next command */
			if (st->throttling)
			{
				/* Measure lag of throttled transaction relative to target */
				int64		lag = now_us - st->until;

				thread->throttle_lag += lag;
				if (lag > thread->throttle_lag_max)
					thread->throttle_lag_max = lag;
				st->throttling = false;
			}
		}
		else
			return true;		/* Still sleeping, nothing to do here */
	}

	if (st->listen)
	{							/* are we receiver? */
		if (commands[st->state]->type == SQL_COMMAND)
		{
			if (debug)
				fprintf(stderr, "client %d receiving\n", st->id);
			if (!PQconsumeInput(st->con))
			{					/* there's something wrong */
				fprintf(stderr, "Client %d aborted in state %d. Probably the backend died while processing.\n", st->id, st->state);
				return clientDone(st, false);
			}
			if (PQisBusy(st->con))
				return true;	/* don't have the whole result yet */
		}

		/*
		 * command finished: accumulate per-command execution times in
		 * thread-local data structure, if per-command latencies are requested
		 */
		if (is_latencies)
		{
			instr_time	now;
			int			cnum = commands[st->state]->command_num;

			INSTR_TIME_SET_CURRENT(now);
			INSTR_TIME_ACCUM_DIFF(thread->exec_elapsed[cnum],
								  now, st->stmt_begin);
			thread->exec_count[cnum]++;
		}

		/* transaction finished: record latency under progress or throttling */
		if ((progress || throttle_delay) && commands[st->state + 1] == NULL)
		{
			instr_time	diff;
			int64		latency;

			INSTR_TIME_SET_CURRENT(diff);
			INSTR_TIME_SUBTRACT(diff, st->txn_begin);
			latency = INSTR_TIME_GET_MICROSEC(diff);
			st->txn_latencies += latency;

			/*
			 * XXX In a long benchmark run of high-latency transactions, this
			 * int64 addition eventually overflows.  For example, 100 threads
			 * running 10s transactions will overflow it in 2.56 hours.  With
			 * a more-typical OLTP workload of .1s transactions, overflow
			 * would take 256 hours.
			 */
			st->txn_sqlats += latency * latency;
		}

		/*
		 * if transaction finished, record the time it took in the log
		 */
		if (logfile && commands[st->state + 1] == NULL)
		{
			instr_time	now;
			instr_time	diff;
			double		usec;

			/*
			 * write the log entry if this row belongs to the random sample,
			 * or no sampling rate was given which means log everything.
			 */
			if (sample_rate == 0.0 ||
				pg_erand48(thread->random_state) <= sample_rate)
			{
				INSTR_TIME_SET_CURRENT(now);
				diff = now;
				INSTR_TIME_SUBTRACT(diff, st->txn_begin);
				usec = (double) INSTR_TIME_GET_MICROSEC(diff);

				/* should we aggregate the results or not? */
				if (agg_interval > 0)
				{
					/*
					 * are we still in the same interval? if yes, accumulate
					 * the values (print them otherwise)
					 */
					if (agg->start_time + agg_interval >= INSTR_TIME_GET_DOUBLE(now))
					{
						agg->cnt += 1;
						agg->sum += usec;
						agg->sum2 += usec * usec;

						/* first in this aggregation interval */
						if ((agg->cnt == 1) || (usec < agg->min_duration))
							agg->min_duration = usec;

						if ((agg->cnt == 1) || (usec > agg->max_duration))
							agg->max_duration = usec;
					}
					else
					{
						/*
						 * Loop until we reach the interval of the current
						 * transaction (and print all the empty intervals in
						 * between).
						 */
						while (agg->start_time + agg_interval < INSTR_TIME_GET_DOUBLE(now))
						{
							/*
							 * This is a non-Windows branch (thanks to the
							 * ifdef in usage), so we don't need to handle
							 * this in a special way (see below).
							 */
							fprintf(logfile, "%ld %d %.0f %.0f %.0f %.0f\n",
									agg->start_time,
									agg->cnt,
									agg->sum,
									agg->sum2,
									agg->min_duration,
									agg->max_duration);

							/* move to the next inteval */
							agg->start_time = agg->start_time + agg_interval;

							/* reset for "no transaction" intervals */
							agg->cnt = 0;
							agg->min_duration = 0;
							agg->max_duration = 0;
							agg->sum = 0;
							agg->sum2 = 0;
						}

						/*
						 * and now update the reset values (include the
						 * current)
						 */
						agg->cnt = 1;
						agg->min_duration = usec;
						agg->max_duration = usec;
						agg->sum = usec;
						agg->sum2 = usec * usec;
					}
				}
				else
				{
					/* no, print raw transactions */
#ifndef WIN32

					/*
					 * This is more than we really ought to know about
					 * instr_time
					 */
					fprintf(logfile, "%d %d %.0f %d %ld %ld\n",
							st->id, st->cnt, usec, st->use_file,
							(long) now.tv_sec, (long) now.tv_usec);
#else

					/*
					 * On Windows, instr_time doesn't provide a timestamp
					 * anyway
					 */
					fprintf(logfile, "%d %d %.0f %d 0 0\n",
							st->id, st->cnt, usec, st->use_file);
#endif
				}
			}
		}

		if (commands[st->state]->type == SQL_COMMAND)
		{
			/*
			 * Read and discard the query result; note this is not included in
			 * the statement latency numbers.
			 */
			res = PQgetResult(st->con);
			switch (PQresultStatus(res))
			{
				case PGRES_COMMAND_OK:
				case PGRES_TUPLES_OK:
					break;		/* OK */
				default:
					fprintf(stderr, "Client %d aborted in state %d: %s",
							st->id, st->state, PQerrorMessage(st->con));
					PQclear(res);
					return clientDone(st, false);
			}
			PQclear(res);
			discard_response(st);
		}

		if (commands[st->state + 1] == NULL)
		{
			if (is_connect)
			{
				PQfinish(st->con);
				st->con = NULL;
			}

			++st->cnt;
			if ((st->cnt >= nxacts && duration <= 0) || timer_exceeded)
				return clientDone(st, true);	/* exit success */
		}

		/* increment state counter */
		st->state++;
		if (commands[st->state] == NULL)
		{
			st->state = 0;
			st->use_file = (int) getrand(thread, 0, num_files - 1);
			commands = sql_files[st->use_file];
			st->is_throttled = false;

			/*
			 * No transaction is underway anymore, which means there is
			 * nothing to listen to right now.  When throttling rate limits
			 * are active, a sleep will happen next, as the next transaction
			 * starts.  And then in any case the next SQL command will set
			 * listen back to 1.
			 */
			st->listen = 0;
			trans_needs_throttle = (throttle_delay > 0);
		}
	}

	if (st->con == NULL)
	{
		instr_time	start,
					end;

		INSTR_TIME_SET_CURRENT(start);
		if ((st->con = doConnect()) == NULL)
		{
			fprintf(stderr, "Client %d aborted in establishing connection.\n", st->id);
			return clientDone(st, false);
		}
		INSTR_TIME_SET_CURRENT(end);
		INSTR_TIME_ACCUM_DIFF(*conn_time, end, start);
	}

	/*
	 * This ensures that a throttling delay is inserted before proceeding with
	 * sql commands, after the first transaction. The first transaction
	 * throttling is performed when first entering doCustom.
	 */
	if (trans_needs_throttle)
	{
		trans_needs_throttle = false;
		goto top;
	}

	/* Record transaction start time under logging, progress or throttling */
	if ((logfile || progress || throttle_delay) && st->state == 0)
		INSTR_TIME_SET_CURRENT(st->txn_begin);

	/* Record statement start time if per-command latencies are requested */
	if (is_latencies)
		INSTR_TIME_SET_CURRENT(st->stmt_begin);

	if (commands[st->state]->type == SQL_COMMAND)
	{
		const Command  *command = commands[st->state];
		int				r;

		if (querymode == QUERY_SIMPLE)
		{
			char	   *sql;

			sql = pg_strdup(command->argv[0]);
			sql = assignVariables(st, sql);

			if (debug)
				fprintf(stderr, "client %d sending %s\n", st->id, sql);
			r = PQsendQuery(st->con, sql);
			free(sql);
		}
		else if (querymode == QUERY_EXTENDED)
		{
			const char		 *sql = command->argv[0];
			const char		 *params[MAX_ARGS];

			getQueryParams(st, command, params);

			if (debug)
				fprintf(stderr, "client %d sending %s\n", st->id, sql);
			r = PQsendQueryParams(st->con, sql, command->argc - 1,
								  NULL, params, NULL, NULL, 0);
		}
		else if (querymode == QUERY_PREPARED)
		{
			char		name[MAX_PREPARE_NAME];
			const char *params[MAX_ARGS];

			if (!st->prepared[st->use_file])
			{
				int		j;

				for (j = 0; commands[j] != NULL; j++)
				{
					PGresult   *res;
					char		name[MAX_PREPARE_NAME];

					if (commands[j]->type != SQL_COMMAND)
						continue;
					preparedStatementName(name, st->use_file, j);
					res = PQprepare(st->con, name,
						commands[j]->argv[0], commands[j]->argc - 1, NULL);
					if (PQresultStatus(res) != PGRES_COMMAND_OK)
						fprintf(stderr, "%s", PQerrorMessage(st->con));
					PQclear(res);
				}
				st->prepared[st->use_file] = true;
			}

			getQueryParams(st, command, params);
			preparedStatementName(name, st->use_file, st->state);

			if (debug)
				fprintf(stderr, "client %d sending %s\n", st->id, name);
			r = PQsendQueryPrepared(st->con, name, command->argc - 1,
									params, NULL, NULL, 0);
		}
		else	/* unknown sql mode */
			r = 0;

		if (r == 0)
		{
			if (debug)
				fprintf(stderr, "client %d cannot send %s\n", st->id, command->argv[0]);
			st->ecnt++;
		}
		else
			st->listen = 1;		/* flags that should be listened */
	}
	else if (commands[st->state]->type == META_COMMAND)
	{
		int			argc = commands[st->state]->argc,
					i;
		char	  **argv = commands[st->state]->argv;

		if (debug)
		{
			fprintf(stderr, "client %d executing \\%s", st->id, argv[0]);
			for (i = 1; i < argc; i++)
				fprintf(stderr, " %s", argv[i]);
			fprintf(stderr, "\n");
		}

		if (pg_strcasecmp(argv[0], "setrandom") == 0)
		{
			char	   *var;
			int64		min,
						max;
			char		res[64];

			if (*argv[2] == ':')
			{
				if ((var = getVariable(st, argv[2] + 1)) == NULL)
				{
					fprintf(stderr, "%s: undefined variable %s\n", argv[0], argv[2]);
					st->ecnt++;
					return true;
				}
				min = strtoint64(var);
			}
			else
				min = strtoint64(argv[2]);

#ifdef NOT_USED
			if (min < 0)
			{
				fprintf(stderr, "%s: invalid minimum number %d\n", argv[0], min);
				st->ecnt++;
				return;
			}
#endif

			if (*argv[3] == ':')
			{
				if ((var = getVariable(st, argv[3] + 1)) == NULL)
				{
					fprintf(stderr, "%s: undefined variable %s\n", argv[0], argv[3]);
					st->ecnt++;
					return true;
				}
				max = strtoint64(var);
			}
			else
				max = strtoint64(argv[3]);

			if (max < min)
			{
				fprintf(stderr, "%s: maximum is less than minimum\n", argv[0]);
				st->ecnt++;
				return true;
			}

			/*
			 * getrand() needs to be able to subtract max from min and add one
			 * to the result without overflowing.  Since we know max > min, we
			 * can detect overflow just by checking for a negative result. But
			 * we must check both that the subtraction doesn't overflow, and
			 * that adding one to the result doesn't overflow either.
			 */
			if (max - min < 0 || (max - min) + 1 < 0)
			{
				fprintf(stderr, "%s: range too large\n", argv[0]);
				st->ecnt++;
				return true;
			}

#ifdef DEBUG
			printf("min: " INT64_FORMAT " max: " INT64_FORMAT " random: " INT64_FORMAT "\n", min, max, getrand(thread, min, max));
#endif
			snprintf(res, sizeof(res), INT64_FORMAT, getrand(thread, min, max));

			if (!putVariable(st, argv[0], argv[1], res))
			{
				st->ecnt++;
				return true;
			}

			st->listen = 1;
		}
		else if (pg_strcasecmp(argv[0], "set") == 0)
		{
			char	   *var;
			int64		ope1,
						ope2;
			char		res[64];

			if (*argv[2] == ':')
			{
				if ((var = getVariable(st, argv[2] + 1)) == NULL)
				{
					fprintf(stderr, "%s: undefined variable %s\n", argv[0], argv[2]);
					st->ecnt++;
					return true;
				}
				ope1 = strtoint64(var);
			}
			else
				ope1 = strtoint64(argv[2]);

			if (argc < 5)
				snprintf(res, sizeof(res), INT64_FORMAT, ope1);
			else
			{
				if (*argv[4] == ':')
				{
					if ((var = getVariable(st, argv[4] + 1)) == NULL)
					{
						fprintf(stderr, "%s: undefined variable %s\n", argv[0], argv[4]);
						st->ecnt++;
						return true;
					}
					ope2 = strtoint64(var);
				}
				else
					ope2 = strtoint64(argv[4]);

				if (strcmp(argv[3], "+") == 0)
					snprintf(res, sizeof(res), INT64_FORMAT, ope1 + ope2);
				else if (strcmp(argv[3], "-") == 0)
					snprintf(res, sizeof(res), INT64_FORMAT, ope1 - ope2);
				else if (strcmp(argv[3], "*") == 0)
					snprintf(res, sizeof(res), INT64_FORMAT, ope1 * ope2);
				else if (strcmp(argv[3], "/") == 0)
				{
					if (ope2 == 0)
					{
						fprintf(stderr, "%s: division by zero\n", argv[0]);
						st->ecnt++;
						return true;
					}
					snprintf(res, sizeof(res), INT64_FORMAT, ope1 / ope2);
				}
				else
				{
					fprintf(stderr, "%s: unsupported operator %s\n", argv[0], argv[3]);
					st->ecnt++;
					return true;
				}
			}

			if (!putVariable(st, argv[0], argv[1], res))
			{
				st->ecnt++;
				return true;
			}

			st->listen = 1;
		}
		else if (pg_strcasecmp(argv[0], "sleep") == 0)
		{
			char	   *var;
			int			usec;
			instr_time	now;

			if (*argv[1] == ':')
			{
				if ((var = getVariable(st, argv[1] + 1)) == NULL)
				{
					fprintf(stderr, "%s: undefined variable %s\n", argv[0], argv[1]);
					st->ecnt++;
					return true;
				}
				usec = atoi(var);
			}
			else
				usec = atoi(argv[1]);

			if (argc > 2)
			{
				if (pg_strcasecmp(argv[2], "ms") == 0)
					usec *= 1000;
				else if (pg_strcasecmp(argv[2], "s") == 0)
					usec *= 1000000;
			}
			else
				usec *= 1000000;

			INSTR_TIME_SET_CURRENT(now);
			st->until = INSTR_TIME_GET_MICROSEC(now) + usec;
			st->sleeping = 1;

			st->listen = 1;
		}
		else if (pg_strcasecmp(argv[0], "setshell") == 0)
		{
			bool		ret = runShellCommand(st, argv[1], argv + 2, argc - 2);

			if (timer_exceeded) /* timeout */
				return clientDone(st, true);
			else if (!ret)		/* on error */
			{
				st->ecnt++;
				return true;
			}
			else	/* succeeded */
				st->listen = 1;
		}
		else if (pg_strcasecmp(argv[0], "shell") == 0)
		{
			bool		ret = runShellCommand(st, NULL, argv + 1, argc - 1);

			if (timer_exceeded) /* timeout */
				return clientDone(st, true);
			else if (!ret)		/* on error */
			{
				st->ecnt++;
				return true;
			}
			else	/* succeeded */
				st->listen = 1;
		}
		goto top;
	}

	return true;
}

/* discard connections */
static void
disconnect_all(CState *state, int length)
{
	int			i;

	for (i = 0; i < length; i++)
	{
		if (state[i].con)
		{
			PQfinish(state[i].con);
			state[i].con = NULL;
		}
	}
}

/* create tables and setup data */
static void
init(bool is_no_vacuum)
{
/*
 * The scale factor at/beyond which 32-bit integers are insufficient for
 * storing TPC-B account IDs.
 *
 * Although the actual threshold is 21474, we use 20000 because it is easier to
 * document and remember, and isn't that far away from the real threshold.
 */
#define SCALE_32BIT_THRESHOLD 20000

	/*
	 * Note: TPC-B requires at least 100 bytes per row, and the "filler"
	 * fields in these table declarations were intended to comply with that.
	 * The pgbench_accounts table complies with that because the "filler"
	 * column is set to blank-padded empty string. But for all other tables
	 * the columns default to NULL and so don't actually take any space.  We
	 * could fix that by giving them non-null default values.  However, that
	 * would completely break comparability of pgbench results with prior
	 * versions. Since pgbench has never pretended to be fully TPC-B compliant
	 * anyway, we stick with the historical behavior.
	 */
	struct ddlinfo
	{
		const char *table;		/* table name */
		const char *smcols;		/* column decls if accountIDs are 32 bits */
		const char *bigcols;	/* column decls if accountIDs are 64 bits */
		int			declare_fillfactor;
		char	   *distributed_col;
	};
	static const struct ddlinfo DDLs[] = {
		{
			"pgbench_history",
			"tid int,bid int,aid    int,delta int,mtime timestamp,filler char(22)",
			"tid int,bid int,aid bigint,delta int,mtime timestamp,filler char(22)",
			0
			, "bid"
		},
		{
			"pgbench_tellers",
			"tid int not null,bid int,tbalance int,filler char(84)",
<<<<<<< HEAD
			1,
			"tid"
=======
			"tid int not null,bid int,tbalance int,filler char(84)",
			1
>>>>>>> ab76208e
		},
		{
			"pgbench_accounts",
			"aid    int not null,bid int,abalance int,filler char(84)",
			"aid bigint not null,bid int,abalance int,filler char(84)",
			1
			, "aid"
		},
		{
			"pgbench_branches",
			"bid int not null,bbalance int,filler char(88)",
			"bid int not null,bbalance int,filler char(88)",
			1
			, "bid"
		}
	};
	static const char *const DDLINDEXes[] = {
		"alter table pgbench_branches add primary key (bid)",
		"alter table pgbench_tellers add primary key (tid)",
		"alter table pgbench_accounts add primary key (aid)"
	};
<<<<<<< HEAD
	static char *NON_UNIQUE_INDEX_DDLAFTERs[] = {
		"CREATE INDEX branch_idx ON pgbench_branches (bid) ",
		"CREATE INDEX teller_idx ON pgbench_tellers (tid) ",
		"CREATE INDEX account_idx ON pgbench_accounts (aid) "
	};
	static char *DDLKEYs[] = {
=======
	static const char *const DDLKEYs[] = {
>>>>>>> ab76208e
		"alter table pgbench_tellers add foreign key (bid) references pgbench_branches",
		"alter table pgbench_accounts add foreign key (bid) references pgbench_branches",
		"alter table pgbench_history add foreign key (bid) references pgbench_branches",
		"alter table pgbench_history add foreign key (tid) references pgbench_tellers",
		"alter table pgbench_history add foreign key (aid) references pgbench_accounts"
	};

	PGconn	   *con;
	PGresult   *res;
	char		sql[256];
	int			i;
	int64		k;

	/* used to track elapsed time and estimate of the remaining time */
	instr_time	start,
				diff;
	double		elapsed_sec,
				remaining_sec;
	int			log_interval = 1;

	if ((con = doConnect()) == NULL)
		exit(1);

	fprintf(stderr, "creating tables...\n");

	for (i = 0; i < lengthof(DDLs); i++)
	{
		char		opts[256];
		char		buffer[256];
		const struct ddlinfo *ddl = &DDLs[i];
		const char *cols;

		/* Remove old table, if it exists. */
		snprintf(buffer, sizeof(buffer), "drop table if exists %s", ddl->table);
		executeStatement(con, buffer);

		/* Construct new create table statement. */
		opts[0] = '\0';
		if (ddl->declare_fillfactor)
<<<<<<< HEAD
			snprintf(opts + strlen(opts), 256 - strlen(opts),
					 " with (fillfactor=%d, %s) DISTRIBUTED BY (%s)",
					 fillfactor, storage_clause, ddl->distributed_col);
		else
			snprintf(opts + strlen(opts), 256 - strlen(opts),
					 " with (%s) DISTRIBUTED BY (%s)",
					 storage_clause, ddl->distributed_col);
=======
			snprintf(opts + strlen(opts), sizeof(opts) - strlen(opts),
					 " with (fillfactor=%d)", fillfactor);
>>>>>>> ab76208e
		if (tablespace != NULL)
		{
			char	   *escape_tablespace;

			escape_tablespace = PQescapeIdentifier(con, tablespace,
												   strlen(tablespace));
			snprintf(opts + strlen(opts), sizeof(opts) - strlen(opts),
					 " tablespace %s", escape_tablespace);
			PQfreemem(escape_tablespace);
		}

		cols = (scale >= SCALE_32BIT_THRESHOLD) ? ddl->bigcols : ddl->smcols;

		snprintf(buffer, sizeof(buffer), "create%s table %s(%s)%s",
				 unlogged_tables ? " unlogged" : "",
				 ddl->table, cols, opts);

		executeStatement(con, buffer);
	}

	executeStatement(con, "begin");

	for (i = 0; i < nbranches * scale; i++)
	{
		/* "filler" column defaults to NULL */
		snprintf(sql, sizeof(sql),
				 "insert into pgbench_branches(bid,bbalance) values(%d,0)",
				 i + 1);
		executeStatement(con, sql);
	}

	for (i = 0; i < ntellers * scale; i++)
	{
		/* "filler" column defaults to NULL */
		snprintf(sql, sizeof(sql),
			"insert into pgbench_tellers(tid,bid,tbalance) values (%d,%d,0)",
				 i + 1, i / ntellers + 1);
		executeStatement(con, sql);
	}

	executeStatement(con, "commit");

	/*
	 * fill the pgbench_accounts table with some data
	 */

	executeStatement(con, "begin");
	executeStatement(con, "truncate pgbench_accounts");

	res = PQexec(con, "copy pgbench_accounts from stdin");
	if (PQresultStatus(res) != PGRES_COPY_IN)
	{
		fprintf(stderr, "%s", PQerrorMessage(con));
		exit(1);
	}
	PQclear(res);

	INSTR_TIME_SET_CURRENT(start);

	for (k = 0; k < (int64) naccounts * scale; k++)
	{
		int64		j = k + 1;

		/* "filler" column defaults to blank padded empty string */
		snprintf(sql, sizeof(sql),
				 INT64_FORMAT "\t" INT64_FORMAT "\t%d\t\n",
				 j, k / naccounts + 1, 0);
		if (PQputline(con, sql))
		{
			fprintf(stderr, "PQputline failed\n");
			exit(1);
		}

		/*
		 * If we want to stick with the original logging, print a message each
		 * 100k inserted rows.
		 */
		if ((!use_quiet) && (j % 100000 == 0))
		{
			INSTR_TIME_SET_CURRENT(diff);
			INSTR_TIME_SUBTRACT(diff, start);

			elapsed_sec = INSTR_TIME_GET_DOUBLE(diff);
			remaining_sec = ((double) scale * naccounts - j) * elapsed_sec / j;

			fprintf(stderr, INT64_FORMAT " of " INT64_FORMAT " tuples (%d%%) done (elapsed %.2f s, remaining %.2f s).\n",
					j, (int64) naccounts * scale,
					(int) (((int64) j * 100) / (naccounts * (int64) scale)),
					elapsed_sec, remaining_sec);
		}
		/* let's not call the timing for each row, but only each 100 rows */
		else if (use_quiet && (j % 100 == 0))
		{
			INSTR_TIME_SET_CURRENT(diff);
			INSTR_TIME_SUBTRACT(diff, start);

			elapsed_sec = INSTR_TIME_GET_DOUBLE(diff);
			remaining_sec = ((double) scale * naccounts - j) * elapsed_sec / j;

			/* have we reached the next interval (or end)? */
			if ((j == scale * naccounts) || (elapsed_sec >= log_interval * LOG_STEP_SECONDS))
			{
				fprintf(stderr, INT64_FORMAT " of " INT64_FORMAT " tuples (%d%%) done (elapsed %.2f s, remaining %.2f s).\n",
						j, (int64) naccounts * scale,
						(int) (((int64) j * 100) / (naccounts * (int64) scale)), elapsed_sec, remaining_sec);

				/* skip to the next interval */
				log_interval = (int) ceil(elapsed_sec / LOG_STEP_SECONDS);
			}
		}

	}
	if (PQputline(con, "\\.\n"))
	{
		fprintf(stderr, "very last PQputline failed\n");
		exit(1);
	}
	if (PQendcopy(con))
	{
		fprintf(stderr, "PQendcopy failed\n");
		exit(1);
	}
	executeStatement(con, "commit");

	/* vacuum */
	if (!is_no_vacuum)
	{
		fprintf(stderr, "vacuum...\n");
		executeStatement(con, "vacuum analyze pgbench_branches");
		executeStatement(con, "vacuum analyze pgbench_tellers");
		executeStatement(con, "vacuum analyze pgbench_accounts");
		executeStatement(con, "vacuum analyze pgbench_history");
	}

	/*
	 * create indexes
	 */
	fprintf(stderr, "set primary keys...\n");
	for (i = 0; i < lengthof(DDLINDEXes); i++)
	{
		char		buffer[256];
<<<<<<< HEAD
		if (use_unique_key)
		{
			strncpy(buffer, DDLAFTERs[i], 256);
		}
		else
		{
			strncpy(buffer, NON_UNIQUE_INDEX_DDLAFTERs[i], 256);
		}
=======

		strlcpy(buffer, DDLINDEXes[i], sizeof(buffer));
>>>>>>> ab76208e

		if (index_tablespace != NULL)
		{
			char	   *escape_tablespace;

			escape_tablespace = PQescapeIdentifier(con, index_tablespace,
												   strlen(index_tablespace));
			snprintf(buffer + strlen(buffer), sizeof(buffer) - strlen(buffer),
					 " using index tablespace %s", escape_tablespace);
			PQfreemem(escape_tablespace);
		}

		executeStatement(con, buffer);
	}

	/*
	 * create foreign keys
	 */
	if (foreign_keys)
	{
		fprintf(stderr, "set foreign keys...\n");
		for (i = 0; i < lengthof(DDLKEYs); i++)
		{
			executeStatement(con, DDLKEYs[i]);
		}
	}

	fprintf(stderr, "done.\n");
	PQfinish(con);
}

/*
 * Parse the raw sql and replace :param to $n.
 */
static bool
parseQuery(Command *cmd, const char *raw_sql)
{
	char	   *sql,
			   *p;

	sql = pg_strdup(raw_sql);
	cmd->argc = 1;

	p = sql;
	while ((p = strchr(p, ':')) != NULL)
	{
		char	var[12];
		char   *name;
		int		eaten;

		name = parseVariable(p, &eaten);
		if (name == NULL)
		{
			while (*p == ':')
			{
				p++;
			}
			continue;
		}

		if (cmd->argc >= MAX_ARGS)
		{
			fprintf(stderr, "statement has too many arguments (maximum is %d): %s\n", MAX_ARGS - 1, raw_sql);
			return false;
		}

		sprintf(var, "$%d", cmd->argc);
		p = replaceVariable(&sql, p, eaten, var);

		cmd->argv[cmd->argc] = name;
		cmd->argc++;
	}

	cmd->argv[0] = sql;
	return true;
}

/* Parse a command; return a Command struct, or NULL if it's a comment */
static Command *
process_commands(char *buf)
{
	const char	delim[] = " \f\n\r\t\v";

	Command    *my_commands;
	int			j;
	char	   *p,
			   *tok;

	/* Make the string buf end at the next newline */
	if ((p = strchr(buf, '\n')) != NULL)
		*p = '\0';

	/* Skip leading whitespace */
	p = buf;
	while (isspace((unsigned char) *p))
		p++;

	/* If the line is empty or actually a comment, we're done */
	if (*p == '\0' || strncmp(p, "--", 2) == 0)
		return NULL;

	/* Allocate and initialize Command structure */
	my_commands = (Command *) pg_malloc(sizeof(Command));
	my_commands->line = pg_strdup(buf);
	my_commands->command_num = num_commands++;
	my_commands->type = 0;		/* until set */
	my_commands->argc = 0;

	if (*p == '\\')
	{
		my_commands->type = META_COMMAND;

		j = 0;
		tok = strtok(++p, delim);

		while (tok != NULL)
		{
			my_commands->argv[j++] = pg_strdup(tok);
			my_commands->argc++;
			tok = strtok(NULL, delim);
		}

		if (pg_strcasecmp(my_commands->argv[0], "setrandom") == 0)
		{
			if (my_commands->argc < 4)
			{
				fprintf(stderr, "%s: missing argument\n", my_commands->argv[0]);
				exit(1);
			}

			for (j = 4; j < my_commands->argc; j++)
				fprintf(stderr, "%s: extra argument \"%s\" ignored\n",
						my_commands->argv[0], my_commands->argv[j]);
		}
		else if (pg_strcasecmp(my_commands->argv[0], "set") == 0)
		{
			if (my_commands->argc < 3)
			{
				fprintf(stderr, "%s: missing argument\n", my_commands->argv[0]);
				exit(1);
			}

			for (j = my_commands->argc < 5 ? 3 : 5; j < my_commands->argc; j++)
				fprintf(stderr, "%s: extra argument \"%s\" ignored\n",
						my_commands->argv[0], my_commands->argv[j]);
		}
		else if (pg_strcasecmp(my_commands->argv[0], "sleep") == 0)
		{
			if (my_commands->argc < 2)
			{
				fprintf(stderr, "%s: missing argument\n", my_commands->argv[0]);
				exit(1);
			}

			/*
			 * Split argument into number and unit to allow "sleep 1ms" etc.
			 * We don't have to terminate the number argument with null
			 * because it will be parsed with atoi, which ignores trailing
			 * non-digit characters.
			 */
			if (my_commands->argv[1][0] != ':')
			{
				char	   *c = my_commands->argv[1];

				while (isdigit((unsigned char) *c))
					c++;
				if (*c)
				{
					my_commands->argv[2] = c;
					if (my_commands->argc < 3)
						my_commands->argc = 3;
				}
			}

			if (my_commands->argc >= 3)
			{
				if (pg_strcasecmp(my_commands->argv[2], "us") != 0 &&
					pg_strcasecmp(my_commands->argv[2], "ms") != 0 &&
					pg_strcasecmp(my_commands->argv[2], "s") != 0)
				{
					fprintf(stderr, "%s: unknown time unit '%s' - must be us, ms or s\n",
							my_commands->argv[0], my_commands->argv[2]);
					exit(1);
				}
			}

			for (j = 3; j < my_commands->argc; j++)
				fprintf(stderr, "%s: extra argument \"%s\" ignored\n",
						my_commands->argv[0], my_commands->argv[j]);
		}
		else if (pg_strcasecmp(my_commands->argv[0], "setshell") == 0)
		{
			if (my_commands->argc < 3)
			{
				fprintf(stderr, "%s: missing argument\n", my_commands->argv[0]);
				exit(1);
			}
		}
		else if (pg_strcasecmp(my_commands->argv[0], "shell") == 0)
		{
			if (my_commands->argc < 1)
			{
				fprintf(stderr, "%s: missing command\n", my_commands->argv[0]);
				exit(1);
			}
		}
		else
		{
			fprintf(stderr, "Invalid command %s\n", my_commands->argv[0]);
			exit(1);
		}
	}
	else
	{
		my_commands->type = SQL_COMMAND;

		switch (querymode)
		{
			case QUERY_SIMPLE:
				my_commands->argv[0] = pg_strdup(p);
				my_commands->argc++;
				break;
			case QUERY_EXTENDED:
			case QUERY_PREPARED:
				if (!parseQuery(my_commands, p))
					exit(1);
				break;
			default:
				exit(1);
		}
	}

	return my_commands;
}

/*
 * Read a line from fd, and return it in a malloc'd buffer.
 * Return NULL at EOF.
 *
 * The buffer will typically be larger than necessary, but we don't care
 * in this program, because we'll free it as soon as we've parsed the line.
 */
static char *
read_line_from_file(FILE *fd)
{
	char		tmpbuf[BUFSIZ];
	char	   *buf;
	size_t		buflen = BUFSIZ;
	size_t		used = 0;

	buf = (char *) palloc(buflen);
	buf[0] = '\0';

	while (fgets(tmpbuf, BUFSIZ, fd) != NULL)
	{
		size_t		thislen = strlen(tmpbuf);

		/* Append tmpbuf to whatever we had already */
		memcpy(buf + used, tmpbuf, thislen + 1);
		used += thislen;

		/* Done if we collected a newline */
		if (thislen > 0 && tmpbuf[thislen - 1] == '\n')
			break;

		/* Else, enlarge buf to ensure we can append next bufferload */
		buflen += BUFSIZ;
		buf = (char *) pg_realloc(buf, buflen);
	}

	if (used > 0)
		return buf;

	/* Reached EOF */
	free(buf);
	return NULL;
}

static int
process_file(char *filename)
{
#define COMMANDS_ALLOC_NUM 128

	Command   **my_commands;
	FILE	   *fd;
	int			lineno;
	char	   *buf;
	int			alloc_num;

	if (num_files >= MAX_FILES)
	{
		fprintf(stderr, "Up to only %d SQL files are allowed\n", MAX_FILES);
		exit(1);
	}

	alloc_num = COMMANDS_ALLOC_NUM;
	my_commands = (Command **) pg_malloc(sizeof(Command *) * alloc_num);

	if (strcmp(filename, "-") == 0)
		fd = stdin;
	else if ((fd = fopen(filename, "r")) == NULL)
	{
		fprintf(stderr, "%s: %s\n", filename, strerror(errno));
		return false;
	}

	lineno = 0;

	while ((buf = read_line_from_file(fd)) != NULL)
	{
		Command    *command;

		command = process_commands(buf);

		free(buf);

		if (command == NULL)
			continue;

		my_commands[lineno] = command;
		lineno++;

		if (lineno >= alloc_num)
		{
			alloc_num += COMMANDS_ALLOC_NUM;
			my_commands = pg_realloc(my_commands, sizeof(Command *) * alloc_num);
		}
	}
	fclose(fd);

	my_commands[lineno] = NULL;

	sql_files[num_files++] = my_commands;

	return true;
}

static Command **
process_builtin(char *tb)
{
#define COMMANDS_ALLOC_NUM 128

	Command   **my_commands;
	int			lineno;
	char		buf[BUFSIZ];
	int			alloc_num;

	alloc_num = COMMANDS_ALLOC_NUM;
	my_commands = (Command **) pg_malloc(sizeof(Command *) * alloc_num);

	lineno = 0;

	for (;;)
	{
		char	   *p;
		Command    *command;

		p = buf;
		while (*tb && *tb != '\n')
			*p++ = *tb++;

		if (*tb == '\0')
			break;

		if (*tb == '\n')
			tb++;

		*p = '\0';

		command = process_commands(buf);
		if (command == NULL)
			continue;

		my_commands[lineno] = command;
		lineno++;

		if (lineno >= alloc_num)
		{
			alloc_num += COMMANDS_ALLOC_NUM;
			my_commands = pg_realloc(my_commands, sizeof(Command *) * alloc_num);
		}
	}

	my_commands[lineno] = NULL;

	return my_commands;
}

/* print out results */
static void
printResults(int ttype, int64 normal_xacts, int nclients,
			 TState *threads, int nthreads,
			 instr_time total_time, instr_time conn_total_time,
			 int64 total_latencies, int64 total_sqlats,
			 int64 throttle_lag, int64 throttle_lag_max)
{
	double		time_include,
				tps_include,
				tps_exclude;
	char	   *s;

	time_include = INSTR_TIME_GET_DOUBLE(total_time);
	tps_include = normal_xacts / time_include;
	tps_exclude = normal_xacts / (time_include -
						(INSTR_TIME_GET_DOUBLE(conn_total_time) / nthreads));

	if (ttype == 0)
		s = "TPC-B (sort of)";
	else if (ttype == 2)
		s = "Update only pgbench_accounts";
	else if (ttype == 1)
		s = "SELECT only";
	else
		s = "Custom query";

	printf("transaction type: %s\n", s);
	printf("scaling factor: %d\n", scale);
	printf("query mode: %s\n", QUERYMODE[querymode]);
	printf("number of clients: %d\n", nclients);
	printf("number of threads: %d\n", nthreads);
	if (duration <= 0)
	{
		printf("number of transactions per client: %d\n", nxacts);
		printf("number of transactions actually processed: " INT64_FORMAT "/" INT64_FORMAT "\n",
			   normal_xacts, (int64) nxacts * nclients);
	}
	else
	{
		printf("duration: %d s\n", duration);
		printf("number of transactions actually processed: " INT64_FORMAT "\n",
			   normal_xacts);
	}

	if (throttle_delay || progress)
	{
		/* compute and show latency average and standard deviation */
		double		latency = 0.001 * total_latencies / normal_xacts;
		double		sqlat = (double) total_sqlats / normal_xacts;

		printf("latency average: %.3f ms\n"
			   "latency stddev: %.3f ms\n",
			   latency, 0.001 * sqrt(sqlat - 1000000.0 * latency * latency));
	}
	else
	{
		/* only an average latency computed from the duration is available */
		printf("latency average: %.3f ms\n",
			   1000.0 * duration * nclients / normal_xacts);
	}

	if (throttle_delay)
	{
		/*
		 * Report average transaction lag under rate limit throttling.  This
		 * is the delay between scheduled and actual start times for the
		 * transaction.  The measured lag may be caused by thread/client load,
		 * the database load, or the Poisson throttling process.
		 */
		printf("rate limit schedule lag: avg %.3f (max %.3f) ms\n",
			   0.001 * throttle_lag / normal_xacts, 0.001 * throttle_lag_max);
	}

	printf("tps = %f (including connections establishing)\n", tps_include);
	printf("tps = %f (excluding connections establishing)\n", tps_exclude);

	/* Report per-command latencies */
	if (is_latencies)
	{
		int			i;

		for (i = 0; i < num_files; i++)
		{
			Command   **commands;

			if (num_files > 1)
				printf("statement latencies in milliseconds, file %d:\n", i + 1);
			else
				printf("statement latencies in milliseconds:\n");

			for (commands = sql_files[i]; *commands != NULL; commands++)
			{
				Command    *command = *commands;
				int			cnum = command->command_num;
				double		total_time;
				instr_time	total_exec_elapsed;
				int			total_exec_count;
				int			t;

				/* Accumulate per-thread data for command */
				INSTR_TIME_SET_ZERO(total_exec_elapsed);
				total_exec_count = 0;
				for (t = 0; t < nthreads; t++)
				{
					TState	   *thread = &threads[t];

					INSTR_TIME_ADD(total_exec_elapsed,
								   thread->exec_elapsed[cnum]);
					total_exec_count += thread->exec_count[cnum];
				}

				if (total_exec_count > 0)
					total_time = INSTR_TIME_GET_MILLISEC(total_exec_elapsed) / (double) total_exec_count;
				else
					total_time = 0.0;

				printf("\t%f\t%s\n", total_time, command->line);
			}
		}
	}
}


int
main(int argc, char **argv)
{
	static struct option long_options[] = {
		/* systematic long/short named options */
		{"client", required_argument, NULL, 'c'},
		{"connect", no_argument, NULL, 'C'},
		{"debug", no_argument, NULL, 'd'},
		{"define", required_argument, NULL, 'D'},
		{"file", required_argument, NULL, 'f'},
		{"fillfactor", required_argument, NULL, 'F'},
		{"host", required_argument, NULL, 'h'},
		{"initialize", no_argument, NULL, 'i'},
		{"jobs", required_argument, NULL, 'j'},
		{"log", no_argument, NULL, 'l'},
		{"no-vacuum", no_argument, NULL, 'n'},
		{"port", required_argument, NULL, 'p'},
		{"progress", required_argument, NULL, 'P'},
		{"protocol", required_argument, NULL, 'M'},
		{"quiet", no_argument, NULL, 'q'},
		{"report-latencies", no_argument, NULL, 'r'},
		{"scale", required_argument, NULL, 's'},
		{"select-only", no_argument, NULL, 'S'},
		{"skip-some-updates", no_argument, NULL, 'N'},
		{"time", required_argument, NULL, 'T'},
		{"transactions", required_argument, NULL, 't'},
		{"username", required_argument, NULL, 'U'},
		{"vacuum-all", no_argument, NULL, 'v'},
		/* long-named only options */
		{"foreign-keys", no_argument, &foreign_keys, 1},
		{"use-unique-keys", no_argument, &use_unique_key, 1},
		{"index-tablespace", required_argument, NULL, 3},
		{"tablespace", required_argument, NULL, 2},
		{"unlogged-tables", no_argument, &unlogged_tables, 1},
		{"sampling-rate", required_argument, NULL, 4},
		{"aggregate-interval", required_argument, NULL, 5},
		{"rate", required_argument, NULL, 'R'},
		{NULL, 0, NULL, 0}
	};

	int			c;
	int			nclients = 1;	/* default number of simulated clients */
	int			nthreads = 1;	/* default number of threads */
	int			is_init_mode = 0;		/* initialize mode? */
	int			is_no_vacuum = 0;		/* no vacuum at all before testing? */
	int			do_vacuum_accounts = 0; /* do vacuum accounts before testing? */
	int			ttype = 0;		/* transaction type. 0: TPC-B, 1: SELECT only,
								 * 2: skip update of branches and tellers */
	int			optindex;
	char	   *filename = NULL;
	bool		scale_given = false;

	CState	   *state;			/* status of clients */
	TState	   *threads;		/* array of thread */

	instr_time	start_time;		/* start up time */
	instr_time	total_time;
	instr_time	conn_total_time;
	int64		total_xacts = 0;
	int64		total_latencies = 0;
	int64		total_sqlats = 0;
	int64		throttle_lag = 0;
	int64		throttle_lag_max = 0;

	int			i;

#ifdef HAVE_GETRLIMIT
	struct rlimit rlim;
#endif

	PGconn	   *con;
	PGresult   *res;
	char	   *env;

	char		val[64];

	progname = get_progname(argv[0]);

	if (argc > 1)
	{
		if (strcmp(argv[1], "--help") == 0 || strcmp(argv[1], "-?") == 0)
		{
			usage();
			exit(0);
		}
		if (strcmp(argv[1], "--version") == 0 || strcmp(argv[1], "-V") == 0)
		{
			puts("pgbench (PostgreSQL) " PG_VERSION);
			exit(0);
		}
	}

#ifdef WIN32
	/* stderr is buffered on Win32. */
	setvbuf(stderr, NULL, _IONBF, 0);
#endif

	if ((env = getenv("PGHOST")) != NULL && *env != '\0')
		pghost = env;
	if ((env = getenv("PGPORT")) != NULL && *env != '\0')
		pgport = env;
	else if ((env = getenv("PGUSER")) != NULL && *env != '\0')
		login = env;

	state = (CState *) pg_malloc(sizeof(CState));
	memset(state, 0, sizeof(CState));

<<<<<<< HEAD
	while ((c = getopt_long(argc, argv, "ih:nvp:dqSNc:j:Crs:t:T:U:lf:D:F:M:x:", long_options, &optindex)) != -1)
=======
	while ((c = getopt_long(argc, argv, "ih:nvp:dqSNc:j:Crs:t:T:U:lf:D:F:M:P:R:", long_options, &optindex)) != -1)
>>>>>>> ab76208e
	{
		switch (c)
		{
			case 'i':
				is_init_mode++;
				break;
			case 'x':
				storage_clause = optarg;
				break;
			case 'h':
				pghost = pg_strdup(optarg);
				break;
			case 'n':
				is_no_vacuum++;
				break;
			case 'v':
				do_vacuum_accounts++;
				break;
			case 'p':
				pgport = pg_strdup(optarg);
				break;
			case 'd':
				debug++;
				break;
			case 'S':
				ttype = 1;
				break;
			case 'N':
				ttype = 2;
				break;
			case 'c':
				nclients = atoi(optarg);
				if (nclients <= 0 || nclients > MAXCLIENTS)
				{
					fprintf(stderr, "invalid number of clients: %d\n", nclients);
					exit(1);
				}
#ifdef HAVE_GETRLIMIT
#ifdef RLIMIT_NOFILE			/* most platforms use RLIMIT_NOFILE */
				if (getrlimit(RLIMIT_NOFILE, &rlim) == -1)
#else							/* but BSD doesn't ... */
				if (getrlimit(RLIMIT_OFILE, &rlim) == -1)
#endif   /* RLIMIT_NOFILE */
				{
					fprintf(stderr, "getrlimit failed: %s\n", strerror(errno));
					exit(1);
				}
				if (rlim.rlim_cur <= (nclients + 2))
				{
					fprintf(stderr, "You need at least %d open files but you are only allowed to use %ld.\n", nclients + 2, (long) rlim.rlim_cur);
					fprintf(stderr, "Use limit/ulimit to increase the limit before using pgbench.\n");
					exit(1);
				}
#endif   /* HAVE_GETRLIMIT */
				break;
			case 'j':			/* jobs */
				nthreads = atoi(optarg);
				if (nthreads <= 0)
				{
					fprintf(stderr, "invalid number of threads: %d\n", nthreads);
					exit(1);
				}
				break;
			case 'C':
				is_connect = true;
				break;
			case 'r':
				is_latencies = true;
				break;
			case 's':
				scale_given = true;
				scale = atoi(optarg);
				if (scale <= 0)
				{
					fprintf(stderr, "invalid scaling factor: %d\n", scale);
					exit(1);
				}
				break;
			case 't':
				if (duration > 0)
				{
					fprintf(stderr, "specify either a number of transactions (-t) or a duration (-T), not both.\n");
					exit(1);
				}
				nxacts = atoi(optarg);
				if (nxacts <= 0)
				{
					fprintf(stderr, "invalid number of transactions: %d\n", nxacts);
					exit(1);
				}
				break;
			case 'T':
				if (nxacts > 0)
				{
					fprintf(stderr, "specify either a number of transactions (-t) or a duration (-T), not both.\n");
					exit(1);
				}
				duration = atoi(optarg);
				if (duration <= 0)
				{
					fprintf(stderr, "invalid duration: %d\n", duration);
					exit(1);
				}
				break;
			case 'U':
				login = pg_strdup(optarg);
				break;
			case 'l':
				use_log = true;
				break;
			case 'q':
				use_quiet = true;
				break;
			case 'f':
				ttype = 3;
				filename = pg_strdup(optarg);
				if (process_file(filename) == false || *sql_files[num_files - 1] == NULL)
					exit(1);
				break;
			case 'D':
				{
					char	   *p;

					if ((p = strchr(optarg, '=')) == NULL || p == optarg || *(p + 1) == '\0')
					{
						fprintf(stderr, "invalid variable definition: %s\n", optarg);
						exit(1);
					}

					*p++ = '\0';
					if (!putVariable(&state[0], "option", optarg, p))
						exit(1);
				}
				break;
			case 'F':
				fillfactor = atoi(optarg);
				if ((fillfactor < 10) || (fillfactor > 100))
				{
					fprintf(stderr, "invalid fillfactor: %d\n", fillfactor);
					exit(1);
				}
				break;
			case 'M':
				if (num_files > 0)
				{
					fprintf(stderr, "query mode (-M) should be specifiled before transaction scripts (-f)\n");
					exit(1);
				}
				for (querymode = 0; querymode < NUM_QUERYMODE; querymode++)
					if (strcmp(optarg, QUERYMODE[querymode]) == 0)
						break;
				if (querymode >= NUM_QUERYMODE)
				{
					fprintf(stderr, "invalid query mode (-M): %s\n", optarg);
					exit(1);
				}
				break;
			case 'P':
				progress = atoi(optarg);
				if (progress <= 0)
				{
					fprintf(stderr,
						"thread progress delay (-P) must be positive (%s)\n",
							optarg);
					exit(1);
				}
				break;
			case 'R':
				{
					/* get a double from the beginning of option value */
					double		throttle_value = atof(optarg);

					if (throttle_value <= 0.0)
					{
						fprintf(stderr, "invalid rate limit: %s\n", optarg);
						exit(1);
					}
					/* Invert rate limit into a time offset */
					throttle_delay = (int64) (1000000.0 / throttle_value);
				}
				break;
			case 0:
				/* This covers long options which take no argument. */
				break;
			case 2:				/* tablespace */
				tablespace = pg_strdup(optarg);
				break;
			case 3:				/* index-tablespace */
				index_tablespace = pg_strdup(optarg);
				break;
			case 4:
				sample_rate = atof(optarg);
				if (sample_rate <= 0.0 || sample_rate > 1.0)
				{
					fprintf(stderr, "invalid sampling rate: %f\n", sample_rate);
					exit(1);
				}
				break;
			case 5:
#ifdef WIN32
				fprintf(stderr, "--aggregate-interval is not currently supported on Windows");
				exit(1);
#else
				agg_interval = atoi(optarg);
				if (agg_interval <= 0)
				{
					fprintf(stderr, "invalid number of seconds for aggregation: %d\n", agg_interval);
					exit(1);
				}
#endif
				break;
			default:
				fprintf(stderr, _("Try \"%s --help\" for more information.\n"), progname);
				exit(1);
				break;
		}
	}

	/* compute a per thread delay */
	throttle_delay *= nthreads;

	if (argc > optind)
		dbName = argv[optind];
	else
	{
		if ((env = getenv("PGDATABASE")) != NULL && *env != '\0')
			dbName = env;
		else if (login != NULL && *login != '\0')
			dbName = login;
		else
			dbName = "";
	}

	if (is_init_mode)
	{
		init(is_no_vacuum);
		exit(0);
	}

	/* Use DEFAULT_NXACTS if neither nxacts nor duration is specified. */
	if (nxacts <= 0 && duration <= 0)
		nxacts = DEFAULT_NXACTS;

	if (nclients % nthreads != 0)
	{
		fprintf(stderr, "number of clients (%d) must be a multiple of number of threads (%d)\n", nclients, nthreads);
		exit(1);
	}

	/* --sampling-rate may be used only with -l */
	if (sample_rate > 0.0 && !use_log)
	{
		fprintf(stderr, "log sampling rate is allowed only when logging transactions (-l) \n");
		exit(1);
	}

	/* -q may be used only with -i */
	if (use_quiet && !is_init_mode)
	{
		fprintf(stderr, "quiet-logging is allowed only in initialization mode (-i)\n");
		exit(1);
	}

	/* --sampling-rate may must not be used with --aggregate-interval */
	if (sample_rate > 0.0 && agg_interval > 0)
	{
		fprintf(stderr, "log sampling (--sampling-rate) and aggregation (--aggregate-interval) can't be used at the same time\n");
		exit(1);
	}

	if (agg_interval > 0 && (!use_log))
	{
		fprintf(stderr, "log aggregation is allowed only when actually logging transactions\n");
		exit(1);
	}

	if ((duration > 0) && (agg_interval > duration))
	{
		fprintf(stderr, "number of seconds for aggregation (%d) must not be higher that test duration (%d)\n", agg_interval, duration);
		exit(1);
	}

	if ((duration > 0) && (agg_interval > 0) && (duration % agg_interval != 0))
	{
		fprintf(stderr, "duration (%d) must be a multiple of aggregation interval (%d)\n", duration, agg_interval);
		exit(1);
	}

	/*
	 * is_latencies only works with multiple threads in thread-based
	 * implementations, not fork-based ones, because it supposes that the
	 * parent can see changes made to the per-thread execution stats by child
	 * threads.  It seems useful enough to accept despite this limitation, but
	 * perhaps we should FIXME someday (by passing the stats data back up
	 * through the parent-to-child pipes).
	 */
#ifndef ENABLE_THREAD_SAFETY
	if (is_latencies && nthreads > 1)
	{
		fprintf(stderr, "-r does not work with -j larger than 1 on this platform.\n");
		exit(1);
	}
#endif

	/*
	 * save main process id in the global variable because process id will be
	 * changed after fork.
	 */
	main_pid = (int) getpid();
	progress_nclients = nclients;
	progress_nthreads = nthreads;

	if (nclients > 1)
	{
		state = (CState *) pg_realloc(state, sizeof(CState) * nclients);
		memset(state + 1, 0, sizeof(CState) * (nclients - 1));

		/* copy any -D switch values to all clients */
		for (i = 1; i < nclients; i++)
		{
			int			j;

			state[i].id = i;
			for (j = 0; j < state[0].nvariables; j++)
			{
				if (!putVariable(&state[i], "startup", state[0].variables[j].name, state[0].variables[j].value))
					exit(1);
			}
		}
	}

	if (debug)
	{
		if (duration <= 0)
			printf("pghost: %s pgport: %s nclients: %d nxacts: %d dbName: %s\n",
				   pghost, pgport, nclients, nxacts, dbName);
		else
			printf("pghost: %s pgport: %s nclients: %d duration: %d dbName: %s\n",
				   pghost, pgport, nclients, duration, dbName);
	}

	/* opening connection... */
	con = doConnect();
	if (con == NULL)
		exit(1);

	if (PQstatus(con) == CONNECTION_BAD)
	{
		fprintf(stderr, "Connection to database '%s' failed.\n", dbName);
		fprintf(stderr, "%s", PQerrorMessage(con));
		exit(1);
	}

	if (ttype != 3)
	{
		/*
		 * get the scaling factor that should be same as count(*) from
		 * pgbench_branches if this is not a custom query
		 */
		res = PQexec(con, "select count(*) from pgbench_branches");
		if (PQresultStatus(res) != PGRES_TUPLES_OK)
		{
			fprintf(stderr, "%s", PQerrorMessage(con));
			exit(1);
		}
		scale = atoi(PQgetvalue(res, 0, 0));
		if (scale < 0)
		{
			fprintf(stderr, "count(*) from pgbench_branches invalid (%d)\n", scale);
			exit(1);
		}
		PQclear(res);

		/* warn if we override user-given -s switch */
		if (scale_given)
			fprintf(stderr,
			"Scale option ignored, using pgbench_branches table count = %d\n",
					scale);
	}

	/*
	 * :scale variables normally get -s or database scale, but don't override
	 * an explicit -D switch
	 */
	if (getVariable(&state[0], "scale") == NULL)
	{
		snprintf(val, sizeof(val), "%d", scale);
		for (i = 0; i < nclients; i++)
		{
			if (!putVariable(&state[i], "startup", "scale", val))
				exit(1);
		}
	}

	/*
	 * Define a :client_id variable that is unique per connection. But don't
	 * override an explicit -D switch.
	 */
	if (getVariable(&state[0], "client_id") == NULL)
	{
		for (i = 0; i < nclients; i++)
		{
			snprintf(val, sizeof(val), "%d", i);
			if (!putVariable(&state[i], "startup", "client_id", val))
				exit(1);
		}
	}

	if (!is_no_vacuum)
	{
		fprintf(stderr, "starting vacuum...");
		executeStatement(con, "vacuum pgbench_branches");
		executeStatement(con, "vacuum pgbench_tellers");
		executeStatement(con, "truncate pgbench_history");
		fprintf(stderr, "end.\n");

		if (do_vacuum_accounts)
		{
			fprintf(stderr, "starting vacuum pgbench_accounts...");
			executeStatement(con, "vacuum analyze pgbench_accounts");
			fprintf(stderr, "end.\n");
		}
	}
	PQfinish(con);

	/* set random seed */
	INSTR_TIME_SET_CURRENT(start_time);
	srandom((unsigned int) INSTR_TIME_GET_MICROSEC(start_time));

	/* process builtin SQL scripts */
	switch (ttype)
	{
		case 0:
			sql_files[0] = process_builtin(tpc_b);
			num_files = 1;
			break;

		case 1:
			sql_files[0] = process_builtin(select_only);
			num_files = 1;
			break;

		case 2:
			sql_files[0] = process_builtin(simple_update);
			num_files = 1;
			break;

		default:
			break;
	}

	/* set up thread data structures */
	threads = (TState *) pg_malloc(sizeof(TState) * nthreads);
	for (i = 0; i < nthreads; i++)
	{
		TState	   *thread = &threads[i];

		thread->tid = i;
		thread->state = &state[nclients / nthreads * i];
		thread->nstate = nclients / nthreads;
		thread->random_state[0] = random();
		thread->random_state[1] = random();
		thread->random_state[2] = random();

		if (is_latencies)
		{
			/* Reserve memory for the thread to store per-command latencies */
			int			t;

			thread->exec_elapsed = (instr_time *)
				pg_malloc(sizeof(instr_time) * num_commands);
			thread->exec_count = (int *)
				pg_malloc(sizeof(int) * num_commands);

			for (t = 0; t < num_commands; t++)
			{
				INSTR_TIME_SET_ZERO(thread->exec_elapsed[t]);
				thread->exec_count[t] = 0;
			}
		}
		else
		{
			thread->exec_elapsed = NULL;
			thread->exec_count = NULL;
		}
	}

	/* get start up time */
	INSTR_TIME_SET_CURRENT(start_time);

	/* set alarm if duration is specified. */
	if (duration > 0)
		setalarm(duration);

	/* start threads */
	for (i = 0; i < nthreads; i++)
	{
		TState	   *thread = &threads[i];

		INSTR_TIME_SET_CURRENT(thread->start_time);

		/* the first thread (i = 0) is executed by main thread */
		if (i > 0)
		{
			int			err = pthread_create(&thread->thread, NULL, threadRun, thread);

			if (err != 0 || thread->thread == INVALID_THREAD)
			{
				fprintf(stderr, "cannot create thread: %s\n", strerror(err));
				exit(1);
			}
		}
		else
		{
			thread->thread = INVALID_THREAD;
		}
	}

	/* wait for threads and accumulate results */
	INSTR_TIME_SET_ZERO(conn_total_time);
	for (i = 0; i < nthreads; i++)
	{
		void	   *ret = NULL;

		if (threads[i].thread == INVALID_THREAD)
			ret = threadRun(&threads[i]);
		else
			pthread_join(threads[i].thread, &ret);

		if (ret != NULL)
		{
			TResult    *r = (TResult *) ret;

			total_xacts += r->xacts;
			total_latencies += r->latencies;
			total_sqlats += r->sqlats;
			throttle_lag += r->throttle_lag;
			if (r->throttle_lag_max > throttle_lag_max)
				throttle_lag_max = r->throttle_lag_max;
			INSTR_TIME_ADD(conn_total_time, r->conn_time);
			free(ret);
		}
	}
	disconnect_all(state, nclients);

	/*
	 * XXX We compute results as though every client of every thread started
	 * and finished at the same time.  That model can diverge noticeably from
	 * reality for a short benchmark run involving relatively many threads.
	 * The first thread may process notably many transactions before the last
	 * thread begins.  Improving the model alone would bring limited benefit,
	 * because performance during those periods of partial thread count can
	 * easily exceed steady state performance.  This is one of the many ways
	 * short runs convey deceptive performance figures.
	 */
	INSTR_TIME_SET_CURRENT(total_time);
	INSTR_TIME_SUBTRACT(total_time, start_time);
	printResults(ttype, total_xacts, nclients, threads, nthreads,
				 total_time, conn_total_time, total_latencies, total_sqlats,
				 throttle_lag, throttle_lag_max);

	return 0;
}

static void *
threadRun(void *arg)
{
	TState	   *thread = (TState *) arg;
	CState	   *state = thread->state;
	TResult    *result;
	FILE	   *logfile = NULL; /* per-thread log file */
	instr_time	start,
				end;
	int			nstate = thread->nstate;
	int			remains = nstate;		/* number of remaining clients */
	int			i;

	/* for reporting progress: */
	int64		thread_start = INSTR_TIME_GET_MICROSEC(thread->start_time);
	int64		last_report = thread_start;
	int64		next_report = last_report + (int64) progress * 1000000;
	int64		last_count = 0,
				last_lats = 0,
				last_sqlats = 0,
				last_lags = 0;

	AggVals		aggs;

	/*
	 * Initialize throttling rate target for all of the thread's clients.  It
	 * might be a little more accurate to reset thread->start_time here too.
	 * The possible drift seems too small relative to typical throttle delay
	 * times to worry about it.
	 */
	INSTR_TIME_SET_CURRENT(start);
	thread->throttle_trigger = INSTR_TIME_GET_MICROSEC(start);
	thread->throttle_lag = 0;
	thread->throttle_lag_max = 0;

	result = pg_malloc(sizeof(TResult));

	INSTR_TIME_SET_ZERO(result->conn_time);

	/* open log file if requested */
	if (use_log)
	{
		char		logpath[64];

		if (thread->tid == 0)
			snprintf(logpath, sizeof(logpath), "pgbench_log.%d", main_pid);
		else
			snprintf(logpath, sizeof(logpath), "pgbench_log.%d.%d", main_pid, thread->tid);
		logfile = fopen(logpath, "w");

		if (logfile == NULL)
		{
			fprintf(stderr, "Couldn't open logfile \"%s\": %s", logpath, strerror(errno));
			goto done;
		}
	}

	if (!is_connect)
	{
		/* make connections to the database */
		for (i = 0; i < nstate; i++)
		{
			if ((state[i].con = doConnect()) == NULL)
				goto done;
		}
	}

	/* time after thread and connections set up */
	INSTR_TIME_SET_CURRENT(result->conn_time);
	INSTR_TIME_SUBTRACT(result->conn_time, thread->start_time);

	agg_vals_init(&aggs, thread->start_time);

	/* send start up queries in async manner */
	for (i = 0; i < nstate; i++)
	{
		CState	   *st = &state[i];
		Command   **commands = sql_files[st->use_file];
		int			prev_ecnt = st->ecnt;

		st->use_file = getrand(thread, 0, num_files - 1);
		if (!doCustom(thread, st, &result->conn_time, logfile, &aggs))
			remains--;			/* I've aborted */

		if (st->ecnt > prev_ecnt && commands[st->state]->type == META_COMMAND)
		{
			fprintf(stderr, "Client %d aborted in state %d. Execution meta-command failed.\n", i, st->state);
			remains--;			/* I've aborted */
			PQfinish(st->con);
			st->con = NULL;
		}
	}

	while (remains > 0)
	{
		fd_set		input_mask;
		int			maxsock;	/* max socket number to be waited */
		int64		now_usec = 0;
		int64		min_usec;

		FD_ZERO(&input_mask);

		maxsock = -1;
		min_usec = INT64_MAX;
		for (i = 0; i < nstate; i++)
		{
			CState	   *st = &state[i];
			Command   **commands = sql_files[st->use_file];
			int			sock;

			if (st->con == NULL)
			{
				continue;
			}
			else if (st->sleeping)
			{
				if (st->throttling && timer_exceeded)
				{
					/* interrupt client which has not started a transaction */
					remains--;
					st->sleeping = 0;
					st->throttling = false;
					PQfinish(st->con);
					st->con = NULL;
					continue;
				}
				else	/* just a nap from the script */
				{
					int			this_usec;

					if (min_usec == INT64_MAX)
					{
						instr_time	now;

						INSTR_TIME_SET_CURRENT(now);
						now_usec = INSTR_TIME_GET_MICROSEC(now);
					}

					this_usec = st->until - now_usec;
					if (min_usec > this_usec)
						min_usec = this_usec;
				}
			}
			else if (commands[st->state]->type == META_COMMAND)
			{
				min_usec = 0;	/* the connection is ready to run */
				break;
			}

			sock = PQsocket(st->con);
			if (sock < 0)
			{
				fprintf(stderr, "bad socket: %s\n", strerror(errno));
				goto done;
			}

			FD_SET(sock, &input_mask);

			if (maxsock < sock)
				maxsock = sock;
		}

		if (min_usec > 0 && maxsock != -1)
		{
			int			nsocks; /* return from select(2) */

			if (min_usec != INT64_MAX)
			{
				struct timeval timeout;

				timeout.tv_sec = min_usec / 1000000;
				timeout.tv_usec = min_usec % 1000000;
				nsocks = select(maxsock + 1, &input_mask, NULL, NULL, &timeout);
			}
			else
				nsocks = select(maxsock + 1, &input_mask, NULL, NULL, NULL);
			if (nsocks < 0)
			{
				if (errno == EINTR)
					continue;
				/* must be something wrong */
				fprintf(stderr, "select failed: %s\n", strerror(errno));
				goto done;
			}
		}

		/* ok, backend returns reply */
		for (i = 0; i < nstate; i++)
		{
			CState	   *st = &state[i];
			Command   **commands = sql_files[st->use_file];
			int			prev_ecnt = st->ecnt;

			if (st->con && (FD_ISSET(PQsocket(st->con), &input_mask)
							|| commands[st->state]->type == META_COMMAND))
			{
				if (!doCustom(thread, st, &result->conn_time, logfile, &aggs))
					remains--;	/* I've aborted */
			}

			if (st->ecnt > prev_ecnt && commands[st->state]->type == META_COMMAND)
			{
				fprintf(stderr, "Client %d aborted in state %d. Execution of meta-command failed.\n", i, st->state);
				remains--;		/* I've aborted */
				PQfinish(st->con);
				st->con = NULL;
			}
		}

#ifdef PTHREAD_FORK_EMULATION
		/* each process reports its own progression */
		if (progress)
		{
			instr_time	now_time;
			int64		now;

			INSTR_TIME_SET_CURRENT(now_time);
			now = INSTR_TIME_GET_MICROSEC(now_time);
			if (now >= next_report)
			{
				/* generate and show report */
				int64		count = 0,
							lats = 0,
							sqlats = 0;
				int64		lags = thread->throttle_lag;
				int64		run = now - last_report;
				double		tps,
							total_run,
							latency,
							sqlat,
							stdev,
							lag;

				for (i = 0; i < nstate; i++)
				{
					count += state[i].cnt;
					lats += state[i].txn_latencies;
					sqlats += state[i].txn_sqlats;
				}

				total_run = (now - thread_start) / 1000000.0;
				tps = 1000000.0 * (count - last_count) / run;
				latency = 0.001 * (lats - last_lats) / (count - last_count);
				sqlat = 1.0 * (sqlats - last_sqlats) / (count - last_count);
				stdev = 0.001 * sqrt(sqlat - 1000000.0 * latency * latency);
				lag = 0.001 * (lags - last_lags) / (count - last_count);

				if (throttle_delay)
					fprintf(stderr,
							"progress %d: %.1f s, %.1f tps, "
							"lat %.3f ms stddev %.3f, lag %.3f ms\n",
							thread->tid, total_run, tps, latency, stdev, lag);
				else
					fprintf(stderr,
							"progress %d: %.1f s, %.1f tps, "
							"lat %.3f ms stddev %.3f\n",
							thread->tid, total_run, tps, latency, stdev);

				last_count = count;
				last_lats = lats;
				last_sqlats = sqlats;
				last_lags = lags;
				last_report = now;
				next_report += (int64) progress *1000000;
			}
		}
#else
		/* progress report by thread 0 for all threads */
		if (progress && thread->tid == 0)
		{
			instr_time	now_time;
			int64		now;

			INSTR_TIME_SET_CURRENT(now_time);
			now = INSTR_TIME_GET_MICROSEC(now_time);
			if (now >= next_report)
			{
				/* generate and show report */
				int64		count = 0,
							lats = 0,
							sqlats = 0,
							lags = 0;
				int64		run = now - last_report;
				double		tps,
							total_run,
							latency,
							sqlat,
							lag,
							stdev;

				for (i = 0; i < progress_nclients; i++)
				{
					count += state[i].cnt;
					lats += state[i].txn_latencies;
					sqlats += state[i].txn_sqlats;
				}

				for (i = 0; i < progress_nthreads; i++)
					lags += thread[i].throttle_lag;

				total_run = (now - thread_start) / 1000000.0;
				tps = 1000000.0 * (count - last_count) / run;
				latency = 0.001 * (lats - last_lats) / (count - last_count);
				sqlat = 1.0 * (sqlats - last_sqlats) / (count - last_count);
				stdev = 0.001 * sqrt(sqlat - 1000000.0 * latency * latency);
				lag = 0.001 * (lags - last_lags) / (count - last_count);

				if (throttle_delay)
					fprintf(stderr,
							"progress: %.1f s, %.1f tps, "
							"lat %.3f ms stddev %.3f, lag %.3f ms\n",
							total_run, tps, latency, stdev, lag);
				else
					fprintf(stderr,
							"progress: %.1f s, %.1f tps, "
							"lat %.3f ms stddev %.3f\n",
							total_run, tps, latency, stdev);

				last_count = count;
				last_lats = lats;
				last_sqlats = sqlats;
				last_lags = lags;
				last_report = now;
				next_report += (int64) progress *1000000;
			}
		}
#endif   /* PTHREAD_FORK_EMULATION */
	}

done:
	INSTR_TIME_SET_CURRENT(start);
	disconnect_all(state, nstate);
	result->xacts = 0;
	result->latencies = 0;
	result->sqlats = 0;
	for (i = 0; i < nstate; i++)
	{
		result->xacts += state[i].cnt;
		result->latencies += state[i].txn_latencies;
		result->sqlats += state[i].txn_sqlats;
	}
	result->throttle_lag = thread->throttle_lag;
	result->throttle_lag_max = thread->throttle_lag_max;
	INSTR_TIME_SET_CURRENT(end);
	INSTR_TIME_ACCUM_DIFF(result->conn_time, end, start);
	if (logfile)
		fclose(logfile);
	return result;
}

/*
 * Support for duration option: set timer_exceeded after so many seconds.
 */

#ifndef WIN32

static void
handle_sig_alarm(SIGNAL_ARGS)
{
	timer_exceeded = true;
}

static void
setalarm(int seconds)
{
	pqsignal(SIGALRM, handle_sig_alarm);
	alarm(seconds);
}

#ifndef ENABLE_THREAD_SAFETY

/*
 * implements pthread using fork.
 */

typedef struct fork_pthread
{
	pid_t		pid;
	int			pipes[2];
}	fork_pthread;

static int
pthread_create(pthread_t *thread,
			   pthread_attr_t *attr,
			   void *(*start_routine) (void *),
			   void *arg)
{
	fork_pthread *th;
	void	   *ret;
	int			rc;

	th = (fork_pthread *) pg_malloc(sizeof(fork_pthread));
	if (pipe(th->pipes) < 0)
	{
		free(th);
		return errno;
	}

	th->pid = fork();
	if (th->pid == -1)			/* error */
	{
		free(th);
		return errno;
	}
	if (th->pid != 0)			/* in parent process */
	{
		close(th->pipes[1]);
		*thread = th;
		return 0;
	}

	/* in child process */
	close(th->pipes[0]);

	/* set alarm again because the child does not inherit timers */
	if (duration > 0)
		setalarm(duration);

	ret = start_routine(arg);
	rc = write(th->pipes[1], ret, sizeof(TResult));
	(void) rc;
	close(th->pipes[1]);
	free(th);
	exit(0);
}

static int
pthread_join(pthread_t th, void **thread_return)
{
	int			status;

	while (waitpid(th->pid, &status, 0) != th->pid)
	{
		if (errno != EINTR)
			return errno;
	}

	if (thread_return != NULL)
	{
		/* assume result is TResult */
		*thread_return = pg_malloc(sizeof(TResult));
		if (read(th->pipes[0], *thread_return, sizeof(TResult)) != sizeof(TResult))
		{
			free(*thread_return);
			*thread_return = NULL;
		}
	}
	close(th->pipes[0]);

	free(th);
	return 0;
}
#endif
#else							/* WIN32 */

static VOID CALLBACK
win32_timer_callback(PVOID lpParameter, BOOLEAN TimerOrWaitFired)
{
	timer_exceeded = true;
}

static void
setalarm(int seconds)
{
	HANDLE		queue;
	HANDLE		timer;

	/* This function will be called at most once, so we can cheat a bit. */
	queue = CreateTimerQueue();
	if (seconds > ((DWORD) -1) / 1000 ||
		!CreateTimerQueueTimer(&timer, queue,
							   win32_timer_callback, NULL, seconds * 1000, 0,
							   WT_EXECUTEINTIMERTHREAD | WT_EXECUTEONLYONCE))
	{
		fprintf(stderr, "Failed to set timer\n");
		exit(1);
	}
}

/* partial pthread implementation for Windows */

typedef struct win32_pthread
{
	HANDLE		handle;
	void	   *(*routine) (void *);
	void	   *arg;
	void	   *result;
} win32_pthread;

static unsigned __stdcall
win32_pthread_run(void *arg)
{
	win32_pthread *th = (win32_pthread *) arg;

	th->result = th->routine(th->arg);

	return 0;
}

static int
pthread_create(pthread_t *thread,
			   pthread_attr_t *attr,
			   void *(*start_routine) (void *),
			   void *arg)
{
	int			save_errno;
	win32_pthread *th;

	th = (win32_pthread *) pg_malloc(sizeof(win32_pthread));
	th->routine = start_routine;
	th->arg = arg;
	th->result = NULL;

	th->handle = (HANDLE) _beginthreadex(NULL, 0, win32_pthread_run, th, 0, NULL);
	if (th->handle == NULL)
	{
		save_errno = errno;
		free(th);
		return save_errno;
	}

	*thread = th;
	return 0;
}

static int
pthread_join(pthread_t th, void **thread_return)
{
	if (th == NULL || th->handle == NULL)
		return errno = EINVAL;

	if (WaitForSingleObject(th->handle, INFINITE) != WAIT_OBJECT_0)
	{
		_dosmaperr(GetLastError());
		return errno;
	}

	if (thread_return)
		*thread_return = th->result;

	CloseHandle(th->handle);
	free(th);
	return 0;
}

#endif   /* WIN32 */<|MERGE_RESOLUTION|>--- conflicted
+++ resolved
@@ -346,25 +346,16 @@
 		   "Usage:\n"
 		   "  %s [OPTION]... [DBNAME]\n"
 		   "\nInitialization options:\n"
-<<<<<<< HEAD
-		   "  -i           invokes initialization mode\n"
+
+		   "  -i, --initialize         invokes initialization mode\n"
 		   "  -x STRING    append this string to the storage clause e.g. 'appendonly=true, orientation=column'\n"
-		   "  -F NUM       fill factor\n"
-		   "  -n           do not run VACUUM after initialization\n"
-		   "  -q           quiet logging (one message each 5 seconds)\n"
-		   "  -s NUM       scaling factor\n"
-		   "  --foreign-keys\n"
-		   "               create foreign key constraints between tables\n"
-		   "  --use-unique-keys"
-		   "               make the indexes that are created non-unique indexes (default: unique)\n"
-=======
-		   "  -i, --initialize         invokes initialization mode\n"
 		   "  -F, --fillfactor=NUM     set fill factor\n"
 		"  -n, --no-vacuum          do not run VACUUM after initialization\n"
 	"  -q, --quiet              quiet logging (one message each 5 seconds)\n"
 		   "  -s, --scale=NUM          scaling factor\n"
 		   "  --foreign-keys           create foreign key constraints between tables\n"
->>>>>>> ab76208e
+		   "  --use-unique-keys"
+		   "               make the indexes that are created non-unique indexes (default: unique)\n"
 		   "  --index-tablespace=TABLESPACE\n"
 	"                           create indexes in the specified tablespace\n"
 	 "  --tablespace=TABLESPACE  create tables in the specified tablespace\n"
@@ -1603,13 +1594,9 @@
 		{
 			"pgbench_tellers",
 			"tid int not null,bid int,tbalance int,filler char(84)",
-<<<<<<< HEAD
+			"tid int not null,bid int,tbalance int,filler char(84)",
 			1,
 			"tid"
-=======
-			"tid int not null,bid int,tbalance int,filler char(84)",
-			1
->>>>>>> ab76208e
 		},
 		{
 			"pgbench_accounts",
@@ -1631,16 +1618,12 @@
 		"alter table pgbench_tellers add primary key (tid)",
 		"alter table pgbench_accounts add primary key (aid)"
 	};
-<<<<<<< HEAD
-	static char *NON_UNIQUE_INDEX_DDLAFTERs[] = {
+	static const char *const NON_UNIQUE_INDEX_DDLINDEXes[] = {
 		"CREATE INDEX branch_idx ON pgbench_branches (bid) ",
 		"CREATE INDEX teller_idx ON pgbench_tellers (tid) ",
 		"CREATE INDEX account_idx ON pgbench_accounts (aid) "
 	};
-	static char *DDLKEYs[] = {
-=======
 	static const char *const DDLKEYs[] = {
->>>>>>> ab76208e
 		"alter table pgbench_tellers add foreign key (bid) references pgbench_branches",
 		"alter table pgbench_accounts add foreign key (bid) references pgbench_branches",
 		"alter table pgbench_history add foreign key (bid) references pgbench_branches",
@@ -1680,18 +1663,13 @@
 		/* Construct new create table statement. */
 		opts[0] = '\0';
 		if (ddl->declare_fillfactor)
-<<<<<<< HEAD
-			snprintf(opts + strlen(opts), 256 - strlen(opts),
+			snprintf(opts + strlen(opts), sizeof(opts) - strlen(opts),
 					 " with (fillfactor=%d, %s) DISTRIBUTED BY (%s)",
 					 fillfactor, storage_clause, ddl->distributed_col);
 		else
-			snprintf(opts + strlen(opts), 256 - strlen(opts),
+			snprintf(opts + strlen(opts), sizeof(opts) - strlen(opts),
 					 " with (%s) DISTRIBUTED BY (%s)",
 					 storage_clause, ddl->distributed_col);
-=======
-			snprintf(opts + strlen(opts), sizeof(opts) - strlen(opts),
-					 " with (fillfactor=%d)", fillfactor);
->>>>>>> ab76208e
 		if (tablespace != NULL)
 		{
 			char	   *escape_tablespace;
@@ -1833,19 +1811,14 @@
 	for (i = 0; i < lengthof(DDLINDEXes); i++)
 	{
 		char		buffer[256];
-<<<<<<< HEAD
 		if (use_unique_key)
 		{
-			strncpy(buffer, DDLAFTERs[i], 256);
+			strncpy(buffer, DDLINDEXes[i], sizeof(buffer));
 		}
 		else
 		{
-			strncpy(buffer, NON_UNIQUE_INDEX_DDLAFTERs[i], 256);
-		}
-=======
-
-		strlcpy(buffer, DDLINDEXes[i], sizeof(buffer));
->>>>>>> ab76208e
+			strncpy(buffer, NON_UNIQUE_INDEX_DDLINDEXes[i], sizeof(buffer));
+		}
 
 		if (index_tablespace != NULL)
 		{
@@ -2465,11 +2438,7 @@
 	state = (CState *) pg_malloc(sizeof(CState));
 	memset(state, 0, sizeof(CState));
 
-<<<<<<< HEAD
-	while ((c = getopt_long(argc, argv, "ih:nvp:dqSNc:j:Crs:t:T:U:lf:D:F:M:x:", long_options, &optindex)) != -1)
-=======
-	while ((c = getopt_long(argc, argv, "ih:nvp:dqSNc:j:Crs:t:T:U:lf:D:F:M:P:R:", long_options, &optindex)) != -1)
->>>>>>> ab76208e
+	while ((c = getopt_long(argc, argv, "ih:nvp:dqSNc:j:Crs:t:T:U:lf:D:F:M:P:R:x:", long_options, &optindex)) != -1)
 	{
 		switch (c)
 		{
