--- conflicted
+++ resolved
@@ -3,13 +3,8 @@
  *
  *	execution functions
  *
-<<<<<<< HEAD
- *	Copyright (c) 2010, PostgreSQL Global Development Group
- *	$PostgreSQL: pgsql/contrib/pg_upgrade/exec.c,v 1.8.2.1 2010/07/13 20:15:51 momjian Exp $
-=======
  *	Copyright (c) 2010-2011, PostgreSQL Global Development Group
  *	contrib/pg_upgrade/exec.c
->>>>>>> a4bebdd9
  */
 
 #include "pg_upgrade.h"
@@ -18,16 +13,9 @@
 #include <unistd.h>
 
 
-<<<<<<< HEAD
-static void	check_data_dir(migratorContext *ctx, const char *pg_data);
-static void check_bin_dir(migratorContext *ctx, ClusterInfo *cluster, Cluster whichCluster);
-static int	check_exec(migratorContext *ctx, const char *dir, const char *cmdName);
-static const char *validate_exec(const char *path);
-=======
 static void check_data_dir(const char *pg_data);
 static void check_bin_dir(ClusterInfo *cluster);
 static void validate_exec(const char *dir, const char *cmdName);
->>>>>>> a4bebdd9
 
 
 /*
@@ -68,13 +56,12 @@
 
 /*
  * is_server_running()
-<<<<<<< HEAD
  *
  * checks whether postmaster on the given data directory is running or not.
  * The check is performed by looking for the existence of postmaster.pid file.
  */
 bool
-is_server_running(migratorContext *ctx, const char *datadir)
+is_server_running(const char *datadir)
 {
 	char		path[MAXPGPATH];
 	int			fd;
@@ -83,121 +70,16 @@
 
 	if ((fd = open(path, O_RDONLY, 0)) < 0)
 	{
-		if (errno != ENOENT)
-			pg_log(ctx, PG_FATAL, "\ncould not open file \"%s\" for reading\n",
-				   path);
-
-		return false;
-	}
-
-	close(fd);
-	return true;
-}
-
-
-/*
- * verify_directories()
- *
- * does all the hectic work of verifying directories and executables
- * of old and new server.
- *
- * NOTE: May update the values of all parameters
- */
-void
-verify_directories(migratorContext *ctx)
-{
-	prep_status(ctx, "Checking old data directory (%s)", ctx->old.pgdata);
-	check_data_dir(ctx, ctx->old.pgdata);
-	check_ok(ctx);
-
-	prep_status(ctx, "Checking old bin directory (%s)", ctx->old.bindir);
-	check_bin_dir(ctx, &ctx->old, CLUSTER_OLD);
-	check_ok(ctx);
-
-	prep_status(ctx, "Checking new data directory (%s)", ctx->new.pgdata);
-	check_data_dir(ctx, ctx->new.pgdata);
-	check_ok(ctx);
-
-	prep_status(ctx, "Checking new bin directory (%s)", ctx->new.bindir);
-	check_bin_dir(ctx, &ctx->new, CLUSTER_NEW);
-	check_ok(ctx);
-}
-
-
-/*
- * check_data_dir()
- *
- *	This function validates the given cluster directory - we search for a
- *	small set of subdirectories that we expect to find in a valid $PGDATA
- *	directory.  If any of the subdirectories are missing (or secured against
- *	us) we display an error message and exit()
- *
- */
-static void
-check_data_dir(migratorContext *ctx, const char *pg_data)
-{
-	char		subDirName[MAXPGPATH];
-	int			subdirnum;
-	const char *requiredSubdirs[] = {"base", "global", "pg_clog",
-		"pg_multixact", "pg_subtrans", "pg_tblspc", "pg_twophase",
-		"pg_xlog"};
-
-	for (subdirnum = 0;
-		 subdirnum < sizeof(requiredSubdirs) / sizeof(requiredSubdirs[0]);
-		 ++subdirnum)
-	{
-		struct stat statBuf;
-
-		snprintf(subDirName, sizeof(subDirName), "%s/%s", pg_data,
-				 requiredSubdirs[subdirnum]);
-
-		if (stat(subDirName, &statBuf) != 0)
-			report_status(ctx, PG_FATAL, "check for %s failed:  %s",
-						  requiredSubdirs[subdirnum], getErrorText(errno));
-		else if (!S_ISDIR(statBuf.st_mode))
-				report_status(ctx, PG_FATAL, "%s is not a directory",
-							  requiredSubdirs[subdirnum]);
-	}
-}
-
-
-/*
- * check_bin_dir()
-=======
->>>>>>> a4bebdd9
- *
- *	This function searches for the executables that we expect to find
- *	in the binaries directory.  If we find that a required executable
- *	is missing (or secured against us), we display an error message and
- *	exit().
- */
-<<<<<<< HEAD
-static void
-check_bin_dir(migratorContext *ctx, ClusterInfo *cluster, Cluster whichCluster)
-=======
-bool
-is_server_running(const char *datadir)
->>>>>>> a4bebdd9
-{
-	check_exec(ctx, cluster->bindir, "postgres");
-	check_exec(ctx, cluster->bindir, "pg_ctl");
-	check_exec(ctx, cluster->bindir, "pg_resetxlog");
-	if (whichCluster == CLUSTER_NEW)
-	{
-<<<<<<< HEAD
-		/* these are only needed in the new cluster */
-		check_exec(ctx, cluster->bindir, "pg_config");
-		check_exec(ctx, cluster->bindir, "psql");
-		check_exec(ctx, cluster->bindir, "pg_dumpall");
-=======
 		/* ENOTDIR means we will throw a more useful error later */
 		if (errno != ENOENT && errno != ENOTDIR)
 			pg_log(PG_FATAL, "could not open file \"%s\" for reading\n",
 				   path);
 
 		return false;
->>>>>>> a4bebdd9
-	}
+	}
+
+	close(fd);
+	return true;
 }
 
 
@@ -349,8 +231,6 @@
 #else
 	if ((buf.st_mode & S_IRUSR) == 0)
 #endif
-<<<<<<< HEAD
-=======
 		pg_log(PG_FATAL, "check for %s failed - cannot read file (permission denied)\n",
 			   path);
 
@@ -361,5 +241,4 @@
 #endif
 		pg_log(PG_FATAL, "check for %s failed - cannot execute (permission denied)\n",
 			   path);
->>>>>>> a4bebdd9
 }