--- conflicted
+++ resolved
@@ -925,12 +925,8 @@
 	trgmNFA->states = hash_create("Trigram NFA",
 								  1024,
 								  &hashCtl,
-<<<<<<< HEAD
-								  HASH_ELEM | HASH_CONTEXT | HASH_FUNCTION);
+								  HASH_ELEM | HASH_BLOBS | HASH_CONTEXT);
 	trgmNFA->nstates = 0;
-=======
-								  HASH_ELEM | HASH_BLOBS | HASH_CONTEXT);
->>>>>>> ab93f90c
 
 	/* Create initial state: ambiguous prefix, NFA's initial state */
 	MemSet(&initkey, 0, sizeof(initkey));
