--- conflicted
+++ resolved
@@ -1,4 +1,3 @@
-<<<<<<< HEAD
 +00	0
 +00	0	D
 +01	3600
@@ -46,13 +45,6 @@
 -10	-36000
 -11	-39600
 -12	-43200
-=======
-+03	10800
-+04	14400
-+05	18000
-+06	21600
-+07	25200
->>>>>>> b5bce6c1
 ACDT	37800	D
 ACST	34200
 ADT	-10800	D
@@ -60,95 +52,25 @@
 AEST	36000
 AKDT	-28800	D
 AKST	-32400
-<<<<<<< HEAD
-=======
-AMST	-10800	D
-AMT	-14400
-AMT	14400
-ANAT	43200
-ART	-10800
->>>>>>> b5bce6c1
 AST	-14400
 AWST	28800
-<<<<<<< HEAD
-=======
-AZOST	0	D
-AZOT	-3600
-AZT	14400
-BDT	21600
-BNT	28800
-BOT	-14400
-BRST	-7200	D
-BRT	-10800
->>>>>>> b5bce6c1
 BST	3600	D
 CAT	7200
 CDT	-14400	D
 CDT	-18000	D
 CEST	7200	D
 CET	3600
-<<<<<<< HEAD
-=======
-CHADT	49500	D
-CHAST	45900
-CHOST	32400	D
-CHOT	28800
-CHUT	36000
-CKT	-36000
-CLST	-10800	D
-CLT	-14400
-COT	-18000
->>>>>>> b5bce6c1
 CST	-18000
 CST	-21600
 CST	28800
 ChST	36000
-<<<<<<< HEAD
-=======
-DAVT	25200
-DDUT	36000
-EASST	-18000	D
-EAST	-21600
->>>>>>> b5bce6c1
 EAT	10800
 EDT	-14400	D
 EEST	10800	D
 EET	7200
 EST	-18000
 GMT	0
-<<<<<<< HEAD
 GMT	0	D
-=======
-GMT+1	-3600
-GMT+10	-36000
-GMT+11	-39600
-GMT+12	-43200
-GMT+2	-7200
-GMT+3	-10800
-GMT+4	-14400
-GMT+5	-18000
-GMT+6	-21600
-GMT+7	-25200
-GMT+8	-28800
-GMT+9	-32400
-GMT-1	3600
-GMT-10	36000
-GMT-11	39600
-GMT-12	43200
-GMT-13	46800
-GMT-14	50400
-GMT-2	7200
-GMT-3	10800
-GMT-4	14400
-GMT-5	18000
-GMT-6	21600
-GMT-7	25200
-GMT-8	28800
-GMT-9	32400
-GST	-7200
-GST	14400
-GYT	-14400
->>>>>>> b5bce6c1
 HDT	-32400	D
 HKT	28800
 HST	-36000
@@ -157,82 +79,23 @@
 IST	3600
 IST	7200
 JST	32400
-<<<<<<< HEAD
 KST	32400
-=======
-KGT	21600
-KOST	39600
-KRAT	25200
-KST	30600
-KST	32400
-LHDT	39600	D
-LHST	37800
-LINT	50400
-MAGT	39600
-MART	-34200
-MAWT	18000
->>>>>>> b5bce6c1
 MDT	-21600	D
 MEST	7200	D
 MET	3600
 MSK	10800
 MST	-25200
 NDT	-9000	D
-<<<<<<< HEAD
-=======
-NFT	39600
-NPT	20700
-NRT	43200
->>>>>>> b5bce6c1
 NST	-12600
 NZDT	46800	D
 NZST	43200
-<<<<<<< HEAD
-=======
-OMST	21600
->>>>>>> b5bce6c1
 PDT	-25200	D
 PKT	18000
 PST	-28800
-<<<<<<< HEAD
 PST	28800
-=======
-PWT	32400
-PYST	-10800	D
-PYT	-14400
-RET	14400
-ROTT	-10800
-SAKT	39600
-SAMT	14400
->>>>>>> b5bce6c1
 SAST	7200
 SST	-39600
-<<<<<<< HEAD
-UCT	0
 UTC	0
-=======
-SYOT	10800
-TAHT	-36000
-TFT	18000
-TJT	18000
-TKT	46800
-TLT	32400
-TMT	18000
-TOT	46800
-TVT	43200
-UCT	0
-ULAST	32400	D
-ULAT	28800
-UTC	0
-UYT	-10800
-UZT	18000
-VET	-14400
-VLAT	36000
-VOST	21600
-VUT	39600
-WAKT	43200
-WAST	7200	D
->>>>>>> b5bce6c1
 WAT	3600
 WEST	3600	D
 WET	0
