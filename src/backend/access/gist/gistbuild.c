/*-------------------------------------------------------------------------
 *
 * gistbuild.c
 *	  build algorithm for GiST indexes implementation.
 *
 *
 * Portions Copyright (c) 1996-2019, PostgreSQL Global Development Group
 * Portions Copyright (c) 1994, Regents of the University of California
 *
 * IDENTIFICATION
 *	  src/backend/access/gist/gistbuild.c
 *
 *-------------------------------------------------------------------------
 */
#include "postgres.h"

#include <math.h>

#include "access/genam.h"
#include "access/gist_private.h"
#include "access/gistxlog.h"
#include "access/tableam.h"
#include "access/xloginsert.h"
#include "catalog/index.h"
#include "miscadmin.h"
#include "optimizer/optimizer.h"
#include "storage/bufmgr.h"
#include "storage/smgr.h"
#include "utils/memutils.h"
#include "utils/rel.h"

/* Step of index tuples for check whether to switch to buffering build mode */
#define BUFFERING_MODE_SWITCH_CHECK_STEP 256

/*
 * Number of tuples to process in the slow way before switching to buffering
 * mode, when buffering is explicitly turned on. Also, the number of tuples
 * to process between readjusting the buffer size parameter, while in
 * buffering mode.
 */
#define BUFFERING_MODE_TUPLE_SIZE_STATS_TARGET 4096

typedef enum
{
	GIST_BUFFERING_DISABLED,	/* in regular build mode and aren't going to
								 * switch */
	GIST_BUFFERING_AUTO,		/* in regular build mode, but will switch to
								 * buffering build mode if the index grows too
								 * big */
	GIST_BUFFERING_STATS,		/* gathering statistics of index tuple size
								 * before switching to the buffering build
								 * mode */
	GIST_BUFFERING_ACTIVE		/* in buffering build mode */
} GistBufferingMode;

/* Working state for gistbuild and its callback */
typedef struct
{
	Relation	indexrel;
	Relation	heaprel;
	GISTSTATE  *giststate;

	int64		indtuples;		/* number of tuples indexed */
	int64		indtuplesSize;	/* total size of all indexed tuples */

	Size		freespace;		/* amount of free space to leave on pages */

	/*
	 * Extra data structures used during a buffering build. 'gfbb' contains
	 * information related to managing the build buffers. 'parentMap' is a
	 * lookup table of the parent of each internal page.
	 */
	GISTBuildBuffers *gfbb;
	HTAB	   *parentMap;

	GistBufferingMode bufferingMode;
} GISTBuildState;

/* prototypes for private functions */
static void gistInitBuffering(GISTBuildState *buildstate);
static int	calculatePagesPerBuffer(GISTBuildState *buildstate, int levelStep);
static void gistBuildCallback(Relation index,
<<<<<<< HEAD
				  ItemPointer tupleId,
				  Datum *values,
				  bool *isnull,
				  bool tupleIsAlive,
				  void *state);
=======
							  HeapTuple htup,
							  Datum *values,
							  bool *isnull,
							  bool tupleIsAlive,
							  void *state);
>>>>>>> 9e1c9f95
static void gistBufferingBuildInsert(GISTBuildState *buildstate,
									 IndexTuple itup);
static bool gistProcessItup(GISTBuildState *buildstate, IndexTuple itup,
							BlockNumber startblkno, int startlevel);
static BlockNumber gistbufferinginserttuples(GISTBuildState *buildstate,
											 Buffer buffer, int level,
											 IndexTuple *itup, int ntup, OffsetNumber oldoffnum,
											 BlockNumber parentblk, OffsetNumber downlinkoffnum);
static Buffer gistBufferingFindCorrectParent(GISTBuildState *buildstate,
											 BlockNumber childblkno, int level,
											 BlockNumber *parentblk,
											 OffsetNumber *downlinkoffnum);
static void gistProcessEmptyingQueue(GISTBuildState *buildstate);
static void gistEmptyAllBuffers(GISTBuildState *buildstate);
static int	gistGetMaxLevel(Relation index);

static void gistInitParentMap(GISTBuildState *buildstate);
static void gistMemorizeParent(GISTBuildState *buildstate, BlockNumber child,
							   BlockNumber parent);
static void gistMemorizeAllDownlinks(GISTBuildState *buildstate, Buffer parent);
static BlockNumber gistGetParent(GISTBuildState *buildstate, BlockNumber child);

/*
 * Main entry point to GiST index build. Initially calls insert over and over,
 * but switches to more efficient buffering build algorithm after a certain
 * number of tuples (unless buffering mode is disabled).
 */
IndexBuildResult *
gistbuild(Relation heap, Relation index, IndexInfo *indexInfo)
{
	IndexBuildResult *result;
	double		reltuples;
	GISTBuildState buildstate;
	Buffer		buffer;
	Page		page;
	MemoryContext oldcxt = CurrentMemoryContext;
	int			fillfactor;

	buildstate.indexrel = index;
	buildstate.heaprel = heap;
	if (index->rd_options)
	{
		/* Get buffering mode from the options string */
		GiSTOptions *options = (GiSTOptions *) index->rd_options;
		char	   *bufferingMode = (char *) options + options->bufferingModeOffset;

		if (strcmp(bufferingMode, "on") == 0)
			buildstate.bufferingMode = GIST_BUFFERING_STATS;
		else if (strcmp(bufferingMode, "off") == 0)
			buildstate.bufferingMode = GIST_BUFFERING_DISABLED;
		else
			buildstate.bufferingMode = GIST_BUFFERING_AUTO;

		fillfactor = options->fillfactor;
	}
	else
	{
		/*
		 * By default, switch to buffering mode when the index grows too large
		 * to fit in cache.
		 */
		buildstate.bufferingMode = GIST_BUFFERING_AUTO;
		fillfactor = GIST_DEFAULT_FILLFACTOR;
	}
	/* Calculate target amount of free space to leave on pages */
	buildstate.freespace = BLCKSZ * (100 - fillfactor) / 100;

	/*
	 * We expect to be called exactly once for any index relation. If that's
	 * not the case, big trouble's what we have.
	 */
	if (RelationGetNumberOfBlocks(index) != 0)
		elog(ERROR, "index \"%s\" already contains data",
			 RelationGetRelationName(index));

	/* no locking is needed */
	buildstate.giststate = initGISTstate(index);

	/*
	 * Create a temporary memory context that is reset once for each tuple
	 * processed.  (Note: we don't bother to make this a child of the
	 * giststate's scanCxt, so we have to delete it separately at the end.)
	 */
	buildstate.giststate->tempCxt = createTempGistContext();

	/* initialize the root page */
	buffer = gistNewBuffer(index);
	Assert(BufferGetBlockNumber(buffer) == GIST_ROOT_BLKNO);
	page = BufferGetPage(buffer);

	START_CRIT_SECTION();

	GISTInitBuffer(buffer, F_LEAF);

	MarkBufferDirty(buffer);
	PageSetLSN(page, GistBuildLSN);

	UnlockReleaseBuffer(buffer);

	END_CRIT_SECTION();

	/* build the index */
	buildstate.indtuples = 0;
	buildstate.indtuplesSize = 0;

	/*
	 * Do the heap scan.
	 */
<<<<<<< HEAD
	reltuples = IndexBuildScan(heap, index, indexInfo, true,
								   gistBuildCallback, (void *) &buildstate);
=======
	reltuples = table_index_build_scan(heap, index, indexInfo, true, true,
									   gistBuildCallback,
									   (void *) &buildstate, NULL);
>>>>>>> 9e1c9f95

	/*
	 * If buffering was used, flush out all the tuples that are still in the
	 * buffers.
	 */
	if (buildstate.bufferingMode == GIST_BUFFERING_ACTIVE)
	{
		elog(DEBUG1, "all tuples processed, emptying buffers");
		gistEmptyAllBuffers(&buildstate);
		gistFreeBuildBuffers(buildstate.gfbb);
	}

	/* okay, all heap tuples are indexed */
	MemoryContextSwitchTo(oldcxt);
	MemoryContextDelete(buildstate.giststate->tempCxt);

	freeGISTstate(buildstate.giststate);

	/*
	 * We didn't write WAL records as we built the index, so if WAL-logging is
	 * required, write all pages to the WAL now.
	 */
	if (RelationNeedsWAL(index))
	{
		log_newpage_range(index, MAIN_FORKNUM,
						  0, RelationGetNumberOfBlocks(index),
						  true);
	}

	/*
	 * Return statistics
	 */
	result = (IndexBuildResult *) palloc(sizeof(IndexBuildResult));

	result->heap_tuples = reltuples;
	result->index_tuples = (double) buildstate.indtuples;

	return result;
}

/*
 * Validator for "buffering" reloption on GiST indexes. Allows "on", "off"
 * and "auto" values.
 */
void
gistValidateBufferingOption(const char *value)
{
	if (value == NULL ||
		(strcmp(value, "on") != 0 &&
		 strcmp(value, "off") != 0 &&
		 strcmp(value, "auto") != 0))
	{
		ereport(ERROR,
				(errcode(ERRCODE_INVALID_PARAMETER_VALUE),
				 errmsg("invalid value for \"buffering\" option"),
				 errdetail("Valid values are \"on\", \"off\", and \"auto\".")));
	}
}

/*
 * Attempt to switch to buffering mode.
 *
 * If there is not enough memory for buffering build, sets bufferingMode
 * to GIST_BUFFERING_DISABLED, so that we don't bother to try the switch
 * anymore. Otherwise initializes the build buffers, and sets bufferingMode to
 * GIST_BUFFERING_ACTIVE.
 */
static void
gistInitBuffering(GISTBuildState *buildstate)
{
	Relation	index = buildstate->indexrel;
	int			pagesPerBuffer;
	Size		pageFreeSpace;
	Size		itupAvgSize,
				itupMinSize;
	double		avgIndexTuplesPerPage,
				maxIndexTuplesPerPage;
	int			i;
	int			levelStep;

	/* Calc space of index page which is available for index tuples */
	pageFreeSpace = BLCKSZ - SizeOfPageHeaderData - sizeof(GISTPageOpaqueData)
		- sizeof(ItemIdData)
		- buildstate->freespace;

	/*
	 * Calculate average size of already inserted index tuples using gathered
	 * statistics.
	 */
	itupAvgSize = (double) buildstate->indtuplesSize /
		(double) buildstate->indtuples;

	/*
	 * Calculate minimal possible size of index tuple by index metadata.
	 * Minimal possible size of varlena is VARHDRSZ.
	 *
	 * XXX: that's not actually true, as a short varlen can be just 2 bytes.
	 * And we should take padding into account here.
	 */
	itupMinSize = (Size) MAXALIGN(sizeof(IndexTupleData));
	for (i = 0; i < index->rd_att->natts; i++)
	{
		if (TupleDescAttr(index->rd_att, i)->attlen < 0)
			itupMinSize += VARHDRSZ;
		else
			itupMinSize += TupleDescAttr(index->rd_att, i)->attlen;
	}

	/* Calculate average and maximal number of index tuples which fit to page */
	avgIndexTuplesPerPage = pageFreeSpace / itupAvgSize;
	maxIndexTuplesPerPage = pageFreeSpace / itupMinSize;

	/*
	 * We need to calculate two parameters for the buffering algorithm:
	 * levelStep and pagesPerBuffer.
	 *
	 * levelStep determines the size of subtree that we operate on, while
	 * emptying a buffer. A higher value is better, as you need fewer buffer
	 * emptying steps to build the index. However, if you set it too high, the
	 * subtree doesn't fit in cache anymore, and you quickly lose the benefit
	 * of the buffers.
	 *
	 * In Arge et al's paper, levelStep is chosen as logB(M/4B), where B is
	 * the number of tuples on page (ie. fanout), and M is the amount of
	 * internal memory available. Curiously, they doesn't explain *why* that
	 * setting is optimal. We calculate it by taking the highest levelStep so
	 * that a subtree still fits in cache. For a small B, our way of
	 * calculating levelStep is very close to Arge et al's formula. For a
	 * large B, our formula gives a value that is 2x higher.
	 *
	 * The average size (in pages) of a subtree of depth n can be calculated
	 * as a geometric series:
	 *
	 * B^0 + B^1 + B^2 + ... + B^n = (1 - B^(n + 1)) / (1 - B)
	 *
	 * where B is the average number of index tuples on page. The subtree is
	 * cached in the shared buffer cache and the OS cache, so we choose
	 * levelStep so that the subtree size is comfortably smaller than
	 * effective_cache_size, with a safety factor of 4.
	 *
	 * The estimate on the average number of index tuples on page is based on
	 * average tuple sizes observed before switching to buffered build, so the
	 * real subtree size can be somewhat larger. Also, it would selfish to
	 * gobble the whole cache for our index build. The safety factor of 4
	 * should account for those effects.
	 *
	 * The other limiting factor for setting levelStep is that while
	 * processing a subtree, we need to hold one page for each buffer at the
	 * next lower buffered level. The max. number of buffers needed for that
	 * is maxIndexTuplesPerPage^levelStep. This is very conservative, but
	 * hopefully maintenance_work_mem is set high enough that you're
	 * constrained by effective_cache_size rather than maintenance_work_mem.
	 *
	 * XXX: the buffer hash table consumes a fair amount of memory too per
	 * buffer, but that is not currently taken into account. That scales on
	 * the total number of buffers used, ie. the index size and on levelStep.
	 * Note that a higher levelStep *reduces* the amount of memory needed for
	 * the hash table.
	 */
	levelStep = 1;
	for (;;)
	{
		double		subtreesize;
		double		maxlowestlevelpages;

		/* size of an average subtree at this levelStep (in pages). */
		subtreesize =
			(1 - pow(avgIndexTuplesPerPage, (double) (levelStep + 1))) /
			(1 - avgIndexTuplesPerPage);

		/* max number of pages at the lowest level of a subtree */
		maxlowestlevelpages = pow(maxIndexTuplesPerPage, (double) levelStep);

		/* subtree must fit in cache (with safety factor of 4) */
		if (subtreesize > effective_cache_size / 4)
			break;

		/* each node in the lowest level of a subtree has one page in memory */
		if (maxlowestlevelpages > ((double) maintenance_work_mem * 1024) / BLCKSZ)
			break;

		/* Good, we can handle this levelStep. See if we can go one higher. */
		levelStep++;
	}

	/*
	 * We just reached an unacceptable value of levelStep in previous loop.
	 * So, decrease levelStep to get last acceptable value.
	 */
	levelStep--;

	/*
	 * If there's not enough cache or maintenance_work_mem, fall back to plain
	 * inserts.
	 */
	if (levelStep <= 0)
	{
		elog(DEBUG1, "failed to switch to buffered GiST build");
		buildstate->bufferingMode = GIST_BUFFERING_DISABLED;
		return;
	}

	/*
	 * The second parameter to set is pagesPerBuffer, which determines the
	 * size of each buffer. We adjust pagesPerBuffer also during the build,
	 * which is why this calculation is in a separate function.
	 */
	pagesPerBuffer = calculatePagesPerBuffer(buildstate, levelStep);

	/* Initialize GISTBuildBuffers with these parameters */
	buildstate->gfbb = gistInitBuildBuffers(pagesPerBuffer, levelStep,
											gistGetMaxLevel(index));

	gistInitParentMap(buildstate);

	buildstate->bufferingMode = GIST_BUFFERING_ACTIVE;

	elog(DEBUG1, "switched to buffered GiST build; level step = %d, pagesPerBuffer = %d",
		 levelStep, pagesPerBuffer);
}

/*
 * Calculate pagesPerBuffer parameter for the buffering algorithm.
 *
 * Buffer size is chosen so that assuming that tuples are distributed
 * randomly, emptying half a buffer fills on average one page in every buffer
 * at the next lower level.
 */
static int
calculatePagesPerBuffer(GISTBuildState *buildstate, int levelStep)
{
	double		pagesPerBuffer;
	double		avgIndexTuplesPerPage;
	double		itupAvgSize;
	Size		pageFreeSpace;

	/* Calc space of index page which is available for index tuples */
	pageFreeSpace = BLCKSZ - SizeOfPageHeaderData - sizeof(GISTPageOpaqueData)
		- sizeof(ItemIdData)
		- buildstate->freespace;

	/*
	 * Calculate average size of already inserted index tuples using gathered
	 * statistics.
	 */
	itupAvgSize = (double) buildstate->indtuplesSize /
		(double) buildstate->indtuples;

	avgIndexTuplesPerPage = pageFreeSpace / itupAvgSize;

	/*
	 * Recalculate required size of buffers.
	 */
	pagesPerBuffer = 2 * pow(avgIndexTuplesPerPage, levelStep);

	return (int) rint(pagesPerBuffer);
}

/*
 * Per-tuple callback for table_index_build_scan.
 */
static void
gistBuildCallback(Relation index,
				  ItemPointer tupleId,
				  Datum *values,
				  bool *isnull,
				  bool tupleIsAlive,
				  void *state)
{
	GISTBuildState *buildstate = (GISTBuildState *) state;
	IndexTuple	itup;
	MemoryContext oldCtx;

	oldCtx = MemoryContextSwitchTo(buildstate->giststate->tempCxt);

	/* form an index tuple and point it at the heap tuple */
	itup = gistFormTuple(buildstate->giststate, index, values, isnull, true);
	itup->t_tid = *tupleId;

	if (buildstate->bufferingMode == GIST_BUFFERING_ACTIVE)
	{
		/* We have buffers, so use them. */
		gistBufferingBuildInsert(buildstate, itup);
	}
	else
	{
		/*
		 * There's no buffers (yet). Since we already have the index relation
		 * locked, we call gistdoinsert directly.
		 */
		gistdoinsert(index, itup, buildstate->freespace,
					 buildstate->giststate, buildstate->heaprel, true);
	}

	/* Update tuple count and total size. */
	buildstate->indtuples += 1;
	buildstate->indtuplesSize += IndexTupleSize(itup);

	MemoryContextSwitchTo(oldCtx);
	MemoryContextReset(buildstate->giststate->tempCxt);

	if (buildstate->bufferingMode == GIST_BUFFERING_ACTIVE &&
		buildstate->indtuples % BUFFERING_MODE_TUPLE_SIZE_STATS_TARGET == 0)
	{
		/* Adjust the target buffer size now */
		buildstate->gfbb->pagesPerBuffer =
			calculatePagesPerBuffer(buildstate, buildstate->gfbb->levelStep);
	}

	/*
	 * In 'auto' mode, check if the index has grown too large to fit in cache,
	 * and switch to buffering mode if it has.
	 *
	 * To avoid excessive calls to smgrnblocks(), only check this every
	 * BUFFERING_MODE_SWITCH_CHECK_STEP index tuples
	 */
	if ((buildstate->bufferingMode == GIST_BUFFERING_AUTO &&
		 buildstate->indtuples % BUFFERING_MODE_SWITCH_CHECK_STEP == 0 &&
		 effective_cache_size < smgrnblocks(index->rd_smgr, MAIN_FORKNUM)) ||
		(buildstate->bufferingMode == GIST_BUFFERING_STATS &&
		 buildstate->indtuples >= BUFFERING_MODE_TUPLE_SIZE_STATS_TARGET))
	{
		/*
		 * Index doesn't fit in effective cache anymore. Try to switch to
		 * buffering build mode.
		 */
		gistInitBuffering(buildstate);
	}
}

/*
 * Insert function for buffering index build.
 */
static void
gistBufferingBuildInsert(GISTBuildState *buildstate, IndexTuple itup)
{
	/* Insert the tuple to buffers. */
	gistProcessItup(buildstate, itup, 0, buildstate->gfbb->rootlevel);

	/* If we filled up (half of a) buffer, process buffer emptying. */
	gistProcessEmptyingQueue(buildstate);
}

/*
 * Process an index tuple. Runs the tuple down the tree until we reach a leaf
 * page or node buffer, and inserts the tuple there. Returns true if we have
 * to stop buffer emptying process (because one of child buffers can't take
 * index tuples anymore).
 */
static bool
gistProcessItup(GISTBuildState *buildstate, IndexTuple itup,
				BlockNumber startblkno, int startlevel)
{
	GISTSTATE  *giststate = buildstate->giststate;
	GISTBuildBuffers *gfbb = buildstate->gfbb;
	Relation	indexrel = buildstate->indexrel;
	BlockNumber childblkno;
	Buffer		buffer;
	bool		result = false;
	BlockNumber blkno;
	int			level;
	OffsetNumber downlinkoffnum = InvalidOffsetNumber;
	BlockNumber parentblkno = InvalidBlockNumber;

	CHECK_FOR_INTERRUPTS();

	/*
	 * Loop until we reach a leaf page (level == 0) or a level with buffers
	 * (not including the level we start at, because we would otherwise make
	 * no progress).
	 */
	blkno = startblkno;
	level = startlevel;
	for (;;)
	{
		ItemId		iid;
		IndexTuple	idxtuple,
					newtup;
		Page		page;
		OffsetNumber childoffnum;

		/* Have we reached a level with buffers? */
		if (LEVEL_HAS_BUFFERS(level, gfbb) && level != startlevel)
			break;

		/* Have we reached a leaf page? */
		if (level == 0)
			break;

		/*
		 * Nope. Descend down to the next level then. Choose a child to
		 * descend down to.
		 */

		buffer = ReadBuffer(indexrel, blkno);
		LockBuffer(buffer, GIST_EXCLUSIVE);

		page = (Page) BufferGetPage(buffer);
		childoffnum = gistchoose(indexrel, page, itup, giststate);
		iid = PageGetItemId(page, childoffnum);
		idxtuple = (IndexTuple) PageGetItem(page, iid);
		childblkno = ItemPointerGetBlockNumber(&(idxtuple->t_tid));

		if (level > 1)
			gistMemorizeParent(buildstate, childblkno, blkno);

		/*
		 * Check that the key representing the target child node is consistent
		 * with the key we're inserting. Update it if it's not.
		 */
		newtup = gistgetadjusted(indexrel, idxtuple, itup, giststate);
		if (newtup)
		{
			blkno = gistbufferinginserttuples(buildstate,
											  buffer,
											  level,
											  &newtup,
											  1,
											  childoffnum,
											  InvalidBlockNumber,
											  InvalidOffsetNumber);
			/* gistbufferinginserttuples() released the buffer */
		}
		else
			UnlockReleaseBuffer(buffer);

		/* Descend to the child */
		parentblkno = blkno;
		blkno = childblkno;
		downlinkoffnum = childoffnum;
		Assert(level > 0);
		level--;
	}

	if (LEVEL_HAS_BUFFERS(level, gfbb))
	{
		/*
		 * We've reached level with buffers. Place the index tuple to the
		 * buffer, and add the buffer to the emptying queue if it overflows.
		 */
		GISTNodeBuffer *childNodeBuffer;

		/* Find the buffer or create a new one */
		childNodeBuffer = gistGetNodeBuffer(gfbb, giststate, blkno, level);

		/* Add index tuple to it */
		gistPushItupToNodeBuffer(gfbb, childNodeBuffer, itup);

		if (BUFFER_OVERFLOWED(childNodeBuffer, gfbb))
			result = true;
	}
	else
	{
		/*
		 * We've reached a leaf page. Place the tuple here.
		 */
		Assert(level == 0);
		buffer = ReadBuffer(indexrel, blkno);
		LockBuffer(buffer, GIST_EXCLUSIVE);
		gistbufferinginserttuples(buildstate, buffer, level,
								  &itup, 1, InvalidOffsetNumber,
								  parentblkno, downlinkoffnum);
		/* gistbufferinginserttuples() released the buffer */
	}

	return result;
}

/*
 * Insert tuples to a given page.
 *
 * This is analogous with gistinserttuples() in the regular insertion code.
 *
 * Returns the block number of the page where the (first) new or updated tuple
 * was inserted. Usually that's the original page, but might be a sibling page
 * if the original page was split.
 *
 * Caller should hold a lock on 'buffer' on entry. This function will unlock
 * and unpin it.
 */
static BlockNumber
gistbufferinginserttuples(GISTBuildState *buildstate, Buffer buffer, int level,
						  IndexTuple *itup, int ntup, OffsetNumber oldoffnum,
						  BlockNumber parentblk, OffsetNumber downlinkoffnum)
{
	GISTBuildBuffers *gfbb = buildstate->gfbb;
	List	   *splitinfo;
	bool		is_split;
	BlockNumber placed_to_blk = InvalidBlockNumber;

	is_split = gistplacetopage(buildstate->indexrel,
							   buildstate->freespace,
							   buildstate->giststate,
							   buffer,
							   itup, ntup, oldoffnum, &placed_to_blk,
							   InvalidBuffer,
							   &splitinfo,
							   false,
							   buildstate->heaprel, true);

	/*
	 * If this is a root split, update the root path item kept in memory. This
	 * ensures that all path stacks are always complete, including all parent
	 * nodes up to the root. That simplifies the algorithm to re-find correct
	 * parent.
	 */
	if (is_split && BufferGetBlockNumber(buffer) == GIST_ROOT_BLKNO)
	{
		Page		page = BufferGetPage(buffer);
		OffsetNumber off;
		OffsetNumber maxoff;

		Assert(level == gfbb->rootlevel);
		gfbb->rootlevel++;

		elog(DEBUG2, "splitting GiST root page, now %d levels deep", gfbb->rootlevel);

		/*
		 * All the downlinks on the old root page are now on one of the child
		 * pages. Visit all the new child pages to memorize the parents of the
		 * grandchildren.
		 */
		if (gfbb->rootlevel > 1)
		{
			maxoff = PageGetMaxOffsetNumber(page);
			for (off = FirstOffsetNumber; off <= maxoff; off++)
			{
				ItemId		iid = PageGetItemId(page, off);
				IndexTuple	idxtuple = (IndexTuple) PageGetItem(page, iid);
				BlockNumber childblkno = ItemPointerGetBlockNumber(&(idxtuple->t_tid));
				Buffer		childbuf = ReadBuffer(buildstate->indexrel, childblkno);

				LockBuffer(childbuf, GIST_SHARE);
				gistMemorizeAllDownlinks(buildstate, childbuf);
				UnlockReleaseBuffer(childbuf);

				/*
				 * Also remember that the parent of the new child page is the
				 * root block.
				 */
				gistMemorizeParent(buildstate, childblkno, GIST_ROOT_BLKNO);
			}
		}
	}

	if (splitinfo)
	{
		/*
		 * Insert the downlinks to the parent. This is analogous with
		 * gistfinishsplit() in the regular insertion code, but the locking is
		 * simpler, and we have to maintain the buffers on internal nodes and
		 * the parent map.
		 */
		IndexTuple *downlinks;
		int			ndownlinks,
					i;
		Buffer		parentBuffer;
		ListCell   *lc;

		/* Parent may have changed since we memorized this path. */
		parentBuffer =
			gistBufferingFindCorrectParent(buildstate,
										   BufferGetBlockNumber(buffer),
										   level,
										   &parentblk,
										   &downlinkoffnum);

		/*
		 * If there's a buffer associated with this page, that needs to be
		 * split too. gistRelocateBuildBuffersOnSplit() will also adjust the
		 * downlinks in 'splitinfo', to make sure they're consistent not only
		 * with the tuples already on the pages, but also the tuples in the
		 * buffers that will eventually be inserted to them.
		 */
		gistRelocateBuildBuffersOnSplit(gfbb,
										buildstate->giststate,
										buildstate->indexrel,
										level,
										buffer, splitinfo);

		/* Create an array of all the downlink tuples */
		ndownlinks = list_length(splitinfo);
		downlinks = (IndexTuple *) palloc(sizeof(IndexTuple) * ndownlinks);
		i = 0;
		foreach(lc, splitinfo)
		{
			GISTPageSplitInfo *splitinfo = lfirst(lc);

			/*
			 * Remember the parent of each new child page in our parent map.
			 * This assumes that the downlinks fit on the parent page. If the
			 * parent page is split, too, when we recurse up to insert the
			 * downlinks, the recursive gistbufferinginserttuples() call will
			 * update the map again.
			 */
			if (level > 0)
				gistMemorizeParent(buildstate,
								   BufferGetBlockNumber(splitinfo->buf),
								   BufferGetBlockNumber(parentBuffer));

			/*
			 * Also update the parent map for all the downlinks that got moved
			 * to a different page. (actually this also loops through the
			 * downlinks that stayed on the original page, but it does no
			 * harm).
			 */
			if (level > 1)
				gistMemorizeAllDownlinks(buildstate, splitinfo->buf);

			/*
			 * Since there's no concurrent access, we can release the lower
			 * level buffers immediately. This includes the original page.
			 */
			UnlockReleaseBuffer(splitinfo->buf);
			downlinks[i++] = splitinfo->downlink;
		}

		/* Insert them into parent. */
		gistbufferinginserttuples(buildstate, parentBuffer, level + 1,
								  downlinks, ndownlinks, downlinkoffnum,
								  InvalidBlockNumber, InvalidOffsetNumber);

		list_free_deep(splitinfo);	/* we don't need this anymore */
	}
	else
		UnlockReleaseBuffer(buffer);

	return placed_to_blk;
}

/*
 * Find the downlink pointing to a child page.
 *
 * 'childblkno' indicates the child page to find the parent for. 'level' is
 * the level of the child. On entry, *parentblkno and *downlinkoffnum can
 * point to a location where the downlink used to be - we will check that
 * location first, and save some cycles if it hasn't moved. The function
 * returns a buffer containing the downlink, exclusively-locked, and
 * *parentblkno and *downlinkoffnum are set to the real location of the
 * downlink.
 *
 * If the child page is a leaf (level == 0), the caller must supply a correct
 * parentblkno. Otherwise we use the parent map hash table to find the parent
 * block.
 *
 * This function serves the same purpose as gistFindCorrectParent() during
 * normal index inserts, but this is simpler because we don't need to deal
 * with concurrent inserts.
 */
static Buffer
gistBufferingFindCorrectParent(GISTBuildState *buildstate,
							   BlockNumber childblkno, int level,
							   BlockNumber *parentblkno,
							   OffsetNumber *downlinkoffnum)
{
	BlockNumber parent;
	Buffer		buffer;
	Page		page;
	OffsetNumber maxoff;
	OffsetNumber off;

	if (level > 0)
		parent = gistGetParent(buildstate, childblkno);
	else
	{
		/*
		 * For a leaf page, the caller must supply a correct parent block
		 * number.
		 */
		if (*parentblkno == InvalidBlockNumber)
			elog(ERROR, "no parent buffer provided of child %d", childblkno);
		parent = *parentblkno;
	}

	buffer = ReadBuffer(buildstate->indexrel, parent);
	page = BufferGetPage(buffer);
	LockBuffer(buffer, GIST_EXCLUSIVE);
	gistcheckpage(buildstate->indexrel, buffer);
	maxoff = PageGetMaxOffsetNumber(page);

	/* Check if it was not moved */
	if (parent == *parentblkno && *parentblkno != InvalidBlockNumber &&
		*downlinkoffnum != InvalidOffsetNumber && *downlinkoffnum <= maxoff)
	{
		ItemId		iid = PageGetItemId(page, *downlinkoffnum);
		IndexTuple	idxtuple = (IndexTuple) PageGetItem(page, iid);

		if (ItemPointerGetBlockNumber(&(idxtuple->t_tid)) == childblkno)
		{
			/* Still there */
			return buffer;
		}
	}

	/*
	 * Downlink was not at the offset where it used to be. Scan the page to
	 * find it. During normal gist insertions, it might've moved to another
	 * page, to the right, but during a buffering build, we keep track of the
	 * parent of each page in the lookup table so we should always know what
	 * page it's on.
	 */
	for (off = FirstOffsetNumber; off <= maxoff; off = OffsetNumberNext(off))
	{
		ItemId		iid = PageGetItemId(page, off);
		IndexTuple	idxtuple = (IndexTuple) PageGetItem(page, iid);

		if (ItemPointerGetBlockNumber(&(idxtuple->t_tid)) == childblkno)
		{
			/* yes!!, found it */
			*downlinkoffnum = off;
			return buffer;
		}
	}

	elog(ERROR, "failed to re-find parent for block %u", childblkno);
	return InvalidBuffer;		/* keep compiler quiet */
}

/*
 * Process buffers emptying stack. Emptying of one buffer can cause emptying
 * of other buffers. This function iterates until this cascading emptying
 * process finished, e.g. until buffers emptying stack is empty.
 */
static void
gistProcessEmptyingQueue(GISTBuildState *buildstate)
{
	GISTBuildBuffers *gfbb = buildstate->gfbb;

	/* Iterate while we have elements in buffers emptying stack. */
	while (gfbb->bufferEmptyingQueue != NIL)
	{
		GISTNodeBuffer *emptyingNodeBuffer;

		/* Get node buffer from emptying stack. */
		emptyingNodeBuffer = (GISTNodeBuffer *) linitial(gfbb->bufferEmptyingQueue);
		gfbb->bufferEmptyingQueue = list_delete_first(gfbb->bufferEmptyingQueue);
		emptyingNodeBuffer->queuedForEmptying = false;

		/*
		 * We are going to load last pages of buffers where emptying will be
		 * to. So let's unload any previously loaded buffers.
		 */
		gistUnloadNodeBuffers(gfbb);

		/*
		 * Pop tuples from the buffer and run them down to the buffers at
		 * lower level, or leaf pages. We continue until one of the lower
		 * level buffers fills up, or this buffer runs empty.
		 *
		 * In Arge et al's paper, the buffer emptying is stopped after
		 * processing 1/2 node buffer worth of tuples, to avoid overfilling
		 * any of the lower level buffers. However, it's more efficient to
		 * keep going until one of the lower level buffers actually fills up,
		 * so that's what we do. This doesn't need to be exact, if a buffer
		 * overfills by a few tuples, there's no harm done.
		 */
		while (true)
		{
			IndexTuple	itup;

			/* Get next index tuple from the buffer */
			if (!gistPopItupFromNodeBuffer(gfbb, emptyingNodeBuffer, &itup))
				break;

			/*
			 * Run it down to the underlying node buffer or leaf page.
			 *
			 * Note: it's possible that the buffer we're emptying splits as a
			 * result of this call. If that happens, our emptyingNodeBuffer
			 * points to the left half of the split. After split, it's very
			 * likely that the new left buffer is no longer over the half-full
			 * threshold, but we might as well keep flushing tuples from it
			 * until we fill a lower-level buffer.
			 */
			if (gistProcessItup(buildstate, itup, emptyingNodeBuffer->nodeBlocknum, emptyingNodeBuffer->level))
			{
				/*
				 * A lower level buffer filled up. Stop emptying this buffer,
				 * to avoid overflowing the lower level buffer.
				 */
				break;
			}

			/* Free all the memory allocated during index tuple processing */
			MemoryContextReset(buildstate->giststate->tempCxt);
		}
	}
}

/*
 * Empty all node buffers, from top to bottom. This is done at the end of
 * index build to flush all remaining tuples to the index.
 *
 * Note: This destroys the buffersOnLevels lists, so the buffers should not
 * be inserted to after this call.
 */
static void
gistEmptyAllBuffers(GISTBuildState *buildstate)
{
	GISTBuildBuffers *gfbb = buildstate->gfbb;
	MemoryContext oldCtx;
	int			i;

	oldCtx = MemoryContextSwitchTo(buildstate->giststate->tempCxt);

	/*
	 * Iterate through the levels from top to bottom.
	 */
	for (i = gfbb->buffersOnLevelsLen - 1; i >= 0; i--)
	{
		/*
		 * Empty all buffers on this level. Note that new buffers can pop up
		 * in the list during the processing, as a result of page splits, so a
		 * simple walk through the list won't work. We remove buffers from the
		 * list when we see them empty; a buffer can't become non-empty once
		 * it's been fully emptied.
		 */
		while (gfbb->buffersOnLevels[i] != NIL)
		{
			GISTNodeBuffer *nodeBuffer;

			nodeBuffer = (GISTNodeBuffer *) linitial(gfbb->buffersOnLevels[i]);

			if (nodeBuffer->blocksCount != 0)
			{
				/*
				 * Add this buffer to the emptying queue, and proceed to empty
				 * the queue.
				 */
				if (!nodeBuffer->queuedForEmptying)
				{
					MemoryContextSwitchTo(gfbb->context);
					nodeBuffer->queuedForEmptying = true;
					gfbb->bufferEmptyingQueue =
						lcons(nodeBuffer, gfbb->bufferEmptyingQueue);
					MemoryContextSwitchTo(buildstate->giststate->tempCxt);
				}
				gistProcessEmptyingQueue(buildstate);
			}
			else
				gfbb->buffersOnLevels[i] =
					list_delete_first(gfbb->buffersOnLevels[i]);
		}
		elog(DEBUG2, "emptied all buffers at level %d", i);
	}
	MemoryContextSwitchTo(oldCtx);
}

/*
 * Get the depth of the GiST index.
 */
static int
gistGetMaxLevel(Relation index)
{
	int			maxLevel;
	BlockNumber blkno;

	/*
	 * Traverse down the tree, starting from the root, until we hit the leaf
	 * level.
	 */
	maxLevel = 0;
	blkno = GIST_ROOT_BLKNO;
	while (true)
	{
		Buffer		buffer;
		Page		page;
		IndexTuple	itup;

		buffer = ReadBuffer(index, blkno);

		/*
		 * There's no concurrent access during index build, so locking is just
		 * pro forma.
		 */
		LockBuffer(buffer, GIST_SHARE);
		page = (Page) BufferGetPage(buffer);

		if (GistPageIsLeaf(page))
		{
			/* We hit the bottom, so we're done. */
			UnlockReleaseBuffer(buffer);
			break;
		}

		/*
		 * Pick the first downlink on the page, and follow it. It doesn't
		 * matter which downlink we choose, the tree has the same depth
		 * everywhere, so we just pick the first one.
		 */
		itup = (IndexTuple) PageGetItem(page,
										PageGetItemId(page, FirstOffsetNumber));
		blkno = ItemPointerGetBlockNumber(&(itup->t_tid));
		UnlockReleaseBuffer(buffer);

		/*
		 * We're going down on the tree. It means that there is yet one more
		 * level in the tree.
		 */
		maxLevel++;
	}
	return maxLevel;
}


/*
 * Routines for managing the parent map.
 *
 * Whenever a page is split, we need to insert the downlinks into the parent.
 * We need to somehow find the parent page to do that. In normal insertions,
 * we keep a stack of nodes visited when we descend the tree. However, in
 * buffering build, we can start descending the tree from any internal node,
 * when we empty a buffer by cascading tuples to its children. So we don't
 * have a full stack up to the root available at that time.
 *
 * So instead, we maintain a hash table to track the parent of every internal
 * page. We don't need to track the parents of leaf nodes, however. Whenever
 * we insert to a leaf, we've just descended down from its parent, so we know
 * its immediate parent already. This helps a lot to limit the memory used
 * by this hash table.
 *
 * Whenever an internal node is split, the parent map needs to be updated.
 * the parent of the new child page needs to be recorded, and also the
 * entries for all page whose downlinks are moved to a new page at the split
 * needs to be updated.
 *
 * We also update the parent map whenever we descend the tree. That might seem
 * unnecessary, because we maintain the map whenever a downlink is moved or
 * created, but it is needed because we switch to buffering mode after
 * creating a tree with regular index inserts. Any pages created before
 * switching to buffering mode will not be present in the parent map initially,
 * but will be added there the first time we visit them.
 */

typedef struct
{
	BlockNumber childblkno;		/* hash key */
	BlockNumber parentblkno;
} ParentMapEntry;

static void
gistInitParentMap(GISTBuildState *buildstate)
{
	HASHCTL		hashCtl;

	hashCtl.keysize = sizeof(BlockNumber);
	hashCtl.entrysize = sizeof(ParentMapEntry);
	hashCtl.hcxt = CurrentMemoryContext;
	buildstate->parentMap = hash_create("gistbuild parent map",
										1024,
										&hashCtl,
										HASH_ELEM | HASH_BLOBS | HASH_CONTEXT);
}

static void
gistMemorizeParent(GISTBuildState *buildstate, BlockNumber child, BlockNumber parent)
{
	ParentMapEntry *entry;
	bool		found;

	entry = (ParentMapEntry *) hash_search(buildstate->parentMap,
										   (const void *) &child,
										   HASH_ENTER,
										   &found);
	entry->parentblkno = parent;
}

/*
 * Scan all downlinks on a page, and memorize their parent.
 */
static void
gistMemorizeAllDownlinks(GISTBuildState *buildstate, Buffer parentbuf)
{
	OffsetNumber maxoff;
	OffsetNumber off;
	BlockNumber parentblkno = BufferGetBlockNumber(parentbuf);
	Page		page = BufferGetPage(parentbuf);

	Assert(!GistPageIsLeaf(page));

	maxoff = PageGetMaxOffsetNumber(page);
	for (off = FirstOffsetNumber; off <= maxoff; off++)
	{
		ItemId		iid = PageGetItemId(page, off);
		IndexTuple	idxtuple = (IndexTuple) PageGetItem(page, iid);
		BlockNumber childblkno = ItemPointerGetBlockNumber(&(idxtuple->t_tid));

		gistMemorizeParent(buildstate, childblkno, parentblkno);
	}
}

static BlockNumber
gistGetParent(GISTBuildState *buildstate, BlockNumber child)
{
	ParentMapEntry *entry;
	bool		found;

	/* Find node buffer in hash table */
	entry = (ParentMapEntry *) hash_search(buildstate->parentMap,
										   (const void *) &child,
										   HASH_FIND,
										   &found);
	if (!found)
		elog(ERROR, "could not find parent of block %d in lookup table", child);

	return entry->parentblkno;
}<|MERGE_RESOLUTION|>--- conflicted
+++ resolved
@@ -80,19 +80,11 @@
 static void gistInitBuffering(GISTBuildState *buildstate);
 static int	calculatePagesPerBuffer(GISTBuildState *buildstate, int levelStep);
 static void gistBuildCallback(Relation index,
-<<<<<<< HEAD
-				  ItemPointer tupleId,
-				  Datum *values,
-				  bool *isnull,
-				  bool tupleIsAlive,
-				  void *state);
-=======
-							  HeapTuple htup,
+							  ItemPointer tupleId,
 							  Datum *values,
 							  bool *isnull,
 							  bool tupleIsAlive,
 							  void *state);
->>>>>>> 9e1c9f95
 static void gistBufferingBuildInsert(GISTBuildState *buildstate,
 									 IndexTuple itup);
 static bool gistProcessItup(GISTBuildState *buildstate, IndexTuple itup,
@@ -201,14 +193,9 @@
 	/*
 	 * Do the heap scan.
 	 */
-<<<<<<< HEAD
-	reltuples = IndexBuildScan(heap, index, indexInfo, true,
-								   gistBuildCallback, (void *) &buildstate);
-=======
 	reltuples = table_index_build_scan(heap, index, indexInfo, true, true,
 									   gistBuildCallback,
 									   (void *) &buildstate, NULL);
->>>>>>> 9e1c9f95
 
 	/*
 	 * If buffering was used, flush out all the tuples that are still in the
