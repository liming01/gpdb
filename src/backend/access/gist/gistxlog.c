/*-------------------------------------------------------------------------
 *
 * gistxlog.c
 *	  WAL replay logic for GiST.
 *
 *
 * Portions Copyright (c) 1996-2011, PostgreSQL Global Development Group
 * Portions Copyright (c) 1994, Regents of the University of California
 *
 * IDENTIFICATION
 *			 src/backend/access/gist/gistxlog.c
 *-------------------------------------------------------------------------
 */
#include "postgres.h"

#include "access/bufmask.h"
#include "access/gist_private.h"
#include "access/xlogutils.h"
#include "miscadmin.h"
#include "storage/bufmgr.h"
#include "utils/memutils.h"
#include "utils/rel.h"

typedef struct
{
	gistxlogPage *header;
	IndexTuple *itup;
} NewPage;

typedef struct
{
	gistxlogPageSplit *data;
	NewPage    *page;
} PageSplitRecord;

static MemoryContext opCtx;		/* working memory for operations */

/*
 * Replay the clearing of F_FOLLOW_RIGHT flag.
 */
static void
gistRedoClearFollowRight(RelFileNode node, XLogRecPtr lsn,
						 BlockNumber leftblkno)
{
	Buffer		buffer;

	buffer = XLogReadBuffer(node, leftblkno, false);
	if (BufferIsValid(buffer))
	{
		Page		page = (Page) BufferGetPage(buffer);

		/*
		 * Note that we still update the page even if page LSN is equal to the
		 * LSN of this record, because the updated NSN is not included in the
		 * full page image.
		 */
		if (!XLByteLT(lsn, PageGetLSN(page)))
		{
			GistPageGetOpaque(page)->nsn = lsn;
			GistClearFollowRight(page);

			PageSetLSN(page, lsn);
			PageSetTLI(page, ThisTimeLineID);
			MarkBufferDirty(buffer);
		}
		UnlockReleaseBuffer(buffer);
	}
}

/*
 * redo any page update (except page split)
 */
static void
gistRedoPageUpdateRecord(XLogRecPtr lsn, XLogRecord *record)
{
	char	   *begin = XLogRecGetData(record);
	gistxlogPageUpdate *xldata = (gistxlogPageUpdate *) begin;
	Buffer		buffer;
	Page		page;
	char	   *data;

	if (BlockNumberIsValid(xldata->leftchild))
		gistRedoClearFollowRight(xldata->node, lsn, xldata->leftchild);

<<<<<<< HEAD
	if (!isnewroot && xldata->blkno != GIST_ROOT_BLKNO)
		/* operation with root always finalizes insertion */
		pushIncompleteInsert(xldata->node, lsn, xldata->key,
							 &(xldata->blkno), 1,
							 NULL);

	/* nothing else to do if page was backed up (and no info to do it with) */
	if (IsBkpBlockApplied(record, 0))
=======
	/* nothing more to do if page was backed up (and no info to do it with) */
	if (record->xl_info & XLR_BKP_BLOCK_1)
>>>>>>> a4bebdd9
		return;

	buffer = XLogReadBuffer(xldata->node, xldata->blkno, false);
	if (!BufferIsValid(buffer))
		return;
	page = (Page) BufferGetPage(buffer);

	if (XLByteLE(lsn, PageGetLSN(page)))
	{
		UnlockReleaseBuffer(buffer);
		return;
	}

	data = begin + sizeof(gistxlogPageUpdate);

	/* Delete old tuples */
	if (xldata->ntodelete > 0)
	{
		int			i;
		OffsetNumber *todelete = (OffsetNumber *) data;

		data += sizeof(OffsetNumber) * xldata->ntodelete;

		for (i = 0; i < xldata->ntodelete; i++)
			PageIndexTupleDelete(page, todelete[i]);
		if (GistPageIsLeaf(page))
			GistMarkTuplesDeleted(page);
	}

	/* add tuples */
	if (data - begin < record->xl_len)
	{
		OffsetNumber off = (PageIsEmpty(page)) ? FirstOffsetNumber :
		OffsetNumberNext(PageGetMaxOffsetNumber(page));

		while (data - begin < record->xl_len)
		{
			IndexTuple	itup = (IndexTuple) data;
			Size		sz = IndexTupleSize(itup);
			OffsetNumber l;

			data += sz;

			l = PageAddItem(page, (Item) itup, sz, off, false, false);
			if (l == InvalidOffsetNumber)
				elog(ERROR, "failed to add item to GiST index page, size %d bytes",
					 (int) sz);
			off++;
		}
	}
	else
	{
		/*
		 * special case: leafpage, nothing to insert, nothing to delete, then
		 * vacuum marks page
		 */
		if (GistPageIsLeaf(page) && xldata->ntodelete == 0)
			GistClearTuplesDeleted(page);
	}

	if (!GistPageIsLeaf(page) && PageGetMaxOffsetNumber(page) == InvalidOffsetNumber && xldata->blkno == GIST_ROOT_BLKNO)

		/*
		 * all links on non-leaf root page was deleted by vacuum full, so root
		 * page becomes a leaf
		 */
		GistPageSetLeaf(page);

	GistPageGetOpaque(page)->rightlink = InvalidBlockNumber;
	PageSetLSN(page, lsn);
	MarkBufferDirty(buffer);
	UnlockReleaseBuffer(buffer);
}

static void
gistRedoPageDeleteRecord(XLogRecPtr lsn, XLogRecord *record)
{
	gistxlogPageDelete *xldata = (gistxlogPageDelete *) XLogRecGetData(record);
	Buffer		buffer;
	Page		page;

	/* nothing else to do if page was backed up (and no info to do it with) */
	if (IsBkpBlockApplied(record, 0))
		return;

	buffer = XLogReadBuffer(xldata->node, xldata->blkno, false);
	if (!BufferIsValid(buffer))
		return;

	page = (Page) BufferGetPage(buffer);
	GistPageSetDeleted(page);

	PageSetLSN(page, lsn);
	MarkBufferDirty(buffer);
	UnlockReleaseBuffer(buffer);
}

static void
decodePageSplitRecord(PageSplitRecord *decoded, XLogRecord *record)
{
	char	   *begin = XLogRecGetData(record),
			   *ptr;
	int			j,
				i = 0;

	decoded->data = (gistxlogPageSplit *) begin;
	decoded->page = (NewPage *) palloc(sizeof(NewPage) * decoded->data->npage);

	ptr = begin + sizeof(gistxlogPageSplit);
	for (i = 0; i < decoded->data->npage; i++)
	{
		Assert(ptr - begin < record->xl_len);
		decoded->page[i].header = (gistxlogPage *) ptr;
		ptr += sizeof(gistxlogPage);

		decoded->page[i].itup = (IndexTuple *)
			palloc(sizeof(IndexTuple) * decoded->page[i].header->num);
		j = 0;
		while (j < decoded->page[i].header->num)
		{
			Assert(ptr - begin < record->xl_len);
			decoded->page[i].itup[j] = (IndexTuple) ptr;
			ptr += IndexTupleSize((IndexTuple) ptr);
			j++;
		}
	}
}

static void
gistRedoPageSplitRecord(XLogRecPtr lsn, XLogRecord *record)
{
	gistxlogPageSplit *xldata = (gistxlogPageSplit *) XLogRecGetData(record);
	PageSplitRecord xlrec;
	Buffer		buffer;
	Page		page;
	int			i;
	bool		isrootsplit = false;

	if (BlockNumberIsValid(xldata->leftchild))
		gistRedoClearFollowRight(xldata->node, lsn, xldata->leftchild);
	decodePageSplitRecord(&xlrec, record);

	/* loop around all pages */
	for (i = 0; i < xlrec.data->npage; i++)
	{
		NewPage    *newpage = xlrec.page + i;
		int			flags;

		if (newpage->header->blkno == GIST_ROOT_BLKNO)
		{
			Assert(i == 0);
			isrootsplit = true;
		}

		buffer = XLogReadBuffer(xlrec.data->node, newpage->header->blkno, true);
		Assert(BufferIsValid(buffer));
		page = (Page) BufferGetPage(buffer);

		/* ok, clear buffer */
		if (xlrec.data->origleaf && newpage->header->blkno != GIST_ROOT_BLKNO)
			flags = F_LEAF;
		else
			flags = 0;
		GISTInitBuffer(buffer, flags);

		/* and fill it */
		gistfillbuffer(page, newpage->itup, newpage->header->num, FirstOffsetNumber);

		if (newpage->header->blkno == GIST_ROOT_BLKNO)
		{
			GistPageGetOpaque(page)->rightlink = InvalidBlockNumber;
			GistPageGetOpaque(page)->nsn = xldata->orignsn;
			GistClearFollowRight(page);
		}
		else
		{
			if (i < xlrec.data->npage - 1)
				GistPageGetOpaque(page)->rightlink = xlrec.page[i + 1].header->blkno;
			else
				GistPageGetOpaque(page)->rightlink = xldata->origrlink;
			GistPageGetOpaque(page)->nsn = xldata->orignsn;
			if (i < xlrec.data->npage - 1 && !isrootsplit)
				GistMarkFollowRight(page);
			else
				GistClearFollowRight(page);
		}

		PageSetLSN(page, lsn);
		MarkBufferDirty(buffer);
		UnlockReleaseBuffer(buffer);
	}
}

static void
gistRedoCreateIndex(XLogRecPtr lsn, XLogRecord *record)
{
	RelFileNode *node = (RelFileNode *) XLogRecGetData(record);
	Buffer		buffer;
	Page		page;

	buffer = XLogReadBuffer(*node, GIST_ROOT_BLKNO, true);
	Assert(BufferIsValid(buffer));
	page = (Page) BufferGetPage(buffer);

	GISTInitBuffer(buffer, F_LEAF);

	PageSetLSN(page, lsn);

	MarkBufferDirty(buffer);
	UnlockReleaseBuffer(buffer);
}

<<<<<<< HEAD
static void
gistRedoCompleteInsert(XLogRecPtr lsn __attribute__((unused)), XLogRecord *record)
{
	char	   *begin = XLogRecGetData(record),
			   *ptr;
	gistxlogInsertComplete *xlrec;

	xlrec = (gistxlogInsertComplete *) begin;

	ptr = begin + sizeof(gistxlogInsertComplete);
	while (ptr - begin < record->xl_len)
	{
		Assert(record->xl_len - (ptr - begin) >= sizeof(ItemPointerData));
		forgetIncompleteInsert(xlrec->node, *((ItemPointerData *) ptr));
		ptr += sizeof(ItemPointerData);
	}
}

=======
>>>>>>> a4bebdd9
void
gist_redo(XLogRecPtr beginLoc, XLogRecPtr lsn, XLogRecord *record)
{
	uint8		info = record->xl_info & ~XLR_INFO_MASK;
	MemoryContext oldCxt;

	/*
	 * GiST indexes do not require any conflict processing. NB: If we ever
	 * implement a similar optimization we have in b-tree, and remove killed
	 * tuples outside VACUUM, we'll need to handle that here.
	 */
	RestoreBkpBlocks(lsn, record, false);

	oldCxt = MemoryContextSwitchTo(opCtx);
	switch (info)
	{
		case XLOG_GIST_PAGE_UPDATE:
			gistRedoPageUpdateRecord(lsn, record);
			break;
		case XLOG_GIST_PAGE_DELETE:
			gistRedoPageDeleteRecord(lsn, record);
			break;
		case XLOG_GIST_PAGE_SPLIT:
			gistRedoPageSplitRecord(lsn, record);
			break;
		case XLOG_GIST_CREATE_INDEX:
			gistRedoCreateIndex(lsn, record);
			break;
		default:
			elog(PANIC, "gist_redo: unknown op code %u", info);
	}

	MemoryContextSwitchTo(oldCxt);
	MemoryContextReset(opCtx);
}

static void
out_target(StringInfo buf, RelFileNode node)
{
	appendStringInfo(buf, "rel %u/%u/%u",
					 node.spcNode, node.dbNode, node.relNode);
}

static void
out_gistxlogPageUpdate(StringInfo buf, gistxlogPageUpdate *xlrec)
{
	out_target(buf, xlrec->node);
	appendStringInfo(buf, "; block number %u", xlrec->blkno);
}

static void
out_gistxlogPageDelete(StringInfo buf, gistxlogPageDelete *xlrec)
{
	appendStringInfo(buf, "page_delete: rel %u/%u/%u; blkno %u",
				xlrec->node.spcNode, xlrec->node.dbNode, xlrec->node.relNode,
					 xlrec->blkno);
}

static void
out_gistxlogPageSplit(StringInfo buf, gistxlogPageSplit *xlrec)
{
	appendStringInfo(buf, "page_split: ");
	out_target(buf, xlrec->node);
	appendStringInfo(buf, "; block number %u splits to %d pages",
					 xlrec->origblkno, xlrec->npage);
}

void
gist_desc(StringInfo buf, XLogRecPtr beginLoc, XLogRecord *record)
{
	uint8		info = record->xl_info & ~XLR_INFO_MASK;
	char		*rec = XLogRecGetData(record);

	switch (info)
	{
		case XLOG_GIST_PAGE_UPDATE:
			appendStringInfo(buf, "page_update: ");
			out_gistxlogPageUpdate(buf, (gistxlogPageUpdate *) rec);
			break;
		case XLOG_GIST_PAGE_DELETE:
			out_gistxlogPageDelete(buf, (gistxlogPageDelete *) rec);
			break;
		case XLOG_GIST_PAGE_SPLIT:
			out_gistxlogPageSplit(buf, (gistxlogPageSplit *) rec);
			break;
		case XLOG_GIST_CREATE_INDEX:
			appendStringInfo(buf, "create_index: rel %u/%u/%u",
							 ((RelFileNode *) rec)->spcNode,
							 ((RelFileNode *) rec)->dbNode,
							 ((RelFileNode *) rec)->relNode);
			break;
		default:
			appendStringInfo(buf, "unknown gist op code %u", info);
			break;
	}
}

<<<<<<< HEAD
IndexTuple
gist_form_invalid_tuple(BlockNumber blkno)
{
	/*
	 * we don't alloc space for null's bitmap, this is invalid tuple, be
	 * carefull in read and write code
	 */
	Size		size = IndexInfoFindDataOffset(0);
	IndexTuple	tuple = (IndexTuple) palloc0(size);

	tuple->t_info |= size;

	ItemPointerSetBlockNumber(&(tuple->t_tid), blkno);
	GistTupleSetInvalid(tuple);

	return tuple;
}


static void
gistxlogFindPath(Relation index, gistIncompleteInsert *insert)
{
	GISTInsertStack *top;

	insert->pathlen = 0;
	insert->path = NULL;

	if ((top = gistFindPath(index, insert->origblkno)) != NULL)
	{
		int			i;
		GISTInsertStack *ptr;

		for (ptr = top; ptr; ptr = ptr->parent)
			insert->pathlen++;

		insert->path = (BlockNumber *) palloc(sizeof(BlockNumber) * insert->pathlen);

		i = 0;
		for (ptr = top; ptr; ptr = ptr->parent)
			insert->path[i++] = ptr->blkno;
	}
	else
		elog(ERROR, "lost parent for block %u", insert->origblkno);
}

static SplitedPageLayout *
gistMakePageLayout(Buffer *buffers, int nbuffers)
{
	SplitedPageLayout *res = NULL,
			   *resptr;

	while (nbuffers-- > 0)
	{
		Page		page = BufferGetPage(buffers[nbuffers]);
		IndexTuple *vec;
		int			veclen;

		resptr = (SplitedPageLayout *) palloc0(sizeof(SplitedPageLayout));

		resptr->block.blkno = BufferGetBlockNumber(buffers[nbuffers]);
		resptr->block.num = PageGetMaxOffsetNumber(page);

		vec = gistextractpage(page, &veclen);
		resptr->list = gistfillitupvec(vec, veclen, &(resptr->lenlist));

		resptr->next = res;
		res = resptr;
	}

	return res;
}

/*
 * Mask a Gist page before running consistency checks on it.
 */
void
gist_mask(char *pagedata, BlockNumber blkno)
{
	Page		page = (Page) pagedata;

	mask_page_lsn_and_checksum(page);

	mask_page_hint_bits(page);
	mask_unused_space(page);

	/*
	 * NSN is nothing but a special purpose LSN. Hence, mask it for the same
	 * reason as mask_page_lsn.
	 */
	PageXLogRecPtrSet(GistPageGetOpaque(page)->nsn, (uint64) MASK_MARKER);

#if PG_VERSION_NUM >= 90100
	/*
	 * We update F_FOLLOW_RIGHT flag on the left child after writing WAL
	 * record. Hence, mask this flag. See gistplacetopage() for details.
	 */
	GistMarkFollowRight(page);
#endif

	if (GistPageIsLeaf(page))
	{
		/*
		 * In gist leaf pages, it is possible to modify the LP_FLAGS without
		 * emitting any WAL record. Hence, mask the line pointer flags. See
		 * gistkillitems() for details.
		 */
		mask_lp_flags(page);
	}

#if PG_VERSION_NUM >= 90600
	/*
	 * During gist redo, we never mark a page as garbage. Hence, mask it to
	 * ignore any differences.
	 */
	GistClearPageHasGarbage(page);
#endif
}

/*
 * Continue insert after crash.  In normal situations, there aren't any
 * incomplete inserts, but if a crash occurs partway through an insertion
 * sequence, we'll need to finish making the index valid at the end of WAL
 * replay.
 *
 * Note that we assume the index is now in a valid state, except for the
 * unfinished insertion.  In particular it's safe to invoke gistFindPath();
 * there shouldn't be any garbage pages for it to run into.
 *
 * To complete insert we can't use basic insertion algorithm because
 * during insertion we can't call user-defined support functions of opclass.
 * So, we insert 'invalid' tuples without real key and do it by separate algorithm.
 * 'invalid' tuple should be updated by vacuum full.
 */
static void
gistContinueInsert(gistIncompleteInsert *insert)
{
	IndexTuple *itup;
	int			i,
				lenitup;
	Relation	index;

	index = CreateFakeRelcacheEntry(insert->node);

	/*
	 * needed vector itup never will be more than initial lenblkno+2, because
	 * during this processing Indextuple can be only smaller
	 */
	lenitup = insert->lenblk;
	itup = (IndexTuple *) palloc(sizeof(IndexTuple) * (lenitup + 2 /* guarantee root split */ ));

	for (i = 0; i < insert->lenblk; i++)
		itup[i] = gist_form_invalid_tuple(insert->blkno[i]);

	/*
	 * any insertion of itup[] should make LOG message about
	 */

	if (insert->origblkno == GIST_ROOT_BLKNO)
	{
		/*
		 * it was split root, so we should only make new root. it can't be
		 * simple insert into root, we should replace all content of root.
		 */
		Buffer		buffer = XLogReadBuffer(insert->node, GIST_ROOT_BLKNO, true);

		gistnewroot(index, buffer, itup, lenitup, NULL);
		UnlockReleaseBuffer(buffer);
	}
	else
	{
		Buffer	   *buffers;
		Page	   *pages;
		int			numbuffer;
		OffsetNumber *todelete;

		/* construct path */
		gistxlogFindPath(index, insert);

		Assert(insert->pathlen > 0);

		buffers = (Buffer *) palloc(sizeof(Buffer) * (insert->lenblk + 2 /* guarantee root split */ ));
		pages = (Page *) palloc(sizeof(Page) * (insert->lenblk + 2 /* guarantee root split */ ));
		todelete = (OffsetNumber *) palloc(sizeof(OffsetNumber) * (insert->lenblk + 2 /* guarantee root split */ ));

		for (i = 0; i < insert->pathlen; i++)
		{
			int			j,
						k,
						pituplen = 0;
			uint8		xlinfo;
			XLogRecData *rdata;
			XLogRecPtr	recptr;
			Buffer		tempbuffer = InvalidBuffer;
			int			ntodelete = 0;

			numbuffer = 1;
			buffers[0] = ReadBuffer(index, insert->path[i]);
			LockBuffer(buffers[0], GIST_EXCLUSIVE);

			/*
			 * we check buffer, because we restored page earlier
			 */
			gistcheckpage(index, buffers[0]);

			pages[0] = BufferGetPage(buffers[0]);
			Assert(!GistPageIsLeaf(pages[0]));

			pituplen = PageGetMaxOffsetNumber(pages[0]);

			/* find remove old IndexTuples to remove */
			for (j = 0; j < pituplen && ntodelete < lenitup; j++)
			{
				BlockNumber blkno;
				ItemId		iid = PageGetItemId(pages[0], j + FirstOffsetNumber);
				IndexTuple	idxtup = (IndexTuple) PageGetItem(pages[0], iid);

				blkno = ItemPointerGetBlockNumber(&(idxtup->t_tid));

				for (k = 0; k < lenitup; k++)
					if (ItemPointerGetBlockNumber(&(itup[k]->t_tid)) == blkno)
					{
						todelete[ntodelete] = j + FirstOffsetNumber - ntodelete;
						ntodelete++;
						break;
					}
			}

			if (ntodelete == 0)
				elog(PANIC, "gistContinueInsert: cannot find pointer to page(s)");

			/*
			 * we check space with subtraction only first tuple to delete,
			 * hope, that wiil be enough space....
			 */

			if (gistnospace(pages[0], itup, lenitup, *todelete, 0))
			{

				/* no space left on page, so we must split */
				buffers[numbuffer] = ReadBuffer(index, P_NEW);
				LockBuffer(buffers[numbuffer], GIST_EXCLUSIVE);
				GISTInitBuffer(buffers[numbuffer], 0);
				pages[numbuffer] = BufferGetPage(buffers[numbuffer]);
				gistfillbuffer(pages[numbuffer], itup, lenitup, FirstOffsetNumber);
				numbuffer++;

				if (BufferGetBlockNumber(buffers[0]) == GIST_ROOT_BLKNO)
				{
					Buffer		tmp;

					/*
					 * we split root, just copy content from root to new page
					 */

					/* sanity check */
					if (i + 1 != insert->pathlen)
						elog(PANIC, "unexpected pathlen in index \"%s\"",
							 RelationGetRelationName(index));

					/* fill new page, root will be changed later */
					tempbuffer = ReadBuffer(index, P_NEW);
					LockBuffer(tempbuffer, GIST_EXCLUSIVE);
					memcpy(BufferGetPage(tempbuffer), pages[0], BufferGetPageSize(tempbuffer));

					/* swap buffers[0] (was root) and temp buffer */
					tmp = buffers[0];
					buffers[0] = tempbuffer;
					tempbuffer = tmp;	/* now in tempbuffer GIST_ROOT_BLKNO,
										 * it is still unchanged */

					pages[0] = BufferGetPage(buffers[0]);
				}

				START_CRIT_SECTION();

				for (j = 0; j < ntodelete; j++)
					PageIndexTupleDelete(pages[0], todelete[j]);

				xlinfo = XLOG_GIST_PAGE_SPLIT;
				rdata = formSplitRdata(index->rd_node, insert->path[i],
									   false, &(insert->key),
									 gistMakePageLayout(buffers, numbuffer));

			}
			else
			{
				START_CRIT_SECTION();

				for (j = 0; j < ntodelete; j++)
					PageIndexTupleDelete(pages[0], todelete[j]);
				gistfillbuffer(pages[0], itup, lenitup, InvalidOffsetNumber);

				xlinfo = XLOG_GIST_PAGE_UPDATE;
				rdata = formUpdateRdata(index->rd_node, buffers[0],
										todelete, ntodelete,
										itup, lenitup, &(insert->key));
			}

			/*
			 * use insert->key as mark for completion of insert (form*Rdata()
			 * above) for following possible replays
			 */

			/* write pages, we should mark it dirty befor XLogInsert() */
			for (j = 0; j < numbuffer; j++)
			{
				GistPageGetOpaque(pages[j])->rightlink = InvalidBlockNumber;
				MarkBufferDirty(buffers[j]);
			}
			recptr = XLogInsert(RM_GIST_ID, xlinfo, rdata);
			for (j = 0; j < numbuffer; j++)
			{
				PageSetLSN(pages[j], recptr);
			}

			END_CRIT_SECTION();

			lenitup = numbuffer;
			for (j = 0; j < numbuffer; j++)
			{
				itup[j] = gist_form_invalid_tuple(BufferGetBlockNumber(buffers[j]));
				UnlockReleaseBuffer(buffers[j]);
			}

			if (tempbuffer != InvalidBuffer)
			{
				/*
				 * it was a root split, so fill it by new values
				 */
				gistnewroot(index, tempbuffer, itup, lenitup, &(insert->key));
				UnlockReleaseBuffer(tempbuffer);
			}
		}
	}

	FreeFakeRelcacheEntry(index);

	ereport(LOG,
			(errmsg("index %u/%u/%u needs VACUUM FULL or REINDEX to finish crash recovery",
			insert->node.spcNode, insert->node.dbNode, insert->node.relNode),
		   errdetail("Incomplete insertion detected during crash replay.")));
}

=======
>>>>>>> a4bebdd9
void
gist_xlog_startup(void)
{
	opCtx = createTempGistContext();
}

void
gist_xlog_cleanup(void)
{
	MemoryContextDelete(opCtx);
}

/*
 * Write WAL record of a page split.
 */
XLogRecPtr
gistXLogSplit(RelFileNode node, BlockNumber blkno, bool page_is_leaf,
			  SplitedPageLayout *dist,
			  BlockNumber origrlink, GistNSN orignsn,
			  Buffer leftchildbuf)
{
	XLogRecData *rdata;
	gistxlogPageSplit xlrec;
	SplitedPageLayout *ptr;
	int			npage = 0,
				cur;
	XLogRecPtr	recptr;

	for (ptr = dist; ptr; ptr = ptr->next)
		npage++;

	rdata = (XLogRecData *) palloc(sizeof(XLogRecData) * (npage * 2 + 2));

	xlrec.node = node;
	xlrec.origblkno = blkno;
	xlrec.origrlink = origrlink;
	xlrec.orignsn = orignsn;
	xlrec.origleaf = page_is_leaf;
	xlrec.npage = (uint16) npage;
	xlrec.leftchild =
		BufferIsValid(leftchildbuf) ? BufferGetBlockNumber(leftchildbuf) : InvalidBlockNumber;

	rdata[0].data = (char *) &xlrec;
	rdata[0].len = sizeof(gistxlogPageSplit);
	rdata[0].buffer = InvalidBuffer;

	cur = 1;

	/*
	 * Include a full page image of the child buf. (only necessary if a
	 * checkpoint happened since the child page was split)
	 */
	if (BufferIsValid(leftchildbuf))
	{
		rdata[cur - 1].next = &(rdata[cur]);
		rdata[cur].data = NULL;
		rdata[cur].len = 0;
		rdata[cur].buffer = leftchildbuf;
		rdata[cur].buffer_std = true;
		cur++;
	}

	for (ptr = dist; ptr; ptr = ptr->next)
	{
		rdata[cur - 1].next = &(rdata[cur]);
		rdata[cur].buffer = InvalidBuffer;
		rdata[cur].data = (char *) &(ptr->block);
		rdata[cur].len = sizeof(gistxlogPage);
		cur++;

		rdata[cur - 1].next = &(rdata[cur]);
		rdata[cur].buffer = InvalidBuffer;
		rdata[cur].data = (char *) (ptr->list);
		rdata[cur].len = ptr->lenlist;
		cur++;
	}
	rdata[cur - 1].next = NULL;

	recptr = XLogInsert(RM_GIST_ID, XLOG_GIST_PAGE_SPLIT, rdata);

	pfree(rdata);
	return recptr;
}

/*
 * Write XLOG record describing a page update. The update can include any
 * number of deletions and/or insertions of tuples on a single index page.
 *
 * If this update inserts a downlink for a split page, also record that
 * the F_FOLLOW_RIGHT flag on the child page is cleared and NSN set.
 *
 * Note that both the todelete array and the tuples are marked as belonging
 * to the target buffer; they need not be stored in XLOG if XLogInsert decides
 * to log the whole buffer contents instead.  Also, we take care that there's
 * at least one rdata item referencing the buffer, even when ntodelete and
 * ituplen are both zero; this ensures that XLogInsert knows about the buffer.
 */
XLogRecPtr
gistXLogUpdate(RelFileNode node, Buffer buffer,
			   OffsetNumber *todelete, int ntodelete,
			   IndexTuple *itup, int ituplen,
			   Buffer leftchildbuf)
{
	XLogRecData *rdata;
	gistxlogPageUpdate *xlrec;
	int			cur,
				i;
	XLogRecPtr	recptr;

	rdata = (XLogRecData *) palloc(sizeof(XLogRecData) * (4 + ituplen));
	xlrec = (gistxlogPageUpdate *) palloc(sizeof(gistxlogPageUpdate));

	xlrec->node = node;
	xlrec->blkno = BufferGetBlockNumber(buffer);
	xlrec->ntodelete = ntodelete;
	xlrec->leftchild =
		BufferIsValid(leftchildbuf) ? BufferGetBlockNumber(leftchildbuf) : InvalidBlockNumber;

	rdata[0].buffer = buffer;
	rdata[0].buffer_std = true;
	rdata[0].data = NULL;
	rdata[0].len = 0;
	rdata[0].next = &(rdata[1]);

	rdata[1].data = (char *) xlrec;
	rdata[1].len = sizeof(gistxlogPageUpdate);
	rdata[1].buffer = InvalidBuffer;
	rdata[1].next = &(rdata[2]);

	rdata[2].data = (char *) todelete;
	rdata[2].len = sizeof(OffsetNumber) * ntodelete;
	rdata[2].buffer = buffer;
	rdata[2].buffer_std = true;

	cur = 3;

	/* new tuples */
	for (i = 0; i < ituplen; i++)
	{
		rdata[cur - 1].next = &(rdata[cur]);
		rdata[cur].data = (char *) (itup[i]);
		rdata[cur].len = IndexTupleSize(itup[i]);
		rdata[cur].buffer = buffer;
		rdata[cur].buffer_std = true;
		cur++;
	}

	/*
	 * Include a full page image of the child buf. (only necessary if a
	 * checkpoint happened since the child page was split)
	 */
	if (BufferIsValid(leftchildbuf))
	{
		rdata[cur - 1].next = &(rdata[cur]);
		rdata[cur].data = NULL;
		rdata[cur].len = 0;
		rdata[cur].buffer = leftchildbuf;
		rdata[cur].buffer_std = true;
		cur++;
	}
	rdata[cur - 1].next = NULL;

	recptr = XLogInsert(RM_GIST_ID, XLOG_GIST_PAGE_UPDATE, rdata);

	pfree(rdata);
	return recptr;
}<|MERGE_RESOLUTION|>--- conflicted
+++ resolved
@@ -60,7 +60,6 @@
 			GistClearFollowRight(page);
 
 			PageSetLSN(page, lsn);
-			PageSetTLI(page, ThisTimeLineID);
 			MarkBufferDirty(buffer);
 		}
 		UnlockReleaseBuffer(buffer);
@@ -82,19 +81,8 @@
 	if (BlockNumberIsValid(xldata->leftchild))
 		gistRedoClearFollowRight(xldata->node, lsn, xldata->leftchild);
 
-<<<<<<< HEAD
-	if (!isnewroot && xldata->blkno != GIST_ROOT_BLKNO)
-		/* operation with root always finalizes insertion */
-		pushIncompleteInsert(xldata->node, lsn, xldata->key,
-							 &(xldata->blkno), 1,
-							 NULL);
-
 	/* nothing else to do if page was backed up (and no info to do it with) */
 	if (IsBkpBlockApplied(record, 0))
-=======
-	/* nothing more to do if page was backed up (and no info to do it with) */
-	if (record->xl_info & XLR_BKP_BLOCK_1)
->>>>>>> a4bebdd9
 		return;
 
 	buffer = XLogReadBuffer(xldata->node, xldata->blkno, false);
@@ -307,27 +295,6 @@
 	UnlockReleaseBuffer(buffer);
 }
 
-<<<<<<< HEAD
-static void
-gistRedoCompleteInsert(XLogRecPtr lsn __attribute__((unused)), XLogRecord *record)
-{
-	char	   *begin = XLogRecGetData(record),
-			   *ptr;
-	gistxlogInsertComplete *xlrec;
-
-	xlrec = (gistxlogInsertComplete *) begin;
-
-	ptr = begin + sizeof(gistxlogInsertComplete);
-	while (ptr - begin < record->xl_len)
-	{
-		Assert(record->xl_len - (ptr - begin) >= sizeof(ItemPointerData));
-		forgetIncompleteInsert(xlrec->node, *((ItemPointerData *) ptr));
-		ptr += sizeof(ItemPointerData);
-	}
-}
-
-=======
->>>>>>> a4bebdd9
 void
 gist_redo(XLogRecPtr beginLoc, XLogRecPtr lsn, XLogRecord *record)
 {
@@ -423,79 +390,6 @@
 			appendStringInfo(buf, "unknown gist op code %u", info);
 			break;
 	}
-}
-
-<<<<<<< HEAD
-IndexTuple
-gist_form_invalid_tuple(BlockNumber blkno)
-{
-	/*
-	 * we don't alloc space for null's bitmap, this is invalid tuple, be
-	 * carefull in read and write code
-	 */
-	Size		size = IndexInfoFindDataOffset(0);
-	IndexTuple	tuple = (IndexTuple) palloc0(size);
-
-	tuple->t_info |= size;
-
-	ItemPointerSetBlockNumber(&(tuple->t_tid), blkno);
-	GistTupleSetInvalid(tuple);
-
-	return tuple;
-}
-
-
-static void
-gistxlogFindPath(Relation index, gistIncompleteInsert *insert)
-{
-	GISTInsertStack *top;
-
-	insert->pathlen = 0;
-	insert->path = NULL;
-
-	if ((top = gistFindPath(index, insert->origblkno)) != NULL)
-	{
-		int			i;
-		GISTInsertStack *ptr;
-
-		for (ptr = top; ptr; ptr = ptr->parent)
-			insert->pathlen++;
-
-		insert->path = (BlockNumber *) palloc(sizeof(BlockNumber) * insert->pathlen);
-
-		i = 0;
-		for (ptr = top; ptr; ptr = ptr->parent)
-			insert->path[i++] = ptr->blkno;
-	}
-	else
-		elog(ERROR, "lost parent for block %u", insert->origblkno);
-}
-
-static SplitedPageLayout *
-gistMakePageLayout(Buffer *buffers, int nbuffers)
-{
-	SplitedPageLayout *res = NULL,
-			   *resptr;
-
-	while (nbuffers-- > 0)
-	{
-		Page		page = BufferGetPage(buffers[nbuffers]);
-		IndexTuple *vec;
-		int			veclen;
-
-		resptr = (SplitedPageLayout *) palloc0(sizeof(SplitedPageLayout));
-
-		resptr->block.blkno = BufferGetBlockNumber(buffers[nbuffers]);
-		resptr->block.num = PageGetMaxOffsetNumber(page);
-
-		vec = gistextractpage(page, &veclen);
-		resptr->list = gistfillitupvec(vec, veclen, &(resptr->lenlist));
-
-		resptr->next = res;
-		res = resptr;
-	}
-
-	return res;
 }
 
 /*
@@ -544,233 +438,6 @@
 #endif
 }
 
-/*
- * Continue insert after crash.  In normal situations, there aren't any
- * incomplete inserts, but if a crash occurs partway through an insertion
- * sequence, we'll need to finish making the index valid at the end of WAL
- * replay.
- *
- * Note that we assume the index is now in a valid state, except for the
- * unfinished insertion.  In particular it's safe to invoke gistFindPath();
- * there shouldn't be any garbage pages for it to run into.
- *
- * To complete insert we can't use basic insertion algorithm because
- * during insertion we can't call user-defined support functions of opclass.
- * So, we insert 'invalid' tuples without real key and do it by separate algorithm.
- * 'invalid' tuple should be updated by vacuum full.
- */
-static void
-gistContinueInsert(gistIncompleteInsert *insert)
-{
-	IndexTuple *itup;
-	int			i,
-				lenitup;
-	Relation	index;
-
-	index = CreateFakeRelcacheEntry(insert->node);
-
-	/*
-	 * needed vector itup never will be more than initial lenblkno+2, because
-	 * during this processing Indextuple can be only smaller
-	 */
-	lenitup = insert->lenblk;
-	itup = (IndexTuple *) palloc(sizeof(IndexTuple) * (lenitup + 2 /* guarantee root split */ ));
-
-	for (i = 0; i < insert->lenblk; i++)
-		itup[i] = gist_form_invalid_tuple(insert->blkno[i]);
-
-	/*
-	 * any insertion of itup[] should make LOG message about
-	 */
-
-	if (insert->origblkno == GIST_ROOT_BLKNO)
-	{
-		/*
-		 * it was split root, so we should only make new root. it can't be
-		 * simple insert into root, we should replace all content of root.
-		 */
-		Buffer		buffer = XLogReadBuffer(insert->node, GIST_ROOT_BLKNO, true);
-
-		gistnewroot(index, buffer, itup, lenitup, NULL);
-		UnlockReleaseBuffer(buffer);
-	}
-	else
-	{
-		Buffer	   *buffers;
-		Page	   *pages;
-		int			numbuffer;
-		OffsetNumber *todelete;
-
-		/* construct path */
-		gistxlogFindPath(index, insert);
-
-		Assert(insert->pathlen > 0);
-
-		buffers = (Buffer *) palloc(sizeof(Buffer) * (insert->lenblk + 2 /* guarantee root split */ ));
-		pages = (Page *) palloc(sizeof(Page) * (insert->lenblk + 2 /* guarantee root split */ ));
-		todelete = (OffsetNumber *) palloc(sizeof(OffsetNumber) * (insert->lenblk + 2 /* guarantee root split */ ));
-
-		for (i = 0; i < insert->pathlen; i++)
-		{
-			int			j,
-						k,
-						pituplen = 0;
-			uint8		xlinfo;
-			XLogRecData *rdata;
-			XLogRecPtr	recptr;
-			Buffer		tempbuffer = InvalidBuffer;
-			int			ntodelete = 0;
-
-			numbuffer = 1;
-			buffers[0] = ReadBuffer(index, insert->path[i]);
-			LockBuffer(buffers[0], GIST_EXCLUSIVE);
-
-			/*
-			 * we check buffer, because we restored page earlier
-			 */
-			gistcheckpage(index, buffers[0]);
-
-			pages[0] = BufferGetPage(buffers[0]);
-			Assert(!GistPageIsLeaf(pages[0]));
-
-			pituplen = PageGetMaxOffsetNumber(pages[0]);
-
-			/* find remove old IndexTuples to remove */
-			for (j = 0; j < pituplen && ntodelete < lenitup; j++)
-			{
-				BlockNumber blkno;
-				ItemId		iid = PageGetItemId(pages[0], j + FirstOffsetNumber);
-				IndexTuple	idxtup = (IndexTuple) PageGetItem(pages[0], iid);
-
-				blkno = ItemPointerGetBlockNumber(&(idxtup->t_tid));
-
-				for (k = 0; k < lenitup; k++)
-					if (ItemPointerGetBlockNumber(&(itup[k]->t_tid)) == blkno)
-					{
-						todelete[ntodelete] = j + FirstOffsetNumber - ntodelete;
-						ntodelete++;
-						break;
-					}
-			}
-
-			if (ntodelete == 0)
-				elog(PANIC, "gistContinueInsert: cannot find pointer to page(s)");
-
-			/*
-			 * we check space with subtraction only first tuple to delete,
-			 * hope, that wiil be enough space....
-			 */
-
-			if (gistnospace(pages[0], itup, lenitup, *todelete, 0))
-			{
-
-				/* no space left on page, so we must split */
-				buffers[numbuffer] = ReadBuffer(index, P_NEW);
-				LockBuffer(buffers[numbuffer], GIST_EXCLUSIVE);
-				GISTInitBuffer(buffers[numbuffer], 0);
-				pages[numbuffer] = BufferGetPage(buffers[numbuffer]);
-				gistfillbuffer(pages[numbuffer], itup, lenitup, FirstOffsetNumber);
-				numbuffer++;
-
-				if (BufferGetBlockNumber(buffers[0]) == GIST_ROOT_BLKNO)
-				{
-					Buffer		tmp;
-
-					/*
-					 * we split root, just copy content from root to new page
-					 */
-
-					/* sanity check */
-					if (i + 1 != insert->pathlen)
-						elog(PANIC, "unexpected pathlen in index \"%s\"",
-							 RelationGetRelationName(index));
-
-					/* fill new page, root will be changed later */
-					tempbuffer = ReadBuffer(index, P_NEW);
-					LockBuffer(tempbuffer, GIST_EXCLUSIVE);
-					memcpy(BufferGetPage(tempbuffer), pages[0], BufferGetPageSize(tempbuffer));
-
-					/* swap buffers[0] (was root) and temp buffer */
-					tmp = buffers[0];
-					buffers[0] = tempbuffer;
-					tempbuffer = tmp;	/* now in tempbuffer GIST_ROOT_BLKNO,
-										 * it is still unchanged */
-
-					pages[0] = BufferGetPage(buffers[0]);
-				}
-
-				START_CRIT_SECTION();
-
-				for (j = 0; j < ntodelete; j++)
-					PageIndexTupleDelete(pages[0], todelete[j]);
-
-				xlinfo = XLOG_GIST_PAGE_SPLIT;
-				rdata = formSplitRdata(index->rd_node, insert->path[i],
-									   false, &(insert->key),
-									 gistMakePageLayout(buffers, numbuffer));
-
-			}
-			else
-			{
-				START_CRIT_SECTION();
-
-				for (j = 0; j < ntodelete; j++)
-					PageIndexTupleDelete(pages[0], todelete[j]);
-				gistfillbuffer(pages[0], itup, lenitup, InvalidOffsetNumber);
-
-				xlinfo = XLOG_GIST_PAGE_UPDATE;
-				rdata = formUpdateRdata(index->rd_node, buffers[0],
-										todelete, ntodelete,
-										itup, lenitup, &(insert->key));
-			}
-
-			/*
-			 * use insert->key as mark for completion of insert (form*Rdata()
-			 * above) for following possible replays
-			 */
-
-			/* write pages, we should mark it dirty befor XLogInsert() */
-			for (j = 0; j < numbuffer; j++)
-			{
-				GistPageGetOpaque(pages[j])->rightlink = InvalidBlockNumber;
-				MarkBufferDirty(buffers[j]);
-			}
-			recptr = XLogInsert(RM_GIST_ID, xlinfo, rdata);
-			for (j = 0; j < numbuffer; j++)
-			{
-				PageSetLSN(pages[j], recptr);
-			}
-
-			END_CRIT_SECTION();
-
-			lenitup = numbuffer;
-			for (j = 0; j < numbuffer; j++)
-			{
-				itup[j] = gist_form_invalid_tuple(BufferGetBlockNumber(buffers[j]));
-				UnlockReleaseBuffer(buffers[j]);
-			}
-
-			if (tempbuffer != InvalidBuffer)
-			{
-				/*
-				 * it was a root split, so fill it by new values
-				 */
-				gistnewroot(index, tempbuffer, itup, lenitup, &(insert->key));
-				UnlockReleaseBuffer(tempbuffer);
-			}
-		}
-	}
-
-	FreeFakeRelcacheEntry(index);
-
-	ereport(LOG,
-			(errmsg("index %u/%u/%u needs VACUUM FULL or REINDEX to finish crash recovery",
-			insert->node.spcNode, insert->node.dbNode, insert->node.relNode),
-		   errdetail("Incomplete insertion detected during crash replay.")));
-}
-
-=======
->>>>>>> a4bebdd9
 void
 gist_xlog_startup(void)
 {
