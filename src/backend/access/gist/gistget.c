/*-------------------------------------------------------------------------
 *
 * gistget.c
 *	  fetch tuples from a GiST scan.
 *
 *
 * Portions Copyright (c) 1996-2008, PostgreSQL Global Development Group
 * Portions Copyright (c) 1994, Regents of the University of California
 *
 * IDENTIFICATION
<<<<<<< HEAD
 *	  $PostgreSQL: pgsql/src/backend/access/gist/gistget.c,v 1.69.2.3 2008/10/22 12:54:25 teodor Exp $
=======
 *	  $PostgreSQL: pgsql/src/backend/access/gist/gistget.c,v 1.70 2008/04/10 22:25:25 tgl Exp $
>>>>>>> 4e82a954
 *
 *-------------------------------------------------------------------------
 */
#include "postgres.h"

#include "access/gist_private.h"
#include "executor/execdebug.h"
<<<<<<< HEAD
#include "miscadmin.h"    /* work_mem */
#include "nodes/tidbitmap.h"
=======
#include "miscadmin.h"
>>>>>>> 4e82a954
#include "pgstat.h"
#include "utils/memutils.h"


static OffsetNumber gistfindnext(IndexScanDesc scan, OffsetNumber n,
			 ScanDirection dir);
static int64 gistnext(IndexScanDesc scan, ScanDirection dir,
					  ItemPointer tid, TIDBitmap *tbm,
					  bool ignore_killed_tuples);
static bool gistindex_keytest(IndexTuple tuple, IndexScanDesc scan,
				  OffsetNumber offset);

static void
killtuple(Relation r, GISTScanOpaque so, ItemPointer iptr)
{
	MIRROREDLOCK_BUFMGR_DECLARE;

	Page        p;
	OffsetNumber offset;

	// -------- MirroredLock ----------
	MIRROREDLOCK_BUFMGR_LOCK;

	LockBuffer(so->curbuf, GIST_SHARE);
	gistcheckpage(r, so->curbuf);
	p = (Page) BufferGetPage(so->curbuf);

	if (XLByteEQ(so->stack->lsn, BufferGetLSNAtomic(so->curbuf)))
	{
		/* page unchanged, so all is simple */
		offset = ItemPointerGetOffsetNumber(iptr);
		ItemIdMarkDead(PageGetItemId(p, offset));

		MarkBufferDirtyHint(so->curbuf, r);
	}
	else
	{
		OffsetNumber maxoff = PageGetMaxOffsetNumber(p);

		for (offset = FirstOffsetNumber; offset <= maxoff; offset = OffsetNumberNext(offset))
		{
			IndexTuple  ituple = (IndexTuple) PageGetItem(p, PageGetItemId(p, offset));

			if (ItemPointerEquals(&(ituple->t_tid), iptr))
			{
				/* found */
				ItemIdMarkDead(PageGetItemId(p, offset));
				MarkBufferDirtyHint(so->curbuf, r);
				break;
			}
		}
	}

	LockBuffer(so->curbuf, GIST_UNLOCK);

	MIRROREDLOCK_BUFMGR_UNLOCK;
	// -------- MirroredLock ----------
}

/*
 * gistgettuple() -- Get the next tuple in the scan
 */
Datum
gistgettuple(PG_FUNCTION_ARGS)
{
	IndexScanDesc scan = (IndexScanDesc) PG_GETARG_POINTER(0);
	ScanDirection dir = (ScanDirection) PG_GETARG_INT32(1);
	GISTScanOpaque so;
	ItemPointerData tid;
	bool		res;

	so = (GISTScanOpaque) scan->opaque;

	/*
	 * If we have produced an index tuple in the past and the executor has
	 * informed us we need to mark it as "killed", do so now.
	 */
	if (scan->kill_prior_tuple && ItemPointerIsValid(&(so->curpos)))
		killtuple(scan->indexRelation, so, &(so->curpos));

	/*
	 * Get the next tuple that matches the search key. If asked to skip killed
	 * tuples, continue looping until we find a non-killed tuple that matches
	 * the search key.
	 */
	res = (gistnext(scan, dir, &tid, NULL, scan->ignore_killed_tuples) > 0) ? true : false;

	PG_RETURN_BOOL(res);
}

Datum
gistgetbitmap(PG_FUNCTION_ARGS)
{
	IndexScanDesc scan = (IndexScanDesc) PG_GETARG_POINTER(0);
<<<<<<< HEAD
	Node		   *n = (Node *) PG_GETARG_POINTER(1);
	HashBitmap	   *hashBitmap;
	ItemPointer tids;
	int ntids;

	if (n == NULL)
		hashBitmap = tbm_create(work_mem * 1024L);
	else if (!IsA(n, HashBitmap))
		elog(ERROR, "non hash bitmap");
	else
		hashBitmap = (HashBitmap *)n;

#define MAX_TIDS 1024
	tids = (ItemPointer)palloc0(MAX_TIDS * sizeof(ItemPointerData));

	while ((ntids = gistnext(scan, ForwardScanDirection, tids, MAX_TIDS, false)) > 0)
		tbm_add_tuples(hashBitmap, tids, ntids);

	PG_RETURN_POINTER(hashBitmap);
=======
	TIDBitmap *tbm = (TIDBitmap *) PG_GETARG_POINTER(1);
	int64	   ntids;

	ntids = gistnext(scan, ForwardScanDirection, NULL, tbm, false);

	PG_RETURN_INT64(ntids);
>>>>>>> 4e82a954
}

/*
 * Fetch tuple(s) that match the search key; this can be invoked
 * either to fetch the first such tuple or subsequent matching tuples.
 *
 * This function is used by both gistgettuple and gistgetbitmap. When
 * invoked from gistgettuple, tbm is null and the next matching tuple
 * is returned in *tid. When invoked from getbitmap, tid is null and
 * all matching tuples are added to tbm. In both cases, the function
 * result is the number of returned tuples.
 */
static int64
gistnext(IndexScanDesc scan, ScanDirection dir,
		 ItemPointer tid, TIDBitmap *tbm,
		 bool ignore_killed_tuples)
{
	MIRROREDLOCK_BUFMGR_DECLARE;

	Page		p;
	OffsetNumber n;
	GISTScanOpaque so;
	GISTSearchStack *stk;
	IndexTuple	it;
	GISTPageOpaque opaque;
<<<<<<< HEAD
	int			ntids = 0;
=======
	bool		resetoffset = false;
	int64		ntids = 0;
>>>>>>> 4e82a954

	so = (GISTScanOpaque) scan->opaque;

	// -------- MirroredLock ----------
	MIRROREDLOCK_BUFMGR_LOCK;

	if ( so->qual_ok == false )
		return 0;

	if (ItemPointerIsValid(&so->curpos) == false)
	{
		/* Being asked to fetch the first entry, so start at the root */
		Assert(so->curbuf == InvalidBuffer);
		Assert(so->stack == NULL);

		so->curbuf = ReadBuffer(scan->indexRelation, GIST_ROOT_BLKNO);

		stk = so->stack = (GISTSearchStack *) palloc0(sizeof(GISTSearchStack));

		stk->next = NULL;
		stk->block = GIST_ROOT_BLKNO;

		pgstat_count_index_scan(scan->indexRelation);
	}
	else if (so->curbuf == InvalidBuffer)
	{
		MIRROREDLOCK_BUFMGR_UNLOCK;
		// -------- MirroredLock ----------

		return 0;
	}

	/*
	 * check stored pointers from last visit 
	 */
	if ( so->nPageData > 0 ) 
	{
		while( ntids < maxtids && so->curPageData < so->nPageData )
		{
			tids[ ntids ] = scan->xs_ctup.t_self = so->pageData[ so->curPageData ].heapPtr;
			ItemPointerSet(&(so->curpos),
							   BufferGetBlockNumber(so->curbuf), 
							   so->pageData[ so->curPageData ].pageOffset);

				
			so->curPageData ++;
			ntids++;
		}

		if ( ntids == maxtids )
		{
			MIRROREDLOCK_BUFMGR_UNLOCK;
			// -------- MirroredLock ----------

			return ntids;
		}
		
		/*
		 * Go to the next page
		 */
		stk = so->stack->next;
		pfree(so->stack);
		so->stack = stk;

		/* If we're out of stack entries, we're done */
		if (so->stack == NULL)
		{
			ReleaseBuffer(so->curbuf);
			so->curbuf = InvalidBuffer;

			MIRROREDLOCK_BUFMGR_UNLOCK;
			// -------- MirroredLock ----------

			return ntids;
		}

		so->curbuf = ReleaseAndReadBuffer(so->curbuf,
										  scan->indexRelation,
										  stk->block);
	}

	for (;;)
	{
		CHECK_FOR_INTERRUPTS();

		/* First of all, we need lock buffer */
		Assert(so->curbuf != InvalidBuffer);
		LockBuffer(so->curbuf, GIST_SHARE);
		gistcheckpage(scan->indexRelation, so->curbuf);
		p = BufferGetPage(so->curbuf);
		opaque = GistPageGetOpaque(p);

		/* remember lsn to identify page changed for tuple's killing */
		so->stack->lsn = BufferGetLSNAtomic(so->curbuf);

		/* check page split, occured from last visit or visit to parent */
		if (!XLogRecPtrIsInvalid(so->stack->parentlsn) &&
			XLByteLT(so->stack->parentlsn, opaque->nsn) &&
			opaque->rightlink != InvalidBlockNumber /* sanity check */ &&
			(so->stack->next == NULL || so->stack->next->block != opaque->rightlink)		/* check if already
					added */ )
		{
			/* detect page split, follow right link to add pages */

			stk = (GISTSearchStack *) palloc(sizeof(GISTSearchStack));
			stk->next = so->stack->next;
			stk->block = opaque->rightlink;
			stk->parentlsn = so->stack->parentlsn;
			memset(&(stk->lsn), 0, sizeof(GistNSN));
			so->stack->next = stk;
		}

		/* if page is empty, then just skip it */
		if (PageIsEmpty(p))
		{
			LockBuffer(so->curbuf, GIST_UNLOCK);
			stk = so->stack->next;
			pfree(so->stack);
			so->stack = stk;

			if (so->stack == NULL)
			{
				ReleaseBuffer(so->curbuf);
				so->curbuf = InvalidBuffer;

				MIRROREDLOCK_BUFMGR_UNLOCK;
				// -------- MirroredLock ----------

				return ntids;
			}

			so->curbuf = ReleaseAndReadBuffer(so->curbuf, scan->indexRelation,
											  stk->block);
			continue;
		}

		if (ScanDirectionIsBackward(dir))
			n = PageGetMaxOffsetNumber(p);
		else
			n = FirstOffsetNumber;

		/* wonderful, we can look at page */
		so->nPageData = so->curPageData = 0;

		for (;;)
		{
			n = gistfindnext(scan, n, dir);

			if (!OffsetNumberIsValid(n))
			{
				while( ntids < maxtids && so->curPageData < so->nPageData )
				{
					tids[ ntids ] = scan->xs_ctup.t_self = 
						so->pageData[ so->curPageData ].heapPtr;
				
					ItemPointerSet(&(so->curpos),
								   BufferGetBlockNumber(so->curbuf), 
								   so->pageData[ so->curPageData ].pageOffset);

					so->curPageData ++;
					ntids++;
				}

				if ( ntids == maxtids )
				{
					LockBuffer(so->curbuf, GIST_UNLOCK);
					
					MIRROREDLOCK_BUFMGR_UNLOCK;
					// -------- MirroredLock ----------
					
					return ntids;
				}

				/*
				 * We ran out of matching index entries on the current page,
				 * so pop the top stack entry and use it to continue the
				 * search.
				 */
				LockBuffer(so->curbuf, GIST_UNLOCK);
				stk = so->stack->next;
				pfree(so->stack);
				so->stack = stk;

				/* If we're out of stack entries, we're done */

				if (so->stack == NULL)
				{
					ReleaseBuffer(so->curbuf);
					so->curbuf = InvalidBuffer;
					
					MIRROREDLOCK_BUFMGR_UNLOCK;
					// -------- MirroredLock ----------
					
					return ntids;
				}

				so->curbuf = ReleaseAndReadBuffer(so->curbuf,
												  scan->indexRelation,
												  stk->block);
				/* XXX	go up */
				break;
			}

			if (GistPageIsLeaf(p))
			{
				/*
				 * We've found a matching index entry in a leaf page, so
				 * return success. Note that we keep "curbuf" pinned so that
				 * we can efficiently resume the index scan later.
				 */
<<<<<<< HEAD
=======
				ItemPointerSet(&(so->curpos),
							   BufferGetBlockNumber(so->curbuf), n);
>>>>>>> 4e82a954

				if (!(ignore_killed_tuples && ItemIdIsDead(PageGetItemId(p, n))))
				{
					it = (IndexTuple) PageGetItem(p, PageGetItemId(p, n));
<<<<<<< HEAD
					so->pageData[ so->nPageData ].heapPtr = it->t_tid;
					so->pageData[ so->nPageData ].pageOffset = n;
					so->nPageData ++;
=======
					ntids++;
					if (tbm != NULL)
						tbm_add_tuples(tbm, &it->t_tid, 1, false);
					else 
					{
						*tid = scan->xs_ctup.t_self = it->t_tid;

						LockBuffer(so->curbuf, GIST_UNLOCK);
						return ntids; /* always 1 */
					}
>>>>>>> 4e82a954
				}
			}
			else
			{
				/*
				 * We've found an entry in an internal node whose key is
				 * consistent with the search key, so push it to stack
				 */
				stk = (GISTSearchStack *) palloc(sizeof(GISTSearchStack));

				it = (IndexTuple) PageGetItem(p, PageGetItemId(p, n));
				stk->block = ItemPointerGetBlockNumber(&(it->t_tid));
				memset(&(stk->lsn), 0, sizeof(GistNSN));
				stk->parentlsn = so->stack->lsn;

				stk->next = so->stack->next;
				so->stack->next = stk;
			}

			if (ScanDirectionIsBackward(dir))
				n = OffsetNumberPrev(n);
			else
				n = OffsetNumberNext(n);
		}
	}

	MIRROREDLOCK_BUFMGR_UNLOCK;
	// -------- MirroredLock ----------

	return ntids;
}

/*
 * gistindex_keytest() -- does this index tuple satisfy the scan key(s)?
 *
 * We must decompress the key in the IndexTuple before passing it to the
 * sk_func (and we have previously overwritten the sk_func to use the
 * user-defined Consistent method, so we actually are invoking that).
 *
 * Note that this function is always invoked in a short-lived memory context,
 * so we don't need to worry about cleaning up allocated memory, either here
 * or in the implementation of any Consistent methods.
 */
static bool
gistindex_keytest(IndexTuple tuple,
				  IndexScanDesc scan,
				  OffsetNumber offset)
{
	int			keySize = scan->numberOfKeys;
	ScanKey		key = scan->keyData;
	Relation	r = scan->indexRelation;
	GISTScanOpaque so;
	Page		p;
	GISTSTATE  *giststate;

	so = (GISTScanOpaque) scan->opaque;
	giststate = so->giststate;
	p = BufferGetPage(so->curbuf);

	/*
	 * Tuple doesn't restore after crash recovery because of incomplete insert
	 */
	if (!GistPageIsLeaf(p) && GistTupleIsInvalid(tuple))
		return true;

	while (keySize > 0)
	{
		Datum		datum;
		bool		isNull;
		Datum		test;
		GISTENTRY	de;

		datum = index_getattr(tuple,
							  key->sk_attno,
							  giststate->tupdesc,
							  &isNull);

		if (key->sk_flags & SK_ISNULL)
		{
			/*
			 * On non-leaf page we can't conclude that child hasn't NULL
			 * values because of assumption in GiST: uinon (VAL, NULL) is VAL
			 * But if on non-leaf page key IS  NULL then all childs has NULL.
			 */

			Assert(key->sk_flags & SK_SEARCHNULL);

			if (GistPageIsLeaf(p) && !isNull)
				return false;
		}
		else if (isNull)
		{
			return false;
		}
		else
		{

			gistdentryinit(giststate, key->sk_attno - 1, &de,
						   datum, r, p, offset,
						   FALSE, isNull);

			/*
			 * Call the Consistent function to evaluate the test.  The
			 * arguments are the index datum (as a GISTENTRY*), the comparison
			 * datum, and the comparison operator's strategy number and
			 * subtype from pg_amop.
			 *
			 * (Presently there's no need to pass the subtype since it'll
			 * always be zero, but might as well pass it for possible future
			 * use.)
			 */
			test = FunctionCall4(&key->sk_func,
								 PointerGetDatum(&de),
								 key->sk_argument,
								 Int32GetDatum(key->sk_strategy),
								 ObjectIdGetDatum(key->sk_subtype));

			if (!DatumGetBool(test))
				return false;
		}

		keySize--;
		key++;
	}

	return true;
}

/*
 * Return the offset of the first index entry that is consistent with
 * the search key after offset 'n' in the current page. If there are
 * no more consistent entries, return InvalidOffsetNumber.
 * Page should be locked....
 */
static OffsetNumber
gistfindnext(IndexScanDesc scan, OffsetNumber n, ScanDirection dir)
{
	OffsetNumber maxoff;
	IndexTuple	it;
	GISTScanOpaque so;
	MemoryContext oldcxt;
	Page		p;

	so = (GISTScanOpaque) scan->opaque;
	p = BufferGetPage(so->curbuf);
	maxoff = PageGetMaxOffsetNumber(p);

	/*
	 * Make sure we're in a short-lived memory context when we invoke a
	 * user-supplied GiST method in gistindex_keytest(), so we don't leak
	 * memory
	 */
	oldcxt = MemoryContextSwitchTo(so->tempCxt);

	/*
	 * If we modified the index during the scan, we may have a pointer to a
	 * ghost tuple, before the scan.  If this is the case, back up one.
	 */
	if (so->flags & GS_CURBEFORE)
	{
		so->flags &= ~GS_CURBEFORE;
		n = OffsetNumberPrev(n);
	}

	while (n >= FirstOffsetNumber && n <= maxoff)
	{
		it = (IndexTuple) PageGetItem(p, PageGetItemId(p, n));
		if (gistindex_keytest(it, scan, n))
			break;

		if (ScanDirectionIsBackward(dir))
			n = OffsetNumberPrev(n);
		else
			n = OffsetNumberNext(n);
	}

	MemoryContextSwitchTo(oldcxt);
	MemoryContextReset(so->tempCxt);

	/*
	 * If we found a matching entry, return its offset; otherwise return
	 * InvalidOffsetNumber to inform the caller to go to the next page.
	 */
	if (n >= FirstOffsetNumber && n <= maxoff)
		return n;
	else
		return InvalidOffsetNumber;
}<|MERGE_RESOLUTION|>--- conflicted
+++ resolved
@@ -8,11 +8,7 @@
  * Portions Copyright (c) 1994, Regents of the University of California
  *
  * IDENTIFICATION
-<<<<<<< HEAD
  *	  $PostgreSQL: pgsql/src/backend/access/gist/gistget.c,v 1.69.2.3 2008/10/22 12:54:25 teodor Exp $
-=======
- *	  $PostgreSQL: pgsql/src/backend/access/gist/gistget.c,v 1.70 2008/04/10 22:25:25 tgl Exp $
->>>>>>> 4e82a954
  *
  *-------------------------------------------------------------------------
  */
@@ -20,12 +16,8 @@
 
 #include "access/gist_private.h"
 #include "executor/execdebug.h"
-<<<<<<< HEAD
 #include "miscadmin.h"    /* work_mem */
 #include "nodes/tidbitmap.h"
-=======
-#include "miscadmin.h"
->>>>>>> 4e82a954
 #include "pgstat.h"
 #include "utils/memutils.h"
 
@@ -33,7 +25,7 @@
 static OffsetNumber gistfindnext(IndexScanDesc scan, OffsetNumber n,
 			 ScanDirection dir);
 static int64 gistnext(IndexScanDesc scan, ScanDirection dir,
-					  ItemPointer tid, TIDBitmap *tbm,
+					  ItemPointer tids, HashBitmap *tbm,
 					  bool ignore_killed_tuples);
 static bool gistindex_keytest(IndexTuple tuple, IndexScanDesc scan,
 				  OffsetNumber offset);
@@ -120,49 +112,30 @@
 gistgetbitmap(PG_FUNCTION_ARGS)
 {
 	IndexScanDesc scan = (IndexScanDesc) PG_GETARG_POINTER(0);
-<<<<<<< HEAD
 	Node		   *n = (Node *) PG_GETARG_POINTER(1);
-	HashBitmap	   *hashBitmap;
-	ItemPointer tids;
-	int ntids;
+	HashBitmap	   *tbm;
+	int64			ntids;
 
 	if (n == NULL)
-		hashBitmap = tbm_create(work_mem * 1024L);
+		tbm = tbm_create(work_mem * 1024L);
 	else if (!IsA(n, HashBitmap))
 		elog(ERROR, "non hash bitmap");
 	else
-		hashBitmap = (HashBitmap *)n;
-
-#define MAX_TIDS 1024
-	tids = (ItemPointer)palloc0(MAX_TIDS * sizeof(ItemPointerData));
-
-	while ((ntids = gistnext(scan, ForwardScanDirection, tids, MAX_TIDS, false)) > 0)
-		tbm_add_tuples(hashBitmap, tids, ntids);
-
-	PG_RETURN_POINTER(hashBitmap);
-=======
-	TIDBitmap *tbm = (TIDBitmap *) PG_GETARG_POINTER(1);
-	int64	   ntids;
+		tbm = (HashBitmap *) n;
 
 	ntids = gistnext(scan, ForwardScanDirection, NULL, tbm, false);
 
-	PG_RETURN_INT64(ntids);
->>>>>>> 4e82a954
+	PG_RETURN_POINTER(tbm);
 }
 
 /*
- * Fetch tuple(s) that match the search key; this can be invoked
- * either to fetch the first such tuple or subsequent matching tuples.
- *
- * This function is used by both gistgettuple and gistgetbitmap. When
- * invoked from gistgettuple, tbm is null and the next matching tuple
- * is returned in *tid. When invoked from getbitmap, tid is null and
- * all matching tuples are added to tbm. In both cases, the function
- * result is the number of returned tuples.
+ * Fetch a tuples that matchs the search key; this can be invoked
+ * either to fetch the first such tuple or subsequent matching
+ * tuples. Returns true iff a matching tuple was found.
  */
 static int64
 gistnext(IndexScanDesc scan, ScanDirection dir,
-		 ItemPointer tid, TIDBitmap *tbm,
+		 ItemPointer tid, HashBitmap *tbm,
 		 bool ignore_killed_tuples)
 {
 	MIRROREDLOCK_BUFMGR_DECLARE;
@@ -173,12 +146,7 @@
 	GISTSearchStack *stk;
 	IndexTuple	it;
 	GISTPageOpaque opaque;
-<<<<<<< HEAD
-	int			ntids = 0;
-=======
-	bool		resetoffset = false;
 	int64		ntids = 0;
->>>>>>> 4e82a954
 
 	so = (GISTScanOpaque) scan->opaque;
 
@@ -186,24 +154,6 @@
 	MIRROREDLOCK_BUFMGR_LOCK;
 
 	if ( so->qual_ok == false )
-		return 0;
-
-	if (ItemPointerIsValid(&so->curpos) == false)
-	{
-		/* Being asked to fetch the first entry, so start at the root */
-		Assert(so->curbuf == InvalidBuffer);
-		Assert(so->stack == NULL);
-
-		so->curbuf = ReadBuffer(scan->indexRelation, GIST_ROOT_BLKNO);
-
-		stk = so->stack = (GISTSearchStack *) palloc0(sizeof(GISTSearchStack));
-
-		stk->next = NULL;
-		stk->block = GIST_ROOT_BLKNO;
-
-		pgstat_count_index_scan(scan->indexRelation);
-	}
-	else if (so->curbuf == InvalidBuffer)
 	{
 		MIRROREDLOCK_BUFMGR_UNLOCK;
 		// -------- MirroredLock ----------
@@ -211,53 +161,84 @@
 		return 0;
 	}
 
-	/*
-	 * check stored pointers from last visit 
-	 */
-	if ( so->nPageData > 0 ) 
-	{
-		while( ntids < maxtids && so->curPageData < so->nPageData )
-		{
-			tids[ ntids ] = scan->xs_ctup.t_self = so->pageData[ so->curPageData ].heapPtr;
-			ItemPointerSet(&(so->curpos),
-							   BufferGetBlockNumber(so->curbuf), 
-							   so->pageData[ so->curPageData ].pageOffset);
-
-				
-			so->curPageData ++;
-			ntids++;
-		}
-
-		if ( ntids == maxtids )
+	if (so->curbuf == InvalidBuffer)
+	{
+		if (ItemPointerIsValid(&so->curpos) == false)
+		{
+			/* Being asked to fetch the first entry, so start at the root */
+			Assert(so->curbuf == InvalidBuffer);
+			Assert(so->stack == NULL);
+
+			so->curbuf = ReadBuffer(scan->indexRelation, GIST_ROOT_BLKNO);
+
+			stk = so->stack = (GISTSearchStack *) palloc0(sizeof(GISTSearchStack));
+
+			stk->next = NULL;
+			stk->block = GIST_ROOT_BLKNO;
+
+			pgstat_count_index_scan(scan->indexRelation);
+		}
+		else
 		{
 			MIRROREDLOCK_BUFMGR_UNLOCK;
 			// -------- MirroredLock ----------
 
-			return ntids;
-		}
-		
+			/* scan is finished */
+			return 0;
+		}
+	}
+
+	/*
+	 * check stored pointers from last visit 
+	 */
+	if ( so->nPageData > 0 ) 
+	{
 		/*
-		 * Go to the next page
+		 * gistgetbitmap never should go here
 		 */
-		stk = so->stack->next;
-		pfree(so->stack);
-		so->stack = stk;
-
-		/* If we're out of stack entries, we're done */
-		if (so->stack == NULL)
-		{
-			ReleaseBuffer(so->curbuf);
-			so->curbuf = InvalidBuffer;
+		Assert(tbm == NULL);
+
+		if ( so->curPageData < so->nPageData )
+		{
+			scan->xs_ctup.t_self = so->pageData[so->curPageData].heapPtr;
+
+			ItemPointerSet(&(so->curpos),
+						   BufferGetBlockNumber(so->curbuf),
+						   so->pageData[ so->curPageData ].pageOffset);
+
+				
+			so->curPageData++;
 
 			MIRROREDLOCK_BUFMGR_UNLOCK;
 			// -------- MirroredLock ----------
 
-			return ntids;
-		}
-
-		so->curbuf = ReleaseAndReadBuffer(so->curbuf,
-										  scan->indexRelation,
-										  stk->block);
+			return 1;
+		}
+		else
+		{
+			/*
+			 * Go to the next page
+			 */
+			stk = so->stack->next;
+			pfree(so->stack);
+			so->stack = stk;
+
+			/* If we're out of stack entries, we're done */
+			if (so->stack == NULL)
+			{
+				ReleaseBuffer(so->curbuf);
+				so->curbuf = InvalidBuffer;
+
+				MIRROREDLOCK_BUFMGR_UNLOCK;
+				// -------- MirroredLock ----------
+
+				return ntids;
+			}
+
+			so->curbuf = ReleaseAndReadBuffer(so->curbuf,
+											  scan->indexRelation,
+											  stk->block);
+		}
 	}
 
 	for (;;)
@@ -329,11 +310,17 @@
 
 			if (!OffsetNumberIsValid(n))
 			{
-				while( ntids < maxtids && so->curPageData < so->nPageData )
+				if (!tbm && so->nPageData)
 				{
-					tids[ ntids ] = scan->xs_ctup.t_self = 
-						so->pageData[ so->curPageData ].heapPtr;
-				
+					LockBuffer(so->curbuf, GIST_UNLOCK);
+					MIRROREDLOCK_BUFMGR_UNLOCK;
+
+					return gistnext(scan, dir, tid, NULL, ignore_killed_tuples);
+				}
+
+#if 0
+				while( so->curPageData < so->nPageData )
+				{
 					ItemPointerSet(&(so->curpos),
 								   BufferGetBlockNumber(so->curbuf), 
 								   so->pageData[ so->curPageData ].pageOffset);
@@ -341,16 +328,7 @@
 					so->curPageData ++;
 					ntids++;
 				}
-
-				if ( ntids == maxtids )
-				{
-					LockBuffer(so->curbuf, GIST_UNLOCK);
-					
-					MIRROREDLOCK_BUFMGR_UNLOCK;
-					// -------- MirroredLock ----------
-					
-					return ntids;
-				}
+#endif
 
 				/*
 				 * We ran out of matching index entries on the current page,
@@ -389,31 +367,19 @@
 				 * return success. Note that we keep "curbuf" pinned so that
 				 * we can efficiently resume the index scan later.
 				 */
-<<<<<<< HEAD
-=======
-				ItemPointerSet(&(so->curpos),
-							   BufferGetBlockNumber(so->curbuf), n);
->>>>>>> 4e82a954
 
 				if (!(ignore_killed_tuples && ItemIdIsDead(PageGetItemId(p, n))))
 				{
 					it = (IndexTuple) PageGetItem(p, PageGetItemId(p, n));
-<<<<<<< HEAD
-					so->pageData[ so->nPageData ].heapPtr = it->t_tid;
-					so->pageData[ so->nPageData ].pageOffset = n;
-					so->nPageData ++;
-=======
 					ntids++;
 					if (tbm != NULL)
 						tbm_add_tuples(tbm, &it->t_tid, 1, false);
-					else 
+					else
 					{
-						*tid = scan->xs_ctup.t_self = it->t_tid;
-
-						LockBuffer(so->curbuf, GIST_UNLOCK);
-						return ntids; /* always 1 */
+						so->pageData[ so->nPageData ].heapPtr = it->t_tid;
+						so->pageData[ so->nPageData ].pageOffset = n;
+						so->nPageData ++;
 					}
->>>>>>> 4e82a954
 				}
 			}
 			else
