--- conflicted
+++ resolved
@@ -19,17 +19,10 @@
 
 
 void
-<<<<<<< HEAD
-dbase_desc(StringInfo buf, XLogRecord *record)
-{
-	uint8		info = record->xl_info & ~XLR_INFO_MASK;
-	char		*rec = XLogRecGetData(record);
-=======
 dbase_desc(StringInfo buf, XLogReaderState *record)
 {
 	char	   *rec = XLogRecGetData(record);
 	uint8		info = XLogRecGetInfo(record) & ~XLR_INFO_MASK;
->>>>>>> ab93f90c
 
 	if (info == XLOG_DBASE_CREATE)
 	{
