--- conflicted
+++ resolved
@@ -940,7 +940,6 @@
  *
  *	1. TwoPhaseFileHeader
  *	2. TransactionId[] (subtransactions)
-<<<<<<< HEAD
  *	3. RelFileNodePendingDelete[] (relation files to be deleted at commit)
  *	4. RelFileNodePendingDelete[] (relation files to be deleted at abort)
  *	5. DbDirNode[] (database oid directories to be deleted at commit)
@@ -950,15 +949,6 @@
  *	9. ...
  *	10. TwoPhaseRecordOnDisk (end sentinel, rmid == TWOPHASE_RM_END_ID)
  *	11. CRC32
-=======
- *	3. RelFileNode[] (files to be deleted at commit)
- *	4. RelFileNode[] (files to be deleted at abort)
- *	5. SharedInvalidationMessage[] (inval messages to be sent at commit)
- *	6. TwoPhaseRecordOnDisk
- *	7. ...
- *	8. TwoPhaseRecordOnDisk (end sentinel, rmid == TWOPHASE_RM_END_ID)
- *	9. checksum (CRC-32C)
->>>>>>> ab93f90c
  *
  * Each segment except the final checksum is MAXALIGN'd.
  */
@@ -1136,13 +1126,7 @@
 	TransactionId xid = pgxact->xid;
 	TwoPhaseFileHeader *hdr;
 	char		path[MAXPGPATH];
-<<<<<<< HEAD
-=======
 	StateFileChunk *record;
-	pg_crc32c	statefile_crc;
-	pg_crc32c	bogus_crc;
-	int			fd;
->>>>>>> ab93f90c
 
 	/* Add the end sentinel to the list of 2PC records */
 	RegisterTwoPhaseRecord(TWOPHASE_RM_END_ID, 0,
@@ -1167,58 +1151,7 @@
 	 */
 	TwoPhaseFilePath(path, xid);
 
-<<<<<<< HEAD
 	SIMPLE_FAULT_INJECTOR("before_xlog_xact_prepare");
-=======
-	fd = OpenTransientFile(path,
-						   O_CREAT | O_EXCL | O_WRONLY | PG_BINARY,
-						   S_IRUSR | S_IWUSR);
-	if (fd < 0)
-		ereport(ERROR,
-				(errcode_for_file_access(),
-				 errmsg("could not create two-phase state file \"%s\": %m",
-						path)));
-
-	/* Write data to file, and calculate CRC as we pass over it */
-	INIT_CRC32C(statefile_crc);
-
-	for (record = records.head; record != NULL; record = record->next)
-	{
-		COMP_CRC32C(statefile_crc, record->data, record->len);
-		if ((write(fd, record->data, record->len)) != record->len)
-		{
-			CloseTransientFile(fd);
-			ereport(ERROR,
-					(errcode_for_file_access(),
-					 errmsg("could not write two-phase state file: %m")));
-		}
-	}
-
-	FIN_CRC32C(statefile_crc);
-
-	/*
-	 * Write a deliberately bogus CRC to the state file; this is just paranoia
-	 * to catch the case where four more bytes will run us out of disk space.
-	 */
-	bogus_crc = ~statefile_crc;
-
-	if ((write(fd, &bogus_crc, sizeof(pg_crc32c))) != sizeof(pg_crc32c))
-	{
-		CloseTransientFile(fd);
-		ereport(ERROR,
-				(errcode_for_file_access(),
-				 errmsg("could not write two-phase state file: %m")));
-	}
-
-	/* Back up to prepare for rewriting the CRC */
-	if (lseek(fd, -((off_t) sizeof(pg_crc32c)), SEEK_CUR) < 0)
-	{
-		CloseTransientFile(fd);
-		ereport(ERROR,
-				(errcode_for_file_access(),
-				 errmsg("could not seek in two-phase state file: %m")));
-	}
->>>>>>> ab93f90c
 
 	/*
 	 * We have to set inCommit here, too; otherwise a checkpoint starting
@@ -1238,36 +1171,16 @@
 
 	MyPgXact->delayChkpt = true;
 
-<<<<<<< HEAD
-	gxact->prepare_lsn       = XLogInsert(RM_XACT_ID, XLOG_XACT_PREPARE, records.head);
-	gxact->prepare_begin_lsn = XLogLastInsertBeginLoc();
-=======
 	XLogBeginInsert();
 	for (record = records.head; record != NULL; record = record->next)
 		XLogRegisterData(record->data, record->len);
 	gxact->prepare_lsn = XLogInsert(RM_XACT_ID, XLOG_XACT_PREPARE);
-	XLogFlush(gxact->prepare_lsn);
->>>>>>> ab93f90c
+	gxact->prepare_begin_lsn = XLogLastInsertBeginLoc();
 
 	/* Add the prepared record to our global list */
 	add_recover_post_checkpoint_prepared_transactions_map_entry(xid, &gxact->prepare_begin_lsn);
 
-<<<<<<< HEAD
 	XLogFlush(gxact->prepare_lsn);
-=======
-	/* write correct CRC and close file */
-	if ((write(fd, &statefile_crc, sizeof(pg_crc32c))) != sizeof(pg_crc32c))
-	{
-		CloseTransientFile(fd);
-		ereport(ERROR,
-				(errcode_for_file_access(),
-				 errmsg("could not write two-phase state file: %m")));
-	}
->>>>>>> ab93f90c
-
-	/*
-	 * Now we may update the CLOG, if we wrote COMMIT record above
-	 */
 
 	/*
 	 * Mark the prepared transaction as valid.  As soon as xact.c marks
@@ -1313,13 +1226,8 @@
 	SyncRepWaitForLSN(gxact->prepare_lsn);
 
 	records.tail = records.head = NULL;
-<<<<<<< HEAD
-} /* end EndPrepare */
-
-=======
 	records.num_chunks = 0;
 }
->>>>>>> ab93f90c
 
 /*
  * Register a 2PC record to be written to state file.
@@ -1338,115 +1246,6 @@
 		save_state_data(data, len);
 }
 
-<<<<<<< HEAD
-=======
-
-/*
- * Read and validate the state file for xid.
- *
- * If it looks OK (has a valid magic number and CRC), return the palloc'd
- * contents of the file.  Otherwise return NULL.
- */
-static char *
-ReadTwoPhaseFile(TransactionId xid, bool give_warnings)
-{
-	char		path[MAXPGPATH];
-	char	   *buf;
-	TwoPhaseFileHeader *hdr;
-	int			fd;
-	struct stat stat;
-	uint32		crc_offset;
-	pg_crc32c	calc_crc,
-				file_crc;
-
-	TwoPhaseFilePath(path, xid);
-
-	fd = OpenTransientFile(path, O_RDONLY | PG_BINARY, 0);
-	if (fd < 0)
-	{
-		if (give_warnings)
-			ereport(WARNING,
-					(errcode_for_file_access(),
-					 errmsg("could not open two-phase state file \"%s\": %m",
-							path)));
-		return NULL;
-	}
-
-	/*
-	 * Check file length.  We can determine a lower bound pretty easily. We
-	 * set an upper bound to avoid palloc() failure on a corrupt file, though
-	 * we can't guarantee that we won't get an out of memory error anyway,
-	 * even on a valid file.
-	 */
-	if (fstat(fd, &stat))
-	{
-		CloseTransientFile(fd);
-		if (give_warnings)
-			ereport(WARNING,
-					(errcode_for_file_access(),
-					 errmsg("could not stat two-phase state file \"%s\": %m",
-							path)));
-		return NULL;
-	}
-
-	if (stat.st_size < (MAXALIGN(sizeof(TwoPhaseFileHeader)) +
-						MAXALIGN(sizeof(TwoPhaseRecordOnDisk)) +
-						sizeof(pg_crc32c)) ||
-		stat.st_size > MaxAllocSize)
-	{
-		CloseTransientFile(fd);
-		return NULL;
-	}
-
-	crc_offset = stat.st_size - sizeof(pg_crc32c);
-	if (crc_offset != MAXALIGN(crc_offset))
-	{
-		CloseTransientFile(fd);
-		return NULL;
-	}
-
-	/*
-	 * OK, slurp in the file.
-	 */
-	buf = (char *) palloc(stat.st_size);
-
-	if (read(fd, buf, stat.st_size) != stat.st_size)
-	{
-		CloseTransientFile(fd);
-		if (give_warnings)
-			ereport(WARNING,
-					(errcode_for_file_access(),
-					 errmsg("could not read two-phase state file \"%s\": %m",
-							path)));
-		pfree(buf);
-		return NULL;
-	}
-
-	CloseTransientFile(fd);
-
-	hdr = (TwoPhaseFileHeader *) buf;
-	if (hdr->magic != TWOPHASE_MAGIC || hdr->total_len != stat.st_size)
-	{
-		pfree(buf);
-		return NULL;
-	}
-
-	INIT_CRC32C(calc_crc);
-	COMP_CRC32C(calc_crc, buf, crc_offset);
-	FIN_CRC32C(calc_crc);
-
-	file_crc = *((pg_crc32c *) (buf + crc_offset));
-
-	if (!EQ_CRC32C(calc_crc, file_crc))
-	{
-		pfree(buf);
-		return NULL;
-	}
-
-	return buf;
-}
-
->>>>>>> ab93f90c
 /*
  * Confirms an xid is prepared, during recovery
  */
@@ -1601,7 +1400,7 @@
 				 errdetail("%s", errormsg)));
 	}
 
-	buf = XLogRecGetData(tfRecord);
+	buf = XLogRecGetData(xlogreader);
 
 	/*
 	 * Disassemble the header area
@@ -1787,62 +1586,7 @@
 RecreateTwoPhaseFile(TransactionId xid, void *content, int len,
 					 XLogRecPtr *xlogrecptr)
 {
-<<<<<<< HEAD
 	add_recover_post_checkpoint_prepared_transactions_map_entry(xid, xlogrecptr);
-=======
-	char		path[MAXPGPATH];
-	pg_crc32c	statefile_crc;
-	int			fd;
-
-	/* Recompute CRC */
-	INIT_CRC32C(statefile_crc);
-	COMP_CRC32C(statefile_crc, content, len);
-	FIN_CRC32C(statefile_crc);
-
-	TwoPhaseFilePath(path, xid);
-
-	fd = OpenTransientFile(path,
-						   O_CREAT | O_TRUNC | O_WRONLY | PG_BINARY,
-						   S_IRUSR | S_IWUSR);
-	if (fd < 0)
-		ereport(ERROR,
-				(errcode_for_file_access(),
-				 errmsg("could not recreate two-phase state file \"%s\": %m",
-						path)));
-
-	/* Write content and CRC */
-	if (write(fd, content, len) != len)
-	{
-		CloseTransientFile(fd);
-		ereport(ERROR,
-				(errcode_for_file_access(),
-				 errmsg("could not write two-phase state file: %m")));
-	}
-	if (write(fd, &statefile_crc, sizeof(pg_crc32c)) != sizeof(pg_crc32c))
-	{
-		CloseTransientFile(fd);
-		ereport(ERROR,
-				(errcode_for_file_access(),
-				 errmsg("could not write two-phase state file: %m")));
-	}
-
-	/*
-	 * We must fsync the file because the end-of-replay checkpoint will not do
-	 * so, there being no GXACT in shared memory yet to tell it to.
-	 */
-	if (pg_fsync(fd) != 0)
-	{
-		CloseTransientFile(fd);
-		ereport(ERROR,
-				(errcode_for_file_access(),
-				 errmsg("could not fsync two-phase state file: %m")));
-	}
-
-	if (CloseTransientFile(fd) != 0)
-		ereport(ERROR,
-				(errcode_for_file_access(),
-				 errmsg("could not close two-phase state file: %m")));
->>>>>>> ab93f90c
 }
 
 /*
@@ -1931,7 +1675,7 @@
 		TransactionId xid;
 
 		tfRecord = XLogReadRecord(xlogreader, tfXLogRecPtr, &errormsg);
-		hdr = (TwoPhaseFileHeader *) XLogRecGetData(tfRecord);
+		hdr = (TwoPhaseFileHeader *) XLogRecGetData(xlogreader);
 		xid = hdr->xid;
 
 		if (tfRecord == NULL)
@@ -2123,7 +1867,7 @@
 					 errdetail("%s", errormsg)));
 		}
 
-		buf = XLogRecGetData(tfRecord);
+		buf = XLogRecGetData(xlogreader);
 
 		/* Deconstruct header */
 		hdr = (TwoPhaseFileHeader *) buf;
@@ -2196,7 +1940,6 @@
 		/* Get the next entry */
 		entry = (prpt_map *)hash_seq_search(&hsStatus);
 
-<<<<<<< HEAD
 		if (entry != NULL)
 			tfXLogRecPtr = entry->xlogrecptr;
 		else
@@ -2205,19 +1948,6 @@
 	}  /* end while (xlogrecptr = (XLogRecPtr *)hash_seq_search(&hsStatus)) */
 
 	XLogReaderFree(xlogreader);
-=======
-			/*
-			 * We're done with recovering this transaction. Clear
-			 * MyLockedGxact, like we do in PrepareTransaction() during normal
-			 * operation.
-			 */
-			PostPrepare_Twophase();
-
-			pfree(buf);
-		}
-	}
-	FreeDir(cldir);
->>>>>>> ab93f90c
 }
 
 /*
@@ -2242,12 +1972,6 @@
 								SharedInvalidationMessage *invalmsgs,
 								bool initfileinval)
 {
-<<<<<<< HEAD
-	XLogRecData rdata[5];
-	int			lastrdata = 0;
-	xl_xact_commit_prepared xlrec;
-=======
->>>>>>> ab93f90c
 	XLogRecPtr	recptr;
 
 	DistributedTransactionTimeStamp distribTimeStamp;
@@ -2264,72 +1988,17 @@
 	 */
 	dtxCrackOpenGid(gid, &distribTimeStamp, &distribXid);
 
+	SIMPLE_FAULT_INJECTOR("before_xlog_xact_commit_prepared");
+
 	/* Emit the XLOG commit record */
-<<<<<<< HEAD
-	xlrec.xid = xid;
-	xlrec.distribTimeStamp = distribTimeStamp;
-	xlrec.distribXid = distribXid;
-
-	xlrec.crec.dbId = MyDatabaseId;
-	xlrec.crec.tsId = MyDatabaseTableSpace;
-	xlrec.crec.tablespace_oid_to_delete_on_commit = GetPendingTablespaceForDeletionForCommit();
-	xlrec.crec.xact_time = GetCurrentTimestamp();
-	xlrec.crec.nrels = nrels;
-	xlrec.crec.ndeldbs = ndeldbs;
-	xlrec.crec.nsubxacts = nchildren;
-	xlrec.crec.nmsgs = ninvalmsgs;
-
-	rdata[0].data = (char *) (&xlrec);
-	rdata[0].len = MinSizeOfXactCommitPrepared;
-	rdata[0].buffer = InvalidBuffer;
-	/* dump rels to delete */
-	if (nrels > 0)
-	{
-		rdata[0].next = &(rdata[1]);
-		rdata[1].data = (char *) rels;
-		rdata[1].len = nrels * sizeof(RelFileNodePendingDelete);
-		rdata[1].buffer = InvalidBuffer;
-		lastrdata = 1;
-	}
-	/* dump committed child Xids */
-	if (nchildren > 0)
-	{
-		rdata[lastrdata].next = &(rdata[2]);
-		rdata[2].data = (char *) children;
-		rdata[2].len = nchildren * sizeof(TransactionId);
-		rdata[2].buffer = InvalidBuffer;
-		lastrdata = 2;
-	}
-	/* dump cache invalidation messages */
-	if (ninvalmsgs > 0)
-	{
-		rdata[lastrdata].next = &(rdata[3]);
-		rdata[3].data = (char *) invalmsgs;
-		rdata[3].len = ninvalmsgs * sizeof(SharedInvalidationMessage);
-		rdata[3].buffer = InvalidBuffer;
-		lastrdata = 3;
-	}
-	/* dump dbs to delete */
-	if (ndeldbs > 0)
-	{
-		rdata[lastrdata].next = &(rdata[4]);
-		rdata[4].data = (char *) deldbs;
-		rdata[4].len = ndeldbs * sizeof(DbDirNode);
-		rdata[4].buffer = InvalidBuffer;
-		lastrdata = 4;
-	}
-	rdata[lastrdata].next = NULL;
-
-	SIMPLE_FAULT_INJECTOR("before_xlog_xact_commit_prepared");
-
-	recptr = XLogInsert(RM_XACT_ID, XLOG_XACT_COMMIT_PREPARED, rdata);
-=======
 	recptr = XactLogCommitRecord(GetCurrentTimestamp(),
+								 GetPendingTablespaceForDeletionForCommit(),
 								 nchildren, children, nrels, rels,
 								 ninvalmsgs, invalmsgs,
+								 ndeldbs, deldbs,
 								 initfileinval, false,
-								 xid);
->>>>>>> ab93f90c
+								 xid,
+								 NULL/* commit prepared */);
 
 	/*
 	 * We don't currently try to sleep before flush here ... nor is there any
@@ -2383,14 +2052,7 @@
 							   int ndeldbs,
 							   DbDirNode *deldbs)
 {
-<<<<<<< HEAD
-	XLogRecData rdata[4];
-	int			lastrdata = 0;
-	xl_xact_abort_prepared xlrec;
-	XLogRecPtr      recptr;
-=======
 	XLogRecPtr	recptr;
->>>>>>> ab93f90c
 
 	/*
 	 * Catch the scenario where we aborted partway through
@@ -2402,55 +2064,15 @@
 
 	START_CRIT_SECTION();
 
+	SIMPLE_FAULT_INJECTOR("twophase_transaction_abort_prepared");
+
 	/* Emit the XLOG abort record */
-<<<<<<< HEAD
-	xlrec.xid = xid;
-	xlrec.arec.xact_time = GetCurrentTimestamp();
-	xlrec.arec.nrels = nrels;
-	xlrec.arec.ndeldbs = ndeldbs;
-	xlrec.arec.nsubxacts = nchildren;
-	xlrec.arec.tablespace_oid_to_delete_on_abort = GetPendingTablespaceForDeletionForAbort();
-	rdata[0].data = (char *) (&xlrec);
-	rdata[0].len = MinSizeOfXactAbortPrepared;
-	rdata[0].buffer = InvalidBuffer;
-	/* dump rels to delete */
-	if (nrels > 0)
-	{
-		rdata[0].next = &(rdata[1]);
-		rdata[1].data = (char *) rels;
-		rdata[1].len = nrels * sizeof(RelFileNodePendingDelete);
-		rdata[1].buffer = InvalidBuffer;
-		lastrdata = 1;
-	}
-	/* dump committed child Xids */
-	if (nchildren > 0)
-	{
-		rdata[lastrdata].next = &(rdata[2]);
-		rdata[2].data = (char *) children;
-		rdata[2].len = nchildren * sizeof(TransactionId);
-		rdata[2].buffer = InvalidBuffer;
-		lastrdata = 2;
-	}
-	/* dump dbs to delete */
-	if (ndeldbs > 0)
-	{
-		rdata[lastrdata].next = &(rdata[3]);
-		rdata[3].data = (char *) deldbs;
-		rdata[3].len = ndeldbs * sizeof(DbDirNode);
-		rdata[3].buffer = InvalidBuffer;
-		lastrdata = 3;
-	}
-	rdata[lastrdata].next = NULL;
-
-	SIMPLE_FAULT_INJECTOR("twophase_transaction_abort_prepared");
-
-	recptr = XLogInsert(RM_XACT_ID, XLOG_XACT_ABORT_PREPARED, rdata);
-=======
 	recptr = XactLogAbortRecord(GetCurrentTimestamp(),
+								GetPendingTablespaceForDeletionForAbort(),
 								nchildren, children,
 								nrels, rels,
+								ndeldbs, deldbs,
 								xid);
->>>>>>> ab93f90c
 
 	/* Always flush, since we're about to remove the 2PC state file */
 	XLogFlush(recptr);
@@ -2570,9 +2192,8 @@
  * is empty.
  */
 XLogRecPtr *
-getTwoPhaseOldestPreparedTransactionXLogRecPtr(XLogRecData *rdata)
-{
-	prepared_transaction_agg_state *ptas = (prepared_transaction_agg_state *)rdata->data;
+getTwoPhaseOldestPreparedTransactionXLogRecPtr(prepared_transaction_agg_state *ptas)
+{
 	int			map_count = ptas->count;
 	prpt_map   *m = ptas->maps;
 	XLogRecPtr *oldest = NULL;
