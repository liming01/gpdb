/*-------------------------------------------------------------------------
 *
 * tuptoaster.c
 *	  Support routines for external and compressed storage of
 *	  variable size attributes.
 *
 * Copyright (c) 2000-2009, PostgreSQL Global Development Group
 *
 *
 * IDENTIFICATION
 *	  $PostgreSQL: pgsql/src/backend/access/heap/tuptoaster.c,v 1.91 2008/11/06 20:51:14 tgl Exp $
 *
 *
 * INTERFACE ROUTINES
 *		toast_insert_or_update -
 *			Try to make a given tuple fit into one page by compressing
 *			or moving off attributes
 *
 *		toast_delete -
 *			Reclaim toast storage when a tuple is deleted
 *
 *		heap_tuple_untoast_attr -
 *			Fetch back a given value from the "secondary" relation
 *
 *-------------------------------------------------------------------------
 */

#include "postgres.h"

#include <unistd.h>
#include <fcntl.h>

#include "access/genam.h"
#include "access/heapam.h"
#include "access/tuptoaster.h"
#include "access/xact.h"
#include "catalog/catalog.h"
#include "utils/fmgroids.h"
#include "utils/pg_lzcompress.h"
#include "utils/rel.h"
#include "utils/typcache.h"
#include "utils/tqual.h"


#undef TOAST_DEBUG

/* Size of an EXTERNAL datum that contains a standard TOAST pointer */
#define TOAST_POINTER_SIZE (VARHDRSZ_EXTERNAL + sizeof(struct varatt_external))

/*
 * Testing whether an externally-stored value is compressed now requires
 * comparing extsize (the actual length of the external data) to rawsize
 * (the original uncompressed datum's size).  The latter includes VARHDRSZ
 * overhead, the former doesn't.  We never use compression unless it actually
 * saves space, so we expect either equality or less-than.
 */
#define VARATT_EXTERNAL_IS_COMPRESSED(toast_pointer) \
	((toast_pointer).va_extsize < (toast_pointer).va_rawsize - VARHDRSZ)

/*
 * Macro to fetch the possibly-unaligned contents of an EXTERNAL datum
 * into a local "struct varatt_external" toast pointer.  This should be
 * just a memcpy, but some versions of gcc seem to produce broken code
 * that assumes the datum contents are aligned.  Introducing an explicit
 * intermediate "varattrib_1b_e *" variable seems to fix it.
 */
#define VARATT_EXTERNAL_GET_POINTER(toast_pointer, attr) \
do { \
	varattrib_1b_e *attre = (varattrib_1b_e *) (attr); \
	Assert(VARATT_IS_EXTERNAL(attre)); \
	Assert(VARSIZE_EXTERNAL(attre) == sizeof(toast_pointer) + VARHDRSZ_EXTERNAL); \
	memcpy(&(toast_pointer), VARDATA_EXTERNAL(attre), sizeof(toast_pointer)); \
} while (0)


#define SET_VARSIZE_C(PTR)			(((varattrib_1b *) (PTR))->va_header |= 0x40)

static void toast_delete_datum(Relation rel, Datum value);
<<<<<<< HEAD
static Datum toast_save_datum(Relation rel, Datum value, bool isFrozen,
						bool use_wal, bool use_fsm);
=======
static Datum toast_save_datum(Relation rel, Datum value, int options);
>>>>>>> 38e93482
static struct varlena *toast_fetch_datum(struct varlena * attr);
static struct varlena *toast_fetch_datum_slice(struct varlena * attr,
						int32 sliceoffset, int32 length);


/* ----------
 * heap_tuple_fetch_attr -
 *
 *	Public entry point to get back a toasted value from
 *	external storage (possibly still in compressed format).
 *
 * This will return a datum that contains all the data internally, ie, not
 * relying on external storage, but it can still be compressed or have a short
 * header.
 ----------
 */
struct varlena *
heap_tuple_fetch_attr(struct varlena * attr)
{
	struct varlena *result;

	if (VARATT_IS_EXTERNAL(attr))
	{
		/*
		 * This is an external stored plain value
		 */
		result = toast_fetch_datum(attr);
	}
	else
	{
		/*
		 * This is a plain value inside of the main tuple - why am I called?
		 */
		result = attr;
	}

	return result;
}


/*
 * If this function is changed then update varattrib_untoast_ptr_len as well
 */
int
varattrib_untoast_len(Datum d)
{
	if (DatumGetPointer(d) == NULL)
	{
		ereport(ERROR,
				(errcode(ERRCODE_INTERNAL_ERROR),
				 errmsg(" Unable to detoast datum "),
				 errprintstack(true)));
	}

	struct varlena *attr = (struct varlena *) DatumGetPointer(d);
	struct varlena *result;

	int len = -1;
	void *toFree = NULL;

	if (VARATT_IS_EXTENDED(attr))
	{
		if (VARATT_IS_EXTERNAL(attr))
		{
			result = toast_fetch_datum(attr);
			/* toast_fetch_datum will palloc, so set it up for free */
			toFree = result;
		}

		if (VARATT_IS_COMPRESSED(attr))
		{
			PGLZ_Header *tmp = (PGLZ_Header *) attr;
			len = PGLZ_RAW_SIZE(tmp);
		}
		else if (VARATT_IS_SHORT(attr))
		{
			len = VARSIZE_SHORT(attr) - VARHDRSZ_SHORT;
		}
	}

	if(len == -1)
		len = VARSIZE(attr) - VARHDRSZ;

	if (toFree)
		pfree(toFree);

	Assert(len >= 0);
	return len;
}

/*
 * If this function is changed then update varattrib_untoast_len as well
 */
void
varattrib_untoast_ptr_len(Datum d, char **datastart, int *len, void **tofree)
{
	if (DatumGetPointer(d) == NULL)
	{
		ereport(ERROR,
				(errcode(ERRCODE_INTERNAL_ERROR),
				 errmsg(" Unable to detoast datum "),
				 errprintstack(true)));
	}

	struct varlena *va = (struct varlena *) DatumGetPointer(d);
	struct varlena *attr = va;

	*len = -1;
	*tofree = NULL;

	if (VARATT_IS_EXTENDED(va))
	{
		if (VARATT_IS_EXTERNAL(va))
		{
			attr = toast_fetch_datum(va);
			/* toast_fetch_datum will palloc, so set it up for free */
			*tofree = attr;
		}

		if (VARATT_IS_COMPRESSED(attr))
		{
			PGLZ_Header *tmp = (PGLZ_Header *) attr;
			attr = (struct varlena *) palloc(PGLZ_RAW_SIZE(tmp) + VARHDRSZ);
			SET_VARSIZE(attr, PGLZ_RAW_SIZE(tmp) + VARHDRSZ);
			pglz_decompress(tmp, VARDATA(attr));

			/* If tofree is set, that is, we get it from toast_fetch_datum.  
			 * We need to free it here 
			 */
			if(*tofree)
				pfree(*tofree);
			*tofree = attr;
		}
		else if (VARATT_IS_SHORT(attr))
		{
		    /* Warning! Return unaligned pointer! */
			*len = VARSIZE_SHORT(attr) - VARHDRSZ_SHORT;
			*datastart = VARDATA_SHORT(attr);
			attr = NULL;
		}
	}

	if (*len == -1)
	{
		*datastart = VARDATA(attr);
		*len = VARSIZE(attr) - VARHDRSZ;
	}

	Assert(*len >= 0);
}

/* ----------
 * heap_tuple_untoast_attr -
 *
 *	Public entry point to get back a toasted value from compression
 *	or external storage.
 * ----------
 */
struct varlena *
heap_tuple_untoast_attr(struct varlena * attr)
{
	if (VARATT_IS_EXTERNAL(attr))
	{
		/*
		 * This is an externally stored datum --- fetch it back from there
		 */
		attr = toast_fetch_datum(attr);
		/* If it's compressed, decompress it */
		if (VARATT_IS_COMPRESSED(attr))
		{
			PGLZ_Header *tmp = (PGLZ_Header *) attr;

			attr = (struct varlena *) palloc(PGLZ_RAW_SIZE(tmp) + VARHDRSZ);
			SET_VARSIZE(attr, PGLZ_RAW_SIZE(tmp) + VARHDRSZ);
			pglz_decompress(tmp, VARDATA(attr));
			pfree(tmp);
		}
	}
	else if (VARATT_IS_COMPRESSED(attr))
	{
		/*
		 * This is a compressed value inside of the main tuple
		 */
		PGLZ_Header *tmp = (PGLZ_Header *) attr;

		attr = (struct varlena *) palloc(PGLZ_RAW_SIZE(tmp) + VARHDRSZ);
		SET_VARSIZE(attr, PGLZ_RAW_SIZE(tmp) + VARHDRSZ);
		pglz_decompress(tmp, VARDATA(attr));
	}
	else if (VARATT_IS_SHORT(attr))
	{
		/*
		 * This is a short-header varlena --- convert to 4-byte header format
		 */
		Size		data_size = VARSIZE_SHORT(attr) - VARHDRSZ_SHORT;
		Size		new_size = data_size + VARHDRSZ;
		struct varlena *new_attr;

		new_attr = (struct varlena *) palloc(new_size);
		SET_VARSIZE(new_attr, new_size);
		memcpy(VARDATA(new_attr), VARDATA_SHORT(attr), data_size);
		attr = new_attr;
	}

	return attr;
}


/* ----------
 * heap_tuple_untoast_attr_slice -
 *
 *		Public entry point to get back part of a toasted value
 *		from compression or external storage.
 * ----------
 */
struct varlena *
heap_tuple_untoast_attr_slice(struct varlena * attr,
							  int32 sliceoffset, int32 slicelength)
{
	struct varlena *preslice;
	struct varlena *result;
	char	   *attrdata;
	int32		attrsize;

	if (VARATT_IS_EXTERNAL(attr))
	{
		struct varatt_external toast_pointer;

		VARATT_EXTERNAL_GET_POINTER(toast_pointer, attr);

		/* fast path for non-compressed external datums */
		if (!VARATT_EXTERNAL_IS_COMPRESSED(toast_pointer))
			return toast_fetch_datum_slice(attr, sliceoffset, slicelength);

		/* fetch it back (compressed marker will get set automatically) */
		preslice = toast_fetch_datum(attr);
	}
	else
		preslice = attr;

	if (VARATT_IS_COMPRESSED(preslice))
	{
		PGLZ_Header *tmp = (PGLZ_Header *) preslice;
		Size		size = PGLZ_RAW_SIZE(tmp) + VARHDRSZ;

		preslice = (struct varlena *) palloc(size);
		SET_VARSIZE(preslice, size);
		pglz_decompress(tmp, VARDATA(preslice));

		if (tmp != (PGLZ_Header *) attr)
			pfree(tmp);
	}

	if (VARATT_IS_SHORT(preslice))
	{
		attrdata = VARDATA_SHORT(preslice);
		attrsize = VARSIZE_SHORT(preslice) - VARHDRSZ_SHORT;
	}
	else
	{
		attrdata = VARDATA(preslice);
		attrsize = VARSIZE(preslice) - VARHDRSZ;
	}

	/* slicing of datum for compressed cases and plain value */

	if (sliceoffset >= attrsize)
	{
		sliceoffset = 0;
		slicelength = 0;
	}

	if (((sliceoffset + slicelength) > attrsize) || slicelength < 0)
		slicelength = attrsize - sliceoffset;

	result = (struct varlena *) palloc(slicelength + VARHDRSZ);
	SET_VARSIZE(result, slicelength + VARHDRSZ);

	memcpy(VARDATA(result), attrdata + sliceoffset, slicelength);

	if (preslice != attr)
		pfree(preslice);

	return result;
}


/* ----------
 * toast_raw_datum_size -
 *
 *	Return the raw (detoasted) size of a varlena datum
 *	(including the VARHDRSZ header)
 * ----------
 */
Size
toast_raw_datum_size(Datum value)
{
	struct varlena *attr = (struct varlena *) DatumGetPointer(value);
	Size		result;

	if (VARATT_IS_EXTERNAL(attr))
	{
		/* va_rawsize is the size of the original datum -- including header */
		struct varatt_external toast_pointer;

		VARATT_EXTERNAL_GET_POINTER(toast_pointer, attr);
		result = toast_pointer.va_rawsize;
	}
	else if (VARATT_IS_COMPRESSED(attr))
	{
		/* here, va_rawsize is just the payload size */
		result = VARRAWSIZE_4B_C(attr) + VARHDRSZ;
	}
	else if (VARATT_IS_SHORT(attr))
	{
		/*
		 * we have to normalize the header length to VARHDRSZ or else the
		 * callers of this function will be confused.
		 */
		result = VARSIZE_SHORT(attr) - VARHDRSZ_SHORT + VARHDRSZ;
	}
	else
	{
		/* plain untoasted datum */
		result = VARSIZE(attr);
	}
	return result;
}

/* ----------
 * toast_datum_size
 *
 *	Return the physical storage size (possibly compressed) of a varlena datum
 * ----------
 */
Size
toast_datum_size(Datum value)
{
	struct varlena *attr = (struct varlena *) DatumGetPointer(value);
	Size		result;

	if (VARATT_IS_EXTERNAL(attr))
	{
		/*
		 * Attribute is stored externally - return the extsize whether
		 * compressed or not.  We do not count the size of the toast pointer
		 * ... should we?
		 */
		struct varatt_external toast_pointer;

		VARATT_EXTERNAL_GET_POINTER(toast_pointer, attr);
		result = toast_pointer.va_extsize;
	}
	else if (VARATT_IS_SHORT(attr))
	{
		result = VARSIZE_SHORT(attr);
	}
	else
	{
		/*
		 * Attribute is stored inline either compressed or not, just calculate
		 * the size of the datum in either case.
		 */
		result = VARSIZE(attr);
	}
	return result;
}


/* ----------
 * toast_delete -
 *
 *	Cascaded delete toast-entries on DELETE
 * ----------
 */
void
toast_delete(Relation rel, GenericTuple oldtup, MemTupleBinding *pbind)
{
	TupleDesc	tupleDesc;
	Form_pg_attribute *att;
	int			numAttrs;
	int			i;
	Datum		toast_values[MaxHeapAttributeNumber];
	bool		toast_isnull[MaxHeapAttributeNumber];
	bool 		ismemtuple = is_memtuple(oldtup);
	
	AssertImply(ismemtuple, pbind);
	AssertImply(!ismemtuple, !pbind);

	/*
	 * We should only ever be called for tuples of plain relations ---
	 * recursing on a toast rel is bad news.
	 */
	Assert(rel->rd_rel->relkind == RELKIND_RELATION);

	/*
	 * We should only ever be called for tuples of plain relations ---
	 * recursing on a toast rel is bad news.
	 */
	Assert(rel->rd_rel->relkind == RELKIND_RELATION);

	/*
	 * Get the tuple descriptor and break down the tuple into fields.
	 *
	 * NOTE: it's debatable whether to use heap_deform_tuple() here or just
	 * heap_getattr() only the varlena columns.  The latter could win if there
	 * are few varlena columns and many non-varlena ones. However,
	 * heap_deform_tuple costs only O(N) while the heap_getattr way would cost
	 * O(N^2) if there are many varlena columns, so it seems better to err on
	 * the side of linear cost.  (We won't even be here unless there's at
	 * least one varlena column, by the way.)
	 */
	tupleDesc = rel->rd_att;
	att = tupleDesc->attrs;
	numAttrs = tupleDesc->natts;

	Assert(numAttrs <= MaxHeapAttributeNumber);

	if (ismemtuple)
		memtuple_deform((MemTuple) oldtup, pbind, toast_values, toast_isnull);
	else
		heap_deform_tuple((HeapTuple) oldtup, tupleDesc, toast_values, toast_isnull);

	/*
	 * Check for external stored attributes and delete them from the secondary
	 * relation.
	 */
	for (i = 0; i < numAttrs; i++)
	{
		if (att[i]->attlen == -1)
		{
			Datum		value = toast_values[i];

			if (!toast_isnull[i] && VARATT_IS_EXTERNAL(PointerGetDatum(value)))
				toast_delete_datum(rel, value);
		}
	}
}


/* ----------
 * toast_insert_or_update -
 *
 *	Delete no-longer-used toast-entries and create new ones to
 *	make the new tuple fit on INSERT or UPDATE
 *
 * Inputs:
 *	newtup: the candidate new tuple to be inserted
 *	oldtup: the old row version for UPDATE, or NULL for INSERT
 *	options: options to be passed to heap_insert() for toast rows
 * Result:
 *	either newtup if no toasting is needed, or a palloc'd modified tuple
 *	that is what should actually get stored
 *
 * NOTE: neither newtup nor oldtup will be modified.  This is a change
 * from the pre-8.1 API of this routine.
 * ----------
 */
<<<<<<< HEAD

static int compute_dest_tuplen(TupleDesc tupdesc, MemTupleBinding *pbind, bool hasnull, Datum *d, bool *isnull)
=======
HeapTuple
toast_insert_or_update(Relation rel, HeapTuple newtup, HeapTuple oldtup,
					   int options)
>>>>>>> 38e93482
{
	if(pbind) 
	{
		uint32 nullsave_dummy;
		return (int) compute_memtuple_size(pbind, d, isnull, hasnull, &nullsave_dummy);
	}

	return heap_compute_data_size(tupdesc, d, isnull);
}


static GenericTuple
toast_insert_or_update_generic(Relation rel, GenericTuple newtup, GenericTuple oldtup,
					   MemTupleBinding *pbind, int toast_tuple_target,
					   bool isFrozen, bool use_wal, bool use_fsm)
{
	GenericTuple result_gtuple;
	TupleDesc	tupleDesc;
	Form_pg_attribute *att;
	int			numAttrs;
	int			i;

	bool		need_change = false;
	bool		need_free = false;
	bool		need_delold = false;
	bool		has_nulls = false;

	Size		maxDataLen;
	Size		hoff;

	char		toast_action[MaxHeapAttributeNumber];
	bool		toast_isnull[MaxHeapAttributeNumber];
	bool		toast_oldisnull[MaxHeapAttributeNumber];
	Datum		toast_values[MaxHeapAttributeNumber];
	Datum		toast_oldvalues[MaxHeapAttributeNumber];
	int32		toast_sizes[MaxHeapAttributeNumber];
	bool		toast_free[MaxHeapAttributeNumber];
	bool		toast_delold[MaxHeapAttributeNumber];

	bool 		ismemtuple = is_memtuple(newtup);

	AssertImply(ismemtuple, pbind);
	AssertImply(!ismemtuple, !pbind);
	AssertImply(ismemtuple && oldtup, is_memtuple(oldtup));
	Assert(toast_tuple_target > 0);

	/*
	 * We should only ever be called for tuples of plain relations ---
	 * recursing on a toast rel is bad news.
	 */
	Assert(rel->rd_rel->relkind == RELKIND_RELATION);

	/*
	 * Get the tuple descriptor and break down the tuple(s) into fields.
	 */
	tupleDesc = rel->rd_att;
	att = tupleDesc->attrs;
	numAttrs = tupleDesc->natts;

	Assert(numAttrs <= MaxHeapAttributeNumber);

	if(ismemtuple)
		memtuple_deform((MemTuple) newtup, pbind, toast_values, toast_isnull);
	else
		heap_deform_tuple((HeapTuple) newtup, tupleDesc, toast_values, toast_isnull);

	if (oldtup != NULL)
	{
		if(ismemtuple)
			memtuple_deform((MemTuple) oldtup, pbind, toast_oldvalues, toast_oldisnull);
		else
			heap_deform_tuple((HeapTuple) oldtup, tupleDesc, toast_oldvalues, toast_oldisnull);
	}
	/* ----------
	 * Then collect information about the values given
	 *
	 * NOTE: toast_action[i] can have these values:
	 *		' '		default handling
	 *		'p'		already processed --- don't touch it
	 *		'x'		incompressible, but OK to move off
	 *
	 * NOTE: toast_sizes[i] is only made valid for varlena attributes with
	 *		toast_action[i] different from 'p'.
	 * ----------
	 */
	memset(toast_action, ' ', numAttrs * sizeof(char));
	memset(toast_free, 0, numAttrs * sizeof(bool));
	memset(toast_delold, 0, numAttrs * sizeof(bool));

	for (i = 0; i < numAttrs; i++)
	{
		struct varlena *old_value;
		struct varlena *new_value;

		if (oldtup != NULL)
		{
			/*
			 * For UPDATE get the old and new values of this attribute
			 */
			old_value = (struct varlena *) DatumGetPointer(toast_oldvalues[i]);
			new_value = (struct varlena *) DatumGetPointer(toast_values[i]);

			/*
			 * If the old value is an external stored one, check if it has
			 * changed so we have to delete it later.
			 */
			if (att[i]->attlen == -1 && !toast_oldisnull[i] &&
				VARATT_IS_EXTERNAL(old_value))
			{
				if (toast_isnull[i] || !VARATT_IS_EXTERNAL(new_value) ||
					memcmp((char *) old_value, (char *) new_value,
						   VARSIZE_EXTERNAL(old_value)) != 0)
				{
					/*
					 * The old external stored value isn't needed any more
					 * after the update
					 */
					toast_delold[i] = true;
					need_delold = true;
				}
				else
				{
					/*
					 * This attribute isn't changed by this update so we reuse
					 * the original reference to the old value in the new
					 * tuple.
					 */
					toast_action[i] = 'p';
					continue;
				}
			}
		}
		else
		{
			/*
			 * For INSERT simply get the new value
			 */
			new_value = (struct varlena *) DatumGetPointer(toast_values[i]);
		}

		/*
		 * Handle NULL attributes
		 */
		if (toast_isnull[i])
		{
			toast_action[i] = 'p';
			has_nulls = true;
			continue;
		}

		/*
		 * Now look at varlena attributes
		 */
		if (att[i]->attlen == -1)
		{
			/*
			 * If the table's attribute says PLAIN always, force it so.
			 */
			if (att[i]->attstorage == 'p')
				toast_action[i] = 'p';

			/*
			 * We took care of UPDATE above, so any external value we find
			 * still in the tuple must be someone else's we cannot reuse.
			 * Fetch it back (without decompression, unless we are forcing
			 * PLAIN storage).	If necessary, we'll push it out as a new
			 * external value below.
			 */
			if (VARATT_IS_EXTERNAL(new_value))
			{
				if (att[i]->attstorage == 'p')
					new_value = heap_tuple_untoast_attr(new_value);
				else
					new_value = heap_tuple_fetch_attr(new_value);
				toast_values[i] = PointerGetDatum(new_value);
				toast_free[i] = true;
				need_change = true;
				need_free = true;
			}

			/*
			 * Remember the size of this attribute
			 */
			toast_sizes[i] = VARSIZE_ANY(new_value);
		}
		else
		{
			/*
			 * Not a varlena attribute, plain storage always
			 */
			toast_action[i] = 'p';
		}
	}

	/* ----------
	 * Compress and/or save external until data fits into target length
	 *
	 *	1: Inline compress attributes with attstorage 'x', and store very
	 *	   large attributes with attstorage 'x' or 'e' external immediately
	 *	2: Store attributes with attstorage 'x' or 'e' external
	 *	3: Inline compress attributes with attstorage 'm'
	 *	4: Store attributes with attstorage 'm' external
	 * ----------
	 */

	if (!ismemtuple)
	{
		/* compute header overhead --- this should match heap_form_tuple() */
		hoff = offsetof(HeapTupleHeaderData, t_bits);
		if (has_nulls)
			hoff += BITMAPLEN(numAttrs);
		if (((HeapTuple) newtup)->t_data->t_infomask & HEAP_HASOID)
			hoff += sizeof(Oid);
		hoff = MAXALIGN(hoff);
		/* now convert to a limit on the tuple data size */
		maxDataLen = TOAST_TUPLE_TARGET - hoff;
	}
	else
		maxDataLen = toast_tuple_target;

	/*
	 * Look for attributes with attstorage 'x' to compress.  Also find large
	 * attributes with attstorage 'x' or 'e', and store them external.
	 */
	while (compute_dest_tuplen(tupleDesc, pbind, has_nulls,
							   toast_values, toast_isnull) > maxDataLen)
	{
		int			biggest_attno = -1;
		int32		biggest_size = MAXALIGN(TOAST_POINTER_SIZE);
		Datum		old_value;
		Datum		new_value;

		/*
		 * Search for the biggest yet unprocessed internal attribute
		 */
		for (i = 0; i < numAttrs; i++)
		{
			if (toast_action[i] != ' ')
				continue;
			if (VARATT_IS_EXTERNAL(DatumGetPointer(toast_values[i])))
				continue;		/* can't happen, toast_action would be 'p' */
			if (VARATT_IS_COMPRESSED(DatumGetPointer(toast_values[i])))
				continue;
			if (att[i]->attstorage != 'x' && att[i]->attstorage != 'e')
				continue;
			if (toast_sizes[i] > biggest_size)
			{
				biggest_attno = i;
				biggest_size = toast_sizes[i];
			}
		}

		if (biggest_attno < 0)
			break;

		/*
		 * Attempt to compress it inline, if it has attstorage 'x'
		 */
		i = biggest_attno;
		if (att[i]->attstorage == 'x')
		{
			old_value = toast_values[i];
			new_value = toast_compress_datum(old_value);

			if (DatumGetPointer(new_value) != NULL)
			{
				/* successful compression */
				if (toast_free[i])
					pfree(DatumGetPointer(old_value));
				toast_values[i] = new_value;
				toast_free[i] = true;
				toast_sizes[i] = VARSIZE(DatumGetPointer(toast_values[i]));
				need_change = true;
				need_free = true;
			}
			else
			{
				/* incompressible, ignore on subsequent compression passes */
				toast_action[i] = 'x';
			}
		}
		else
		{
			/* has attstorage 'e', ignore on subsequent compression passes */
			toast_action[i] = 'x';
		}

		/*
		 * If this value is by itself more than maxDataLen (after compression
		 * if any), push it out to the toast table immediately, if possible.
		 * This avoids uselessly compressing other fields in the common case
		 * where we have one long field and several short ones.
		 *
		 * XXX maybe the threshold should be less than maxDataLen?
		 */
		if (toast_sizes[i] > maxDataLen &&
			rel->rd_rel->reltoastrelid != InvalidOid)
		{
			old_value = toast_values[i];
			toast_action[i] = 'p';
<<<<<<< HEAD
			toast_values[i] = toast_save_datum(rel, toast_values[i], isFrozen,
											   use_wal, use_fsm);
=======
			toast_values[i] = toast_save_datum(rel, toast_values[i], options);
>>>>>>> 38e93482
			if (toast_free[i])
				pfree(DatumGetPointer(old_value));
			toast_free[i] = true;
			need_change = true;
			need_free = true;
		}
	}

	/*
	 * Second we look for attributes of attstorage 'x' or 'e' that are still
	 * inline.	But skip this if there's no toast table to push them to.
	 */
	while (compute_dest_tuplen(tupleDesc, pbind, has_nulls,
							   toast_values, toast_isnull) > maxDataLen &&
		   rel->rd_rel->reltoastrelid != InvalidOid)
	{
		int			biggest_attno = -1;
		int32		biggest_size = MAXALIGN(TOAST_POINTER_SIZE);
		Datum		old_value;

		/*------
		 * Search for the biggest yet inlined attribute with
		 * attstorage equals 'x' or 'e'
		 *------
		 */
		for (i = 0; i < numAttrs; i++)
		{
			if (toast_action[i] == 'p')
				continue;
			if (VARATT_IS_EXTERNAL(DatumGetPointer(toast_values[i])))
				continue;		/* can't happen, toast_action would be 'p' */
			if (att[i]->attstorage != 'x' && att[i]->attstorage != 'e')
				continue;
			if (toast_sizes[i] > biggest_size)
			{
				biggest_attno = i;
				biggest_size = toast_sizes[i];
			}
		}

		if (biggest_attno < 0)
			break;

		/*
		 * Store this external
		 */
		i = biggest_attno;
		old_value = toast_values[i];
		toast_action[i] = 'p';
<<<<<<< HEAD
		toast_values[i] = toast_save_datum(rel, toast_values[i], isFrozen,
										   use_wal, use_fsm);
=======
		toast_values[i] = toast_save_datum(rel, toast_values[i], options);
>>>>>>> 38e93482
		if (toast_free[i])
			pfree(DatumGetPointer(old_value));
		toast_free[i] = true;

		need_change = true;
		need_free = true;
	}

	/*
	 * Round 3 - this time we take attributes with storage 'm' into
	 * compression
	 */
	while (compute_dest_tuplen(tupleDesc, pbind, has_nulls,
							   toast_values, toast_isnull) > maxDataLen)
	{
		int			biggest_attno = -1;
		int32		biggest_size = MAXALIGN(TOAST_POINTER_SIZE);
		Datum		old_value;
		Datum		new_value;

		/*
		 * Search for the biggest yet uncompressed internal attribute
		 */
		for (i = 0; i < numAttrs; i++)
		{
			if (toast_action[i] != ' ')
				continue;
			if (VARATT_IS_EXTERNAL(DatumGetPointer(toast_values[i])))
				continue;		/* can't happen, toast_action would be 'p' */
			if (VARATT_IS_COMPRESSED(DatumGetPointer(toast_values[i])))
				continue;
			if (att[i]->attstorage != 'm')
				continue;
			if (toast_sizes[i] > biggest_size)
			{
				biggest_attno = i;
				biggest_size = toast_sizes[i];
			}
		}

		if (biggest_attno < 0)
			break;

		/*
		 * Attempt to compress it inline
		 */
		i = biggest_attno;
		old_value = toast_values[i];
		new_value = toast_compress_datum(old_value);

		if (DatumGetPointer(new_value) != NULL)
		{
			/* successful compression */
			if (toast_free[i])
				pfree(DatumGetPointer(old_value));
			toast_values[i] = new_value;
			toast_free[i] = true;
			toast_sizes[i] = VARSIZE(DatumGetPointer(toast_values[i]));
			need_change = true;
			need_free = true;
		}
		else
		{
			/* incompressible, ignore on subsequent compression passes */
			toast_action[i] = 'x';
		}
	}

	/*
	 * Finally we store attributes of type 'm' external, if possible.
	 */
	while (compute_dest_tuplen(tupleDesc, pbind, has_nulls,
							   toast_values, toast_isnull) > maxDataLen &&
		   rel->rd_rel->reltoastrelid != InvalidOid)
	{
		int			biggest_attno = -1;
		int32		biggest_size = MAXALIGN(TOAST_POINTER_SIZE);
		Datum		old_value;

		/*--------
		 * Search for the biggest yet inlined attribute with
		 * attstorage = 'm'
		 *--------
		 */
		for (i = 0; i < numAttrs; i++)
		{
			if (toast_action[i] == 'p')
				continue;
			if (VARATT_IS_EXTERNAL(DatumGetPointer(toast_values[i])))
				continue;		/* can't happen, toast_action would be 'p' */
			if (att[i]->attstorage != 'm')
				continue;
			if (toast_sizes[i] > biggest_size)
			{
				biggest_attno = i;
				biggest_size = toast_sizes[i];
			}
		}

		if (biggest_attno < 0)
			break;

		/*
		 * Store this external
		 */
		i = biggest_attno;
		old_value = toast_values[i];
		toast_action[i] = 'p';
<<<<<<< HEAD
		toast_values[i] = toast_save_datum(rel, toast_values[i], isFrozen,
										   use_wal, use_fsm);
=======
		toast_values[i] = toast_save_datum(rel, toast_values[i], options);
>>>>>>> 38e93482
		if (toast_free[i])
			pfree(DatumGetPointer(old_value));
		toast_free[i] = true;

		need_change = true;
		need_free = true;
	}

	/* XXX Maybe we should check here for any compressed inline attributes that
	 * didn't save enough to warrant keeping. In particular attributes whose
	 * rawsize is < 128 bytes and didn't save at least 3 bytes... or even maybe
	 * more given alignment issues 
	 */

	/*
	 * In the case we toasted any values, we need to build a new heap tuple
	 * with the changed values.
	 */
	if (need_change)
	{
		if(ismemtuple)
		{
			result_gtuple = (GenericTuple) memtuple_form_to(pbind, toast_values, toast_isnull, NULL, NULL, false);
			if (mtbind_has_oid(pbind))
			{
				Oid			oid;

				oid = MemTupleGetOid((MemTuple) newtup, pbind);
				MemTupleSetOid((MemTuple) result_gtuple, pbind, oid);
			}
		}
		else
		{
			HeapTupleHeader olddata = ((HeapTuple) newtup)->t_data;
			HeapTupleHeader new_data;
			int32		new_header_len;
			int32		new_data_len;
			int32		new_tuple_len;
			HeapTuple	result_tuple;

			/*
			 * Calculate the new size of the tuple.
			 *
			 * Note: we used to assume here that the old tuple's t_hoff must equal
			 * the new_header_len value, but that was incorrect.  The old tuple
			 * might have a smaller-than-current natts, if there's been an ALTER
			 * TABLE ADD COLUMN since it was stored; and that would lead to a
			 * different conclusion about the size of the null bitmap, or even
			 * whether there needs to be one at all.
			 */
			new_header_len = offsetof(HeapTupleHeaderData, t_bits);
			if (has_nulls)
				new_header_len += BITMAPLEN(numAttrs);
			if (olddata->t_infomask & HEAP_HASOID)
				new_header_len += sizeof(Oid);
			new_header_len = MAXALIGN(new_header_len);
			new_data_len = heap_compute_data_size(tupleDesc,
												  toast_values, toast_isnull);
			new_tuple_len = new_header_len + new_data_len;

			/*
			 * Allocate and zero the space needed, and fill HeapTupleData fields.
			 */
			result_tuple = (HeapTuple) palloc0(HEAPTUPLESIZE + new_tuple_len);
			result_tuple->t_len = new_tuple_len;
			result_tuple->t_self = ((HeapTuple) newtup)->t_self;
			new_data = (HeapTupleHeader) ((char *) result_tuple + HEAPTUPLESIZE);
			result_tuple->t_data = new_data;

			/*
			 * Copy the existing tuple header, but adjust natts and t_hoff.
			 */
			memcpy(new_data, olddata, offsetof(HeapTupleHeaderData, t_bits));
			HeapTupleHeaderSetNatts(new_data, numAttrs);
			new_data->t_hoff = new_header_len;
			if (olddata->t_infomask & HEAP_HASOID)
				HeapTupleHeaderSetOid(new_data, HeapTupleHeaderGetOid(olddata));

			/* Copy over the data, and fill the null bitmap if needed */
			heap_fill_tuple(tupleDesc,
							toast_values,
							toast_isnull,
							(char *) new_data + new_header_len,
							new_data_len,
							&(new_data->t_infomask),
							has_nulls ? new_data->t_bits : NULL);
			result_gtuple = (GenericTuple) result_tuple;
		}
	}
	else
		result_gtuple = newtup;

	/*
	 * Free allocated temp values
	 */
	if (need_free)
		for (i = 0; i < numAttrs; i++)
			if (toast_free[i])
				pfree(DatumGetPointer(toast_values[i]));

	/*
	 * Delete external values from the old tuple
	 */
	if (need_delold)
		for (i = 0; i < numAttrs; i++)
			if (toast_delold[i])
				toast_delete_datum(rel, toast_oldvalues[i]);

	return result_gtuple;
}

HeapTuple
toast_insert_or_update(Relation rel, HeapTuple newtup, HeapTuple oldtup,
					   int toast_tuple_target,
					   bool isFrozen, bool use_wal, bool use_fsm)
{
	return (HeapTuple) toast_insert_or_update_generic(rel,
													  (GenericTuple) newtup,
													  (GenericTuple) oldtup,
													  NULL,
													  toast_tuple_target,
													  isFrozen,
													  use_wal,
													  use_fsm);
}

MemTuple
toast_insert_or_update_memtup(Relation rel, MemTuple newtup, MemTuple oldtup,
					   MemTupleBinding *pbind, int toast_tuple_target,
					   bool isFrozen, bool use_wal, bool use_fsm)
{
	return (MemTuple) toast_insert_or_update_generic(rel,
													 (GenericTuple) newtup,
													 (GenericTuple) oldtup,
													 pbind,
													 toast_tuple_target,
													 isFrozen,
													 use_wal,
													 use_fsm);
}

/* ----------
 * toast_flatten_tuple -
 *
 *	"Flatten" a tuple to contain no out-of-line toasted fields.
 *	(This does not eliminate compressed or short-header datums.)
 * ----------
 */
HeapTuple
toast_flatten_tuple(HeapTuple tup, TupleDesc tupleDesc)
{
	HeapTuple	new_tuple;
	Form_pg_attribute *att = tupleDesc->attrs;
	int			numAttrs = tupleDesc->natts;
	int			i;
	Datum		toast_values[MaxTupleAttributeNumber];
	bool		toast_isnull[MaxTupleAttributeNumber];
	bool		toast_free[MaxTupleAttributeNumber];

	/*
	 * Break down the tuple into fields.
	 */
	Assert(numAttrs <= MaxTupleAttributeNumber);
	heap_deform_tuple(tup, tupleDesc, toast_values, toast_isnull);

	memset(toast_free, 0, numAttrs * sizeof(bool));

	for (i = 0; i < numAttrs; i++)
	{
		/*
		 * Look at non-null varlena attributes
		 */
		if (!toast_isnull[i] && att[i]->attlen == -1)
		{
			struct varlena *new_value;

			new_value = (struct varlena *) DatumGetPointer(toast_values[i]);
			if (VARATT_IS_EXTERNAL(new_value))
			{
				new_value = toast_fetch_datum(new_value);
				toast_values[i] = PointerGetDatum(new_value);
				toast_free[i] = true;
			}
		}
	}

	/*
	 * Form the reconfigured tuple.
	 */
	new_tuple = heap_form_tuple(tupleDesc, toast_values, toast_isnull);

	/*
	 * Be sure to copy the tuple's OID and identity fields.  We also make a
	 * point of copying visibility info, just in case anybody looks at those
	 * fields in a syscache entry.
	 */
	if (tupleDesc->tdhasoid)
		HeapTupleSetOid(new_tuple, HeapTupleGetOid(tup));

	new_tuple->t_self = tup->t_self;

	new_tuple->t_data->t_choice = tup->t_data->t_choice;
	new_tuple->t_data->t_ctid = tup->t_data->t_ctid;
	new_tuple->t_data->t_infomask &= ~HEAP_XACT_MASK;
	new_tuple->t_data->t_infomask |=
		tup->t_data->t_infomask & HEAP_XACT_MASK;
	new_tuple->t_data->t_infomask2 &= ~HEAP2_XACT_MASK;
	new_tuple->t_data->t_infomask2 |=
		tup->t_data->t_infomask2 & HEAP2_XACT_MASK;

	/*
	 * Free allocated temp values
	 */
	for (i = 0; i < numAttrs; i++)
		if (toast_free[i])
			pfree(DatumGetPointer(toast_values[i]));

	return new_tuple;
}


/* ----------
 * toast_flatten_tuple_attribute -
 *
 *	If a Datum is of composite type, "flatten" it to contain no toasted fields.
 *	This must be invoked on any potentially-composite field that is to be
 *	inserted into a tuple.	Doing this preserves the invariant that toasting
 *	goes only one level deep in a tuple.
 *
 *	Note that flattening does not mean expansion of short-header varlenas,
 *	so in one sense toasting is allowed within composite datums.
 * ----------
 */
Datum
toast_flatten_tuple_attribute(Datum value,
							  Oid typeId, int32 typeMod)
{
	TupleDesc	tupleDesc;
	HeapTupleHeader olddata;
	HeapTupleHeader new_data;
	int32		new_header_len;
	int32		new_data_len;
	int32		new_tuple_len;
	HeapTupleData tmptup;
	Form_pg_attribute *att;
	int			numAttrs;
	int			i;
	bool		need_change = false;
	bool		has_nulls = false;
	Datum		toast_values[MaxTupleAttributeNumber];
	bool		toast_isnull[MaxTupleAttributeNumber];
	bool		toast_free[MaxTupleAttributeNumber];

	/*
	 * See if it's a composite type, and get the tupdesc if so.
	 */
	tupleDesc = lookup_rowtype_tupdesc_noerror(typeId, typeMod, true);
	if (tupleDesc == NULL)
		return value;			/* not a composite type */

	att = tupleDesc->attrs;
	numAttrs = tupleDesc->natts;

	/*
	 * Break down the tuple into fields.
	 */
	olddata = DatumGetHeapTupleHeader(value);
	Assert(typeId == HeapTupleHeaderGetTypeId(olddata));
	Assert(typeMod == HeapTupleHeaderGetTypMod(olddata));
	/* Build a temporary HeapTuple control structure */
	tmptup.t_len = HeapTupleHeaderGetDatumLength(olddata);
	ItemPointerSetInvalid(&(tmptup.t_self));
	tmptup.t_data = olddata;

	Assert(numAttrs <= MaxTupleAttributeNumber);
	heap_deform_tuple(&tmptup, tupleDesc, toast_values, toast_isnull);

	memset(toast_free, 0, numAttrs * sizeof(bool));

	for (i = 0; i < numAttrs; i++)
	{
		/*
		 * Look at non-null varlena attributes
		 */
		if (toast_isnull[i])
			has_nulls = true;
		else if (att[i]->attlen == -1)
		{
			struct varlena *new_value;

			new_value = (struct varlena *) DatumGetPointer(toast_values[i]);
			if (VARATT_IS_EXTERNAL(new_value) ||
				VARATT_IS_COMPRESSED(new_value))
			{
				new_value = heap_tuple_untoast_attr(new_value);
				toast_values[i] = PointerGetDatum(new_value);
				toast_free[i] = true;
				need_change = true;
			}
		}
	}

	/*
	 * If nothing to untoast, just return the original tuple.
	 */
	if (!need_change)
	{
		ReleaseTupleDesc(tupleDesc);
		return value;
	}

	/*
	 * Calculate the new size of the tuple.
	 *
	 * This should match the reconstruction code in toast_insert_or_update.
	 */
	new_header_len = offsetof(HeapTupleHeaderData, t_bits);
	if (has_nulls)
		new_header_len += BITMAPLEN(numAttrs);
	if (olddata->t_infomask & HEAP_HASOID)
		new_header_len += sizeof(Oid);
	new_header_len = MAXALIGN(new_header_len);
	new_data_len = heap_compute_data_size(tupleDesc,
										  toast_values, toast_isnull);
	new_tuple_len = new_header_len + new_data_len;

	new_data = (HeapTupleHeader) palloc0(new_tuple_len);

	/*
	 * Copy the existing tuple header, but adjust natts and t_hoff.
	 */
	memcpy(new_data, olddata, offsetof(HeapTupleHeaderData, t_bits));
	HeapTupleHeaderSetNatts(new_data, numAttrs);
	new_data->t_hoff = new_header_len;
	if (olddata->t_infomask & HEAP_HASOID)
		HeapTupleHeaderSetOid(new_data, HeapTupleHeaderGetOid(olddata));

	/* Reset the datum length field, too */
	HeapTupleHeaderSetDatumLength(new_data, new_tuple_len);

	/* Copy over the data, and fill the null bitmap if needed */
	heap_fill_tuple(tupleDesc,
					toast_values,
					toast_isnull,
					(char *) new_data + new_header_len,
					new_data_len,
					&(new_data->t_infomask),
					has_nulls ? new_data->t_bits : NULL);

	/*
	 * Free allocated temp values
	 */
	for (i = 0; i < numAttrs; i++)
		if (toast_free[i])
			pfree(DatumGetPointer(toast_values[i]));
	ReleaseTupleDesc(tupleDesc);

	return PointerGetDatum(new_data);
}


/* ----------
 * toast_compress_datum -
 *
 *	Create a compressed version of a varlena datum
 *
 *	If we fail (ie, compressed result is actually bigger than original)
 *	then return NULL.  We must not use compressed data if it'd expand
 *	the tuple!
 *
 *	We use VAR{SIZE,DATA}_ANY so we can handle short varlenas here without
 *	copying them.  But we can't handle external or compressed datums.
 * ----------
 */
Datum
toast_compress_datum(Datum value)
{
	struct varlena *tmp;
	int32		valsize = VARSIZE_ANY_EXHDR(DatumGetPointer(value));

	Assert(!VARATT_IS_EXTERNAL(DatumGetPointer(value)));
	Assert(!VARATT_IS_COMPRESSED(DatumGetPointer(value)));

	/*
	 * No point in wasting a palloc cycle if value size is out of the
	 * allowed range for compression
	 */
	if (valsize < PGLZ_strategy_default->min_input_size ||
		valsize > PGLZ_strategy_default->max_input_size)
		return PointerGetDatum(NULL);

	tmp = (struct varlena *) palloc(PGLZ_MAX_OUTPUT(valsize));

	/*
	 * We recheck the actual size even if pglz_compress() reports success,
	 * because it might be satisfied with having saved as little as one byte
	 * in the compressed data --- which could turn into a net loss once you
	 * consider header and alignment padding.  Worst case, the compressed
	 * format might require three padding bytes (plus header, which is included
	 * in VARSIZE(tmp)), whereas the uncompressed format would take only one
	 * header byte and no padding if the value is short enough.  So we insist
	 * on a savings of more than 2 bytes to ensure we have a gain.
	 */
	if (pglz_compress(VARDATA_ANY(DatumGetPointer(value)), valsize,
					  (PGLZ_Header *) tmp, PGLZ_strategy_default) &&
		VARSIZE(tmp) < valsize - 2)
	{
		/* successful compression */
		return PointerGetDatum(tmp);
	}
	else
	{
		/* incompressible data */
		pfree(tmp);
		return PointerGetDatum(NULL);
	}
}


/* ----------
 * toast_save_datum -
 *
 *	Save one single datum into the secondary relation and return
 *	a Datum reference for it.
 * ----------
 */
static Datum
<<<<<<< HEAD
toast_save_datum(Relation rel, Datum value, bool isFrozen,
				 bool use_wal, bool use_fsm)
=======
toast_save_datum(Relation rel, Datum value, int options)
>>>>>>> 38e93482
{
	Relation	toastrel;
	Relation	toastidx;
	HeapTuple	toasttup;
	TupleDesc	toasttupDesc;
	Datum		t_values[3];
	bool		t_isnull[3];
	TransactionId myxid = GetCurrentTransactionId();
	CommandId	mycid = GetCurrentCommandId(true);
	struct varlena *result;
	struct varatt_external toast_pointer;
	struct
	{
		struct varlena hdr;
		char		data[TOAST_MAX_CHUNK_SIZE];	/* make struct big enough */
		int32		align_it;	/* ensure struct is aligned well enough */
	}			chunk_data;
	int32		chunk_size;
	int32		chunk_seq = 0;
	char	   *data_p;
	int32		data_todo;
	Pointer		dval = DatumGetPointer(value);

	/*
	 * Open the toast relation and its index.  We can use the index to check
	 * uniqueness of the OID we assign to the toasted item, even though it has
	 * additional columns besides OID.
	 */
	toastrel = heap_open(rel->rd_rel->reltoastrelid, RowExclusiveLock);
	toasttupDesc = toastrel->rd_att;
	toastidx = index_open(toastrel->rd_rel->reltoastidxid, RowExclusiveLock);

	/*
	 * Get the data pointer and length, and compute va_rawsize and va_extsize.
	 *
	 * va_rawsize is the size of the equivalent fully uncompressed datum, so
	 * we have to adjust for short headers.
	 *
	 * va_extsize is the actual size of the data payload in the toast records.
	 */
	if (VARATT_IS_SHORT(dval))
	{
		data_p = VARDATA_SHORT(dval);
		data_todo = VARSIZE_SHORT(dval) - VARHDRSZ_SHORT;
		toast_pointer.va_rawsize = data_todo + VARHDRSZ;		/* as if not short */
		toast_pointer.va_extsize = data_todo;
	}
	else if (VARATT_IS_COMPRESSED(dval))
	{
		data_p = VARDATA(dval);
		data_todo = VARSIZE(dval) - VARHDRSZ;
		/* rawsize in a compressed datum is just the size of the payload */
		toast_pointer.va_rawsize = VARRAWSIZE_4B_C(dval) + VARHDRSZ;
		toast_pointer.va_extsize = data_todo;
		/* Assert that the numbers look like it's compressed */
		Assert(VARATT_EXTERNAL_IS_COMPRESSED(toast_pointer));
	}
	else
	{
		data_p = VARDATA(dval);
		data_todo = VARSIZE(dval) - VARHDRSZ;
		toast_pointer.va_rawsize = VARSIZE(dval);
		toast_pointer.va_extsize = data_todo;
	}

	toast_pointer.va_valueid = GetNewOidWithIndex(toastrel,
												  RelationGetRelid(toastidx),
												  (AttrNumber) 1);
	toast_pointer.va_toastrelid = rel->rd_rel->reltoastrelid;

#ifdef USE_ASSERT_CHECKING
	Assert((VARATT_IS_COMPRESSED(value) || 0) == (VARATT_EXTERNAL_IS_COMPRESSED(toast_pointer) || 0));

	if (VARATT_IS_COMPRESSED(value)) 
	{
		Assert(VARATT_EXTERNAL_IS_COMPRESSED(toast_pointer));
		elog(DEBUG4,
			 "saved toast datum, original varsize %ud rawsize %ud new extsize %ud rawsize %uld\n", 
			 VARSIZE(value), VARRAWSIZE_4B_C(value) + VARHDRSZ,
			 toast_pointer.va_extsize, toast_pointer.va_rawsize);
	}
	else
	{
		Assert(!VARATT_EXTERNAL_IS_COMPRESSED(toast_pointer));
		elog(DEBUG4,
			 "saved toast datum, original varsize %ud new extsize %ud rawsize %ud\n", 
			 VARSIZE(value),
			 toast_pointer.va_extsize, toast_pointer.va_rawsize);
	}
#endif

	/*
	 * Initialize constant parts of the tuple data
	 */
	t_values[0] = ObjectIdGetDatum(toast_pointer.va_valueid);
	t_values[2] = PointerGetDatum(&chunk_data);
	t_isnull[0] = false;
	t_isnull[1] = false;
	t_isnull[2] = false;

	/*
	 * Split up the item into chunks
	 */
	while (data_todo > 0)
	{
		/*
		 * Calculate the size of this chunk
		 */
		chunk_size = Min(TOAST_MAX_CHUNK_SIZE, data_todo);

		/*
		 * Build a tuple and store it
		 */
		t_values[1] = Int32GetDatum(chunk_seq++);
		SET_VARSIZE(&chunk_data, chunk_size + VARHDRSZ);
		memcpy(VARDATA(&chunk_data), data_p, chunk_size);
		toasttup = heap_form_tuple(toasttupDesc, t_values, t_isnull);

<<<<<<< HEAD
		if (!isFrozen)
		{
			/* the normal case. regular insert */
			heap_insert(toastrel, toasttup, mycid, use_wal, use_fsm, myxid);
		}
		else
		{
			/* insert and freeze the tuple. used for errtables and their related toast data */
			frozen_heap_insert(toastrel, toasttup);
		}
			
=======
		heap_insert(toastrel, toasttup, mycid, options, NULL);

>>>>>>> 38e93482
		/*
		 * Create the index entry.	We cheat a little here by not using
		 * FormIndexDatum: this relies on the knowledge that the index columns
		 * are the same as the initial columns of the table.
		 *
		 * Note also that there had better not be any user-created index on
		 * the TOAST table, since we don't bother to update anything else.
		 */
		index_insert(toastidx, t_values, t_isnull,
					 &(toasttup->t_self),
					 toastrel, toastidx->rd_index->indisunique);

		/*
		 * Free memory
		 */
		heap_freetuple(toasttup);

		/*
		 * Move on to next chunk
		 */
		data_todo -= chunk_size;
		data_p += chunk_size;
	}

	/*
	 * Done - close toast relation
	 */
	index_close(toastidx, RowExclusiveLock);
	heap_close(toastrel, RowExclusiveLock);

	/*
	 * Create the TOAST pointer value that we'll return
	 */
	result = (struct varlena *) palloc(TOAST_POINTER_SIZE);
	SET_VARSIZE_EXTERNAL(result, TOAST_POINTER_SIZE);
	memcpy(VARDATA_EXTERNAL(result), &toast_pointer, sizeof(toast_pointer));

	return PointerGetDatum(result);
}


/* ----------
 * toast_delete_datum -
 *
 *	Delete a single external stored value.
 * ----------
 */
static void
toast_delete_datum(Relation rel __attribute__((unused)), Datum value)
{
	struct varlena *attr = (struct varlena *) DatumGetPointer(value);
	struct varatt_external toast_pointer;
	Relation	toastrel;
	Relation	toastidx;
	ScanKeyData toastkey;
	SysScanDesc toastscan;
	HeapTuple	toasttup;

	if (!VARATT_IS_EXTERNAL(attr))
		return;

	/* Must copy to access aligned fields */
	VARATT_EXTERNAL_GET_POINTER(toast_pointer, attr);

	/*
	 * Open the toast relation and its index
	 */
	toastrel = heap_open(toast_pointer.va_toastrelid, RowExclusiveLock);
	toastidx = index_open(toastrel->rd_rel->reltoastidxid, RowExclusiveLock);

	/*
	 * Setup a scan key to find chunks with matching va_valueid
	 */
	ScanKeyInit(&toastkey,
				(AttrNumber) 1,
				BTEqualStrategyNumber, F_OIDEQ,
				ObjectIdGetDatum(toast_pointer.va_valueid));

	/*
	 * Find all the chunks.  (We don't actually care whether we see them in
	 * sequence or not, but since we've already locked the index we might as
	 * well use systable_beginscan_ordered.)
	 */
	toastscan = systable_beginscan_ordered(toastrel, toastidx,
										   SnapshotToast, 1, &toastkey);
	while ((toasttup = systable_getnext_ordered(toastscan, ForwardScanDirection)) != NULL)
	{
		/*
		 * Have a chunk, delete it
		 */
		simple_heap_delete(toastrel, &toasttup->t_self);
	}

	/*
	 * End scan and close relations
	 */
	systable_endscan_ordered(toastscan);
	index_close(toastidx, RowExclusiveLock);
	heap_close(toastrel, RowExclusiveLock);
}


/* ----------
 * toast_fetch_datum -
 *
 *	Reconstruct an in memory Datum from the chunks saved
 *	in the toast relation
 * ----------
 */
static struct varlena *
toast_fetch_datum(struct varlena * attr)
{
	Relation	toastrel;
	Relation	toastidx;
	ScanKeyData toastkey;
	SysScanDesc toastscan;
	HeapTuple	ttup;
	TupleDesc	toasttupDesc;
	struct varlena *result;
	struct varatt_external toast_pointer;
	int32		ressize;
	int32		residx,
				nextidx;
	int32		numchunks;
	Pointer		chunk;
	bool		isnull;
	char	   *chunkdata;
	int32		chunksize;

	/* Must copy to access aligned fields */
	VARATT_EXTERNAL_GET_POINTER(toast_pointer, attr);

	ressize = toast_pointer.va_extsize;
	numchunks = ((ressize - 1) / TOAST_MAX_CHUNK_SIZE) + 1;

	result = (struct varlena *) palloc(ressize + VARHDRSZ);

	if (VARATT_EXTERNAL_IS_COMPRESSED(toast_pointer))
		SET_VARSIZE_COMPRESSED(result, ressize + VARHDRSZ);
	else
		SET_VARSIZE(result, ressize + VARHDRSZ);

	/*
	 * Open the toast relation and its index
	 */
	toastrel = heap_open(toast_pointer.va_toastrelid, AccessShareLock);
	toasttupDesc = toastrel->rd_att;
	toastidx = index_open(toastrel->rd_rel->reltoastidxid, AccessShareLock);

	/*
	 * Setup a scan key to fetch from the index by va_valueid
	 */
	ScanKeyInit(&toastkey,
				(AttrNumber) 1,
				BTEqualStrategyNumber, F_OIDEQ,
				ObjectIdGetDatum(toast_pointer.va_valueid));

	/*
	 * Read the chunks by index
	 *
	 * Note that because the index is actually on (valueid, chunkidx) we will
	 * see the chunks in chunkidx order, even though we didn't explicitly ask
	 * for it.
	 */
	nextidx = 0;

	toastscan = systable_beginscan_ordered(toastrel, toastidx,
										   SnapshotToast, 1, &toastkey);
	while ((ttup = systable_getnext_ordered(toastscan, ForwardScanDirection)) != NULL)
	{
		/*
		 * Have a chunk, extract the sequence number and the data
		 */
		residx = DatumGetInt32(fastgetattr(ttup, 2, toasttupDesc, &isnull));
		Assert(!isnull);
		chunk = DatumGetPointer(fastgetattr(ttup, 3, toasttupDesc, &isnull));
		Assert(!isnull);
		if (!VARATT_IS_EXTENDED(chunk))
		{
			chunksize = VARSIZE(chunk) - VARHDRSZ;
			chunkdata = VARDATA(chunk);
		}
		else if (VARATT_IS_SHORT(chunk))
		{
			/* could happen due to heap_form_tuple doing its thing */
			chunksize = VARSIZE_SHORT(chunk) - VARHDRSZ_SHORT;
			chunkdata = VARDATA_SHORT(chunk);
		}
		else
		{
			/* should never happen */
			elog(ERROR, "found toasted toast chunk for toast value %u in %s",
				 toast_pointer.va_valueid,
				 RelationGetRelationName(toastrel));
			chunksize = 0;		/* keep compiler quiet */
			chunkdata = NULL;
		}

		/*
		 * Some checks on the data we've found
		 */
		if (residx != nextidx)
			elog(ERROR, "unexpected chunk number %d (expected %d) for toast value %u in %s",
				 residx, nextidx,
				 toast_pointer.va_valueid,
				 RelationGetRelationName(toastrel));
		if (residx < numchunks - 1)
		{
			if (chunksize != TOAST_MAX_CHUNK_SIZE)
				elog(ERROR, "unexpected chunk size %d (expected %d) in chunk %d of %d for toast value %u in %s",
					 chunksize, (int) TOAST_MAX_CHUNK_SIZE,
					 residx, numchunks,
					 toast_pointer.va_valueid,
					 RelationGetRelationName(toastrel));
		}
		else if (residx == numchunks - 1)
		{
			if ((residx * TOAST_MAX_CHUNK_SIZE + chunksize) != ressize)
				elog(ERROR, "unexpected chunk size %d (expected %d) in final chunk %d for toast value %u in %s",
					 chunksize,
					 (int) (ressize - residx * TOAST_MAX_CHUNK_SIZE),
					 residx,
					 toast_pointer.va_valueid,
					 RelationGetRelationName(toastrel));
		}
		else
			elog(ERROR, "unexpected chunk number %d (out of range %d..%d) for toast value %u in %s",
				 residx,
				 0, numchunks - 1,
				 toast_pointer.va_valueid,
				 RelationGetRelationName(toastrel));

		/*
		 * Copy the data into proper place in our result
		 */
		memcpy(VARDATA(result) + residx * TOAST_MAX_CHUNK_SIZE,
			   chunkdata,
			   chunksize);

		nextidx++;
	}

	/*
	 * Final checks that we successfully fetched the datum
	 */
	if (nextidx != numchunks)
		elog(ERROR, "missing chunk number %d for toast value %u in %s",
			 nextidx,
			 toast_pointer.va_valueid,
			 RelationGetRelationName(toastrel));

	/*
	 * End scan and close relations
	 */
	systable_endscan_ordered(toastscan);
	index_close(toastidx, AccessShareLock);
	heap_close(toastrel, AccessShareLock);

	return (struct varlena *)result;
}

/* ----------
 * toast_fetch_datum_slice -
 *
 *	Reconstruct a segment of a Datum from the chunks saved
 *	in the toast relation
 * ----------
 */
static struct varlena *
toast_fetch_datum_slice(struct varlena * attr, int32 sliceoffset, int32 length)
{
	Relation	toastrel;
	Relation	toastidx;
	ScanKeyData toastkey[3];
	int			nscankeys;
	SysScanDesc toastscan;
	HeapTuple	ttup;
	TupleDesc	toasttupDesc;
	struct varlena *result;
	struct varatt_external toast_pointer;
	int32		attrsize;
	int32		residx;
	int32		nextidx;
	int			numchunks;
	int			startchunk;
	int			endchunk;
	int32		startoffset;
	int32		endoffset;
	int			totalchunks;
	Pointer		chunk;
	bool		isnull;
	char	   *chunkdata;
	int32		chunksize;
	int32		chcpystrt;
	int32		chcpyend;

	Assert(VARATT_IS_EXTERNAL(attr));

	/* Must copy to access aligned fields */
	VARATT_EXTERNAL_GET_POINTER(toast_pointer, attr);

	/*
	 * It's nonsense to fetch slices of a compressed datum -- this isn't lo_*
	 * we can't return a compressed datum which is meaningful to toast later
	 */
	Assert(!VARATT_EXTERNAL_IS_COMPRESSED(toast_pointer));

	attrsize = toast_pointer.va_extsize;
	totalchunks = ((attrsize - 1) / TOAST_MAX_CHUNK_SIZE) + 1;

	if (sliceoffset >= attrsize)
	{
		sliceoffset = 0;
		length = 0;
	}

	if (((sliceoffset + length) > attrsize) || length < 0)
		length = attrsize - sliceoffset;

	result = (struct varlena *) palloc(length + VARHDRSZ);

	if (VARATT_EXTERNAL_IS_COMPRESSED(toast_pointer))
		SET_VARSIZE_COMPRESSED(result, length + VARHDRSZ);
	else
		SET_VARSIZE(result, length + VARHDRSZ);

	if (length == 0)
		return (struct varlena *)result;			/* Can save a lot of work at this point! */

	startchunk = sliceoffset / TOAST_MAX_CHUNK_SIZE;
	endchunk = (sliceoffset + length - 1) / TOAST_MAX_CHUNK_SIZE;
	numchunks = (endchunk - startchunk) + 1;

	startoffset = sliceoffset % TOAST_MAX_CHUNK_SIZE;
	endoffset = (sliceoffset + length - 1) % TOAST_MAX_CHUNK_SIZE;

	/*
	 * Open the toast relation and its index
	 */
	toastrel = heap_open(toast_pointer.va_toastrelid, AccessShareLock);
	toasttupDesc = toastrel->rd_att;
	toastidx = index_open(toastrel->rd_rel->reltoastidxid, AccessShareLock);

	/*
	 * Setup a scan key to fetch from the index. This is either two keys or
	 * three depending on the number of chunks.
	 */
	ScanKeyInit(&toastkey[0],
				(AttrNumber) 1,
				BTEqualStrategyNumber, F_OIDEQ,
				ObjectIdGetDatum(toast_pointer.va_valueid));

	/*
	 * Use equality condition for one chunk, a range condition otherwise:
	 */
	if (numchunks == 1)
	{
		ScanKeyInit(&toastkey[1],
					(AttrNumber) 2,
					BTEqualStrategyNumber, F_INT4EQ,
					Int32GetDatum(startchunk));
		nscankeys = 2;
	}
	else
	{
		ScanKeyInit(&toastkey[1],
					(AttrNumber) 2,
					BTGreaterEqualStrategyNumber, F_INT4GE,
					Int32GetDatum(startchunk));
		ScanKeyInit(&toastkey[2],
					(AttrNumber) 2,
					BTLessEqualStrategyNumber, F_INT4LE,
					Int32GetDatum(endchunk));
		nscankeys = 3;
	}

	/*
	 * Read the chunks by index
	 *
	 * The index is on (valueid, chunkidx) so they will come in order
	 */
	nextidx = startchunk;
	toastscan = systable_beginscan_ordered(toastrel, toastidx,
										   SnapshotToast, nscankeys, toastkey);
	while ((ttup = systable_getnext_ordered(toastscan, ForwardScanDirection)) != NULL)
	{
		/*
		 * Have a chunk, extract the sequence number and the data
		 */
		residx = DatumGetInt32(fastgetattr(ttup, 2, toasttupDesc, &isnull));
		Assert(!isnull);
		chunk = DatumGetPointer(fastgetattr(ttup, 3, toasttupDesc, &isnull));
		Assert(!isnull);
		if (!VARATT_IS_EXTENDED(chunk))
		{
			chunksize = VARSIZE(chunk) - VARHDRSZ;
			chunkdata = VARDATA(chunk);
		}
		else if (VARATT_IS_SHORT(chunk))
		{
			/* could happen due to heap_form_tuple doing its thing */
			chunksize = VARSIZE_SHORT(chunk) - VARHDRSZ_SHORT;
			chunkdata = VARDATA_SHORT(chunk);
		}
		else
		{
			/* should never happen */
			elog(ERROR, "found toasted toast chunk for toast value %u in %s",
				 toast_pointer.va_valueid,
				 RelationGetRelationName(toastrel));
			chunksize = 0;		/* keep compiler quiet */
			chunkdata = NULL;
		}

		/*
		 * Some checks on the data we've found
		 */
		if ((residx != nextidx) || (residx > endchunk) || (residx < startchunk))
			elog(ERROR, "unexpected chunk number %d (expected %d) for toast value %u in %s",
				 residx, nextidx,
				 toast_pointer.va_valueid,
				 RelationGetRelationName(toastrel));
		if (residx < totalchunks - 1)
		{
			if (chunksize != TOAST_MAX_CHUNK_SIZE)
				elog(ERROR, "unexpected chunk size %d (expected %d) in chunk %d of %d for toast value %u in %s when fetching slice",
					 chunksize, (int) TOAST_MAX_CHUNK_SIZE,
					 residx, totalchunks,
					 toast_pointer.va_valueid,
					 RelationGetRelationName(toastrel));
		}
		else if (residx == totalchunks - 1)
		{
			if ((residx * TOAST_MAX_CHUNK_SIZE + chunksize) != attrsize)
				elog(ERROR, "unexpected chunk size %d (expected %d) in final chunk %d for toast value %u in %s when fetching slice",
					 chunksize,
					 (int) (attrsize - residx * TOAST_MAX_CHUNK_SIZE),
					 residx,
					 toast_pointer.va_valueid,
					 RelationGetRelationName(toastrel));
		}
		else
			elog(ERROR, "unexpected chunk number %d (out of range %d..%d) for toast value %u in %s",
				 residx,
				 0, totalchunks - 1,
				 toast_pointer.va_valueid,
				 RelationGetRelationName(toastrel));

		/*
		 * Copy the data into proper place in our result
		 */
		chcpystrt = 0;
		chcpyend = chunksize - 1;
		if (residx == startchunk)
			chcpystrt = startoffset;
		if (residx == endchunk)
			chcpyend = endoffset;

		memcpy(VARDATA(result) +
			   (residx * TOAST_MAX_CHUNK_SIZE - sliceoffset) + chcpystrt,
			   chunkdata + chcpystrt,
			   (chcpyend - chcpystrt) + 1);

		nextidx++;
	}

	/*
	 * Final checks that we successfully fetched the datum
	 */
	if (nextidx != (endchunk + 1))
		elog(ERROR, "missing chunk number %d for toast value %u in %s",
			 nextidx,
			 toast_pointer.va_valueid,
			 RelationGetRelationName(toastrel));

	/*
	 * End scan and close relations
	 */
	systable_endscan_ordered(toastscan);
	index_close(toastidx, AccessShareLock);
	heap_close(toastrel, AccessShareLock);

	return (struct varlena *)result;
}<|MERGE_RESOLUTION|>--- conflicted
+++ resolved
@@ -76,12 +76,7 @@
 #define SET_VARSIZE_C(PTR)			(((varattrib_1b *) (PTR))->va_header |= 0x40)
 
 static void toast_delete_datum(Relation rel, Datum value);
-<<<<<<< HEAD
-static Datum toast_save_datum(Relation rel, Datum value, bool isFrozen,
-						bool use_wal, bool use_fsm);
-=======
-static Datum toast_save_datum(Relation rel, Datum value, int options);
->>>>>>> 38e93482
+static Datum toast_save_datum(Relation rel, Datum value, bool isFrozen, int options);
 static struct varlena *toast_fetch_datum(struct varlena * attr);
 static struct varlena *toast_fetch_datum_slice(struct varlena * attr,
 						int32 sliceoffset, int32 length);
@@ -540,14 +535,8 @@
  * from the pre-8.1 API of this routine.
  * ----------
  */
-<<<<<<< HEAD
-
-static int compute_dest_tuplen(TupleDesc tupdesc, MemTupleBinding *pbind, bool hasnull, Datum *d, bool *isnull)
-=======
-HeapTuple
-toast_insert_or_update(Relation rel, HeapTuple newtup, HeapTuple oldtup,
-					   int options)
->>>>>>> 38e93482
+static int
+compute_dest_tuplen(TupleDesc tupdesc, MemTupleBinding *pbind, bool hasnull, Datum *d, bool *isnull)
 {
 	if(pbind) 
 	{
@@ -562,7 +551,7 @@
 static GenericTuple
 toast_insert_or_update_generic(Relation rel, GenericTuple newtup, GenericTuple oldtup,
 					   MemTupleBinding *pbind, int toast_tuple_target,
-					   bool isFrozen, bool use_wal, bool use_fsm)
+					   bool isFrozen, int options)
 {
 	GenericTuple result_gtuple;
 	TupleDesc	tupleDesc;
@@ -848,12 +837,7 @@
 		{
 			old_value = toast_values[i];
 			toast_action[i] = 'p';
-<<<<<<< HEAD
-			toast_values[i] = toast_save_datum(rel, toast_values[i], isFrozen,
-											   use_wal, use_fsm);
-=======
-			toast_values[i] = toast_save_datum(rel, toast_values[i], options);
->>>>>>> 38e93482
+			toast_values[i] = toast_save_datum(rel, toast_values[i], isFrozen, options);
 			if (toast_free[i])
 				pfree(DatumGetPointer(old_value));
 			toast_free[i] = true;
@@ -903,12 +887,7 @@
 		i = biggest_attno;
 		old_value = toast_values[i];
 		toast_action[i] = 'p';
-<<<<<<< HEAD
-		toast_values[i] = toast_save_datum(rel, toast_values[i], isFrozen,
-										   use_wal, use_fsm);
-=======
-		toast_values[i] = toast_save_datum(rel, toast_values[i], options);
->>>>>>> 38e93482
+		toast_values[i] = toast_save_datum(rel, toast_values[i], isFrozen, options);
 		if (toast_free[i])
 			pfree(DatumGetPointer(old_value));
 		toast_free[i] = true;
@@ -1017,12 +996,7 @@
 		i = biggest_attno;
 		old_value = toast_values[i];
 		toast_action[i] = 'p';
-<<<<<<< HEAD
-		toast_values[i] = toast_save_datum(rel, toast_values[i], isFrozen,
-										   use_wal, use_fsm);
-=======
-		toast_values[i] = toast_save_datum(rel, toast_values[i], options);
->>>>>>> 38e93482
+		toast_values[i] = toast_save_datum(rel, toast_values[i], isFrozen, options);
 		if (toast_free[i])
 			pfree(DatumGetPointer(old_value));
 		toast_free[i] = true;
@@ -1137,7 +1111,7 @@
 HeapTuple
 toast_insert_or_update(Relation rel, HeapTuple newtup, HeapTuple oldtup,
 					   int toast_tuple_target,
-					   bool isFrozen, bool use_wal, bool use_fsm)
+					   bool isFrozen, int options)
 {
 	return (HeapTuple) toast_insert_or_update_generic(rel,
 													  (GenericTuple) newtup,
@@ -1145,14 +1119,13 @@
 													  NULL,
 													  toast_tuple_target,
 													  isFrozen,
-													  use_wal,
-													  use_fsm);
+													  options);
 }
 
 MemTuple
 toast_insert_or_update_memtup(Relation rel, MemTuple newtup, MemTuple oldtup,
 					   MemTupleBinding *pbind, int toast_tuple_target,
-					   bool isFrozen, bool use_wal, bool use_fsm)
+					   bool isFrozen, int options)
 {
 	return (MemTuple) toast_insert_or_update_generic(rel,
 													 (GenericTuple) newtup,
@@ -1160,8 +1133,7 @@
 													 pbind,
 													 toast_tuple_target,
 													 isFrozen,
-													 use_wal,
-													 use_fsm);
+													 options);
 }
 
 /* ----------
@@ -1450,12 +1422,7 @@
  * ----------
  */
 static Datum
-<<<<<<< HEAD
-toast_save_datum(Relation rel, Datum value, bool isFrozen,
-				 bool use_wal, bool use_fsm)
-=======
-toast_save_datum(Relation rel, Datum value, int options)
->>>>>>> 38e93482
+toast_save_datum(Relation rel, Datum value, bool isFrozen, int options)
 {
 	Relation	toastrel;
 	Relation	toastidx;
@@ -1574,11 +1541,10 @@
 		memcpy(VARDATA(&chunk_data), data_p, chunk_size);
 		toasttup = heap_form_tuple(toasttupDesc, t_values, t_isnull);
 
-<<<<<<< HEAD
 		if (!isFrozen)
 		{
 			/* the normal case. regular insert */
-			heap_insert(toastrel, toasttup, mycid, use_wal, use_fsm, myxid);
+			heap_insert(toastrel, toasttup, mycid, options, NULL, myxid);
 		}
 		else
 		{
@@ -1586,10 +1552,6 @@
 			frozen_heap_insert(toastrel, toasttup);
 		}
 			
-=======
-		heap_insert(toastrel, toasttup, mycid, options, NULL);
-
->>>>>>> 38e93482
 		/*
 		 * Create the index entry.	We cheat a little here by not using
 		 * FormIndexDatum: this relies on the knowledge that the index columns
