/* ----------
 * pgstat.c
 *
 *	All the statistics collector stuff hacked up in one big, ugly file.
 *
 *	TODO:	- Separate collector, postmaster and backend stuff
 *			  into different files.
 *
 *			- Add some automatic call for pgstat vacuuming.
 *
 *			- Add a pgstat config column to pg_database, so this
 *			  entire thing can be enabled/disabled on a per db basis.
 *
 *	Copyright (c) 2001-2016, PostgreSQL Global Development Group
 *
 *	src/backend/postmaster/pgstat.c
 * ----------
 */
#include "postgres.h"

#include <unistd.h>
#include <fcntl.h>
#include <sys/param.h>
#include <sys/time.h>
#include <sys/socket.h>
#include <netdb.h>
#include <netinet/in.h>
#include <arpa/inet.h>
#include <signal.h>
#include <time.h>
#ifdef HAVE_SYS_SELECT_H
#include <sys/select.h>
#endif

#include "pgstat.h"

#include "access/heapam.h"
#include "access/htup_details.h"
#include "access/transam.h"
#include "access/twophase_rmgr.h"
#include "access/xact.h"
#include "catalog/pg_database.h"
#include "catalog/pg_proc.h"
<<<<<<< HEAD
#include "executor/instrument.h"
=======
>>>>>>> b5bce6c1
#include "libpq/ip.h"
#include "libpq/libpq.h"
#include "libpq/pqsignal.h"
#include "mb/pg_wchar.h"
#include "miscadmin.h"
#include "pg_trace.h"
#include "postmaster/autovacuum.h"
#include "postmaster/fork_process.h"
#include "postmaster/postmaster.h"
#include "storage/backendid.h"
#include "storage/dsm.h"
#include "storage/fd.h"
#include "storage/ipc.h"
#include "storage/latch.h"
#include "storage/lmgr.h"
#include "storage/pg_shmem.h"
#include "storage/procsignal.h"
#include "storage/sinvaladt.h"
#include "utils/ascii.h"
#include "utils/guc.h"
#include "utils/memutils.h"
#include "utils/ps_status.h"
#include "utils/rel.h"
#include "utils/snapmgr.h"
#include "utils/timestamp.h"
#include "utils/tqual.h"
#include "cdb/cdbvars.h"


/* ----------
 * Timer definitions.
 * ----------
 */
#define PGSTAT_STAT_INTERVAL	500		/* Minimum time between stats file
										 * updates; in milliseconds. */

#define PGSTAT_RETRY_DELAY		10		/* How long to wait between checks for
										 * a new file; in milliseconds. */

#define PGSTAT_MAX_WAIT_TIME	10000	/* Maximum time to wait for a stats
										 * file update; in milliseconds. */

#define PGSTAT_INQ_INTERVAL		640		/* How often to ping the collector for
										 * a new file; in milliseconds. */

#define PGSTAT_RESTART_INTERVAL 60		/* How often to attempt to restart a
										 * failed statistics collector; in
										 * seconds. */

#define PGSTAT_POLL_LOOP_COUNT	(PGSTAT_MAX_WAIT_TIME / PGSTAT_RETRY_DELAY)
#define PGSTAT_INQ_LOOP_COUNT	(PGSTAT_INQ_INTERVAL / PGSTAT_RETRY_DELAY)

/* Minimum receive buffer size for the collector's socket. */
#define PGSTAT_MIN_RCVBUF		(100 * 1024)


/* ----------
 * The initial size hints for the hash tables used in the collector.
 * ----------
 */
#define PGSTAT_DB_HASH_SIZE		16
#define PGSTAT_TAB_HASH_SIZE	512
#define PGSTAT_QUEUE_HASH_SIZE	8
#define PGSTAT_FUNCTION_HASH_SIZE	512


/* ----------
 * GUC parameters
 * ----------
 */
bool		pgstat_track_activities = false;
bool		pgstat_track_counts = false;
int			pgstat_track_functions = TRACK_FUNC_OFF;
int			pgstat_track_activity_query_size = 1024;

bool		pgstat_collect_queuelevel = false;

/* ----------
 * Built from GUC parameter
 * ----------
 */
char	   *pgstat_stat_directory = NULL;
char	   *pgstat_stat_filename = NULL;
char	   *pgstat_stat_tmpname = NULL;

/*
 * BgWriter global statistics counters (unused in other processes).
 * Stored directly in a stats message structure so it can be sent
 * without needing to copy things around.  We assume this inits to zeroes.
 */
PgStat_MsgBgWriter BgWriterStats;

/* ----------
 * Local data
 * ----------
 */
NON_EXEC_STATIC pgsocket pgStatSock = PGINVALID_SOCKET;

static struct sockaddr_storage pgStatAddr;

static time_t last_pgstat_start_time;

static bool pgStatRunningInCollector = false;

/*
 * Structures in which backends store per-table info that's waiting to be
 * sent to the collector.
 *
 * NOTE: once allocated, TabStatusArray structures are never moved or deleted
 * for the life of the backend.  Also, we zero out the t_id fields of the
 * contained PgStat_TableStatus structs whenever they are not actively in use.
 * This allows relcache pgstat_info pointers to be treated as long-lived data,
 * avoiding repeated searches in pgstat_initstats() when a relation is
 * repeatedly opened during a transaction.
 */
#define TABSTAT_QUANTUM		100 /* we alloc this many at a time */

typedef struct TabStatusArray
{
	struct TabStatusArray *tsa_next;	/* link to next array, if any */
	int			tsa_used;		/* # entries currently used */
	PgStat_TableStatus tsa_entries[TABSTAT_QUANTUM];	/* per-table data */
} TabStatusArray;

static TabStatusArray *pgStatTabList = NULL;

/*
 * Backends store per-function info that's waiting to be sent to the collector
 * in this hash table (indexed by function OID).
 */
static HTAB *pgStatFunctions = NULL;

/*
 * Indicates if backend has some function stats that it hasn't yet
 * sent to the collector.
 */
static bool have_function_stats = false;

/*
 * Tuple insertion/deletion counts for an open transaction can't be propagated
 * into PgStat_TableStatus counters until we know if it is going to commit
 * or abort.  Hence, we keep these counts in per-subxact structs that live
 * in TopTransactionContext.  This data structure is designed on the assumption
 * that subxacts won't usually modify very many tables.
 */
typedef struct PgStat_SubXactStatus
{
	int			nest_level;		/* subtransaction nest level */
	struct PgStat_SubXactStatus *prev;	/* higher-level subxact if any */
	PgStat_TableXactStatus *first;		/* head of list for this subxact */
} PgStat_SubXactStatus;

static PgStat_SubXactStatus *pgStatXactStack = NULL;

static int	pgStatXactCommit = 0;
static int	pgStatXactRollback = 0;
PgStat_Counter pgStatBlockReadTime = 0;
PgStat_Counter pgStatBlockWriteTime = 0;

/* Record that's written to 2PC state file when pgstat state is persisted */
typedef struct TwoPhasePgStatRecord
{
	PgStat_Counter tuples_inserted;		/* tuples inserted in xact */
	PgStat_Counter tuples_updated;		/* tuples updated in xact */
	PgStat_Counter tuples_deleted;		/* tuples deleted in xact */
	PgStat_Counter inserted_pre_trunc;	/* tuples inserted prior to truncate */
	PgStat_Counter updated_pre_trunc;	/* tuples updated prior to truncate */
	PgStat_Counter deleted_pre_trunc;	/* tuples deleted prior to truncate */
	Oid			t_id;			/* table's OID */
	bool		t_shared;		/* is it a shared catalog? */
	bool		t_truncated;	/* was the relation truncated? */
} TwoPhasePgStatRecord;

/*
 * Info about current "snapshot" of stats file
 */
static MemoryContext pgStatLocalContext = NULL;
static HTAB *pgStatDBHash = NULL;

static HTAB *pgStatQueueHash = NULL;		/* GPDB */
static HTAB *localStatPortalHash = NULL;	/* GPDB. per backend portal queue stats.*/

static LocalPgBackendStatus *localBackendStatusTable = NULL;
static int	localNumBackends = 0;

/*
 * Cluster wide statistics, kept in the stats collector.
 * Contains statistics that are not collected per database
 * or per table.
 */
static PgStat_ArchiverStats archiverStats;
static PgStat_GlobalStats globalStats;

/*
 * List of OIDs of databases we need to write out.  If an entry is InvalidOid,
 * it means to write only the shared-catalog stats ("DB 0"); otherwise, we
 * will write both that DB's data and the shared stats.
 */
static List *pending_write_requests = NIL;

/* Signal handler flags */
static volatile bool need_exit = false;
static volatile bool got_SIGHUP = false;

/*
 * Total time charged to functions so far in the current backend.
 * We use this to help separate "self" and "other" time charges.
 * (We assume this initializes to zero.)
 */
static instr_time total_func_time;

/*
 * Total time charged to functions so far in the current backend.
 * We use this to help separate "self" and "other" time charges.
 * (We assume this initializes to zero.)
 */
static instr_time total_func_time;


/* ----------
 * Local function forward declarations
 * ----------
 */
#ifdef EXEC_BACKEND
static pid_t pgstat_forkexec(void);
#endif

NON_EXEC_STATIC void PgstatCollectorMain(int argc, char *argv[]) pg_attribute_noreturn();
static void pgstat_exit(SIGNAL_ARGS);
static void pgstat_beshutdown_hook(int code, Datum arg);
static void pgstat_sighup_handler(SIGNAL_ARGS);

static PgStat_StatDBEntry *pgstat_get_db_entry(Oid databaseid, bool create);
static PgStat_StatTabEntry *pgstat_get_tab_entry(PgStat_StatDBEntry *dbentry,
					 Oid tableoid, bool create);

static PgStat_StatQueueEntry *pgstat_get_queue_entry(Oid queueid, bool create); /*GPDB*/

static void pgstat_write_statsfiles(bool permanent, bool allDbs);
static void pgstat_write_db_statsfile(PgStat_StatDBEntry *dbentry, bool permanent);
static HTAB *pgstat_read_statsfiles(Oid onlydb, bool permanent, bool deep);
static void pgstat_read_db_statsfile(Oid databaseid, HTAB *tabhash, HTAB *funchash, bool permanent);
static void backend_read_statsfile(void);
static void pgstat_read_current_status(void);

static bool pgstat_write_statsfile_needed(void);
static bool pgstat_db_requested(Oid databaseid);

static void pgstat_send_tabstat(PgStat_MsgTabstat *tsmsg);
static void pgstat_send_funcstats(void);
static HTAB *pgstat_collect_oids(Oid catalogid);

static PgStat_TableStatus *get_tabstat_entry(Oid rel_id, bool isshared);

static void pgstat_setup_memcxt(void);

static void pgstat_setheader(PgStat_MsgHdr *hdr, StatMsgType mtype);
static void pgstat_send(void *msg, int len);

static void pgstat_recv_inquiry(PgStat_MsgInquiry *msg, int len);
static void pgstat_recv_tabstat(PgStat_MsgTabstat *msg, int len);
static void pgstat_recv_tabpurge(PgStat_MsgTabpurge *msg, int len);
static void pgstat_recv_dropdb(PgStat_MsgDropdb *msg, int len);
static void pgstat_recv_resetcounter(PgStat_MsgResetcounter *msg, int len);
static void pgstat_recv_resetsharedcounter(PgStat_MsgResetsharedcounter *msg, int len);
static void pgstat_recv_resetsinglecounter(PgStat_MsgResetsinglecounter *msg, int len);
static void pgstat_recv_autovac(PgStat_MsgAutovacStart *msg, int len);
static void pgstat_recv_vacuum(PgStat_MsgVacuum *msg, int len);
static void pgstat_recv_analyze(PgStat_MsgAnalyze *msg, int len);
static void pgstat_recv_archiver(PgStat_MsgArchiver *msg, int len);
static void pgstat_recv_queuestat(PgStat_MsgQueuestat *msg, int len); /* GPDB */
static void pgstat_recv_bgwriter(PgStat_MsgBgWriter *msg, int len);
static void pgstat_recv_funcstat(PgStat_MsgFuncstat *msg, int len);
static void pgstat_recv_funcpurge(PgStat_MsgFuncpurge *msg, int len);
static void pgstat_recv_recoveryconflict(PgStat_MsgRecoveryConflict *msg, int len);
static void pgstat_recv_deadlock(PgStat_MsgDeadlock *msg, int len);
static void pgstat_recv_tempfile(PgStat_MsgTempFile *msg, int len);

/* ------------------------------------------------------------
 * Public functions called from postmaster follow
 * ------------------------------------------------------------
 */

/* ----------
 * pgstat_init() -
 *
 *	Called from postmaster at startup. Create the resources required
 *	by the statistics collector process.  If unable to do so, do not
 *	fail --- better to let the postmaster start with stats collection
 *	disabled.
 * ----------
 */
void
pgstat_init(void)
{
	socklen_t	alen;
	struct addrinfo *addrs = NULL,
			   *addr,
				hints;
	int			ret;
	fd_set		rset;
	struct timeval tv;
	char		test_byte;
	int			sel_res;
	int			tries = 0;

#define TESTBYTEVAL ((char) 199)

	/*
	 * This static assertion verifies that we didn't mess up the calculations
	 * involved in selecting maximum payload sizes for our UDP messages.
	 * Because the only consequence of overrunning PGSTAT_MAX_MSG_SIZE would
	 * be silent performance loss from fragmentation, it seems worth having a
	 * compile-time cross-check that we didn't.
	 */
	StaticAssertStmt(sizeof(PgStat_Msg) <= PGSTAT_MAX_MSG_SIZE,
				   "maximum stats message size exceeds PGSTAT_MAX_MSG_SIZE");

	/*
	 * Create the UDP socket for sending and receiving statistic messages
	 */
	hints.ai_flags = AI_PASSIVE;
	hints.ai_family = AF_UNSPEC;
	hints.ai_socktype = SOCK_DGRAM;
	hints.ai_protocol = 0;
	hints.ai_addrlen = 0;
	hints.ai_addr = NULL;
	hints.ai_canonname = NULL;
	hints.ai_next = NULL;
	ret = pg_getaddrinfo_all("localhost", NULL, &hints, &addrs);
	if (ret || !addrs)
	{
		ereport(LOG,
				(errmsg("could not resolve \"localhost\": %s",
						gai_strerror(ret))));
		goto startup_failed;
	}

	/*
	 * On some platforms, pg_getaddrinfo_all() may return multiple addresses
	 * only one of which will actually work (eg, both IPv6 and IPv4 addresses
	 * when kernel will reject IPv6).  Worse, the failure may occur at the
	 * bind() or perhaps even connect() stage.  So we must loop through the
	 * results till we find a working combination. We will generate LOG
	 * messages, but no error, for bogus combinations.
	 */
	for (addr = addrs; addr; addr = addr->ai_next)
	{
#ifdef HAVE_UNIX_SOCKETS
		/* Ignore AF_UNIX sockets, if any are returned. */
		if (addr->ai_family == AF_UNIX)
			continue;
#endif

		if (++tries > 1)
			ereport(LOG,
			(errmsg("trying another address for the statistics collector")));

		/*
		 * Create the socket.
		 */
		if ((pgStatSock = socket(addr->ai_family, SOCK_DGRAM, 0)) == PGINVALID_SOCKET)
		{
			ereport(LOG,
					(errcode_for_socket_access(),
			errmsg("could not create socket for statistics collector: %m")));
			continue;
		}

		/*
		 * Bind it to a kernel assigned port on localhost and get the assigned
		 * port via getsockname().
		 */
		if (bind(pgStatSock, addr->ai_addr, addr->ai_addrlen) < 0)
		{
			ereport(LOG,
					(errcode_for_socket_access(),
			  errmsg("could not bind socket for statistics collector: %m")));
			closesocket(pgStatSock);
			pgStatSock = PGINVALID_SOCKET;
			continue;
		}

		alen = sizeof(pgStatAddr);
		if (getsockname(pgStatSock, (struct sockaddr *) & pgStatAddr, &alen) < 0)
		{
			ereport(LOG,
					(errcode_for_socket_access(),
					 errmsg("could not get address of socket for statistics collector: %m")));
			closesocket(pgStatSock);
			pgStatSock = PGINVALID_SOCKET;
			continue;
		}

		/*
		 * Connect the socket to its own address.  This saves a few cycles by
		 * not having to respecify the target address on every send. This also
		 * provides a kernel-level check that only packets from this same
		 * address will be received.
		 */
		if (connect(pgStatSock, (struct sockaddr *) & pgStatAddr, alen) < 0)
		{
			ereport(LOG,
					(errcode_for_socket_access(),
			errmsg("could not connect socket for statistics collector: %m")));
			closesocket(pgStatSock);
			pgStatSock = PGINVALID_SOCKET;
			continue;
		}

		/*
		 * Try to send and receive a one-byte test message on the socket. This
		 * is to catch situations where the socket can be created but will not
		 * actually pass data (for instance, because kernel packet filtering
		 * rules prevent it).
		 */
		test_byte = TESTBYTEVAL;

retry1:
		if (send(pgStatSock, &test_byte, 1, 0) != 1)
		{
			if (errno == EINTR)
				goto retry1;	/* if interrupted, just retry */
			ereport(LOG,
					(errcode_for_socket_access(),
					 errmsg("could not send test message on socket for statistics collector: %m")));
			closesocket(pgStatSock);
			pgStatSock = PGINVALID_SOCKET;
			continue;
		}

		/*
		 * There could possibly be a little delay before the message can be
		 * received.  We arbitrarily allow up to half a second before deciding
		 * it's broken.
		 */
		for (;;)				/* need a loop to handle EINTR */
		{
			FD_ZERO(&rset);
			FD_SET(pgStatSock, &rset);

			tv.tv_sec = 0;
			tv.tv_usec = 500000;
			sel_res = select(pgStatSock + 1, &rset, NULL, NULL, &tv);
			if (sel_res >= 0 || errno != EINTR)
				break;
		}
		if (sel_res < 0)
		{
			ereport(LOG,
					(errcode_for_socket_access(),
					 errmsg("select() failed in statistics collector: %m")));
			closesocket(pgStatSock);
			pgStatSock = PGINVALID_SOCKET;
			continue;
		}
		if (sel_res == 0 || !FD_ISSET(pgStatSock, &rset))
		{
			/*
			 * This is the case we actually think is likely, so take pains to
			 * give a specific message for it.
			 *
			 * errno will not be set meaningfully here, so don't use it.
			 */
			ereport(LOG,
					(errcode(ERRCODE_CONNECTION_FAILURE),
					 errmsg("test message did not get through on socket for statistics collector")));
			closesocket(pgStatSock);
			pgStatSock = PGINVALID_SOCKET;
			continue;
		}

		test_byte++;			/* just make sure variable is changed */

retry2:
		if (recv(pgStatSock, &test_byte, 1, 0) != 1)
		{
			if (errno == EINTR)
				goto retry2;	/* if interrupted, just retry */
			ereport(LOG,
					(errcode_for_socket_access(),
					 errmsg("could not receive test message on socket for statistics collector: %m")));
			closesocket(pgStatSock);
			pgStatSock = PGINVALID_SOCKET;
			continue;
		}

		if (test_byte != TESTBYTEVAL)	/* strictly paranoia ... */
		{
			ereport(LOG,
					(errcode(ERRCODE_INTERNAL_ERROR),
					 errmsg("incorrect test message transmission on socket for statistics collector")));
			closesocket(pgStatSock);
			pgStatSock = PGINVALID_SOCKET;
			continue;
		}

		/* If we get here, we have a working socket */
		break;
	}

	/* Did we find a working address? */
	if (!addr || pgStatSock == PGINVALID_SOCKET)
		goto startup_failed;

	/*
	 * Set the socket to non-blocking IO.  This ensures that if the collector
	 * falls behind, statistics messages will be discarded; backends won't
	 * block waiting to send messages to the collector.
	 */
	if (!pg_set_noblock(pgStatSock))
	{
		ereport(LOG,
				(errcode_for_socket_access(),
				 errmsg("could not set statistics collector socket to nonblocking mode: %m")));
		goto startup_failed;
	}

	/*
	 * Try to ensure that the socket's receive buffer is at least
	 * PGSTAT_MIN_RCVBUF bytes, so that it won't easily overflow and lose
	 * data.  Use of UDP protocol means that we are willing to lose data under
	 * heavy load, but we don't want it to happen just because of ridiculously
	 * small default buffer sizes (such as 8KB on older Windows versions).
	 */
	{
		int			old_rcvbuf;
		int			new_rcvbuf;
		ACCEPT_TYPE_ARG3 rcvbufsize = sizeof(old_rcvbuf);

		if (getsockopt(pgStatSock, SOL_SOCKET, SO_RCVBUF,
					   (char *) &old_rcvbuf, &rcvbufsize) < 0)
		{
			elog(LOG, "getsockopt(SO_RCVBUF) failed: %m");
			/* if we can't get existing size, always try to set it */
			old_rcvbuf = 0;
		}

		new_rcvbuf = PGSTAT_MIN_RCVBUF;
		if (old_rcvbuf < new_rcvbuf)
		{
			if (setsockopt(pgStatSock, SOL_SOCKET, SO_RCVBUF,
						   (char *) &new_rcvbuf, sizeof(new_rcvbuf)) < 0)
				elog(LOG, "setsockopt(SO_RCVBUF) failed: %m");
		}
	}

	pg_freeaddrinfo_all(hints.ai_family, addrs);

	return;

startup_failed:
	ereport(LOG,
	  (errmsg("disabling statistics collector for lack of working socket")));

	if (addrs)
		pg_freeaddrinfo_all(hints.ai_family, addrs);

	if (pgStatSock != PGINVALID_SOCKET)
		closesocket(pgStatSock);
	pgStatSock = PGINVALID_SOCKET;

	/*
	 * Adjust GUC variables to suppress useless activity, and for debugging
	 * purposes (seeing track_counts off is a clue that we failed here). We
	 * use PGC_S_OVERRIDE because there is no point in trying to turn it back
	 * on from postgresql.conf without a restart.
	 */
	SetConfigOption("track_counts", "off", PGC_INTERNAL, PGC_S_OVERRIDE);
	pgstat_collect_queuelevel = false;
}

/*
 * subroutine for pgstat_reset_all
 */
static void
pgstat_reset_remove_files(const char *directory)
{
	DIR		   *dir;
	struct dirent *entry;
	char		fname[MAXPGPATH * 2];

	dir = AllocateDir(directory);
	while ((entry = ReadDir(dir, directory)) != NULL)
	{
		int			nchars;
		Oid			tmp_oid;

		/*
		 * Skip directory entries that don't match the file names we write.
		 * See get_dbstat_filename for the database-specific pattern.
		 */
		if (strncmp(entry->d_name, "global.", 7) == 0)
			nchars = 7;
		else
		{
			nchars = 0;
			(void) sscanf(entry->d_name, "db_%u.%n",
						  &tmp_oid, &nchars);
			if (nchars <= 0)
				continue;
			/* %u allows leading whitespace, so reject that */
			if (strchr("0123456789", entry->d_name[3]) == NULL)
				continue;
		}

		if (strcmp(entry->d_name + nchars, "tmp") != 0 &&
			strcmp(entry->d_name + nchars, "stat") != 0)
			continue;

		snprintf(fname, sizeof(fname), "%s/%s", directory,
				 entry->d_name);
		unlink(fname);
	}
	FreeDir(dir);
}

/*
 * pgstat_reset_all() -
 *
 * Remove the stats files.  This is currently used only if WAL
 * recovery is needed after a crash.
 */
void
pgstat_reset_all(void)
{
	pgstat_reset_remove_files(pgstat_stat_directory);
	pgstat_reset_remove_files(PGSTAT_STAT_PERMANENT_DIRECTORY);
}

#ifdef EXEC_BACKEND

/*
 * pgstat_forkexec() -
 *
 * Format up the arglist for, then fork and exec, statistics collector process
 */
static pid_t
pgstat_forkexec(void)
{
	char	   *av[10];
	int			ac = 0;

	av[ac++] = "postgres";
	av[ac++] = "--forkcol";
	av[ac++] = NULL;			/* filled in by postmaster_forkexec */

	av[ac] = NULL;
	Assert(ac < lengthof(av));

	return postmaster_forkexec(ac, av);
}
#endif   /* EXEC_BACKEND */


/*
 * pgstat_start() -
 *
 *	Called from postmaster at startup or after an existing collector
 *	died.  Attempt to fire up a fresh statistics collector.
 *
 *	Returns PID of child process, or 0 if fail.
 *
 *	Note: if fail, we will be called again from the postmaster main loop.
 */
int
pgstat_start(void)
{
	time_t		curtime;
	pid_t		pgStatPid;

	/*
	 * Check that the socket is there, else pgstat_init failed and we can do
	 * nothing useful.
	 */
	if (pgStatSock == PGINVALID_SOCKET)
		return 0;

	/*
	 * Do nothing if too soon since last collector start.  This is a safety
	 * valve to protect against continuous respawn attempts if the collector
	 * is dying immediately at launch.  Note that since we will be re-called
	 * from the postmaster main loop, we will get another chance later.
	 */
	curtime = time(NULL);
	if ((unsigned int) (curtime - last_pgstat_start_time) <
		(unsigned int) PGSTAT_RESTART_INTERVAL)
		return 0;
	last_pgstat_start_time = curtime;

	/*
	 * Okay, fork off the collector.
	 */
#ifdef EXEC_BACKEND
	switch ((pgStatPid = pgstat_forkexec()))
#else
	switch ((pgStatPid = fork_process()))
#endif
	{
		case -1:
			ereport(LOG,
					(errmsg("could not fork statistics collector: %m")));
			return 0;

#ifndef EXEC_BACKEND
		case 0:
			/* in postmaster child ... */
			InitPostmasterChild();

			/* Close the postmaster's sockets */
			ClosePostmasterPorts(false);

			/* Drop our connection to postmaster's shared memory, as well */
			dsm_detach_all();
			PGSharedMemoryDetach();

			PgstatCollectorMain(0, NULL);
			break;
#endif

		default:
			return (int) pgStatPid;
	}

	/* shouldn't get here */
	return 0;
}

void
allow_immediate_pgstat_restart(void)
{
	last_pgstat_start_time = 0;
}

/* ------------------------------------------------------------
 * Public functions used by backends follow
 *------------------------------------------------------------
 */


/* ----------
 * pgstat_report_stat() -
 *
 *	Called from tcop/postgres.c to send the so far collected per-table
 *	and function usage statistics to the collector.  Note that this is
 *	called only when not within a transaction, so it is fair to use
 *	transaction stop time as an approximation of current time.
 * ----------
 */
void
pgstat_report_stat(bool force)
{
	/* we assume this inits to all zeroes: */
	static const PgStat_TableCounts all_zeroes;
	static TimestampTz last_report = 0;

	TimestampTz now;
	PgStat_MsgTabstat regular_msg;
	PgStat_MsgTabstat shared_msg;
	TabStatusArray *tsa;
	int			i;

	/* Don't expend a clock check if nothing to do */
	if ((pgStatTabList == NULL || pgStatTabList->tsa_used == 0) &&
		pgStatXactCommit == 0 && pgStatXactRollback == 0 &&
		!have_function_stats)
		return;

	/*
	 * Don't send a message unless it's been at least PGSTAT_STAT_INTERVAL
	 * msec since we last sent one, or the caller wants to force stats out.
	 */
	now = GetCurrentTransactionStopTimestamp();
	if (!force &&
		!TimestampDifferenceExceeds(last_report, now, PGSTAT_STAT_INTERVAL))
		return;
	last_report = now;

	/*
	 * Scan through the TabStatusArray struct(s) to find tables that actually
	 * have counts, and build messages to send.  We have to separate shared
	 * relations from regular ones because the databaseid field in the message
	 * header has to depend on that.
	 */
	regular_msg.m_databaseid = MyDatabaseId;
	shared_msg.m_databaseid = InvalidOid;
	regular_msg.m_nentries = 0;
	shared_msg.m_nentries = 0;

	for (tsa = pgStatTabList; tsa != NULL; tsa = tsa->tsa_next)
	{
		for (i = 0; i < tsa->tsa_used; i++)
		{
			PgStat_TableStatus *entry = &tsa->tsa_entries[i];
			PgStat_MsgTabstat *this_msg;
			PgStat_TableEntry *this_ent;

			/* Shouldn't have any pending transaction-dependent counts */
			Assert(entry->trans == NULL);

			/*
			 * Ignore entries that didn't accumulate any actual counts, such
			 * as indexes that were opened by the planner but not used.
			 */
			if (memcmp(&entry->t_counts, &all_zeroes,
					   sizeof(PgStat_TableCounts)) == 0)
				continue;

			/*
			 * OK, insert data into the appropriate message, and send if full.
			 */
			this_msg = entry->t_shared ? &shared_msg : &regular_msg;
			this_ent = &this_msg->m_entry[this_msg->m_nentries];
			this_ent->t_id = entry->t_id;
			memcpy(&this_ent->t_counts, &entry->t_counts,
				   sizeof(PgStat_TableCounts));
			if (++this_msg->m_nentries >= PGSTAT_NUM_TABENTRIES)
			{
				pgstat_send_tabstat(this_msg);
				this_msg->m_nentries = 0;
			}
		}
		/* zero out TableStatus structs after use */
		MemSet(tsa->tsa_entries, 0,
			   tsa->tsa_used * sizeof(PgStat_TableStatus));
		tsa->tsa_used = 0;
	}

	/*
	 * Send partial messages.  Make sure that any pending xact commit/abort
	 * gets counted, even if there are no table stats to send.
	 */
	if (regular_msg.m_nentries > 0 ||
		pgStatXactCommit > 0 || pgStatXactRollback > 0)
		pgstat_send_tabstat(&regular_msg);
	if (shared_msg.m_nentries > 0)
		pgstat_send_tabstat(&shared_msg);

	/* Now, send function statistics */
	pgstat_send_funcstats();
}

/*
 * Subroutine for pgstat_report_stat: finish and send a tabstat message
 */
static void
pgstat_send_tabstat(PgStat_MsgTabstat *tsmsg)
{
	int			n;
	int			len;

	/* It's unlikely we'd get here with no socket, but maybe not impossible */
	if (pgStatSock == PGINVALID_SOCKET)
		return;

	/*
	 * Report and reset accumulated xact commit/rollback and I/O timings
	 * whenever we send a normal tabstat message
	 */
	if (OidIsValid(tsmsg->m_databaseid))
	{
		tsmsg->m_xact_commit = pgStatXactCommit;
		tsmsg->m_xact_rollback = pgStatXactRollback;
		tsmsg->m_block_read_time = pgStatBlockReadTime;
		tsmsg->m_block_write_time = pgStatBlockWriteTime;
		pgStatXactCommit = 0;
		pgStatXactRollback = 0;
		pgStatBlockReadTime = 0;
		pgStatBlockWriteTime = 0;
	}
	else
	{
		tsmsg->m_xact_commit = 0;
		tsmsg->m_xact_rollback = 0;
		tsmsg->m_block_read_time = 0;
		tsmsg->m_block_write_time = 0;
	}

	n = tsmsg->m_nentries;
	len = offsetof(PgStat_MsgTabstat, m_entry[0]) +
		n * sizeof(PgStat_TableEntry);

	pgstat_setheader(&tsmsg->m_hdr, PGSTAT_MTYPE_TABSTAT);
	pgstat_send(tsmsg, len);
}

/*
 * Subroutine for pgstat_report_stat: populate and send a function stat message
 */
static void
pgstat_send_funcstats(void)
{
	/* we assume this inits to all zeroes: */
	static const PgStat_FunctionCounts all_zeroes;

	PgStat_MsgFuncstat msg;
	PgStat_BackendFunctionEntry *entry;
	HASH_SEQ_STATUS fstat;

	if (pgStatFunctions == NULL)
		return;

	pgstat_setheader(&msg.m_hdr, PGSTAT_MTYPE_FUNCSTAT);
	msg.m_databaseid = MyDatabaseId;
	msg.m_nentries = 0;

	hash_seq_init(&fstat, pgStatFunctions);
	while ((entry = (PgStat_BackendFunctionEntry *) hash_seq_search(&fstat)) != NULL)
	{
		PgStat_FunctionEntry *m_ent;

		/* Skip it if no counts accumulated since last time */
		if (memcmp(&entry->f_counts, &all_zeroes,
				   sizeof(PgStat_FunctionCounts)) == 0)
			continue;

		/* need to convert format of time accumulators */
		m_ent = &msg.m_entry[msg.m_nentries];
		m_ent->f_id = entry->f_id;
		m_ent->f_numcalls = entry->f_counts.f_numcalls;
		m_ent->f_total_time = INSTR_TIME_GET_MICROSEC(entry->f_counts.f_total_time);
		m_ent->f_self_time = INSTR_TIME_GET_MICROSEC(entry->f_counts.f_self_time);

		if (++msg.m_nentries >= PGSTAT_NUM_FUNCENTRIES)
		{
			pgstat_send(&msg, offsetof(PgStat_MsgFuncstat, m_entry[0]) +
						msg.m_nentries * sizeof(PgStat_FunctionEntry));
			msg.m_nentries = 0;
		}

		/* reset the entry's counts */
		MemSet(&entry->f_counts, 0, sizeof(PgStat_FunctionCounts));
	}

	if (msg.m_nentries > 0)
		pgstat_send(&msg, offsetof(PgStat_MsgFuncstat, m_entry[0]) +
					msg.m_nentries * sizeof(PgStat_FunctionEntry));

	have_function_stats = false;
}


/* ----------
 * pgstat_vacuum_stat() -
 *
 *	Will tell the collector about objects he can get rid of.
 * ----------
 */
void
pgstat_vacuum_stat(void)
{
	HTAB	   *htab;
	PgStat_MsgTabpurge msg;
	PgStat_MsgFuncpurge f_msg;
	HASH_SEQ_STATUS hstat;
	PgStat_StatDBEntry *dbentry;
	PgStat_StatTabEntry *tabentry;
	PgStat_StatFuncEntry *funcentry;
	int			len;

	if (pgStatSock == PGINVALID_SOCKET)
		return;

	/*
	 * If not done for this transaction, read the statistics collector stats
	 * file into some hash tables.
	 */
	backend_read_statsfile();

	/*
	 * Read pg_database and make a list of OIDs of all existing databases
	 */
	htab = pgstat_collect_oids(DatabaseRelationId);

	/*
	 * Search the database hash table for dead databases and tell the
	 * collector to drop them.
	 */
	hash_seq_init(&hstat, pgStatDBHash);
	while ((dbentry = (PgStat_StatDBEntry *) hash_seq_search(&hstat)) != NULL)
	{
		Oid			dbid = dbentry->databaseid;

		CHECK_FOR_INTERRUPTS();

		/* the DB entry for shared tables (with InvalidOid) is never dropped */
		if (OidIsValid(dbid) &&
			hash_search(htab, (void *) &dbid, HASH_FIND, NULL) == NULL)
			pgstat_drop_database(dbid);
	}

	/* Clean up */
	hash_destroy(htab);

	/*
	 * Lookup our own database entry; if not found, nothing more to do.
	 */
	dbentry = (PgStat_StatDBEntry *) hash_search(pgStatDBHash,
												 (void *) &MyDatabaseId,
												 HASH_FIND, NULL);
	if (dbentry == NULL || dbentry->tables == NULL)
		return;

	/*
	 * Similarly to above, make a list of all known relations in this DB.
	 */
	htab = pgstat_collect_oids(RelationRelationId);

	/*
	 * Initialize our messages table counter to zero
	 */
	msg.m_nentries = 0;

	/*
	 * Check for all tables listed in stats hashtable if they still exist.
	 */
	hash_seq_init(&hstat, dbentry->tables);
	while ((tabentry = (PgStat_StatTabEntry *) hash_seq_search(&hstat)) != NULL)
	{
		Oid			tabid = tabentry->tableid;

		CHECK_FOR_INTERRUPTS();

		if (hash_search(htab, (void *) &tabid, HASH_FIND, NULL) != NULL)
			continue;

		/*
		 * Not there, so add this table's Oid to the message
		 */
		msg.m_tableid[msg.m_nentries++] = tabid;

		/*
		 * If the message is full, send it out and reinitialize to empty
		 */
		if (msg.m_nentries >= PGSTAT_NUM_TABPURGE)
		{
			len = offsetof(PgStat_MsgTabpurge, m_tableid[0])
				+msg.m_nentries * sizeof(Oid);

			pgstat_setheader(&msg.m_hdr, PGSTAT_MTYPE_TABPURGE);
			msg.m_databaseid = MyDatabaseId;
			pgstat_send(&msg, len);

			msg.m_nentries = 0;
		}
	}

	/*
	 * Send the rest
	 */
	if (msg.m_nentries > 0)
	{
		len = offsetof(PgStat_MsgTabpurge, m_tableid[0])
			+msg.m_nentries * sizeof(Oid);

		pgstat_setheader(&msg.m_hdr, PGSTAT_MTYPE_TABPURGE);
		msg.m_databaseid = MyDatabaseId;
		pgstat_send(&msg, len);
	}

	/* Clean up */
	hash_destroy(htab);

	/*
	 * Now repeat the above steps for functions.  However, we needn't bother
	 * in the common case where no function stats are being collected.
	 */
	if (dbentry->functions != NULL &&
		hash_get_num_entries(dbentry->functions) > 0)
	{
		htab = pgstat_collect_oids(ProcedureRelationId);

		pgstat_setheader(&f_msg.m_hdr, PGSTAT_MTYPE_FUNCPURGE);
		f_msg.m_databaseid = MyDatabaseId;
		f_msg.m_nentries = 0;

		hash_seq_init(&hstat, dbentry->functions);
		while ((funcentry = (PgStat_StatFuncEntry *) hash_seq_search(&hstat)) != NULL)
		{
			Oid			funcid = funcentry->functionid;

			CHECK_FOR_INTERRUPTS();

			if (hash_search(htab, (void *) &funcid, HASH_FIND, NULL) != NULL)
				continue;

			/*
			 * Not there, so add this function's Oid to the message
			 */
			f_msg.m_functionid[f_msg.m_nentries++] = funcid;

			/*
			 * If the message is full, send it out and reinitialize to empty
			 */
			if (f_msg.m_nentries >= PGSTAT_NUM_FUNCPURGE)
			{
				len = offsetof(PgStat_MsgFuncpurge, m_functionid[0])
					+f_msg.m_nentries * sizeof(Oid);

				pgstat_send(&f_msg, len);

				f_msg.m_nentries = 0;
			}
		}

		/*
		 * Send the rest
		 */
		if (f_msg.m_nentries > 0)
		{
			len = offsetof(PgStat_MsgFuncpurge, m_functionid[0])
				+f_msg.m_nentries * sizeof(Oid);

			pgstat_send(&f_msg, len);
		}

		hash_destroy(htab);
	}
}


/* ----------
 * pgstat_collect_oids() -
 *
 *	Collect the OIDs of all objects listed in the specified system catalog
 *	into a temporary hash table.  Caller should hash_destroy the result
 *	when done with it.  (However, we make the table in CurrentMemoryContext
 *	so that it will be freed properly in event of an error.)
 * ----------
 */
static HTAB *
pgstat_collect_oids(Oid catalogid)
{
	HTAB	   *htab;
	HASHCTL		hash_ctl;
	Relation	rel;
	HeapScanDesc scan;
	HeapTuple	tup;
	Snapshot	snapshot;

	memset(&hash_ctl, 0, sizeof(hash_ctl));
	hash_ctl.keysize = sizeof(Oid);
	hash_ctl.entrysize = sizeof(Oid);
	hash_ctl.hcxt = CurrentMemoryContext;
	htab = hash_create("Temporary table of OIDs",
					   PGSTAT_TAB_HASH_SIZE,
					   &hash_ctl,
					   HASH_ELEM | HASH_BLOBS | HASH_CONTEXT);

	rel = heap_open(catalogid, AccessShareLock);
	snapshot = RegisterSnapshot(GetLatestSnapshot());
	scan = heap_beginscan(rel, snapshot, 0, NULL);
	while ((tup = heap_getnext(scan, ForwardScanDirection)) != NULL)
	{
		Oid			thisoid = HeapTupleGetOid(tup);

		CHECK_FOR_INTERRUPTS();

		(void) hash_search(htab, (void *) &thisoid, HASH_ENTER, NULL);
	}
	heap_endscan(scan);
	UnregisterSnapshot(snapshot);
	heap_close(rel, AccessShareLock);

	return htab;
}


/* ----------
 * pgstat_drop_database() -
 *
 *	Tell the collector that we just dropped a database.
 *	(If the message gets lost, we will still clean the dead DB eventually
 *	via future invocations of pgstat_vacuum_stat().)
 * ----------
 */
void
pgstat_drop_database(Oid databaseid)
{
	PgStat_MsgDropdb msg;

	if (pgStatSock == PGINVALID_SOCKET)
		return;

	pgstat_setheader(&msg.m_hdr, PGSTAT_MTYPE_DROPDB);
	msg.m_databaseid = databaseid;
	pgstat_send(&msg, sizeof(msg));
}


/* ----------
 * pgstat_drop_relation() -
 *
 *	Tell the collector that we just dropped a relation.
 *	(If the message gets lost, we will still clean the dead entry eventually
 *	via future invocations of pgstat_vacuum_stat().)
 *
 *	Currently not used for lack of any good place to call it; we rely
 *	entirely on pgstat_vacuum_stat() to clean out stats for dead rels.
 * ----------
 */
#ifdef NOT_USED
void
pgstat_drop_relation(Oid relid)
{
	PgStat_MsgTabpurge msg;
	int			len;

	if (pgStatSock == PGINVALID_SOCKET)
		return;

	msg.m_tableid[0] = relid;
	msg.m_nentries = 1;

	len = offsetof(PgStat_MsgTabpurge, m_tableid[0]) +sizeof(Oid);

	pgstat_setheader(&msg.m_hdr, PGSTAT_MTYPE_TABPURGE);
	msg.m_databaseid = MyDatabaseId;
	pgstat_send(&msg, len);
}
#endif   /* NOT_USED */


/* ----------
 * pgstat_reset_counters() -
 *
 *	Tell the statistics collector to reset counters for our database.
 *
 *	Permission checking for this function is managed through the normal
 *	GRANT system.
 * ----------
 */
void
pgstat_reset_counters(void)
{
	PgStat_MsgResetcounter msg;

	if (pgStatSock == PGINVALID_SOCKET)
		return;

	pgstat_setheader(&msg.m_hdr, PGSTAT_MTYPE_RESETCOUNTER);
	msg.m_databaseid = MyDatabaseId;
	pgstat_send(&msg, sizeof(msg));
}

/* ----------
 * pgstat_reset_shared_counters() -
 *
 *	Tell the statistics collector to reset cluster-wide shared counters.
 *
 *	Permission checking for this function is managed through the normal
 *	GRANT system.
 * ----------
 */
void
pgstat_reset_shared_counters(const char *target)
{
	PgStat_MsgResetsharedcounter msg;

	if (pgStatSock == PGINVALID_SOCKET)
		return;

	if (strcmp(target, "archiver") == 0)
		msg.m_resettarget = RESET_ARCHIVER;
	else if (strcmp(target, "bgwriter") == 0)
		msg.m_resettarget = RESET_BGWRITER;
	else
		ereport(ERROR,
				(errcode(ERRCODE_INVALID_PARAMETER_VALUE),
				 errmsg("unrecognized reset target: \"%s\"", target),
				 errhint("Target must be \"archiver\" or \"bgwriter\".")));

	pgstat_setheader(&msg.m_hdr, PGSTAT_MTYPE_RESETSHAREDCOUNTER);
	pgstat_send(&msg, sizeof(msg));
}

/* ----------
 * pgstat_reset_single_counter() -
 *
 *	Tell the statistics collector to reset a single counter.
 *
 *	Permission checking for this function is managed through the normal
 *	GRANT system.
 * ----------
 */
void
pgstat_reset_single_counter(Oid objoid, PgStat_Single_Reset_Type type)
{
	PgStat_MsgResetsinglecounter msg;

	if (pgStatSock == PGINVALID_SOCKET)
		return;

	pgstat_setheader(&msg.m_hdr, PGSTAT_MTYPE_RESETSINGLECOUNTER);
	msg.m_databaseid = MyDatabaseId;
	msg.m_resettype = type;
	msg.m_objectid = objoid;

	pgstat_send(&msg, sizeof(msg));
}

/* ----------
 * pgstat_report_autovac() -
 *
 *	Called from autovacuum.c to report startup of an autovacuum process.
 *	We are called before InitPostgres is done, so can't rely on MyDatabaseId;
 *	the db OID must be passed in, instead.
 * ----------
 */
void
pgstat_report_autovac(Oid dboid)
{
	PgStat_MsgAutovacStart msg;

	if (pgStatSock == PGINVALID_SOCKET)
		return;

	pgstat_setheader(&msg.m_hdr, PGSTAT_MTYPE_AUTOVAC_START);
	msg.m_databaseid = dboid;
	msg.m_start_time = GetCurrentTimestamp();

	pgstat_send(&msg, sizeof(msg));
}


/* ---------
 * pgstat_report_vacuum() -
 *
 *	Tell the collector about the table we just vacuumed.
 * ---------
 */
void
pgstat_report_vacuum(Oid tableoid, bool shared,
					 PgStat_Counter livetuples, PgStat_Counter deadtuples)
{
	PgStat_MsgVacuum msg;

	if (pgStatSock == PGINVALID_SOCKET || !pgstat_track_counts)
		return;

	pgstat_setheader(&msg.m_hdr, PGSTAT_MTYPE_VACUUM);
	msg.m_databaseid = shared ? InvalidOid : MyDatabaseId;
	msg.m_tableoid = tableoid;
	msg.m_autovacuum = IsAutoVacuumWorkerProcess();
	msg.m_vacuumtime = GetCurrentTimestamp();
	msg.m_live_tuples = livetuples;
	msg.m_dead_tuples = deadtuples;
	pgstat_send(&msg, sizeof(msg));
}

/* --------
 * pgstat_report_analyze() -
 *
 *	Tell the collector about the table we just analyzed.
 *
 * Caller must provide new live- and dead-tuples estimates, as well as a
 * flag indicating whether to reset the changes_since_analyze counter.
 * --------
 */
void
pgstat_report_analyze(Relation rel,
					  PgStat_Counter livetuples, PgStat_Counter deadtuples,
					  bool resetcounter)
{
	PgStat_MsgAnalyze msg;

	if (pgStatSock == PGINVALID_SOCKET || !pgstat_track_counts)
		return;

	/*
	 * Unlike VACUUM, ANALYZE might be running inside a transaction that has
	 * already inserted and/or deleted rows in the target table. ANALYZE will
	 * have counted such rows as live or dead respectively. Because we will
	 * report our counts of such rows at transaction end, we should subtract
	 * off these counts from what we send to the collector now, else they'll
	 * be double-counted after commit.  (This approach also ensures that the
	 * collector ends up with the right numbers if we abort instead of
	 * committing.)
	 */
	if (rel->pgstat_info != NULL)
	{
		PgStat_TableXactStatus *trans;

		for (trans = rel->pgstat_info->trans; trans; trans = trans->upper)
		{
			livetuples -= trans->tuples_inserted - trans->tuples_deleted;
			deadtuples -= trans->tuples_updated + trans->tuples_deleted;
		}
		/* count stuff inserted by already-aborted subxacts, too */
		deadtuples -= rel->pgstat_info->t_counts.t_delta_dead_tuples;
		/* Since ANALYZE's counts are estimates, we could have underflowed */
		livetuples = Max(livetuples, 0);
		deadtuples = Max(deadtuples, 0);
	}

	pgstat_setheader(&msg.m_hdr, PGSTAT_MTYPE_ANALYZE);
	msg.m_databaseid = rel->rd_rel->relisshared ? InvalidOid : MyDatabaseId;
	msg.m_tableoid = RelationGetRelid(rel);
	msg.m_autovacuum = IsAutoVacuumWorkerProcess();
	msg.m_resetcounter = resetcounter;
	msg.m_analyzetime = GetCurrentTimestamp();
	msg.m_live_tuples = livetuples;
	msg.m_dead_tuples = deadtuples;
	pgstat_send(&msg, sizeof(msg));
}

/* --------
 * pgstat_report_recovery_conflict() -
 *
 *	Tell the collector about a Hot Standby recovery conflict.
 * --------
 */
void
pgstat_report_recovery_conflict(int reason)
{
	PgStat_MsgRecoveryConflict msg;

	if (pgStatSock == PGINVALID_SOCKET || !pgstat_track_counts)
		return;

	pgstat_setheader(&msg.m_hdr, PGSTAT_MTYPE_RECOVERYCONFLICT);
	msg.m_databaseid = MyDatabaseId;
	msg.m_reason = reason;
	pgstat_send(&msg, sizeof(msg));
}

/* --------
 * pgstat_report_deadlock() -
 *
 *	Tell the collector about a deadlock detected.
 * --------
 */
void
pgstat_report_deadlock(void)
{
	PgStat_MsgDeadlock msg;

	if (pgStatSock == PGINVALID_SOCKET || !pgstat_track_counts)
		return;

	pgstat_setheader(&msg.m_hdr, PGSTAT_MTYPE_DEADLOCK);
	msg.m_databaseid = MyDatabaseId;
	pgstat_send(&msg, sizeof(msg));
}

/* --------
 * pgstat_report_tempfile() -
 *
 *	Tell the collector about a temporary file.
 * --------
 */
void
pgstat_report_tempfile(size_t filesize)
{
	PgStat_MsgTempFile msg;

	if (pgStatSock == PGINVALID_SOCKET || !pgstat_track_counts)
		return;

	pgstat_setheader(&msg.m_hdr, PGSTAT_MTYPE_TEMPFILE);
	msg.m_databaseid = MyDatabaseId;
	msg.m_filesize = filesize;
	pgstat_send(&msg, sizeof(msg));
}


/* ----------
 * pgstat_ping() -
 *
 *	Send some junk data to the collector to increase traffic.
 * ----------
 */
void
pgstat_ping(void)
{
	PgStat_MsgDummy msg;

	if (pgStatSock == PGINVALID_SOCKET)
		return;

	pgstat_setheader(&msg.m_hdr, PGSTAT_MTYPE_DUMMY);
	pgstat_send(&msg, sizeof(msg));
}

/* ----------
 * pgstat_send_inquiry() -
 *
 *	Notify collector that we need fresh data.
 * ----------
 */
static void
pgstat_send_inquiry(TimestampTz clock_time, TimestampTz cutoff_time, Oid databaseid)
{
	PgStat_MsgInquiry msg;

	pgstat_setheader(&msg.m_hdr, PGSTAT_MTYPE_INQUIRY);
	msg.clock_time = clock_time;
	msg.cutoff_time = cutoff_time;
	msg.databaseid = databaseid;
	pgstat_send(&msg, sizeof(msg));
}


/*
 * Initialize function call usage data.
 * Called by the executor before invoking a function.
 */
void
pgstat_init_function_usage(FunctionCallInfoData *fcinfo,
						   PgStat_FunctionCallUsage *fcu)
{
	PgStat_BackendFunctionEntry *htabent;
	bool		found;

	if (pgstat_track_functions <= fcinfo->flinfo->fn_stats)
	{
		/* stats not wanted */
		fcu->fs = NULL;
		return;
	}

	if (!pgStatFunctions)
	{
		/* First time through - initialize function stat table */
		HASHCTL		hash_ctl;

		memset(&hash_ctl, 0, sizeof(hash_ctl));
		hash_ctl.keysize = sizeof(Oid);
		hash_ctl.entrysize = sizeof(PgStat_BackendFunctionEntry);
		pgStatFunctions = hash_create("Function stat entries",
									  PGSTAT_FUNCTION_HASH_SIZE,
									  &hash_ctl,
									  HASH_ELEM | HASH_BLOBS);
	}

	/* Get the stats entry for this function, create if necessary */
	htabent = hash_search(pgStatFunctions, &fcinfo->flinfo->fn_oid,
						  HASH_ENTER, &found);
	if (!found)
		MemSet(&htabent->f_counts, 0, sizeof(PgStat_FunctionCounts));

	fcu->fs = &htabent->f_counts;

	/* save stats for this function, later used to compensate for recursion */
	fcu->save_f_total_time = htabent->f_counts.f_total_time;

	/* save current backend-wide total time */
	fcu->save_total = total_func_time;

	/* get clock time as of function start */
	INSTR_TIME_SET_CURRENT(fcu->f_start);
}

/*
 * find_funcstat_entry - find any existing PgStat_BackendFunctionEntry entry
 *		for specified function
 *
 * If no entry, return NULL, don't create a new one
 */
PgStat_BackendFunctionEntry *
find_funcstat_entry(Oid func_id)
{
	if (pgStatFunctions == NULL)
		return NULL;

	return (PgStat_BackendFunctionEntry *) hash_search(pgStatFunctions,
													   (void *) &func_id,
													   HASH_FIND, NULL);
}

/*
 * Calculate function call usage and update stat counters.
 * Called by the executor after invoking a function.
 *
 * In the case of a set-returning function that runs in value-per-call mode,
 * we will see multiple pgstat_init_function_usage/pgstat_end_function_usage
 * calls for what the user considers a single call of the function.  The
 * finalize flag should be TRUE on the last call.
 */
void
pgstat_end_function_usage(PgStat_FunctionCallUsage *fcu, bool finalize)
{
	PgStat_FunctionCounts *fs = fcu->fs;
	instr_time	f_total;
	instr_time	f_others;
	instr_time	f_self;

	/* stats not wanted? */
	if (fs == NULL)
		return;

	/* total elapsed time in this function call */
	INSTR_TIME_SET_CURRENT(f_total);
	INSTR_TIME_SUBTRACT(f_total, fcu->f_start);

	/* self usage: elapsed minus anything already charged to other calls */
	f_others = total_func_time;
	INSTR_TIME_SUBTRACT(f_others, fcu->save_total);
	f_self = f_total;
	INSTR_TIME_SUBTRACT(f_self, f_others);

	/* update backend-wide total time */
	INSTR_TIME_ADD(total_func_time, f_self);

	/*
	 * Compute the new f_total_time as the total elapsed time added to the
	 * pre-call value of f_total_time.  This is necessary to avoid
	 * double-counting any time taken by recursive calls of myself.  (We do
	 * not need any similar kluge for self time, since that already excludes
	 * any recursive calls.)
	 */
	INSTR_TIME_ADD(f_total, fcu->save_f_total_time);

	/* update counters in function stats table */
	if (finalize)
		fs->f_numcalls++;
	fs->f_total_time = f_total;
	INSTR_TIME_ADD(fs->f_self_time, f_self);

	/* indicate that we have something to send */
	have_function_stats = true;
}


/* ----------
 * pgstat_initstats() -
 *
 *	Initialize a relcache entry to count access statistics.
 *	Called whenever a relation is opened.
 *
 *	We assume that a relcache entry's pgstat_info field is zeroed by
 *	relcache.c when the relcache entry is made; thereafter it is long-lived
 *	data.  We can avoid repeated searches of the TabStatus arrays when the
 *	same relation is touched repeatedly within a transaction.
 * ----------
 */
void
pgstat_initstats(Relation rel)
{
	Oid			rel_id = rel->rd_id;
	char		relkind = rel->rd_rel->relkind;

	/* We only count stats for things that have storage */
	if (!(relkind == RELKIND_RELATION ||
		  relkind == RELKIND_MATVIEW ||
		  relkind == RELKIND_INDEX ||
		  relkind == RELKIND_TOASTVALUE ||
		  relkind == RELKIND_SEQUENCE))
	{
		rel->pgstat_info = NULL;
		return;
	}

	if (pgStatSock == PGINVALID_SOCKET || !pgstat_track_counts)
	{
		/* We're not counting at all */
		rel->pgstat_info = NULL;
		return;
	}

	/*
	 * If we already set up this relation in the current transaction, nothing
	 * to do.
	 */
	if (rel->pgstat_info != NULL &&
		rel->pgstat_info->t_id == rel_id)
		return;

	/* Else find or make the PgStat_TableStatus entry, and update link */
	rel->pgstat_info = get_tabstat_entry(rel_id, rel->rd_rel->relisshared);
}

/*
 * get_tabstat_entry - find or create a PgStat_TableStatus entry for rel
 */
static PgStat_TableStatus *
get_tabstat_entry(Oid rel_id, bool isshared)
{
	PgStat_TableStatus *entry;
	TabStatusArray *tsa;
	TabStatusArray *prev_tsa;
	int			i;

	/*
	 * Search the already-used tabstat slots for this relation.
	 */
	prev_tsa = NULL;
	for (tsa = pgStatTabList; tsa != NULL; prev_tsa = tsa, tsa = tsa->tsa_next)
	{
		for (i = 0; i < tsa->tsa_used; i++)
		{
			entry = &tsa->tsa_entries[i];
			if (entry->t_id == rel_id)
				return entry;
		}

		if (tsa->tsa_used < TABSTAT_QUANTUM)
		{
			/*
			 * It must not be present, but we found a free slot instead. Fine,
			 * let's use this one.  We assume the entry was already zeroed,
			 * either at creation or after last use.
			 */
			entry = &tsa->tsa_entries[tsa->tsa_used++];
			entry->t_id = rel_id;
			entry->t_shared = isshared;
			return entry;
		}
	}

	/*
	 * We ran out of tabstat slots, so allocate more.  Be sure they're zeroed.
	 */
	tsa = (TabStatusArray *) MemoryContextAllocZero(TopMemoryContext,
													sizeof(TabStatusArray));
	if (prev_tsa)
		prev_tsa->tsa_next = tsa;
	else
		pgStatTabList = tsa;

	/*
	 * Use the first entry of the new TabStatusArray.
	 */
	entry = &tsa->tsa_entries[tsa->tsa_used++];
	entry->t_id = rel_id;
	entry->t_shared = isshared;
	return entry;
}

/*
 * find_tabstat_entry - find any existing PgStat_TableStatus entry for rel
 *
 * If no entry, return NULL, don't create a new one
 */
PgStat_TableStatus *
find_tabstat_entry(Oid rel_id)
{
	PgStat_TableStatus *entry;
	TabStatusArray *tsa;
	int			i;

	for (tsa = pgStatTabList; tsa != NULL; tsa = tsa->tsa_next)
	{
		for (i = 0; i < tsa->tsa_used; i++)
		{
			entry = &tsa->tsa_entries[i];
			if (entry->t_id == rel_id)
				return entry;
		}
	}

	/* Not present */
	return NULL;
}

/*
 * get_tabstat_stack_level - add a new (sub)transaction stack entry if needed
 */
static PgStat_SubXactStatus *
get_tabstat_stack_level(int nest_level)
{
	PgStat_SubXactStatus *xact_state;

	xact_state = pgStatXactStack;
	if (xact_state == NULL || xact_state->nest_level != nest_level)
	{
		xact_state = (PgStat_SubXactStatus *)
			MemoryContextAlloc(TopTransactionContext,
							   sizeof(PgStat_SubXactStatus));
		xact_state->nest_level = nest_level;
		xact_state->prev = pgStatXactStack;
		xact_state->first = NULL;
		pgStatXactStack = xact_state;
	}
	return xact_state;
}

/*
 * add_tabstat_xact_level - add a new (sub)transaction state record
 */
static void
add_tabstat_xact_level(PgStat_TableStatus *pgstat_info, int nest_level)
{
	PgStat_SubXactStatus *xact_state;
	PgStat_TableXactStatus *trans;

	/*
	 * If this is the first rel to be modified at the current nest level, we
	 * first have to push a transaction stack entry.
	 */
	xact_state = get_tabstat_stack_level(nest_level);

	/* Now make a per-table stack entry */
	trans = (PgStat_TableXactStatus *)
		MemoryContextAllocZero(TopTransactionContext,
							   sizeof(PgStat_TableXactStatus));
	trans->nest_level = nest_level;
	trans->upper = pgstat_info->trans;
	trans->parent = pgstat_info;
	trans->next = xact_state->first;
	xact_state->first = trans;
	pgstat_info->trans = trans;
}

/*
 * pgstat_count_heap_insert - count a tuple insertion of n tuples
 */
void
pgstat_count_heap_insert(Relation rel, int n)
{
	PgStat_TableStatus *pgstat_info = rel->pgstat_info;

	if (pgstat_info != NULL)
	{
		/* We have to log the effect at the proper transactional level */
		int			nest_level = GetCurrentTransactionNestLevel();

		if (pgstat_info->trans == NULL ||
			pgstat_info->trans->nest_level != nest_level)
			add_tabstat_xact_level(pgstat_info, nest_level);

		pgstat_info->trans->tuples_inserted += n;
	}
}

/*
 * pgstat_count_heap_update - count a tuple update
 */
void
pgstat_count_heap_update(Relation rel, bool hot)
{
	PgStat_TableStatus *pgstat_info = rel->pgstat_info;

	if (pgstat_info != NULL)
	{
		/* We have to log the effect at the proper transactional level */
		int			nest_level = GetCurrentTransactionNestLevel();

		if (pgstat_info->trans == NULL ||
			pgstat_info->trans->nest_level != nest_level)
			add_tabstat_xact_level(pgstat_info, nest_level);

		pgstat_info->trans->tuples_updated++;

		/* t_tuples_hot_updated is nontransactional, so just advance it */
		if (hot)
			pgstat_info->t_counts.t_tuples_hot_updated++;
	}
}

/*
 * pgstat_count_heap_delete - count a tuple deletion
 */
void
pgstat_count_heap_delete(Relation rel)
{
	PgStat_TableStatus *pgstat_info = rel->pgstat_info;

	if (pgstat_info != NULL)
	{
		/* We have to log the effect at the proper transactional level */
		int			nest_level = GetCurrentTransactionNestLevel();

		if (pgstat_info->trans == NULL ||
			pgstat_info->trans->nest_level != nest_level)
			add_tabstat_xact_level(pgstat_info, nest_level);

		pgstat_info->trans->tuples_deleted++;
	}
}

/*
 * pgstat_truncate_save_counters
 *
 * Whenever a table is truncated, we save its i/u/d counters so that they can
 * be cleared, and if the (sub)xact that executed the truncate later aborts,
 * the counters can be restored to the saved (pre-truncate) values.  Note we do
 * this on the first truncate in any particular subxact level only.
 */
static void
pgstat_truncate_save_counters(PgStat_TableXactStatus *trans)
{
	if (!trans->truncated)
	{
		trans->inserted_pre_trunc = trans->tuples_inserted;
		trans->updated_pre_trunc = trans->tuples_updated;
		trans->deleted_pre_trunc = trans->tuples_deleted;
		trans->truncated = true;
	}
}

/*
 * pgstat_truncate_restore_counters - restore counters when a truncate aborts
 */
static void
pgstat_truncate_restore_counters(PgStat_TableXactStatus *trans)
{
	if (trans->truncated)
	{
		trans->tuples_inserted = trans->inserted_pre_trunc;
		trans->tuples_updated = trans->updated_pre_trunc;
		trans->tuples_deleted = trans->deleted_pre_trunc;
	}
}

/*
 * pgstat_count_truncate - update tuple counters due to truncate
 */
void
pgstat_count_truncate(Relation rel)
{
	PgStat_TableStatus *pgstat_info = rel->pgstat_info;

	if (pgstat_info != NULL)
	{
		/* We have to log the effect at the proper transactional level */
		int			nest_level = GetCurrentTransactionNestLevel();

		if (pgstat_info->trans == NULL ||
			pgstat_info->trans->nest_level != nest_level)
			add_tabstat_xact_level(pgstat_info, nest_level);

		pgstat_truncate_save_counters(pgstat_info->trans);
		pgstat_info->trans->tuples_inserted = 0;
		pgstat_info->trans->tuples_updated = 0;
		pgstat_info->trans->tuples_deleted = 0;
	}
}

/*
 * pgstat_update_heap_dead_tuples - update dead-tuples count
 *
 * The semantics of this are that we are reporting the nontransactional
 * recovery of "delta" dead tuples; so t_delta_dead_tuples decreases
 * rather than increasing, and the change goes straight into the per-table
 * counter, not into transactional state.
 */
void
pgstat_update_heap_dead_tuples(Relation rel, int delta)
{
	PgStat_TableStatus *pgstat_info = rel->pgstat_info;

	if (pgstat_info != NULL)
		pgstat_info->t_counts.t_delta_dead_tuples -= delta;
}


/* ----------
 * AtEOXact_PgStat
 *
 *	Called from access/transam/xact.c at top-level transaction commit/abort.
 * ----------
 */
void
AtEOXact_PgStat(bool isCommit)
{
	PgStat_SubXactStatus *xact_state;

	/*
	 * Count transaction commit or abort.  (We use counters, not just bools,
	 * in case the reporting message isn't sent right away.)
	 */
	if (isCommit)
		pgStatXactCommit++;
	else
		pgStatXactRollback++;

	/*
	 * Transfer transactional insert/update counts into the base tabstat
	 * entries.  We don't bother to free any of the transactional state, since
	 * it's all in TopTransactionContext and will go away anyway.
	 */
	xact_state = pgStatXactStack;
	if (xact_state != NULL)
	{
		PgStat_TableXactStatus *trans;

		Assert(xact_state->nest_level == 1);
		Assert(xact_state->prev == NULL);
		for (trans = xact_state->first; trans != NULL; trans = trans->next)
		{
			PgStat_TableStatus *tabstat;

			Assert(trans->nest_level == 1);
			Assert(trans->upper == NULL);
			tabstat = trans->parent;
			Assert(tabstat->trans == trans);
			/* restore pre-truncate stats (if any) in case of aborted xact */
			if (!isCommit)
				pgstat_truncate_restore_counters(trans);
			/* count attempted actions regardless of commit/abort */
			tabstat->t_counts.t_tuples_inserted += trans->tuples_inserted;
			tabstat->t_counts.t_tuples_updated += trans->tuples_updated;
			tabstat->t_counts.t_tuples_deleted += trans->tuples_deleted;
			if (isCommit)
			{
				tabstat->t_counts.t_truncated = trans->truncated;
				if (trans->truncated)
				{
					/* forget live/dead stats seen by backend thus far */
					tabstat->t_counts.t_delta_live_tuples = 0;
					tabstat->t_counts.t_delta_dead_tuples = 0;
				}
				/* insert adds a live tuple, delete removes one */
				tabstat->t_counts.t_delta_live_tuples +=
					trans->tuples_inserted - trans->tuples_deleted;
				/* update and delete each create a dead tuple */
				tabstat->t_counts.t_delta_dead_tuples +=
					trans->tuples_updated + trans->tuples_deleted;
				/* insert, update, delete each count as one change event */
				tabstat->t_counts.t_changed_tuples +=
					trans->tuples_inserted + trans->tuples_updated +
					trans->tuples_deleted;
			}
			else
			{
				/* inserted tuples are dead, deleted tuples are unaffected */
				tabstat->t_counts.t_delta_dead_tuples +=
					trans->tuples_inserted + trans->tuples_updated;
				/* an aborted xact generates no changed_tuple events */
			}
			tabstat->trans = NULL;
		}
	}
	pgStatXactStack = NULL;

	/* Make sure any stats snapshot is thrown away */
	pgstat_clear_snapshot();
}

/* ----------
 * AtEOSubXact_PgStat
 *
 *	Called from access/transam/xact.c at subtransaction commit/abort.
 * ----------
 */
void
AtEOSubXact_PgStat(bool isCommit, int nestDepth)
{
	PgStat_SubXactStatus *xact_state;

	/*
	 * Transfer transactional insert/update counts into the next higher
	 * subtransaction state.
	 */
	xact_state = pgStatXactStack;
	if (xact_state != NULL &&
		xact_state->nest_level >= nestDepth)
	{
		PgStat_TableXactStatus *trans;
		PgStat_TableXactStatus *next_trans;

		/* delink xact_state from stack immediately to simplify reuse case */
		pgStatXactStack = xact_state->prev;

		for (trans = xact_state->first; trans != NULL; trans = next_trans)
		{
			PgStat_TableStatus *tabstat;

			next_trans = trans->next;
			Assert(trans->nest_level == nestDepth);
			tabstat = trans->parent;
			Assert(tabstat->trans == trans);
			if (isCommit)
			{
				if (trans->upper && trans->upper->nest_level == nestDepth - 1)
				{
					if (trans->truncated)
					{
						/* propagate the truncate status one level up */
						pgstat_truncate_save_counters(trans->upper);
						/* replace upper xact stats with ours */
						trans->upper->tuples_inserted = trans->tuples_inserted;
						trans->upper->tuples_updated = trans->tuples_updated;
						trans->upper->tuples_deleted = trans->tuples_deleted;
					}
					else
					{
						trans->upper->tuples_inserted += trans->tuples_inserted;
						trans->upper->tuples_updated += trans->tuples_updated;
						trans->upper->tuples_deleted += trans->tuples_deleted;
					}
					tabstat->trans = trans->upper;
					pfree(trans);
				}
				else
				{
					/*
					 * When there isn't an immediate parent state, we can just
					 * reuse the record instead of going through a
					 * palloc/pfree pushup (this works since it's all in
					 * TopTransactionContext anyway).  We have to re-link it
					 * into the parent level, though, and that might mean
					 * pushing a new entry into the pgStatXactStack.
					 */
					PgStat_SubXactStatus *upper_xact_state;

					upper_xact_state = get_tabstat_stack_level(nestDepth - 1);
					trans->next = upper_xact_state->first;
					upper_xact_state->first = trans;
					trans->nest_level = nestDepth - 1;
				}
			}
			else
			{
				/*
				 * On abort, update top-level tabstat counts, then forget the
				 * subtransaction
				 */

				/* first restore values obliterated by truncate */
				pgstat_truncate_restore_counters(trans);
				/* count attempted actions regardless of commit/abort */
				tabstat->t_counts.t_tuples_inserted += trans->tuples_inserted;
				tabstat->t_counts.t_tuples_updated += trans->tuples_updated;
				tabstat->t_counts.t_tuples_deleted += trans->tuples_deleted;
				/* inserted tuples are dead, deleted tuples are unaffected */
				tabstat->t_counts.t_delta_dead_tuples +=
					trans->tuples_inserted + trans->tuples_updated;
				tabstat->trans = trans->upper;
				pfree(trans);
			}
		}
		pfree(xact_state);
	}
}


/*
 * AtPrepare_PgStat
 *		Save the transactional stats state at 2PC transaction prepare.
 *
 * In this phase we just generate 2PC records for all the pending
 * transaction-dependent stats work.
 */
void
AtPrepare_PgStat(void)
{
	PgStat_SubXactStatus *xact_state;

	xact_state = pgStatXactStack;
	if (xact_state != NULL)
	{
		PgStat_TableXactStatus *trans;

		Assert(xact_state->nest_level == 1);
		Assert(xact_state->prev == NULL);
		for (trans = xact_state->first; trans != NULL; trans = trans->next)
		{
			PgStat_TableStatus *tabstat;
			TwoPhasePgStatRecord record;

			Assert(trans->nest_level == 1);
			Assert(trans->upper == NULL);
			tabstat = trans->parent;
			Assert(tabstat->trans == trans);

			record.tuples_inserted = trans->tuples_inserted;
			record.tuples_updated = trans->tuples_updated;
			record.tuples_deleted = trans->tuples_deleted;
			record.inserted_pre_trunc = trans->inserted_pre_trunc;
			record.updated_pre_trunc = trans->updated_pre_trunc;
			record.deleted_pre_trunc = trans->deleted_pre_trunc;
			record.t_id = tabstat->t_id;
			record.t_shared = tabstat->t_shared;
			record.t_truncated = trans->truncated;

			RegisterTwoPhaseRecord(TWOPHASE_RM_PGSTAT_ID, 0,
								   &record, sizeof(TwoPhasePgStatRecord));
		}
	}
}

/*
 * PostPrepare_PgStat
 *		Clean up after successful PREPARE.
 *
 * All we need do here is unlink the transaction stats state from the
 * nontransactional state.  The nontransactional action counts will be
 * reported to the stats collector immediately, while the effects on live
 * and dead tuple counts are preserved in the 2PC state file.
 *
 * Note: AtEOXact_PgStat is not called during PREPARE.
 */
void
PostPrepare_PgStat(void)
{
	PgStat_SubXactStatus *xact_state;

	/*
	 * We don't bother to free any of the transactional state, since it's all
	 * in TopTransactionContext and will go away anyway.
	 */
	xact_state = pgStatXactStack;
	if (xact_state != NULL)
	{
		PgStat_TableXactStatus *trans;

		for (trans = xact_state->first; trans != NULL; trans = trans->next)
		{
			PgStat_TableStatus *tabstat;

			tabstat = trans->parent;
			tabstat->trans = NULL;
		}
	}
	pgStatXactStack = NULL;

	/* Make sure any stats snapshot is thrown away */
	pgstat_clear_snapshot();
}

/*
 * 2PC processing routine for COMMIT PREPARED case.
 *
 * Load the saved counts into our local pgstats state.
 */
void
pgstat_twophase_postcommit(TransactionId xid, uint16 info,
						   void *recdata, uint32 len)
{
	TwoPhasePgStatRecord *rec = (TwoPhasePgStatRecord *) recdata;
	PgStat_TableStatus *pgstat_info;

	/* Find or create a tabstat entry for the rel */
	pgstat_info = get_tabstat_entry(rec->t_id, rec->t_shared);

	/* Same math as in AtEOXact_PgStat, commit case */
	pgstat_info->t_counts.t_tuples_inserted += rec->tuples_inserted;
	pgstat_info->t_counts.t_tuples_updated += rec->tuples_updated;
	pgstat_info->t_counts.t_tuples_deleted += rec->tuples_deleted;
	pgstat_info->t_counts.t_truncated = rec->t_truncated;

	pgstat_info->t_counts.t_delta_live_tuples +=
		rec->tuples_inserted - rec->tuples_deleted;
	pgstat_info->t_counts.t_delta_dead_tuples +=
		rec->tuples_updated + rec->tuples_deleted;
	pgstat_info->t_counts.t_changed_tuples +=
		rec->tuples_inserted + rec->tuples_updated +
		rec->tuples_deleted;
}

/*
 * 2PC processing routine for ROLLBACK PREPARED case.
 *
 * Load the saved counts into our local pgstats state, but treat them
 * as aborted.
 */
void
pgstat_twophase_postabort(TransactionId xid, uint16 info,
						  void *recdata, uint32 len)
{
	TwoPhasePgStatRecord *rec = (TwoPhasePgStatRecord *) recdata;
	PgStat_TableStatus *pgstat_info;

	/* Find or create a tabstat entry for the rel */
	pgstat_info = get_tabstat_entry(rec->t_id, rec->t_shared);

	/* Same math as in AtEOXact_PgStat, abort case */
	if (rec->t_truncated)
	{
		rec->tuples_inserted = rec->inserted_pre_trunc;
		rec->tuples_updated = rec->updated_pre_trunc;
		rec->tuples_deleted = rec->deleted_pre_trunc;
	}
	pgstat_info->t_counts.t_tuples_inserted += rec->tuples_inserted;
	pgstat_info->t_counts.t_tuples_updated += rec->tuples_updated;
	pgstat_info->t_counts.t_tuples_deleted += rec->tuples_deleted;
	pgstat_info->t_counts.t_delta_dead_tuples +=
		rec->tuples_inserted + rec->tuples_updated;
}


/* ----------
 * pgstat_fetch_stat_dbentry() -
 *
 *	Support function for the SQL-callable pgstat* functions. Returns
 *	the collected statistics for one database or NULL. NULL doesn't mean
 *	that the database doesn't exist, it is just not yet known by the
 *	collector, so the caller is better off to report ZERO instead.
 * ----------
 */
PgStat_StatDBEntry *
pgstat_fetch_stat_dbentry(Oid dbid)
{
	/*
	 * If not done for this transaction, read the statistics collector stats
	 * file into some hash tables.
	 */
	backend_read_statsfile();

	/*
	 * Lookup the requested database; return NULL if not found
	 */
	return (PgStat_StatDBEntry *) hash_search(pgStatDBHash,
											  (void *) &dbid,
											  HASH_FIND, NULL);
}


/* ----------
 * pgstat_fetch_stat_tabentry() -
 *
 *	Support function for the SQL-callable pgstat* functions. Returns
 *	the collected statistics for one table or NULL. NULL doesn't mean
 *	that the table doesn't exist, it is just not yet known by the
 *	collector, so the caller is better off to report ZERO instead.
 * ----------
 */
PgStat_StatTabEntry *
pgstat_fetch_stat_tabentry(Oid relid)
{
	Oid			dbid;
	PgStat_StatDBEntry *dbentry;
	PgStat_StatTabEntry *tabentry;

	/*
	 * If not done for this transaction, read the statistics collector stats
	 * file into some hash tables.
	 */
	backend_read_statsfile();

	/*
	 * Lookup our database, then look in its table hash table.
	 */
	dbid = MyDatabaseId;
	dbentry = (PgStat_StatDBEntry *) hash_search(pgStatDBHash,
												 (void *) &dbid,
												 HASH_FIND, NULL);
	if (dbentry != NULL && dbentry->tables != NULL)
	{
		tabentry = (PgStat_StatTabEntry *) hash_search(dbentry->tables,
													   (void *) &relid,
													   HASH_FIND, NULL);
		if (tabentry)
			return tabentry;
	}

	/*
	 * If we didn't find it, maybe it's a shared table.
	 */
	dbid = InvalidOid;
	dbentry = (PgStat_StatDBEntry *) hash_search(pgStatDBHash,
												 (void *) &dbid,
												 HASH_FIND, NULL);
	if (dbentry != NULL && dbentry->tables != NULL)
	{
		tabentry = (PgStat_StatTabEntry *) hash_search(dbentry->tables,
													   (void *) &relid,
													   HASH_FIND, NULL);
		if (tabentry)
			return tabentry;
	}

	return NULL;
}


/* ----------
 * pgstat_fetch_stat_funcentry() -
 *
 *	Support function for the SQL-callable pgstat* functions. Returns
 *	the collected statistics for one function or NULL.
 * ----------
 */
PgStat_StatFuncEntry *
pgstat_fetch_stat_funcentry(Oid func_id)
{
	PgStat_StatDBEntry *dbentry;
	PgStat_StatFuncEntry *funcentry = NULL;

	/* load the stats file if needed */
	backend_read_statsfile();

	/* Lookup our database, then find the requested function.  */
	dbentry = pgstat_fetch_stat_dbentry(MyDatabaseId);
	if (dbentry != NULL && dbentry->functions != NULL)
	{
		funcentry = (PgStat_StatFuncEntry *) hash_search(dbentry->functions,
														 (void *) &func_id,
														 HASH_FIND, NULL);
	}

	return funcentry;
}


/* ----------
 * pgstat_fetch_stat_beentry() -
 *
 *	Support function for the SQL-callable pgstat* functions. Returns
 *	our local copy of the current-activity entry for one backend.
 *
 *	NB: caller is responsible for a check if the user is permitted to see
 *	this info (especially the querystring).
 * ----------
 */
PgBackendStatus *
pgstat_fetch_stat_beentry(int beid)
{
	pgstat_read_current_status();

	if (beid < 1 || beid > localNumBackends)
		return NULL;

	return &localBackendStatusTable[beid - 1].backendStatus;
}


/* ----------
 * pgstat_fetch_stat_local_beentry() -
 *
 *	Like pgstat_fetch_stat_beentry() but with locally computed addtions (like
 *	xid and xmin values of the backend)
 *
 *	NB: caller is responsible for a check if the user is permitted to see
 *	this info (especially the querystring).
 * ----------
 */
LocalPgBackendStatus *
pgstat_fetch_stat_local_beentry(int beid)
{
	pgstat_read_current_status();

	if (beid < 1 || beid > localNumBackends)
		return NULL;

	return &localBackendStatusTable[beid - 1];
}


/* ----------
 * pgstat_fetch_stat_numbackends() -
 *
 *	Support function for the SQL-callable pgstat* functions. Returns
 *	the maximum current backend id.
 * ----------
 */
int
pgstat_fetch_stat_numbackends(void)
{
	pgstat_read_current_status();

	return localNumBackends;
}

/*
 * ---------
 * pgstat_fetch_stat_archiver() -
 *
 *	Support function for the SQL-callable pgstat* functions. Returns
 *	a pointer to the archiver statistics struct.
 * ---------
 */
PgStat_ArchiverStats *
pgstat_fetch_stat_archiver(void)
{
	backend_read_statsfile();

	return &archiverStats;
}


/*
 * ---------
 * pgstat_fetch_global() -
 *
 *	Support function for the SQL-callable pgstat* functions. Returns
 *	a pointer to the global statistics struct.
 * ---------
 */
PgStat_GlobalStats *
pgstat_fetch_global(void)
{
	backend_read_statsfile();

	return &globalStats;
}


/* ------------------------------------------------------------
 * Functions for management of the shared-memory PgBackendStatus array
 * ------------------------------------------------------------
 */

static PgBackendStatus *BackendStatusArray = NULL;
static PgBackendStatus *MyBEEntry = NULL;
static char *BackendAppnameBuffer = NULL;
static char *BackendClientHostnameBuffer = NULL;
static char *BackendActivityBuffer = NULL;
static Size BackendActivityBufferSize = 0;
#ifdef USE_SSL
static PgBackendSSLStatus *BackendSslStatusBuffer = NULL;
#endif


/*
 * Report shared-memory space needed by CreateSharedBackendStatus.
 */
Size
BackendStatusShmemSize(void)
{
	Size		size;

	/* BackendStatusArray: */
	size = mul_size(sizeof(PgBackendStatus), MaxBackends);
	/* BackendAppnameBuffer: */
	size = add_size(size,
					mul_size(NAMEDATALEN, MaxBackends));
	/* BackendClientHostnameBuffer: */
	size = add_size(size,
					mul_size(NAMEDATALEN, MaxBackends));
	/* BackendActivityBuffer: */
	size = add_size(size,
					mul_size(pgstat_track_activity_query_size, MaxBackends));
#ifdef USE_SSL
	/* BackendSslStatusBuffer: */
	size = add_size(size,
					mul_size(sizeof(PgBackendSSLStatus), MaxBackends));
#endif
	return size;
}

/*
 * Initialize the shared status array and several string buffers
 * during postmaster startup.
 */
void
CreateSharedBackendStatus(void)
{
	Size		size;
	bool		found;
	int			i;
	char	   *buffer;

	/* Create or attach to the shared array */
	size = mul_size(sizeof(PgBackendStatus), MaxBackends);
	BackendStatusArray = (PgBackendStatus *)
		ShmemInitStruct("Backend Status Array", size, &found);

	if (!found)
	{
		/*
		 * We're the first - initialize.
		 */
		MemSet(BackendStatusArray, 0, size);
	}

	/* Create or attach to the shared appname buffer */
	size = mul_size(NAMEDATALEN, MaxBackends);
	BackendAppnameBuffer = (char *)
		ShmemInitStruct("Backend Application Name Buffer", size, &found);

	if (!found)
	{
		MemSet(BackendAppnameBuffer, 0, size);

		/* Initialize st_appname pointers. */
		buffer = BackendAppnameBuffer;
		for (i = 0; i < MaxBackends; i++)
		{
			BackendStatusArray[i].st_appname = buffer;
			buffer += NAMEDATALEN;
		}
	}

	/* Create or attach to the shared client hostname buffer */
	size = mul_size(NAMEDATALEN, MaxBackends);
	BackendClientHostnameBuffer = (char *)
		ShmemInitStruct("Backend Client Host Name Buffer", size, &found);

	if (!found)
	{
		MemSet(BackendClientHostnameBuffer, 0, size);

		/* Initialize st_clienthostname pointers. */
		buffer = BackendClientHostnameBuffer;
		for (i = 0; i < MaxBackends; i++)
		{
			BackendStatusArray[i].st_clienthostname = buffer;
			buffer += NAMEDATALEN;
		}
	}

	/* Create or attach to the shared activity buffer */
	BackendActivityBufferSize = mul_size(pgstat_track_activity_query_size,
										 MaxBackends);
	BackendActivityBuffer = (char *)
		ShmemInitStruct("Backend Activity Buffer",
						BackendActivityBufferSize,
						&found);

	if (!found)
	{
		MemSet(BackendActivityBuffer, 0, BackendActivityBufferSize);

		/* Initialize st_activity pointers. */
		buffer = BackendActivityBuffer;
		for (i = 0; i < MaxBackends; i++)
		{
			BackendStatusArray[i].st_activity = buffer;
			buffer += pgstat_track_activity_query_size;
		}
	}

#ifdef USE_SSL
	/* Create or attach to the shared SSL status buffer */
	size = mul_size(sizeof(PgBackendSSLStatus), MaxBackends);
	BackendSslStatusBuffer = (PgBackendSSLStatus *)
		ShmemInitStruct("Backend SSL Status Buffer", size, &found);

	if (!found)
	{
		PgBackendSSLStatus *ptr;

		MemSet(BackendSslStatusBuffer, 0, size);

		/* Initialize st_sslstatus pointers. */
		ptr = BackendSslStatusBuffer;
		for (i = 0; i < MaxBackends; i++)
		{
			BackendStatusArray[i].st_sslstatus = ptr;
			ptr++;
		}
	}
#endif
}


/* ----------
 * pgstat_initialize() -
 *
 *	Initialize pgstats state, and set up our on-proc-exit hook.
 *	Called from InitPostgres.  MyBackendId must be set,
 *	but we must not have started any transaction yet (since the
 *	exit hook must run after the last transaction exit).
 *	NOTE: MyDatabaseId isn't set yet; so the shutdown hook has to be careful.
 * ----------
 */
void
pgstat_initialize(void)
{
	/* Initialize MyBEEntry */
	Assert(MyBackendId >= 1 && MyBackendId <= MaxBackends);
	MyBEEntry = &BackendStatusArray[MyBackendId - 1];

	/* Set up a process-exit hook to clean up */
	on_shmem_exit(pgstat_beshutdown_hook, 0);
}

/* ----------
 * pgstat_bestart() -
 *
 *	Initialize this backend's entry in the PgBackendStatus array.
 *	Called from InitPostgres.
 *	MyDatabaseId, session userid, and application_name must be set
 *	(hence, this cannot be combined with pgstat_initialize).
 * ----------
 */
void
pgstat_bestart(void)
{
	TimestampTz proc_start_timestamp;
	Oid			userid;
	SockAddr	clientaddr;
	volatile PgBackendStatus *beentry;

	/*
	 * To minimize the time spent modifying the PgBackendStatus entry, fetch
	 * all the needed data first.
	 *
	 * If we have a MyProcPort, use its session start time (for consistency,
	 * and to save a kernel call).
	 */
	if (MyProcPort)
		proc_start_timestamp = MyProcPort->SessionStartTime;
	else
		proc_start_timestamp = GetCurrentTimestamp();
	userid = GetSessionUserId();

	/*
	 * We may not have a MyProcPort (eg, if this is the autovacuum process).
	 * If so, use all-zeroes client address, which is dealt with specially in
	 * pg_stat_get_backend_client_addr and pg_stat_get_backend_client_port.
	 */
	if (MyProcPort)
		memcpy(&clientaddr, &MyProcPort->raddr, sizeof(clientaddr));
	else
		MemSet(&clientaddr, 0, sizeof(clientaddr));

	/*
	 * Initialize my status entry, following the protocol of bumping
	 * st_changecount before and after; and make sure it's even afterwards. We
	 * use a volatile pointer here to ensure the compiler doesn't try to get
	 * cute.
	 */
	beentry = MyBEEntry;
	do
	{
		pgstat_increment_changecount_before(beentry);
	} while ((beentry->st_changecount & 1) == 0);

	beentry->st_procpid = MyProcPid;
	beentry->st_proc_start_timestamp = proc_start_timestamp;
	beentry->st_activity_start_timestamp = 0;
	beentry->st_state_start_timestamp = 0;
	beentry->st_xact_start_timestamp = 0;
	beentry->st_resgroup_queue_start_timestamp = 0;
	beentry->st_databaseid = MyDatabaseId;
	beentry->st_userid = userid;
	beentry->st_session_id = gp_session_id;  /* GPDB only */
	beentry->st_clientaddr = clientaddr;
	if (MyProcPort && MyProcPort->remote_hostname)
		strlcpy(beentry->st_clienthostname, MyProcPort->remote_hostname,
				NAMEDATALEN);
	else
		beentry->st_clienthostname[0] = '\0';
#ifdef USE_SSL
	if (MyProcPort && MyProcPort->ssl != NULL)
	{
		beentry->st_ssl = true;
		beentry->st_sslstatus->ssl_bits = be_tls_get_cipher_bits(MyProcPort);
		beentry->st_sslstatus->ssl_compression = be_tls_get_compression(MyProcPort);
		be_tls_get_version(MyProcPort, beentry->st_sslstatus->ssl_version, NAMEDATALEN);
		be_tls_get_cipher(MyProcPort, beentry->st_sslstatus->ssl_cipher, NAMEDATALEN);
		be_tls_get_peerdn_name(MyProcPort, beentry->st_sslstatus->ssl_clientdn, NAMEDATALEN);
	}
	else
	{
		beentry->st_ssl = false;
	}
#else
	beentry->st_ssl = false;
#endif
	beentry->st_state = STATE_UNDEFINED;
	beentry->st_appname[0] = '\0';
	beentry->st_activity[0] = '\0';
	/* Also make sure the last byte in each string area is always 0 */
	beentry->st_clienthostname[NAMEDATALEN - 1] = '\0';
	beentry->st_appname[NAMEDATALEN - 1] = '\0';
	beentry->st_activity[pgstat_track_activity_query_size - 1] = '\0';
<<<<<<< HEAD
	beentry->st_rsgid = InvalidOid;
=======
	beentry->st_progress_command = PROGRESS_COMMAND_INVALID;
	beentry->st_progress_command_target = InvalidOid;

	/*
	 * we don't zero st_progress_param here to save cycles; nobody should
	 * examine it until st_progress_command has been set to something other
	 * than PROGRESS_COMMAND_INVALID
	 */
>>>>>>> b5bce6c1

	pgstat_increment_changecount_after(beentry);

	/*
	 * GPDB: Initialize per-portal statistics hash for resource queues.
	 */
	pgstat_init_localportalhash();

	/* Update app name to current GUC setting */
	if (application_name)
		pgstat_report_appname(application_name);
}

/*
 * Shut down a single backend's statistics reporting at process exit.
 *
 * Flush any remaining statistics counts out to the collector.
 * Without this, operations triggered during backend exit (such as
 * temp table deletions) won't be counted.
 *
 * Lastly, clear out our entry in the PgBackendStatus array.
 */
static void
pgstat_beshutdown_hook(int code, Datum arg)
{
	volatile PgBackendStatus *beentry = MyBEEntry;

	/*
	 * If we got as far as discovering our own database ID, we can report what
	 * we did to the collector.  Otherwise, we'd be sending an invalid
	 * database ID, so forget it.  (This means that accesses to pg_database
	 * during failed backend starts might never get counted.)
	 */
	if (OidIsValid(MyDatabaseId))
		pgstat_report_stat(true);

	/*
	 * Clear my status entry, following the protocol of bumping st_changecount
	 * before and after.  We use a volatile pointer here to ensure the
	 * compiler doesn't try to get cute.
	 */
	pgstat_increment_changecount_before(beentry);

	beentry->st_procpid = 0;	/* mark invalid */
	beentry->st_session_id = 0;

	pgstat_increment_changecount_after(beentry);
}


/* ----------
 * pgstat_report_activity() -
 *
 *	Called from tcop/postgres.c to report what the backend is actually doing
 *	(but note cmd_str can be NULL for certain cases).
 *
 * All updates of the status entry follow the protocol of bumping
 * st_changecount before and after.  We use a volatile pointer here to
 * ensure the compiler doesn't try to get cute.
 * ----------
 */
void
pgstat_report_activity(BackendState state, const char *cmd_str)
{
	volatile PgBackendStatus *beentry = MyBEEntry;
	TimestampTz start_timestamp;
	TimestampTz current_timestamp;
	int			len = 0;

	TRACE_POSTGRESQL_STATEMENT_STATUS(cmd_str);

	if (!beentry)
		return;

	if (!pgstat_track_activities)
	{
		if (beentry->st_state != STATE_DISABLED)
		{
			volatile PGPROC *proc = MyProc;

			/*
			 * track_activities is disabled, but we last reported a
			 * non-disabled state.  As our final update, change the state and
			 * clear fields we will not be updating anymore.
			 */
			pgstat_increment_changecount_before(beentry);
			beentry->st_state = STATE_DISABLED;
			beentry->st_state_start_timestamp = 0;
			beentry->st_activity[0] = '\0';
			beentry->st_activity_start_timestamp = 0;
			/* st_xact_start_timestamp and wait_event_info are also disabled */
			beentry->st_xact_start_timestamp = 0;
			proc->wait_event_info = 0;
			pgstat_increment_changecount_after(beentry);
		}
		return;
	}

	/*
	 * To minimize the time spent modifying the entry, fetch all the needed
	 * data first.
	 */
	start_timestamp = GetCurrentStatementStartTimestamp();
	if (cmd_str != NULL)
	{
		len = pg_mbcliplen(cmd_str, strlen(cmd_str),
						   pgstat_track_activity_query_size - 1);
	}
	current_timestamp = GetCurrentTimestamp();

	/*
	 * Now update the status entry
	 */
	pgstat_increment_changecount_before(beentry);

	beentry->st_state = state;
	beentry->st_state_start_timestamp = current_timestamp;

	if (cmd_str != NULL)
	{
		memcpy((char *) beentry->st_activity, cmd_str, len);
		beentry->st_activity[len] = '\0';
		beentry->st_activity_start_timestamp = start_timestamp;
	}

	pgstat_increment_changecount_after(beentry);
}

/*-----------
 * pgstat_progress_start_command() -
 *
 * Set st_progress_command (and st_progress_command_target) in own backend
 * entry.  Also, zero-initialize st_progress_param array.
 *-----------
 */
void
pgstat_progress_start_command(ProgressCommandType cmdtype, Oid relid)
{
	volatile PgBackendStatus *beentry = MyBEEntry;

	if (!beentry || !pgstat_track_activities)
		return;

	pgstat_increment_changecount_before(beentry);
	beentry->st_progress_command = cmdtype;
	beentry->st_progress_command_target = relid;
	MemSet(&beentry->st_progress_param, 0, sizeof(beentry->st_progress_param));
	pgstat_increment_changecount_after(beentry);
}

/*-----------
 * pgstat_progress_update_param() -
 *
 * Update index'th member in st_progress_param[] of own backend entry.
 *-----------
 */
void
pgstat_progress_update_param(int index, int64 val)
{
	volatile PgBackendStatus *beentry = MyBEEntry;

	Assert(index >= 0 && index < PGSTAT_NUM_PROGRESS_PARAM);

	if (!beentry || !pgstat_track_activities)
		return;

	pgstat_increment_changecount_before(beentry);
	beentry->st_progress_param[index] = val;
	pgstat_increment_changecount_after(beentry);
}

/*-----------
 * pgstat_progress_update_multi_param() -
 *
 * Update multiple members in st_progress_param[] of own backend entry.
 * This is atomic; readers won't see intermediate states.
 *-----------
 */
void
pgstat_progress_update_multi_param(int nparam, const int *index,
								   const int64 *val)
{
	volatile PgBackendStatus *beentry = MyBEEntry;
	int			i;

	if (!beentry || !pgstat_track_activities || nparam == 0)
		return;

	pgstat_increment_changecount_before(beentry);

	for (i = 0; i < nparam; ++i)
	{
		Assert(index[i] >= 0 && index[i] < PGSTAT_NUM_PROGRESS_PARAM);

		beentry->st_progress_param[index[i]] = val[i];
	}

	pgstat_increment_changecount_after(beentry);
}

/*-----------
 * pgstat_progress_end_command() -
 *
 * Reset st_progress_command (and st_progress_command_target) in own backend
 * entry.  This signals the end of the command.
 *-----------
 */
void
pgstat_progress_end_command(void)
{
	volatile PgBackendStatus *beentry = MyBEEntry;

	if (!beentry)
		return;
	if (!pgstat_track_activities
		&& beentry->st_progress_command == PROGRESS_COMMAND_INVALID)
		return;

	pgstat_increment_changecount_before(beentry);
	beentry->st_progress_command = PROGRESS_COMMAND_INVALID;
	beentry->st_progress_command_target = InvalidOid;
	pgstat_increment_changecount_after(beentry);
}

/* ----------
 * pgstat_report_appname() -
 *
 *	Called to update our application name.
 * ----------
 */
void
pgstat_report_appname(const char *appname)
{
	volatile PgBackendStatus *beentry = MyBEEntry;
	int			len;

	if (!beentry)
		return;

	/* This should be unnecessary if GUC did its job, but be safe */
	len = pg_mbcliplen(appname, strlen(appname), NAMEDATALEN - 1);

	/*
	 * Update my status entry, following the protocol of bumping
	 * st_changecount before and after.  We use a volatile pointer here to
	 * ensure the compiler doesn't try to get cute.
	 */
	pgstat_increment_changecount_before(beentry);

	memcpy((char *) beentry->st_appname, appname, len);
	beentry->st_appname[len] = '\0';

	pgstat_increment_changecount_after(beentry);
}

/*
 * Report current transaction start timestamp as the specified value.
 * Zero means there is no active transaction.
 */
void
pgstat_report_xact_timestamp(TimestampTz tstamp)
{
	volatile PgBackendStatus *beentry = MyBEEntry;

	if (!pgstat_track_activities || !beentry)
		return;

	/*
	 * Update my status entry, following the protocol of bumping
	 * st_changecount before and after.  We use a volatile pointer here to
	 * ensure the compiler doesn't try to get cute.
	 */
	pgstat_increment_changecount_before(beentry);
	beentry->st_xact_start_timestamp = tstamp;
	pgstat_increment_changecount_after(beentry);
}

/*
 * Report the timestamp of transaction start queueing on the resource group.
 */
void
pgstat_report_resgroup(TimestampTz queueStart, Oid groupid)
{
	volatile PgBackendStatus *beentry = MyBEEntry;

	if (!beentry)
		return;

	/*
	 * Update my status entry, following the protocol of bumping
	 * st_changecount before and after.  We use a volatile pointer here to
	 * ensure the compiler doesn't try to get cute.
	 */
	beentry->st_changecount++;
	if (queueStart != 0)
	{
		beentry->st_resgroup_queue_start_timestamp = queueStart;
		beentry->st_waiting = PGBE_WAITING_RESGROUP;
	}

	beentry->st_rsgid = groupid;
	beentry->st_changecount++;
	Assert((beentry->st_changecount & 1) == 0);
}

/*
 * Fetch the timestamp of transaction start queueing on the resource group.
 */
TimestampTz
pgstat_fetch_resgroup_queue_timestamp(void)
{
	volatile PgBackendStatus *beentry = MyBEEntry;

	if (!beentry)
		return 0;

	return beentry->st_resgroup_queue_start_timestamp;
}

/* ----------
<<<<<<< HEAD
 * pgstat_report_waiting() -
 *
 *	Called from lock manager to report beginning or end of a lock wait.
 *
 * NB: this *must* be able to survive being called before MyBEEntry has been
 * initialized.
 * ----------
 *
 * In GPDB, this interface is modified to accept a reason for waiting while in
 * upstream, it just accepts a boolean value.  The interface is renamed in GPDB
 * to "gpstat_report_waiting(char waiting)" in order to catch future uses of
 * the interface when merged from upstream.
 */
#if 0
void
pgstat_report_waiting(bool waiting)
{
	Assert(false);
}
#endif

void
gpstat_report_waiting(char reason)
{
	volatile PgBackendStatus *beentry = MyBEEntry;

	if (!pgstat_track_activities || !beentry)
		return;

	/*
	 * Since this is a single-byte field in a struct that only this process
	 * may modify, there seems no need to bother with the st_changecount
	 * protocol.  The update must appear atomic in any case.
	 */
	beentry->st_waiting = reason;
}


/* ----------
 * pgstat_report_sessionid() -
 *
 * 	Called from cdbgang to report a session is reset.
 *
 * ----------
 */
void
pgstat_report_sessionid(int new_sessionid)
{
	volatile PgBackendStatus *beentry = MyBEEntry;

	if (!beentry)
		return;

	beentry->st_changecount++;
	beentry->st_session_id = new_sessionid;
	beentry->st_changecount++;
	Assert((beentry->st_changecount & 1) == 0);
}

/* ----------
=======
>>>>>>> b5bce6c1
 * pgstat_read_current_status() -
 *
 *	Copy the current contents of the PgBackendStatus array to local memory,
 *	if not already done in this transaction.
 * ----------
 */
static void
pgstat_read_current_status(void)
{
	volatile PgBackendStatus *beentry;
	LocalPgBackendStatus *localtable;
	LocalPgBackendStatus *localentry;
	char	   *localappname,
			   *localactivity;
#ifdef USE_SSL
	PgBackendSSLStatus *localsslstatus;
#endif
<<<<<<< HEAD
	char	   *localappname,
			   *localclienthostname,
			   *localactivity;
=======
>>>>>>> b5bce6c1
	int			i;

	Assert(!pgStatRunningInCollector);
	if (localBackendStatusTable)
		return;					/* already done */

	pgstat_setup_memcxt();

	localtable = (LocalPgBackendStatus *)
		MemoryContextAlloc(pgStatLocalContext,
						   sizeof(LocalPgBackendStatus) * MaxBackends);
	localappname = (char *)
		MemoryContextAlloc(pgStatLocalContext,
						   NAMEDATALEN * MaxBackends);
<<<<<<< HEAD
	localclienthostname = (char *)
		MemoryContextAlloc(pgStatLocalContext,
						   NAMEDATALEN * MaxBackends);
=======
>>>>>>> b5bce6c1
	localactivity = (char *)
		MemoryContextAlloc(pgStatLocalContext,
						   pgstat_track_activity_query_size * MaxBackends);
#ifdef USE_SSL
	localsslstatus = (PgBackendSSLStatus *)
		MemoryContextAlloc(pgStatLocalContext,
						   sizeof(PgBackendSSLStatus) * MaxBackends);
#endif

	localNumBackends = 0;

	beentry = BackendStatusArray;
	localentry = localtable;
	for (i = 1; i <= MaxBackends; i++)
	{
		/*
		 * Follow the protocol of retrying if st_changecount changes while we
		 * copy the entry, or if it's odd.  (The check for odd is needed to
		 * cover the case where we are able to completely copy the entry while
		 * the source backend is between increment steps.)	We use a volatile
		 * pointer here to ensure the compiler doesn't try to get cute.
		 */
		for (;;)
		{
			int			before_changecount;
			int			after_changecount;

			pgstat_save_changecount_before(beentry, before_changecount);

			localentry->backendStatus.st_procpid = beentry->st_procpid;
			if (localentry->backendStatus.st_procpid > 0)
			{
				memcpy(&localentry->backendStatus, (char *) beentry, sizeof(PgBackendStatus));

				/*
				 * strcpy is safe even if the string is modified concurrently,
				 * because there's always a \0 at the end of the buffer.
				 */
				strcpy(localappname, (char *) beentry->st_appname);
				localentry->backendStatus.st_appname = localappname;
				strcpy(localclienthostname, (char *) beentry->st_clienthostname);
				localentry->backendStatus.st_clienthostname = localclienthostname;
				strcpy(localactivity, (char *) beentry->st_activity);
				localentry->backendStatus.st_activity = localactivity;
				localentry->backendStatus.st_ssl = beentry->st_ssl;
#ifdef USE_SSL
				if (beentry->st_ssl)
				{
					memcpy(localsslstatus, beentry->st_sslstatus, sizeof(PgBackendSSLStatus));
					localentry->backendStatus.st_sslstatus = localsslstatus;
				}
#endif
			}

			pgstat_save_changecount_after(beentry, after_changecount);
			if (before_changecount == after_changecount &&
				(before_changecount & 1) == 0)
				break;

			/* Make sure we can break out of loop if stuck... */
			CHECK_FOR_INTERRUPTS();
		}

		beentry++;
		/* Only valid entries get included into the local array */
		if (localentry->backendStatus.st_procpid > 0)
		{
			BackendIdGetTransactionIds(i,
									   &localentry->backend_xid,
									   &localentry->backend_xmin);

			localentry++;
			localappname += NAMEDATALEN;
			localclienthostname += NAMEDATALEN;
			localactivity += pgstat_track_activity_query_size;
#ifdef USE_SSL
			localsslstatus++;
#endif
			localNumBackends++;
		}
	}

	/* Set the pointer only after completion of a valid table */
	localBackendStatusTable = localtable;
}

/* ----------
 * pgstat_get_wait_event_type() -
 *
 *	Return a string representing the current wait event type, backend is
 *	waiting on.
 */
const char *
pgstat_get_wait_event_type(uint32 wait_event_info)
{
	uint8		classId;
	const char *event_type;

	/* report process as not waiting. */
	if (wait_event_info == 0)
		return NULL;

	wait_event_info = wait_event_info >> 24;
	classId = wait_event_info & 0XFF;

	switch (classId)
	{
		case WAIT_LWLOCK_NAMED:
			event_type = "LWLockNamed";
			break;
		case WAIT_LWLOCK_TRANCHE:
			event_type = "LWLockTranche";
			break;
		case WAIT_LOCK:
			event_type = "Lock";
			break;
		case WAIT_BUFFER_PIN:
			event_type = "BufferPin";
			break;
		default:
			event_type = "???";
			break;
	}

	return event_type;
}

/* ----------
 * pgstat_get_wait_event() -
 *
 *	Return a string representing the current wait event, backend is
 *	waiting on.
 */
const char *
pgstat_get_wait_event(uint32 wait_event_info)
{
	uint8		classId;
	uint16		eventId;
	const char *event_name;

	/* report process as not waiting. */
	if (wait_event_info == 0)
		return NULL;

	eventId = wait_event_info & ((1 << 24) - 1);
	wait_event_info = wait_event_info >> 24;
	classId = wait_event_info & 0XFF;

	switch (classId)
	{
		case WAIT_LWLOCK_NAMED:
		case WAIT_LWLOCK_TRANCHE:
			event_name = GetLWLockIdentifier(classId, eventId);
			break;
		case WAIT_LOCK:
			event_name = GetLockNameFromTagType(eventId);
			break;
		case WAIT_BUFFER_PIN:
			event_name = "BufferPin";
			break;
		default:
			event_name = "unknown wait event";
			break;
	}

	return event_name;
}

/* ----------
 * pgstat_get_backend_current_activity() -
 *
 *	Return a string representing the current activity of the backend with
 *	the specified PID.  This looks directly at the BackendStatusArray,
 *	and so will provide current information regardless of the age of our
 *	transaction's snapshot of the status array.
 *
 *	It is the caller's responsibility to invoke this only for backends whose
 *	state is expected to remain stable while the result is in use.  The
 *	only current use is in deadlock reporting, where we can expect that
 *	the target backend is blocked on a lock.  (There are corner cases
 *	where the target's wait could get aborted while we are looking at it,
 *	but the very worst consequence is to return a pointer to a string
 *	that's been changed, so we won't worry too much.)
 *
 *	Note: return strings for special cases match pg_stat_get_backend_activity.
 * ----------
 */
const char *
pgstat_get_backend_current_activity(int pid, bool checkUser)
{
	PgBackendStatus *beentry;
	int			i;

	beentry = BackendStatusArray;
	for (i = 1; i <= MaxBackends; i++)
	{
		/*
		 * Although we expect the target backend's entry to be stable, that
		 * doesn't imply that anyone else's is.  To avoid identifying the
		 * wrong backend, while we check for a match to the desired PID we
		 * must follow the protocol of retrying if st_changecount changes
		 * while we examine the entry, or if it's odd.  (This might be
		 * unnecessary, since fetching or storing an int is almost certainly
		 * atomic, but let's play it safe.)  We use a volatile pointer here to
		 * ensure the compiler doesn't try to get cute.
		 */
		volatile PgBackendStatus *vbeentry = beentry;
		bool		found;

		for (;;)
		{
			int			before_changecount;
			int			after_changecount;

			pgstat_save_changecount_before(vbeentry, before_changecount);

			found = (vbeentry->st_procpid == pid);

			pgstat_save_changecount_after(vbeentry, after_changecount);

			if (before_changecount == after_changecount &&
				(before_changecount & 1) == 0)
				break;

			/* Make sure we can break out of loop if stuck... */
			CHECK_FOR_INTERRUPTS();
		}

		if (found)
		{
			/* Now it is safe to use the non-volatile pointer */
			if (checkUser && !superuser() && beentry->st_userid != GetUserId())
				return "<insufficient privilege>";
			else if (*(beentry->st_activity) == '\0')
				return "<command string not enabled>";
			else
				return beentry->st_activity;
		}

		beentry++;
	}

	/* If we get here, caller is in error ... */
	return "<backend information not available>";
}

/* ----------
 * pgstat_get_crashed_backend_activity() -
 *
 *	Return a string representing the current activity of the backend with
 *	the specified PID.  Like the function above, but reads shared memory with
 *	the expectation that it may be corrupt.  On success, copy the string
 *	into the "buffer" argument and return that pointer.  On failure,
 *	return NULL.
 *
 *	This function is only intended to be used by the postmaster to report the
 *	query that crashed a backend.  In particular, no attempt is made to
 *	follow the correct concurrency protocol when accessing the
 *	BackendStatusArray.  But that's OK, in the worst case we'll return a
 *	corrupted message.  We also must take care not to trip on ereport(ERROR).
 * ----------
 */
const char *
pgstat_get_crashed_backend_activity(int pid, char *buffer, int buflen)
{
	volatile PgBackendStatus *beentry;
	int			i;

	beentry = BackendStatusArray;

	/*
	 * We probably shouldn't get here before shared memory has been set up,
	 * but be safe.
	 */
	if (beentry == NULL || BackendActivityBuffer == NULL)
		return NULL;

	for (i = 1; i <= MaxBackends; i++)
	{
		if (beentry->st_procpid == pid)
		{
			/* Read pointer just once, so it can't change after validation */
			const char *activity = beentry->st_activity;
			const char *activity_last;

			/*
			 * We mustn't access activity string before we verify that it
			 * falls within the BackendActivityBuffer. To make sure that the
			 * entire string including its ending is contained within the
			 * buffer, subtract one activity length from the buffer size.
			 */
			activity_last = BackendActivityBuffer + BackendActivityBufferSize
				- pgstat_track_activity_query_size;

			if (activity < BackendActivityBuffer ||
				activity > activity_last)
				return NULL;

			/* If no string available, no point in a report */
			if (activity[0] == '\0')
				return NULL;

			/*
			 * Copy only ASCII-safe characters so we don't run into encoding
			 * problems when reporting the message; and be sure not to run off
			 * the end of memory.
			 */
			ascii_safe_strlcpy(buffer, activity,
							   Min(buflen, pgstat_track_activity_query_size));

			return buffer;
		}

		beentry++;
	}

	/* PID not found */
	return NULL;
}


/* ------------------------------------------------------------
 * Local support functions follow
 * ------------------------------------------------------------
 */


/* ----------
 * pgstat_setheader() -
 *
 *		Set common header fields in a statistics message
 * ----------
 */
static void
pgstat_setheader(PgStat_MsgHdr *hdr, StatMsgType mtype)
{
	hdr->m_type = mtype;
}


/* ----------
 * pgstat_send() -
 *
 *		Send out one statistics message to the collector
 * ----------
 */
static void
pgstat_send(void *msg, int len)
{
	int			rc;

	if (pgStatSock == PGINVALID_SOCKET)
		return;

	((PgStat_MsgHdr *) msg)->m_size = len;

	/* We'll retry after EINTR, but ignore all other failures */
	do
	{
		rc = send(pgStatSock, msg, len, 0);
	} while (rc < 0 && errno == EINTR);

#ifdef USE_ASSERT_CHECKING
	/* In debug builds, log send failures ... */
	if (rc < 0)
		elog(LOG, "could not send to statistics collector: %m");
#endif
}

/* ----------
 * pgstat_send_archiver() -
 *
 *	Tell the collector about the WAL file that we successfully
 *	archived or failed to archive.
 * ----------
 */
void
pgstat_send_archiver(const char *xlog, bool failed)
{
	PgStat_MsgArchiver msg;

	/*
	 * Prepare and send the message
	 */
	pgstat_setheader(&msg.m_hdr, PGSTAT_MTYPE_ARCHIVER);
	msg.m_failed = failed;
	StrNCpy(msg.m_xlog, xlog, sizeof(msg.m_xlog));
	msg.m_timestamp = GetCurrentTimestamp();
	pgstat_send(&msg, sizeof(msg));
}

/* ----------
 * pgstat_send_bgwriter() -
 *
 *		Send bgwriter statistics to the collector
 * ----------
 */
void
pgstat_send_bgwriter(void)
{
	/* We assume this initializes to zeroes */
	static const PgStat_MsgBgWriter all_zeroes;

	/*
	 * This function can be called even if nothing at all has happened. In
	 * this case, avoid sending a completely empty message to the stats
	 * collector.
	 */
	if (memcmp(&BgWriterStats, &all_zeroes, sizeof(PgStat_MsgBgWriter)) == 0)
		return;

	/*
	 * Prepare and send the message
	 */
	pgstat_setheader(&BgWriterStats.m_hdr, PGSTAT_MTYPE_BGWRITER);
	pgstat_send(&BgWriterStats, sizeof(BgWriterStats));

	/*
	 * Clear out the statistics buffer, so it can be re-used.
	 */
	MemSet(&BgWriterStats, 0, sizeof(BgWriterStats));
}


/* ----------
 * PgstatCollectorMain() -
 *
 *	Start up the statistics collector process.  This is the body of the
 *	postmaster child process.
 *
 *	The argc/argv parameters are valid only in EXEC_BACKEND case.
 * ----------
 */
NON_EXEC_STATIC void
PgstatCollectorMain(int argc, char *argv[])
{
	int			len;
	PgStat_Msg	msg;
	int			wr;

	/*
	 * Ignore all signals usually bound to some action in the postmaster,
	 * except SIGHUP and SIGQUIT.  Note we don't need a SIGUSR1 handler to
	 * support latch operations, because we only use a local latch.
	 */
	pqsignal(SIGHUP, pgstat_sighup_handler);
	pqsignal(SIGINT, SIG_IGN);
	pqsignal(SIGTERM, SIG_IGN);
	pqsignal(SIGQUIT, pgstat_exit);
	pqsignal(SIGALRM, SIG_IGN);
	pqsignal(SIGPIPE, SIG_IGN);
	pqsignal(SIGUSR1, SIG_IGN);
	pqsignal(SIGUSR2, SIG_IGN);
	pqsignal(SIGCHLD, SIG_DFL);
	pqsignal(SIGTTIN, SIG_DFL);
	pqsignal(SIGTTOU, SIG_DFL);
	pqsignal(SIGCONT, SIG_DFL);
	pqsignal(SIGWINCH, SIG_DFL);
	PG_SETMASK(&UnBlockSig);

	/*
	 * Identify myself via ps
	 */
	init_ps_display("stats collector process", "", "", "");

	/*
	 * Read in existing stats files or initialize the stats to zero.
	 */
	pgStatRunningInCollector = true;
	pgStatDBHash = pgstat_read_statsfiles(InvalidOid, true, true);

	/*
	 * Loop to process messages until we get SIGQUIT or detect ungraceful
	 * death of our parent postmaster.
	 *
	 * For performance reasons, we don't want to do ResetLatch/WaitLatch after
	 * every message; instead, do that only after a recv() fails to obtain a
	 * message.  (This effectively means that if backends are sending us stuff
	 * like mad, we won't notice postmaster death until things slack off a
	 * bit; which seems fine.)	To do that, we have an inner loop that
	 * iterates as long as recv() succeeds.  We do recognize got_SIGHUP inside
	 * the inner loop, which means that such interrupts will get serviced but
	 * the latch won't get cleared until next time there is a break in the
	 * action.
	 */
	for (;;)
	{
		/* Clear any already-pending wakeups */
		ResetLatch(MyLatch);

		/*
		 * Quit if we get SIGQUIT from the postmaster.
		 */
		if (need_exit)
			break;

		/*
		 * Inner loop iterates as long as we keep getting messages, or until
		 * need_exit becomes set.
		 */
		while (!need_exit)
		{
			/*
			 * Reload configuration if we got SIGHUP from the postmaster.
			 */
			if (got_SIGHUP)
			{
				got_SIGHUP = false;
				ProcessConfigFile(PGC_SIGHUP);
			}

			/*
			 * Write the stats file(s) if a new request has arrived that is
			 * not satisfied by existing file(s).
			 */
			if (pgstat_write_statsfile_needed())
				pgstat_write_statsfiles(false, false);

			/*
			 * Try to receive and process a message.  This will not block,
			 * since the socket is set to non-blocking mode.
			 *
			 * XXX On Windows, we have to force pgwin32_recv to cooperate,
			 * despite the previous use of pg_set_noblock() on the socket.
			 * This is extremely broken and should be fixed someday.
			 */
#ifdef WIN32
			pgwin32_noblock = 1;
#endif

			len = recv(pgStatSock, (char *) &msg,
					   sizeof(PgStat_Msg), 0);

#ifdef WIN32
			pgwin32_noblock = 0;
#endif

			if (len < 0)
			{
				if (errno == EAGAIN || errno == EWOULDBLOCK || errno == EINTR)
					break;		/* out of inner loop */
				ereport(ERROR,
						(errcode_for_socket_access(),
						 errmsg("could not read statistics message: %m")));
			}

			/*
			 * We ignore messages that are smaller than our common header
			 */
			if (len < sizeof(PgStat_MsgHdr))
				continue;

			/*
			 * The received length must match the length in the header
			 */
			if (msg.msg_hdr.m_size != len)
				continue;

			/*
			 * O.K. - we accept this message.  Process it.
			 */
			switch (msg.msg_hdr.m_type)
			{
				case PGSTAT_MTYPE_DUMMY:
					break;

				case PGSTAT_MTYPE_INQUIRY:
					pgstat_recv_inquiry((PgStat_MsgInquiry *) &msg, len);
					break;

				case PGSTAT_MTYPE_TABSTAT:
					pgstat_recv_tabstat((PgStat_MsgTabstat *) &msg, len);
					break;

				case PGSTAT_MTYPE_TABPURGE:
					pgstat_recv_tabpurge((PgStat_MsgTabpurge *) &msg, len);
					break;

				case PGSTAT_MTYPE_DROPDB:
					pgstat_recv_dropdb((PgStat_MsgDropdb *) &msg, len);
					break;

				case PGSTAT_MTYPE_RESETCOUNTER:
					pgstat_recv_resetcounter((PgStat_MsgResetcounter *) &msg,
											 len);
					break;

				case PGSTAT_MTYPE_RESETSHAREDCOUNTER:
					pgstat_recv_resetsharedcounter(
									   (PgStat_MsgResetsharedcounter *) &msg,
												   len);
					break;

				case PGSTAT_MTYPE_RESETSINGLECOUNTER:
					pgstat_recv_resetsinglecounter(
									   (PgStat_MsgResetsinglecounter *) &msg,
												   len);
					break;

				case PGSTAT_MTYPE_AUTOVAC_START:
					pgstat_recv_autovac((PgStat_MsgAutovacStart *) &msg, len);
					break;

				case PGSTAT_MTYPE_VACUUM:
					pgstat_recv_vacuum((PgStat_MsgVacuum *) &msg, len);
					break;

				case PGSTAT_MTYPE_ANALYZE:
					pgstat_recv_analyze((PgStat_MsgAnalyze *) &msg, len);
					break;

				case PGSTAT_MTYPE_ARCHIVER:
					pgstat_recv_archiver((PgStat_MsgArchiver *) &msg, len);
					break;

				case PGSTAT_MTYPE_BGWRITER:
					pgstat_recv_bgwriter((PgStat_MsgBgWriter *) &msg, len);
					break;

				case PGSTAT_MTYPE_QUEUESTAT:  /* GPDB */
					pgstat_recv_queuestat((PgStat_MsgQueuestat *) &msg, len);
					break;

				case PGSTAT_MTYPE_FUNCSTAT:
					pgstat_recv_funcstat((PgStat_MsgFuncstat *) &msg, len);
					break;

				case PGSTAT_MTYPE_FUNCPURGE:
					pgstat_recv_funcpurge((PgStat_MsgFuncpurge *) &msg, len);
					break;

				case PGSTAT_MTYPE_RECOVERYCONFLICT:
					pgstat_recv_recoveryconflict((PgStat_MsgRecoveryConflict *) &msg, len);
					break;

				case PGSTAT_MTYPE_DEADLOCK:
					pgstat_recv_deadlock((PgStat_MsgDeadlock *) &msg, len);
					break;

				case PGSTAT_MTYPE_TEMPFILE:
					pgstat_recv_tempfile((PgStat_MsgTempFile *) &msg, len);
					break;

				default:
					break;
			}
		}						/* end of inner message-processing loop */

		/* Sleep until there's something to do */
#ifndef WIN32
		wr = WaitLatchOrSocket(MyLatch,
					 WL_LATCH_SET | WL_POSTMASTER_DEATH | WL_SOCKET_READABLE,
							   pgStatSock,
							   -1L);
#else

		/*
		 * Windows, at least in its Windows Server 2003 R2 incarnation,
		 * sometimes loses FD_READ events.  Waking up and retrying the recv()
		 * fixes that, so don't sleep indefinitely.  This is a crock of the
		 * first water, but until somebody wants to debug exactly what's
		 * happening there, this is the best we can do.  The two-second
		 * timeout matches our pre-9.2 behavior, and needs to be short enough
		 * to not provoke "using stale statistics" complaints from
		 * backend_read_statsfile.
		 */
		wr = WaitLatchOrSocket(MyLatch,
		WL_LATCH_SET | WL_POSTMASTER_DEATH | WL_SOCKET_READABLE | WL_TIMEOUT,
							   pgStatSock,
							   2 * 1000L /* msec */ );
#endif

		/*
		 * Emergency bailout if postmaster has died.  This is to avoid the
		 * necessity for manual cleanup of all postmaster children.
		 */
		if (wr & WL_POSTMASTER_DEATH)
			break;
	}							/* end of outer loop */

	/*
	 * Save the final stats to reuse at next startup.
	 */
	pgstat_write_statsfiles(true, true);

	exit(0);
}


/* SIGQUIT signal handler for collector process */
static void
pgstat_exit(SIGNAL_ARGS)
{
	int			save_errno = errno;

	need_exit = true;
	SetLatch(MyLatch);

	errno = save_errno;
}

/* SIGHUP handler for collector process */
static void
pgstat_sighup_handler(SIGNAL_ARGS)
{
	int			save_errno = errno;

	got_SIGHUP = true;
	SetLatch(MyLatch);

	errno = save_errno;
}

/*
 * Subroutine to clear stats in a database entry
 *
 * Tables and functions hashes are initialized to empty.
 */
static void
reset_dbentry_counters(PgStat_StatDBEntry *dbentry)
{
	HASHCTL		hash_ctl;

	dbentry->n_xact_commit = 0;
	dbentry->n_xact_rollback = 0;
	dbentry->n_blocks_fetched = 0;
	dbentry->n_blocks_hit = 0;
	dbentry->n_tuples_returned = 0;
	dbentry->n_tuples_fetched = 0;
	dbentry->n_tuples_inserted = 0;
	dbentry->n_tuples_updated = 0;
	dbentry->n_tuples_deleted = 0;
	dbentry->last_autovac_time = 0;
	dbentry->n_conflict_tablespace = 0;
	dbentry->n_conflict_lock = 0;
	dbentry->n_conflict_snapshot = 0;
	dbentry->n_conflict_bufferpin = 0;
	dbentry->n_conflict_startup_deadlock = 0;
	dbentry->n_temp_files = 0;
	dbentry->n_temp_bytes = 0;
	dbentry->n_deadlocks = 0;
	dbentry->n_block_read_time = 0;
	dbentry->n_block_write_time = 0;

	dbentry->stat_reset_timestamp = GetCurrentTimestamp();
	dbentry->stats_timestamp = 0;

	memset(&hash_ctl, 0, sizeof(hash_ctl));
	hash_ctl.keysize = sizeof(Oid);
	hash_ctl.entrysize = sizeof(PgStat_StatTabEntry);
	dbentry->tables = hash_create("Per-database table",
								  PGSTAT_TAB_HASH_SIZE,
								  &hash_ctl,
								  HASH_ELEM | HASH_BLOBS);

	hash_ctl.keysize = sizeof(Oid);
	hash_ctl.entrysize = sizeof(PgStat_StatFuncEntry);
	dbentry->functions = hash_create("Per-database function",
									 PGSTAT_FUNCTION_HASH_SIZE,
									 &hash_ctl,
									 HASH_ELEM | HASH_BLOBS);
}

/*
 * Lookup the hash table entry for the specified database. If no hash
 * table entry exists, initialize it, if the create parameter is true.
 * Else, return NULL.
 */
static PgStat_StatDBEntry *
pgstat_get_db_entry(Oid databaseid, bool create)
{
	PgStat_StatDBEntry *result;
	bool		found;
	HASHACTION	action = (create ? HASH_ENTER : HASH_FIND);

	/* Lookup or create the hash table entry for this database */
	result = (PgStat_StatDBEntry *) hash_search(pgStatDBHash,
												&databaseid,
												action, &found);

	if (!create && !found)
		return NULL;

	/*
	 * If not found, initialize the new one.  This creates empty hash tables
	 * for tables and functions, too.
	 */
	if (!found)
		reset_dbentry_counters(result);

	return result;
}


/*
 * Lookup the hash table entry for the specified table. If no hash
 * table entry exists, initialize it, if the create parameter is true.
 * Else, return NULL.
 */
static PgStat_StatTabEntry *
pgstat_get_tab_entry(PgStat_StatDBEntry *dbentry, Oid tableoid, bool create)
{
	PgStat_StatTabEntry *result;
	bool		found;
	HASHACTION	action = (create ? HASH_ENTER : HASH_FIND);

	/* Lookup or create the hash table entry for this table */
	result = (PgStat_StatTabEntry *) hash_search(dbentry->tables,
												 &tableoid,
												 action, &found);

	if (!create && !found)
		return NULL;

	/* If not found, initialize the new one. */
	if (!found)
	{
		result->numscans = 0;
		result->tuples_returned = 0;
		result->tuples_fetched = 0;
		result->tuples_inserted = 0;
		result->tuples_updated = 0;
		result->tuples_deleted = 0;
		result->tuples_hot_updated = 0;
		result->n_live_tuples = 0;
		result->n_dead_tuples = 0;
		result->changes_since_analyze = 0;
		result->blocks_fetched = 0;
		result->blocks_hit = 0;
		result->vacuum_timestamp = 0;
		result->vacuum_count = 0;
		result->autovac_vacuum_timestamp = 0;
		result->autovac_vacuum_count = 0;
		result->analyze_timestamp = 0;
		result->analyze_count = 0;
		result->autovac_analyze_timestamp = 0;
		result->autovac_analyze_count = 0;
	}

	return result;
}


/* ----------
 * pgstat_write_statsfiles() -
 *		Write the global statistics file, as well as requested DB files.
 *
 *	'permanent' specifies writing to the permanent files not temporary ones.
 *	When true (happens only when the collector is shutting down), also remove
 *	the temporary files so that backends starting up under a new postmaster
 *	can't read old data before the new collector is ready.
 *
 *	When 'allDbs' is false, only the requested databases (listed in
 *	pending_write_requests) will be written; otherwise, all databases
 *	will be written.
 * ----------
 */
static void
pgstat_write_statsfiles(bool permanent, bool allDbs)
{
	HASH_SEQ_STATUS hstat;
	HASH_SEQ_STATUS qstat;
	PgStat_StatDBEntry *dbentry;
	PgStat_StatQueueEntry *queueentry;
	FILE	   *fpout;
	int32		format_id;
	const char *tmpfile = permanent ? PGSTAT_STAT_PERMANENT_TMPFILE : pgstat_stat_tmpname;
	const char *statfile = permanent ? PGSTAT_STAT_PERMANENT_FILENAME : pgstat_stat_filename;
	int			rc;

	elog(DEBUG2, "writing stats file \"%s\"", statfile);

	/*
	 * Open the statistics temp file to write out the current values.
	 */
	fpout = AllocateFile(tmpfile, PG_BINARY_W);
	if (fpout == NULL)
	{
		ereport(LOG,
				(errcode_for_file_access(),
				 errmsg("could not open temporary statistics file \"%s\": %m",
						tmpfile)));
		return;
	}

	/*
	 * Set the timestamp of the stats file.
	 */
	globalStats.stats_timestamp = GetCurrentTimestamp();

	/*
	 * Write the file header --- currently just a format ID.
	 */
	format_id = PGSTAT_FILE_FORMAT_ID;
	rc = fwrite(&format_id, sizeof(format_id), 1, fpout);
	(void) rc;					/* we'll check for error with ferror */

	/*
	 * Write global stats struct
	 */
	rc = fwrite(&globalStats, sizeof(globalStats), 1, fpout);
	(void) rc;					/* we'll check for error with ferror */

	/*
	 * Write archiver stats struct
	 */
	rc = fwrite(&archiverStats, sizeof(archiverStats), 1, fpout);
	(void) rc;					/* we'll check for error with ferror */

	/*
	 * Walk through the database table.
	 */
	hash_seq_init(&hstat, pgStatDBHash);
	while ((dbentry = (PgStat_StatDBEntry *) hash_seq_search(&hstat)) != NULL)
	{
		/*
		 * Write out the table and function stats for this DB into the
		 * appropriate per-DB stat file, if required.
		 */
		if (allDbs || pgstat_db_requested(dbentry->databaseid))
		{
			/* Make DB's timestamp consistent with the global stats */
			dbentry->stats_timestamp = globalStats.stats_timestamp;

			pgstat_write_db_statsfile(dbentry, permanent);
		}

		/*
		 * Write out the DB entry. We don't write the tables or functions
		 * pointers, since they're of no use to any other process.
		 */
		fputc('D', fpout);
		rc = fwrite(dbentry, offsetof(PgStat_StatDBEntry, tables), 1, fpout);
		(void) rc;				/* we'll check for error with ferror */
	}

	/*
	 * Walk through resource queue stats.
	 */
	hash_seq_init(&qstat, pgStatQueueHash);
	while ((queueentry = (PgStat_StatQueueEntry *) hash_seq_search(&qstat)) != NULL)
	{
		fputc('Q', fpout);
		fwrite(queueentry, sizeof(PgStat_StatQueueEntry), 1, fpout);
	}

	/*
	 * No more output to be done. Close the temp file and replace the old
	 * pgstat.stat with it.  The ferror() check replaces testing for error
	 * after each individual fputc or fwrite above.
	 */
	fputc('E', fpout);

	if (ferror(fpout))
	{
		ereport(LOG,
				(errcode_for_file_access(),
			   errmsg("could not write temporary statistics file \"%s\": %m",
					  tmpfile)));
		FreeFile(fpout);
		unlink(tmpfile);
	}
	else if (FreeFile(fpout) < 0)
	{
		ereport(LOG,
				(errcode_for_file_access(),
			   errmsg("could not close temporary statistics file \"%s\": %m",
					  tmpfile)));
		unlink(tmpfile);
	}
	else if (rename(tmpfile, statfile) < 0)
	{
		ereport(LOG,
				(errcode_for_file_access(),
				 errmsg("could not rename temporary statistics file \"%s\" to \"%s\": %m",
						tmpfile, statfile)));
		unlink(tmpfile);
	}

	if (permanent)
		unlink(pgstat_stat_filename);

	/*
	 * Now throw away the list of requests.  Note that requests sent after we
	 * started the write are still waiting on the network socket.
	 */
	list_free(pending_write_requests);
	pending_write_requests = NIL;
}

/*
 * return the filename for a DB stat file; filename is the output buffer,
 * of length len.
 */
static void
get_dbstat_filename(bool permanent, bool tempname, Oid databaseid,
					char *filename, int len)
{
	int			printed;

	/* NB -- pgstat_reset_remove_files knows about the pattern this uses */
	printed = snprintf(filename, len, "%s/db_%u.%s",
					   permanent ? PGSTAT_STAT_PERMANENT_DIRECTORY :
					   pgstat_stat_directory,
					   databaseid,
					   tempname ? "tmp" : "stat");
	if (printed >= len)
		elog(ERROR, "overlength pgstat path");
}

/* ----------
 * pgstat_write_db_statsfile() -
 *		Write the stat file for a single database.
 *
 *	If writing to the permanent file (happens when the collector is
 *	shutting down only), remove the temporary file so that backends
 *	starting up under a new postmaster can't read the old data before
 *	the new collector is ready.
 * ----------
 */
static void
pgstat_write_db_statsfile(PgStat_StatDBEntry *dbentry, bool permanent)
{
	HASH_SEQ_STATUS tstat;
	HASH_SEQ_STATUS fstat;
	PgStat_StatTabEntry *tabentry;
	PgStat_StatFuncEntry *funcentry;
	FILE	   *fpout;
	int32		format_id;
	Oid			dbid = dbentry->databaseid;
	int			rc;
	char		tmpfile[MAXPGPATH];
	char		statfile[MAXPGPATH];

	get_dbstat_filename(permanent, true, dbid, tmpfile, MAXPGPATH);
	get_dbstat_filename(permanent, false, dbid, statfile, MAXPGPATH);

	elog(DEBUG2, "writing stats file \"%s\"", statfile);

	/*
	 * Open the statistics temp file to write out the current values.
	 */
	fpout = AllocateFile(tmpfile, PG_BINARY_W);
	if (fpout == NULL)
	{
		ereport(LOG,
				(errcode_for_file_access(),
				 errmsg("could not open temporary statistics file \"%s\": %m",
						tmpfile)));
		return;
	}

	/*
	 * Write the file header --- currently just a format ID.
	 */
	format_id = PGSTAT_FILE_FORMAT_ID;
	rc = fwrite(&format_id, sizeof(format_id), 1, fpout);
	(void) rc;					/* we'll check for error with ferror */

	/*
	 * Walk through the database's access stats per table.
	 */
	hash_seq_init(&tstat, dbentry->tables);
	while ((tabentry = (PgStat_StatTabEntry *) hash_seq_search(&tstat)) != NULL)
	{
		fputc('T', fpout);
		rc = fwrite(tabentry, sizeof(PgStat_StatTabEntry), 1, fpout);
		(void) rc;				/* we'll check for error with ferror */
	}

	/*
	 * Walk through the database's function stats table.
	 */
	hash_seq_init(&fstat, dbentry->functions);
	while ((funcentry = (PgStat_StatFuncEntry *) hash_seq_search(&fstat)) != NULL)
	{
		fputc('F', fpout);
		rc = fwrite(funcentry, sizeof(PgStat_StatFuncEntry), 1, fpout);
		(void) rc;				/* we'll check for error with ferror */
	}

	/*
	 * No more output to be done. Close the temp file and replace the old
	 * pgstat.stat with it.  The ferror() check replaces testing for error
	 * after each individual fputc or fwrite above.
	 */
	fputc('E', fpout);

	if (ferror(fpout))
	{
		ereport(LOG,
				(errcode_for_file_access(),
			   errmsg("could not write temporary statistics file \"%s\": %m",
					  tmpfile)));
		FreeFile(fpout);
		unlink(tmpfile);
	}
	else if (FreeFile(fpout) < 0)
	{
		ereport(LOG,
				(errcode_for_file_access(),
			   errmsg("could not close temporary statistics file \"%s\": %m",
					  tmpfile)));
		unlink(tmpfile);
	}
	else if (rename(tmpfile, statfile) < 0)
	{
		ereport(LOG,
				(errcode_for_file_access(),
				 errmsg("could not rename temporary statistics file \"%s\" to \"%s\": %m",
						tmpfile, statfile)));
		unlink(tmpfile);
	}

	if (permanent)
	{
		get_dbstat_filename(false, false, dbid, statfile, MAXPGPATH);

		elog(DEBUG2, "removing temporary stats file \"%s\"", statfile);
		unlink(statfile);
	}
}

/* ----------
 * pgstat_read_statsfiles() -
 *
 *	Reads in some existing statistics collector files and returns the
 *	databases hash table that is the top level of the data.
 *
 *	If 'onlydb' is not InvalidOid, it means we only want data for that DB
 *	plus the shared catalogs ("DB 0").  We'll still populate the DB hash
 *	table for all databases, but we don't bother even creating table/function
 *	hash tables for other databases.
<<<<<<< HEAD
 *
 *	'permanent' specifies reading from the permanent files not temporary ones.
 *	When true (happens only when the collector is starting up), remove the
 *	files after reading; the in-memory status is now authoritative, and the
 *	files would be out of date in case somebody else reads them.
 *
=======
 *
 *	'permanent' specifies reading from the permanent files not temporary ones.
 *	When true (happens only when the collector is starting up), remove the
 *	files after reading; the in-memory status is now authoritative, and the
 *	files would be out of date in case somebody else reads them.
 *
>>>>>>> b5bce6c1
 *	If a 'deep' read is requested, table/function stats are read, otherwise
 *	the table/function hash tables remain empty.
 * ----------
 */
static HTAB *
pgstat_read_statsfiles(Oid onlydb, bool permanent, bool deep)
{
	PgStat_StatDBEntry *dbentry;
	PgStat_StatDBEntry dbbuf;
	HASHCTL		hash_ctl;
	HTAB	   *dbhash;
	FILE	   *fpin;
	int32		format_id;
	bool		found;
	const char *statfile = permanent ? PGSTAT_STAT_PERMANENT_FILENAME : pgstat_stat_filename;
	PgStat_StatQueueEntry queuebuf;	/* GPDB */
	PgStat_StatQueueEntry *queueentry; /* GPDB */
	HTAB	   *queuehash = NULL;  /* GPDB */

	/*
	 * The tables will live in pgStatLocalContext.
	 */
	pgstat_setup_memcxt();

	/*
	 * Create the DB hashtable
	 */
	memset(&hash_ctl, 0, sizeof(hash_ctl));
	hash_ctl.keysize = sizeof(Oid);
	hash_ctl.entrysize = sizeof(PgStat_StatDBEntry);
	hash_ctl.hcxt = pgStatLocalContext;
	dbhash = hash_create("Databases hash", PGSTAT_DB_HASH_SIZE, &hash_ctl,
						 HASH_ELEM | HASH_BLOBS | HASH_CONTEXT);

	/**
	 ** Create the Queue hashtable
	 **/
	memset(&hash_ctl, 0, sizeof(hash_ctl));
	hash_ctl.keysize = sizeof(Oid);
	hash_ctl.entrysize = sizeof(PgStat_StatQueueEntry);
	hash_ctl.hash = oid_hash;
	hash_ctl.hcxt = pgStatLocalContext;
	queuehash = hash_create("Queues hash", PGSTAT_QUEUE_HASH_SIZE, &hash_ctl,
						  HASH_ELEM | HASH_FUNCTION | HASH_CONTEXT);
	pgStatQueueHash = queuehash;

	/*
	 * Clear out global and archiver statistics so they start from zero in
	 * case we can't load an existing statsfile.
	 */
	memset(&globalStats, 0, sizeof(globalStats));
	memset(&archiverStats, 0, sizeof(archiverStats));

	/*
	 * Set the current timestamp (will be kept only in case we can't load an
	 * existing statsfile).
	 */
	globalStats.stat_reset_timestamp = GetCurrentTimestamp();
	archiverStats.stat_reset_timestamp = globalStats.stat_reset_timestamp;

	/*
	 * Try to open the stats file. If it doesn't exist, the backends simply
	 * return zero for anything and the collector simply starts from scratch
	 * with empty counters.
	 *
	 * ENOENT is a possibility if the stats collector is not running or has
	 * not yet written the stats file the first time.  Any other failure
	 * condition is suspicious.
	 */
	if ((fpin = AllocateFile(statfile, PG_BINARY_R)) == NULL)
	{
		if (errno != ENOENT)
			ereport(pgStatRunningInCollector ? LOG : WARNING,
					(errcode_for_file_access(),
					 errmsg("could not open statistics file \"%s\": %m",
							statfile)));
		return dbhash;
	}

	/*
	 * Verify it's of the expected format.
	 */
	if (fread(&format_id, 1, sizeof(format_id), fpin) != sizeof(format_id) ||
		format_id != PGSTAT_FILE_FORMAT_ID)
	{
		ereport(pgStatRunningInCollector ? LOG : WARNING,
				(errmsg("corrupted statistics file \"%s\"", statfile)));
		goto done;
	}

	/*
	 * Read global stats struct
	 */
	if (fread(&globalStats, 1, sizeof(globalStats), fpin) != sizeof(globalStats))
	{
		ereport(pgStatRunningInCollector ? LOG : WARNING,
				(errmsg("corrupted statistics file \"%s\"", statfile)));
		memset(&globalStats, 0, sizeof(globalStats));
		goto done;
	}

	/*
	 * In the collector, disregard the timestamp we read from the permanent
	 * stats file; we should be willing to write a temp stats file immediately
	 * upon the first request from any backend.  This only matters if the old
	 * file's timestamp is less than PGSTAT_STAT_INTERVAL ago, but that's not
	 * an unusual scenario.
	 */
	if (pgStatRunningInCollector)
		globalStats.stats_timestamp = 0;

	/*
	 * Read archiver stats struct
	 */
	if (fread(&archiverStats, 1, sizeof(archiverStats), fpin) != sizeof(archiverStats))
	{
		ereport(pgStatRunningInCollector ? LOG : WARNING,
				(errmsg("corrupted statistics file \"%s\"", statfile)));
		memset(&archiverStats, 0, sizeof(archiverStats));
		goto done;
	}

	/*
	 * We found an existing collector stats file. Read it and put all the
	 * hashtable entries into place.
	 */
	for (;;)
	{
		switch (fgetc(fpin))
		{
				/*
				 * 'D'	A PgStat_StatDBEntry struct describing a database
				 * follows.
				 */
			case 'D':
				if (fread(&dbbuf, 1, offsetof(PgStat_StatDBEntry, tables),
						  fpin) != offsetof(PgStat_StatDBEntry, tables))
				{
					ereport(pgStatRunningInCollector ? LOG : WARNING,
							(errmsg("corrupted statistics file \"%s\"",
									statfile)));
					goto done;
				}

				/*
				 * Add to the DB hash
				 */
				dbentry = (PgStat_StatDBEntry *) hash_search(dbhash,
												  (void *) &dbbuf.databaseid,
															 HASH_ENTER,
															 &found);
				if (found)
				{
					ereport(pgStatRunningInCollector ? LOG : WARNING,
							(errmsg("corrupted statistics file \"%s\"",
									statfile)));
					goto done;
				}

				memcpy(dbentry, &dbbuf, sizeof(PgStat_StatDBEntry));
				dbentry->tables = NULL;
				dbentry->functions = NULL;

				/*
<<<<<<< HEAD
				 * In the collector, disregard the timestamp we read from the
				 * permanent stats file; we should be willing to write a temp
				 * stats file immediately upon the first request from any
				 * backend.
				 */
				if (pgStatRunningInCollector)
					dbentry->stats_timestamp = 0;

				/*
=======
>>>>>>> b5bce6c1
				 * Don't create tables/functions hashtables for uninteresting
				 * databases.
				 */
				if (onlydb != InvalidOid)
				{
					if (dbbuf.databaseid != onlydb &&
						dbbuf.databaseid != InvalidOid)
						break;
				}

				memset(&hash_ctl, 0, sizeof(hash_ctl));
				hash_ctl.keysize = sizeof(Oid);
				hash_ctl.entrysize = sizeof(PgStat_StatTabEntry);
				hash_ctl.hcxt = pgStatLocalContext;
				dbentry->tables = hash_create("Per-database table",
											  PGSTAT_TAB_HASH_SIZE,
											  &hash_ctl,
									  HASH_ELEM | HASH_BLOBS | HASH_CONTEXT);

				memset(&hash_ctl, 0, sizeof(hash_ctl));
				hash_ctl.keysize = sizeof(Oid);
				hash_ctl.entrysize = sizeof(PgStat_StatFuncEntry);
				hash_ctl.hcxt = pgStatLocalContext;
				dbentry->functions = hash_create("Per-database function",
												 PGSTAT_FUNCTION_HASH_SIZE,
												 &hash_ctl,
									  HASH_ELEM | HASH_BLOBS | HASH_CONTEXT);

				/*
				 * If requested, read the data from the database-specific
				 * file.  Otherwise we just leave the hashtables empty.
				 */
				if (deep)
					pgstat_read_db_statsfile(dbentry->databaseid,
											 dbentry->tables,
											 dbentry->functions,
											 permanent);

				break;

				/*
				 * 'Q'	A PgStat_StatQueueEntry follows.  (GPDB)
				 */
			case 'Q':
				if (fread(&queuebuf, 1, sizeof(PgStat_StatQueueEntry),
						  fpin) != sizeof(PgStat_StatQueueEntry))
				{
					ereport(pgStatRunningInCollector ? LOG : WARNING,
							(errmsg("corrupted statistics file \"%s\"",
									statfile)));
					goto done;
				}

				if (queuehash == NULL)
					break;

				/*
				 * Add it to the queue hash.
				 */
				queueentry = (PgStat_StatQueueEntry *) hash_search(queuehash,
													(void *) &queuebuf.queueid,
														 HASH_ENTER, &found);

				if (found)
				{
					ereport(pgStatRunningInCollector ? LOG : WARNING,
							(errmsg("corrupted statistics file \"%s\"",
									statfile)));
					goto done;
				}

				memcpy(queueentry, &queuebuf, sizeof(PgStat_StatQueueEntry));
				break;

			case 'E':
				goto done;

			default:
				ereport(pgStatRunningInCollector ? LOG : WARNING,
						(errmsg("corrupted statistics file \"%s\"",
								statfile)));
				goto done;
		}
	}

done:
	FreeFile(fpin);

	/* If requested to read the permanent file, also get rid of it. */
	if (permanent)
	{
		elog(DEBUG2, "removing permanent stats file \"%s\"", statfile);
		unlink(statfile);
	}

	return dbhash;
}


/* ----------
 * pgstat_read_db_statsfile() -
 *
 *	Reads in the existing statistics collector file for the given database,
 *	filling the passed-in tables and functions hash tables.
 *
 *	As in pgstat_read_statsfiles, if the permanent file is requested, it is
 *	removed after reading.
 *
 *	Note: this code has the ability to skip storing per-table or per-function
 *	data, if NULL is passed for the corresponding hashtable.  That's not used
 *	at the moment though.
 * ----------
 */
static void
pgstat_read_db_statsfile(Oid databaseid, HTAB *tabhash, HTAB *funchash,
						 bool permanent)
{
	PgStat_StatTabEntry *tabentry;
	PgStat_StatTabEntry tabbuf;
	PgStat_StatFuncEntry funcbuf;
	PgStat_StatFuncEntry *funcentry;
	FILE	   *fpin;
	int32		format_id;
	bool		found;
	char		statfile[MAXPGPATH];

	get_dbstat_filename(permanent, false, databaseid, statfile, MAXPGPATH);

	/*
	 * Try to open the stats file. If it doesn't exist, the backends simply
	 * return zero for anything and the collector simply starts from scratch
	 * with empty counters.
	 *
	 * ENOENT is a possibility if the stats collector is not running or has
	 * not yet written the stats file the first time.  Any other failure
	 * condition is suspicious.
	 */
	if ((fpin = AllocateFile(statfile, PG_BINARY_R)) == NULL)
	{
		if (errno != ENOENT)
			ereport(pgStatRunningInCollector ? LOG : WARNING,
					(errcode_for_file_access(),
					 errmsg("could not open statistics file \"%s\": %m",
							statfile)));
		return;
	}

	/*
	 * Verify it's of the expected format.
	 */
	if (fread(&format_id, 1, sizeof(format_id), fpin) != sizeof(format_id) ||
		format_id != PGSTAT_FILE_FORMAT_ID)
	{
		ereport(pgStatRunningInCollector ? LOG : WARNING,
				(errmsg("corrupted statistics file \"%s\"", statfile)));
		goto done;
	}

	/*
	 * We found an existing collector stats file. Read it and put all the
	 * hashtable entries into place.
	 */
	for (;;)
	{
		switch (fgetc(fpin))
		{
				/*
				 * 'T'	A PgStat_StatTabEntry follows.
				 */
			case 'T':
				if (fread(&tabbuf, 1, sizeof(PgStat_StatTabEntry),
						  fpin) != sizeof(PgStat_StatTabEntry))
				{
					ereport(pgStatRunningInCollector ? LOG : WARNING,
							(errmsg("corrupted statistics file \"%s\"",
									statfile)));
					goto done;
				}

				/*
				 * Skip if table data not wanted.
				 */
				if (tabhash == NULL)
					break;

				tabentry = (PgStat_StatTabEntry *) hash_search(tabhash,
													(void *) &tabbuf.tableid,
														 HASH_ENTER, &found);

				if (found)
				{
					ereport(pgStatRunningInCollector ? LOG : WARNING,
							(errmsg("corrupted statistics file \"%s\"",
									statfile)));
					goto done;
				}

				memcpy(tabentry, &tabbuf, sizeof(tabbuf));
				break;

				/*
				 * 'F'	A PgStat_StatFuncEntry follows.
				 */
			case 'F':
				if (fread(&funcbuf, 1, sizeof(PgStat_StatFuncEntry),
						  fpin) != sizeof(PgStat_StatFuncEntry))
				{
					ereport(pgStatRunningInCollector ? LOG : WARNING,
							(errmsg("corrupted statistics file \"%s\"",
									statfile)));
					goto done;
				}

				/*
				 * Skip if function data not wanted.
				 */
				if (funchash == NULL)
					break;

				funcentry = (PgStat_StatFuncEntry *) hash_search(funchash,
												(void *) &funcbuf.functionid,
														 HASH_ENTER, &found);

				if (found)
				{
					ereport(pgStatRunningInCollector ? LOG : WARNING,
							(errmsg("corrupted statistics file \"%s\"",
									statfile)));
					goto done;
				}

				memcpy(funcentry, &funcbuf, sizeof(funcbuf));
				break;

				/*
				 * 'E'	The EOF marker of a complete stats file.
				 */
			case 'E':
				goto done;

			default:
				ereport(pgStatRunningInCollector ? LOG : WARNING,
						(errmsg("corrupted statistics file \"%s\"",
								statfile)));
				goto done;
		}
	}

done:
	FreeFile(fpin);

	if (permanent)
	{
		elog(DEBUG2, "removing permanent stats file \"%s\"", statfile);
		unlink(statfile);
	}
}

/* ----------
 * pgstat_read_db_statsfile_timestamp() -
 *
 *	Attempt to determine the timestamp of the last db statfile write.
 *	Returns TRUE if successful; the timestamp is stored in *ts.
 *
 *	This needs to be careful about handling databases for which no stats file
 *	exists, such as databases without a stat entry or those not yet written:
 *
 *	- if there's a database entry in the global file, return the corresponding
 *	stats_timestamp value.
 *
 *	- if there's no db stat entry (e.g. for a new or inactive database),
 *	there's no stats_timestamp value, but also nothing to write so we return
 *	the timestamp of the global statfile.
 * ----------
 */
static bool
pgstat_read_db_statsfile_timestamp(Oid databaseid, bool permanent,
								   TimestampTz *ts)
{
	PgStat_StatDBEntry dbentry;
	PgStat_StatQueueEntry queuebuf;	/* GPDB */
	PgStat_GlobalStats myGlobalStats;
	PgStat_ArchiverStats myArchiverStats;
	FILE	   *fpin;
	int32		format_id;
	const char *statfile = permanent ? PGSTAT_STAT_PERMANENT_FILENAME : pgstat_stat_filename;

	/*
	 * Try to open the stats file.  As above, anything but ENOENT is worthy of
	 * complaining about.
	 */
	if ((fpin = AllocateFile(statfile, PG_BINARY_R)) == NULL)
	{
		if (errno != ENOENT)
			ereport(pgStatRunningInCollector ? LOG : WARNING,
					(errcode_for_file_access(),
					 errmsg("could not open statistics file \"%s\": %m",
							statfile)));
		return false;
	}

	/*
	 * Verify it's of the expected format.
	 */
	if (fread(&format_id, 1, sizeof(format_id), fpin) != sizeof(format_id) ||
		format_id != PGSTAT_FILE_FORMAT_ID)
	{
		ereport(pgStatRunningInCollector ? LOG : WARNING,
				(errmsg("corrupted statistics file \"%s\"", statfile)));
		FreeFile(fpin);
		return false;
	}

	/*
	 * Read global stats struct
	 */
	if (fread(&myGlobalStats, 1, sizeof(myGlobalStats),
			  fpin) != sizeof(myGlobalStats))
	{
		ereport(pgStatRunningInCollector ? LOG : WARNING,
				(errmsg("corrupted statistics file \"%s\"", statfile)));
		FreeFile(fpin);
		return false;
	}

	/*
	 * Read archiver stats struct
	 */
	if (fread(&myArchiverStats, 1, sizeof(myArchiverStats),
			  fpin) != sizeof(myArchiverStats))
	{
		ereport(pgStatRunningInCollector ? LOG : WARNING,
				(errmsg("corrupted statistics file \"%s\"", statfile)));
		FreeFile(fpin);
		return false;
	}

	/* By default, we're going to return the timestamp of the global file. */
	*ts = myGlobalStats.stats_timestamp;

	/*
	 * We found an existing collector stats file.  Read it and look for a
	 * record for the requested database.  If found, use its timestamp.
	 */
	for (;;)
	{
		switch (fgetc(fpin))
		{
				/*
				 * 'D'	A PgStat_StatDBEntry struct describing a database
				 * follows.
				 */
			case 'D':
				if (fread(&dbentry, 1, offsetof(PgStat_StatDBEntry, tables),
						  fpin) != offsetof(PgStat_StatDBEntry, tables))
				{
					ereport(pgStatRunningInCollector ? LOG : WARNING,
							(errmsg("corrupted statistics file \"%s\"",
									statfile)));
					goto done;
				}

				/*
				 * If this is the DB we're looking for, save its timestamp and
				 * we're done.
				 */
				if (dbentry.databaseid == databaseid)
				{
					*ts = dbentry.stats_timestamp;
					goto done;
				}

				break;

				/*
				 * 'Q'	A PgStat_StatQueueEntry follows.  (GPDB)
				 */
			case 'Q':
				if (fread(&queuebuf, 1, sizeof(PgStat_StatQueueEntry),
						  fpin) != sizeof(PgStat_StatQueueEntry))
				{
					ereport(pgStatRunningInCollector ? LOG : WARNING,
							(errmsg("corrupted statistics file \"%s\"",
									statfile)));
					goto done;
				}
				break;

			case 'E':
				goto done;

			default:
				ereport(pgStatRunningInCollector ? LOG : WARNING,
						(errmsg("corrupted statistics file \"%s\"",
								statfile)));
				goto done;
		}
	}

done:
	FreeFile(fpin);
	return true;
}

/*
 * If not already done, read the statistics collector stats file into
 * some hash tables.  The results will be kept until pgstat_clear_snapshot()
 * is called (typically, at end of transaction).
 */
static void
backend_read_statsfile(void)
{
	TimestampTz min_ts = 0;
	TimestampTz ref_ts = 0;
	Oid			inquiry_db;
	int			count;

	/* already read it? */
	if (pgStatDBHash)
		return;
	Assert(!pgStatRunningInCollector);

	/*
	 * In a normal backend, we check staleness of the data for our own DB, and
	 * so we send MyDatabaseId in inquiry messages.  In the autovac launcher,
	 * check staleness of the shared-catalog data, and send InvalidOid in
	 * inquiry messages so as not to force writing unnecessary data.
	 */
	if (IsAutoVacuumLauncherProcess())
		inquiry_db = InvalidOid;
	else
		inquiry_db = MyDatabaseId;

	/*
	 * Loop until fresh enough stats file is available or we ran out of time.
	 * The stats inquiry message is sent repeatedly in case collector drops
	 * it; but not every single time, as that just swamps the collector.
	 */
	for (count = 0; count < PGSTAT_POLL_LOOP_COUNT; count++)
	{
		bool		ok;
		TimestampTz file_ts = 0;
		TimestampTz cur_ts;

		CHECK_FOR_INTERRUPTS();

		ok = pgstat_read_db_statsfile_timestamp(inquiry_db, false, &file_ts);

		cur_ts = GetCurrentTimestamp();
		/* Calculate min acceptable timestamp, if we didn't already */
		if (count == 0 || cur_ts < ref_ts)
		{
			/*
			 * We set the minimum acceptable timestamp to PGSTAT_STAT_INTERVAL
			 * msec before now.  This indirectly ensures that the collector
			 * needn't write the file more often than PGSTAT_STAT_INTERVAL. In
			 * an autovacuum worker, however, we want a lower delay to avoid
			 * using stale data, so we use PGSTAT_RETRY_DELAY (since the
			 * number of workers is low, this shouldn't be a problem).
			 *
			 * We don't recompute min_ts after sleeping, except in the
			 * unlikely case that cur_ts went backwards.  So we might end up
			 * accepting a file a bit older than PGSTAT_STAT_INTERVAL.  In
			 * practice that shouldn't happen, though, as long as the sleep
			 * time is less than PGSTAT_STAT_INTERVAL; and we don't want to
			 * tell the collector that our cutoff time is less than what we'd
			 * actually accept.
			 */
			ref_ts = cur_ts;
			if (IsAutoVacuumWorkerProcess())
				min_ts = TimestampTzPlusMilliseconds(ref_ts,
													 -PGSTAT_RETRY_DELAY);
			else
				min_ts = TimestampTzPlusMilliseconds(ref_ts,
													 -PGSTAT_STAT_INTERVAL);
		}

		/*
		 * If the file timestamp is actually newer than cur_ts, we must have
		 * had a clock glitch (system time went backwards) or there is clock
		 * skew between our processor and the stats collector's processor.
		 * Accept the file, but send an inquiry message anyway to make
		 * pgstat_recv_inquiry do a sanity check on the collector's time.
		 */
		if (ok && file_ts > cur_ts)
		{
			/*
			 * A small amount of clock skew between processors isn't terribly
			 * surprising, but a large difference is worth logging.  We
			 * arbitrarily define "large" as 1000 msec.
			 */
			if (file_ts >= TimestampTzPlusMilliseconds(cur_ts, 1000))
			{
				char	   *filetime;
				char	   *mytime;

				/* Copy because timestamptz_to_str returns a static buffer */
				filetime = pstrdup(timestamptz_to_str(file_ts));
				mytime = pstrdup(timestamptz_to_str(cur_ts));
				elog(LOG, "stats collector's time %s is later than backend local time %s",
					 filetime, mytime);
				pfree(filetime);
				pfree(mytime);
			}

			pgstat_send_inquiry(cur_ts, min_ts, inquiry_db);
			break;
		}

		/* Normal acceptance case: file is not older than cutoff time */
		if (ok && file_ts >= min_ts)
			break;

		/* Not there or too old, so kick the collector and wait a bit */
		if ((count % PGSTAT_INQ_LOOP_COUNT) == 0)
			pgstat_send_inquiry(cur_ts, min_ts, inquiry_db);

		pg_usleep(PGSTAT_RETRY_DELAY * 1000L);
	}

	if (count >= PGSTAT_POLL_LOOP_COUNT)
		ereport(LOG,
				(errmsg("using stale statistics instead of current ones "
						"because stats collector is not responding")));

	/*
	 * Autovacuum launcher wants stats about all databases, but a shallow read
	 * is sufficient.  Regular backends want a deep read for just the tables
	 * they can see (MyDatabaseId + shared catalogs).
	 */
	if (IsAutoVacuumLauncherProcess())
		pgStatDBHash = pgstat_read_statsfiles(InvalidOid, false, false);
	else
		pgStatDBHash = pgstat_read_statsfiles(MyDatabaseId, false, true);
}


/* ----------
 * pgstat_setup_memcxt() -
 *
 *	Create pgStatLocalContext, if not already done.
 * ----------
 */
static void
pgstat_setup_memcxt(void)
{
	if (!pgStatLocalContext)
		pgStatLocalContext = AllocSetContextCreate(TopMemoryContext,
												   "Statistics snapshot",
												   ALLOCSET_SMALL_MINSIZE,
												   ALLOCSET_SMALL_INITSIZE,
												   ALLOCSET_SMALL_MAXSIZE);
}


/* ----------
 * pgstat_clear_snapshot() -
 *
 *	Discard any data collected in the current transaction.  Any subsequent
 *	request will cause new snapshots to be read.
 *
 *	This is also invoked during transaction commit or abort to discard
 *	the no-longer-wanted snapshot.
 * ----------
 */
void
pgstat_clear_snapshot(void)
{
	/* Release memory, if any was allocated */
	if (pgStatLocalContext)
		MemoryContextDelete(pgStatLocalContext);

	/* Reset variables */
	pgStatLocalContext = NULL;
	pgStatDBHash = NULL;
	localBackendStatusTable = NULL;
	localNumBackends = 0;
}


/* ----------
 * pgstat_recv_inquiry() -
 *
 *	Process stat inquiry requests.
 * ----------
 */
static void
pgstat_recv_inquiry(PgStat_MsgInquiry *msg, int len)
{
	PgStat_StatDBEntry *dbentry;

	elog(DEBUG2, "received inquiry for database %u", msg->databaseid);

	/*
	 * If there's already a write request for this DB, there's nothing to do.
	 *
	 * Note that if a request is found, we return early and skip the below
	 * check for clock skew.  This is okay, since the only way for a DB
	 * request to be present in the list is that we have been here since the
	 * last write round.  It seems sufficient to check for clock skew once per
	 * write round.
	 */
	if (list_member_oid(pending_write_requests, msg->databaseid))
		return;

	/*
	 * Check to see if we last wrote this database at a time >= the requested
	 * cutoff time.  If so, this is a stale request that was generated before
	 * we updated the DB file, and we don't need to do so again.
	 *
	 * If the requestor's local clock time is older than stats_timestamp, we
	 * should suspect a clock glitch, ie system time going backwards; though
	 * the more likely explanation is just delayed message receipt.  It is
	 * worth expending a GetCurrentTimestamp call to be sure, since a large
	 * retreat in the system clock reading could otherwise cause us to neglect
	 * to update the stats file for a long time.
	 */
	dbentry = pgstat_get_db_entry(msg->databaseid, false);
	if (dbentry == NULL)
	{
		/*
		 * We have no data for this DB.  Enter a write request anyway so that
		 * the global stats will get updated.  This is needed to prevent
		 * backend_read_statsfile from waiting for data that we cannot supply,
		 * in the case of a new DB that nobody has yet reported any stats for.
		 * See the behavior of pgstat_read_db_statsfile_timestamp.
		 */
	}
	else if (msg->clock_time < dbentry->stats_timestamp)
	{
		TimestampTz cur_ts = GetCurrentTimestamp();

		if (cur_ts < dbentry->stats_timestamp)
		{
			/*
			 * Sure enough, time went backwards.  Force a new stats file write
			 * to get back in sync; but first, log a complaint.
			 */
			char	   *writetime;
			char	   *mytime;

			/* Copy because timestamptz_to_str returns a static buffer */
			writetime = pstrdup(timestamptz_to_str(dbentry->stats_timestamp));
			mytime = pstrdup(timestamptz_to_str(cur_ts));
			elog(LOG,
				 "stats_timestamp %s is later than collector's time %s for database %u",
				 writetime, mytime, dbentry->databaseid);
			pfree(writetime);
			pfree(mytime);
		}
		else
		{
			/*
			 * Nope, it's just an old request.  Assuming msg's clock_time is
			 * >= its cutoff_time, it must be stale, so we can ignore it.
			 */
			return;
		}
	}
	else if (msg->cutoff_time <= dbentry->stats_timestamp)
	{
		/* Stale request, ignore it */
		return;
	}

	/*
	 * We need to write this DB, so create a request.
	 */
	pending_write_requests = lappend_oid(pending_write_requests,
										 msg->databaseid);
}


/* ----------
 * pgstat_recv_tabstat() -
 *
 *	Count what the backend has done.
 * ----------
 */
static void
pgstat_recv_tabstat(PgStat_MsgTabstat *msg, int len)
{
	PgStat_StatDBEntry *dbentry;
	PgStat_StatTabEntry *tabentry;
	int			i;
	bool		found;

	dbentry = pgstat_get_db_entry(msg->m_databaseid, true);

	/*
	 * Update database-wide stats.
	 */
	dbentry->n_xact_commit += (PgStat_Counter) (msg->m_xact_commit);
	dbentry->n_xact_rollback += (PgStat_Counter) (msg->m_xact_rollback);
	dbentry->n_block_read_time += msg->m_block_read_time;
	dbentry->n_block_write_time += msg->m_block_write_time;

	/*
	 * Process all table entries in the message.
	 */
	for (i = 0; i < msg->m_nentries; i++)
	{
		PgStat_TableEntry *tabmsg = &(msg->m_entry[i]);

		tabentry = (PgStat_StatTabEntry *) hash_search(dbentry->tables,
													(void *) &(tabmsg->t_id),
													   HASH_ENTER, &found);

		if (!found)
		{
			/*
			 * If it's a new table entry, initialize counters to the values we
			 * just got.
			 */
			tabentry->numscans = tabmsg->t_counts.t_numscans;
			tabentry->tuples_returned = tabmsg->t_counts.t_tuples_returned;
			tabentry->tuples_fetched = tabmsg->t_counts.t_tuples_fetched;
			tabentry->tuples_inserted = tabmsg->t_counts.t_tuples_inserted;
			tabentry->tuples_updated = tabmsg->t_counts.t_tuples_updated;
			tabentry->tuples_deleted = tabmsg->t_counts.t_tuples_deleted;
			tabentry->tuples_hot_updated = tabmsg->t_counts.t_tuples_hot_updated;
			tabentry->n_live_tuples = tabmsg->t_counts.t_delta_live_tuples;
			tabentry->n_dead_tuples = tabmsg->t_counts.t_delta_dead_tuples;
			tabentry->changes_since_analyze = tabmsg->t_counts.t_changed_tuples;
			tabentry->blocks_fetched = tabmsg->t_counts.t_blocks_fetched;
			tabentry->blocks_hit = tabmsg->t_counts.t_blocks_hit;

			tabentry->vacuum_timestamp = 0;
			tabentry->vacuum_count = 0;
			tabentry->autovac_vacuum_timestamp = 0;
			tabentry->autovac_vacuum_count = 0;
			tabentry->analyze_timestamp = 0;
			tabentry->analyze_count = 0;
			tabentry->autovac_analyze_timestamp = 0;
			tabentry->autovac_analyze_count = 0;
		}
		else
		{
			/*
			 * Otherwise add the values to the existing entry.
			 */
			tabentry->numscans += tabmsg->t_counts.t_numscans;
			tabentry->tuples_returned += tabmsg->t_counts.t_tuples_returned;
			tabentry->tuples_fetched += tabmsg->t_counts.t_tuples_fetched;
			tabentry->tuples_inserted += tabmsg->t_counts.t_tuples_inserted;
			tabentry->tuples_updated += tabmsg->t_counts.t_tuples_updated;
			tabentry->tuples_deleted += tabmsg->t_counts.t_tuples_deleted;
			tabentry->tuples_hot_updated += tabmsg->t_counts.t_tuples_hot_updated;
			/* If table was truncated, first reset the live/dead counters */
			if (tabmsg->t_counts.t_truncated)
			{
				tabentry->n_live_tuples = 0;
				tabentry->n_dead_tuples = 0;
			}
			tabentry->n_live_tuples += tabmsg->t_counts.t_delta_live_tuples;
			tabentry->n_dead_tuples += tabmsg->t_counts.t_delta_dead_tuples;
			tabentry->changes_since_analyze += tabmsg->t_counts.t_changed_tuples;
			tabentry->blocks_fetched += tabmsg->t_counts.t_blocks_fetched;
			tabentry->blocks_hit += tabmsg->t_counts.t_blocks_hit;
		}

		/* Clamp n_live_tuples in case of negative delta_live_tuples */
		tabentry->n_live_tuples = Max(tabentry->n_live_tuples, 0);
		/* Likewise for n_dead_tuples */
		tabentry->n_dead_tuples = Max(tabentry->n_dead_tuples, 0);

		/*
		 * Add per-table stats to the per-database entry, too.
		 */
		dbentry->n_tuples_returned += tabmsg->t_counts.t_tuples_returned;
		dbentry->n_tuples_fetched += tabmsg->t_counts.t_tuples_fetched;
		dbentry->n_tuples_inserted += tabmsg->t_counts.t_tuples_inserted;
		dbentry->n_tuples_updated += tabmsg->t_counts.t_tuples_updated;
		dbentry->n_tuples_deleted += tabmsg->t_counts.t_tuples_deleted;
		dbentry->n_blocks_fetched += tabmsg->t_counts.t_blocks_fetched;
		dbentry->n_blocks_hit += tabmsg->t_counts.t_blocks_hit;
	}
}


/* ----------
 * pgstat_recv_tabpurge() -
 *
 *	Arrange for dead table removal.
 * ----------
 */
static void
pgstat_recv_tabpurge(PgStat_MsgTabpurge *msg, int len)
{
	PgStat_StatDBEntry *dbentry;
	int			i;

	dbentry = pgstat_get_db_entry(msg->m_databaseid, false);

	/*
	 * No need to purge if we don't even know the database.
	 */
	if (!dbentry || !dbentry->tables)
		return;

	/*
	 * Process all table entries in the message.
	 */
	for (i = 0; i < msg->m_nentries; i++)
	{
		/* Remove from hashtable if present; we don't care if it's not. */
		(void) hash_search(dbentry->tables,
						   (void *) &(msg->m_tableid[i]),
						   HASH_REMOVE, NULL);
	}
}


/* ----------
 * pgstat_recv_dropdb() -
 *
 *	Arrange for dead database removal
 * ----------
 */
static void
pgstat_recv_dropdb(PgStat_MsgDropdb *msg, int len)
{
	Oid			dbid = msg->m_databaseid;
	PgStat_StatDBEntry *dbentry;

	/*
	 * Lookup the database in the hashtable.
	 */
	dbentry = pgstat_get_db_entry(dbid, false);

	/*
	 * If found, remove it (along with the db statfile).
	 */
	if (dbentry)
	{
		char		statfile[MAXPGPATH];

		get_dbstat_filename(false, false, dbid, statfile, MAXPGPATH);

		elog(DEBUG2, "removing stats file \"%s\"", statfile);
		unlink(statfile);

		if (dbentry->tables != NULL)
			hash_destroy(dbentry->tables);
		if (dbentry->functions != NULL)
			hash_destroy(dbentry->functions);

		if (hash_search(pgStatDBHash,
						(void *) &dbid,
						HASH_REMOVE, NULL) == NULL)
			ereport(ERROR,
					(errmsg("database hash table corrupted during cleanup --- abort")));
	}
}


/* ----------
 * pgstat_recv_resetcounter() -
 *
 *	Reset the statistics for the specified database.
 * ----------
 */
static void
pgstat_recv_resetcounter(PgStat_MsgResetcounter *msg, int len)
{
	PgStat_StatDBEntry *dbentry;

	/*
	 * Lookup the database in the hashtable.  Nothing to do if not there.
	 */
	dbentry = pgstat_get_db_entry(msg->m_databaseid, false);

	if (!dbentry)
		return;

	/*
	 * We simply throw away all the database's table entries by recreating a
	 * new hash table for them.
	 */
	if (dbentry->tables != NULL)
		hash_destroy(dbentry->tables);
	if (dbentry->functions != NULL)
		hash_destroy(dbentry->functions);

	dbentry->tables = NULL;
	dbentry->functions = NULL;

	/*
	 * Reset database-level stats, too.  This creates empty hash tables for
	 * tables and functions.
	 */
	reset_dbentry_counters(dbentry);
}

/* ----------
 * pgstat_recv_resetshared() -
 *
 *	Reset some shared statistics of the cluster.
 * ----------
 */
static void
pgstat_recv_resetsharedcounter(PgStat_MsgResetsharedcounter *msg, int len)
{
	if (msg->m_resettarget == RESET_BGWRITER)
	{
		/* Reset the global background writer statistics for the cluster. */
		memset(&globalStats, 0, sizeof(globalStats));
		globalStats.stat_reset_timestamp = GetCurrentTimestamp();
	}
	else if (msg->m_resettarget == RESET_ARCHIVER)
	{
		/* Reset the archiver statistics for the cluster. */
		memset(&archiverStats, 0, sizeof(archiverStats));
		archiverStats.stat_reset_timestamp = GetCurrentTimestamp();
	}

	/*
	 * Presumably the sender of this message validated the target, don't
	 * complain here if it's not valid
	 */
}

/* ----------
 * pgstat_recv_resetsinglecounter() -
 *
 *	Reset a statistics for a single object
 * ----------
 */
static void
pgstat_recv_resetsinglecounter(PgStat_MsgResetsinglecounter *msg, int len)
{
	PgStat_StatDBEntry *dbentry;

	dbentry = pgstat_get_db_entry(msg->m_databaseid, false);

	if (!dbentry)
		return;

	/* Set the reset timestamp for the whole database */
	dbentry->stat_reset_timestamp = GetCurrentTimestamp();

	/* Remove object if it exists, ignore it if not */
	if (msg->m_resettype == RESET_TABLE)
		(void) hash_search(dbentry->tables, (void *) &(msg->m_objectid),
						   HASH_REMOVE, NULL);
	else if (msg->m_resettype == RESET_FUNCTION)
		(void) hash_search(dbentry->functions, (void *) &(msg->m_objectid),
						   HASH_REMOVE, NULL);
}

/* ----------
 * pgstat_recv_autovac() -
 *
 *	Process an autovacuum signalling message.
 * ----------
 */
static void
pgstat_recv_autovac(PgStat_MsgAutovacStart *msg, int len)
{
	PgStat_StatDBEntry *dbentry;

	/*
	 * Store the last autovacuum time in the database's hashtable entry.
	 */
	dbentry = pgstat_get_db_entry(msg->m_databaseid, true);

	dbentry->last_autovac_time = msg->m_start_time;
}

/* ----------
 * pgstat_recv_vacuum() -
 *
 *	Process a VACUUM message.
 * ----------
 */
static void
pgstat_recv_vacuum(PgStat_MsgVacuum *msg, int len)
{
	PgStat_StatDBEntry *dbentry;
	PgStat_StatTabEntry *tabentry;

	/*
	 * Store the data in the table's hashtable entry.
	 */
	dbentry = pgstat_get_db_entry(msg->m_databaseid, true);

	tabentry = pgstat_get_tab_entry(dbentry, msg->m_tableoid, true);

	tabentry->n_live_tuples = msg->m_live_tuples;
	tabentry->n_dead_tuples = msg->m_dead_tuples;

	if (msg->m_autovacuum)
	{
		tabentry->autovac_vacuum_timestamp = msg->m_vacuumtime;
		tabentry->autovac_vacuum_count++;
	}
	else
	{
		tabentry->vacuum_timestamp = msg->m_vacuumtime;
		tabentry->vacuum_count++;
	}
}

/* ----------
 * pgstat_recv_analyze() -
 *
 *	Process an ANALYZE message.
 * ----------
 */
static void
pgstat_recv_analyze(PgStat_MsgAnalyze *msg, int len)
{
	PgStat_StatDBEntry *dbentry;
	PgStat_StatTabEntry *tabentry;

	/*
	 * Store the data in the table's hashtable entry.
	 */
	dbentry = pgstat_get_db_entry(msg->m_databaseid, true);

	tabentry = pgstat_get_tab_entry(dbentry, msg->m_tableoid, true);

	tabentry->n_live_tuples = msg->m_live_tuples;
	tabentry->n_dead_tuples = msg->m_dead_tuples;

	/*
	 * If commanded, reset changes_since_analyze to zero.  This forgets any
	 * changes that were committed while the ANALYZE was in progress, but we
	 * have no good way to estimate how many of those there were.
	 */
	if (msg->m_resetcounter)
		tabentry->changes_since_analyze = 0;

	if (msg->m_autovacuum)
	{
		tabentry->autovac_analyze_timestamp = msg->m_analyzetime;
		tabentry->autovac_analyze_count++;
	}
	else
	{
		tabentry->analyze_timestamp = msg->m_analyzetime;
		tabentry->analyze_count++;
	}
}


/* ----------
 * pgstat_recv_archiver() -
 *
 *	Process a ARCHIVER message.
 * ----------
 */
static void
pgstat_recv_archiver(PgStat_MsgArchiver *msg, int len)
{
	if (msg->m_failed)
	{
		/* Failed archival attempt */
		++archiverStats.failed_count;
		memcpy(archiverStats.last_failed_wal, msg->m_xlog,
			   sizeof(archiverStats.last_failed_wal));
		archiverStats.last_failed_timestamp = msg->m_timestamp;
	}
	else
	{
		/* Successful archival operation */
		++archiverStats.archived_count;
		memcpy(archiverStats.last_archived_wal, msg->m_xlog,
			   sizeof(archiverStats.last_archived_wal));
		archiverStats.last_archived_timestamp = msg->m_timestamp;
	}
}

/* ----------
 * pgstat_recv_bgwriter() -
 *
 *	Process a BGWRITER message.
 * ----------
 */
static void
pgstat_recv_bgwriter(PgStat_MsgBgWriter *msg, int len)
{
	globalStats.timed_checkpoints += msg->m_timed_checkpoints;
	globalStats.requested_checkpoints += msg->m_requested_checkpoints;
	globalStats.checkpoint_write_time += msg->m_checkpoint_write_time;
	globalStats.checkpoint_sync_time += msg->m_checkpoint_sync_time;
	globalStats.buf_written_checkpoints += msg->m_buf_written_checkpoints;
	globalStats.buf_written_clean += msg->m_buf_written_clean;
	globalStats.maxwritten_clean += msg->m_maxwritten_clean;
	globalStats.buf_written_backend += msg->m_buf_written_backend;
	globalStats.buf_fsync_backend += msg->m_buf_fsync_backend;
	globalStats.buf_alloc += msg->m_buf_alloc;
}


/*
 * GPDB: Lookup the hash table entry for the specified resource queue. If no hash
 * table entry exists, initialize it, if the create parameter is true.
 * Else, return NULL.
 */
static PgStat_StatQueueEntry *
pgstat_get_queue_entry(Oid queueid, bool create)
{
	PgStat_StatQueueEntry *result;
	bool		found;
	HASHACTION	action = (create ? HASH_ENTER : HASH_FIND);

	/* Lookup or create the hash table entry for this queue */
	result = (PgStat_StatQueueEntry *) hash_search(pgStatQueueHash,
												   &queueid,
												   action, &found);

	if (!create && !found)
		return NULL;

	/* If not found, initialize the new one. */
	if (!found)
	{
		result->queueid = queueid;
		result->n_queries_exec = 0;
		result->n_queries_wait = 0;
		result->elapsed_exec = 0;
		result->elapsed_wait = 0;
	}

	return result;
}

/* ----------
 * pgstat_recv_queuestat() -
 *
 *	Process resource queue activity for a backend.
 * ----------
 */
static void
pgstat_recv_queuestat(PgStat_MsgQueuestat *msg, int len)
{
	PgStat_StatQueueEntry	*queueentry;

	/* Get or create an entry for this resource queue. */
	queueentry = pgstat_get_queue_entry(msg->m_queueid, true);

	/* Update the metrics. */
	queueentry->n_queries_exec += msg->m_queries_exec;
	queueentry->n_queries_wait += msg->m_queries_wait;
	queueentry->elapsed_exec += msg->m_elapsed_exec;
	queueentry->elapsed_wait += msg->m_elapsed_wait;
}


/* ----------
 * pgstat_init_localportalhash() -
 *
 *  Cache for portal statistics for a backend.
 * ----------
 */
void
pgstat_init_localportalhash(void)
{
	HASHCTL		info;
	int			hash_flags;

	info.keysize = sizeof(uint32);
	info.entrysize = sizeof(PgStat_StatPortalEntry);
	info.hash = tag_hash;
	hash_flags = (HASH_ELEM | HASH_FUNCTION);

	localStatPortalHash = hash_create("Local Stat Portal Hash",
									 1,
									 &info,
									 hash_flags);

	return;
}


/* ----------
 * pgstat_getportalentry() -
 *
 *  Return the (PgStat_StatPortalEntry *) for a given portal (and backend).
 * ----------
 */
PgStat_StatPortalEntry *
pgstat_getportalentry(uint32 portalid, Oid queueid)
{
	PgStat_StatPortalEntry	*portalentry;
	
	bool					found;

	portalentry = hash_search(localStatPortalHash,
							  (void *) &portalid,
							  HASH_ENTER, &found);

	Assert(portalentry != NULL);

	/* Initialize if this we have not seen this portal before! */
	if (!found || portalentry->queueentry.queueid == InvalidOid)
	{
		portalentry->portalid = portalid;
		portalentry->queueentry.queueid = queueid;
		portalentry->queueentry.n_queries_exec = 0;
		portalentry->queueentry.n_queries_wait = 0;
		portalentry->queueentry.elapsed_exec = 0;
		portalentry->queueentry.elapsed_wait = 0;
	}
	
	return portalentry;
}


/* ----------
 * pgstat_report_queuestat() -
 *
 *	Called from tcop/postgres.c to send the so far collected
 *	per resource queue statistics to the collector.
 * ----------
 */
void
pgstat_report_queuestat()
{
	HASH_SEQ_STATUS			hstat;
	PgStat_StatPortalEntry	*pentry;
	PgStat_MsgQueuestat		msg;

	/* Not collecting queue stats or collector disabled. */
	if (pgStatSock < 0 || !pgstat_collect_queuelevel)
		return;

	/* Do a sequential scan through the local portal/queue hash*/
	hash_seq_init(&hstat, localStatPortalHash);
	while ((pentry = (PgStat_StatPortalEntry *) hash_seq_search(&hstat)) != NULL)
	{
		/* Skip if message payload will be trivial. */
		if (pentry->queueentry.n_queries_exec == 0 &&
			pentry->queueentry.n_queries_wait == 0 &&
			pentry->queueentry.elapsed_exec == 0 &&
			pentry->queueentry.elapsed_wait == 0)
			continue;

		/* Initialize a message to send to the collector. */
		pgstat_setheader(&msg.m_hdr, PGSTAT_MTYPE_QUEUESTAT);
		msg.m_queueid = pentry->queueentry.queueid;
		msg.m_queries_exec = pentry->queueentry.n_queries_exec;
		msg.m_queries_wait = pentry->queueentry.n_queries_wait;
		msg.m_elapsed_exec = pentry->queueentry.elapsed_exec;
		msg.m_elapsed_wait = pentry->queueentry.elapsed_wait;

		/* Reset the counters for this entry. */
		pentry->queueentry.queueid = InvalidOid;
		pentry->queueentry.n_queries_exec = 0;
		pentry->queueentry.n_queries_wait = 0;
		pentry->queueentry.elapsed_exec = 0;
		pentry->queueentry.elapsed_wait = 0;

		pgstat_send(&msg, sizeof(msg));
	}
}


/* ----------
 * pgstat_fetch_stat_queueentry() -
 *
 *	Support function for the SQL-callable pgstat* functions. Returns
 *	the collected statistics for one resource queue or NULL. NULL doesn't mean
 *	that the queue doesn't exist, it is just not yet known by the
 *	collector, so the caller is better off to report ZERO instead.
 * ----------
 */
PgStat_StatQueueEntry *
pgstat_fetch_stat_queueentry(Oid queueid)
{
	/*
	 * If not done for this transaction, read the statistics collector stats
	 * file into some hash tables.
	 */
	backend_read_statsfile();

	/*
	 * Lookup the requested database; return NULL if not found
	 */
	return (PgStat_StatQueueEntry *) hash_search(pgStatQueueHash,
											  (void *) &queueid,
											  HASH_FIND, NULL);
}


/* ----------
 * pgstat_recv_recoveryconflict() -
 *
 *	Process a RECOVERYCONFLICT message.
 * ----------
 */
static void
pgstat_recv_recoveryconflict(PgStat_MsgRecoveryConflict *msg, int len)
{
	PgStat_StatDBEntry *dbentry;

	dbentry = pgstat_get_db_entry(msg->m_databaseid, true);

	switch (msg->m_reason)
	{
		case PROCSIG_RECOVERY_CONFLICT_DATABASE:

			/*
			 * Since we drop the information about the database as soon as it
			 * replicates, there is no point in counting these conflicts.
			 */
			break;
		case PROCSIG_RECOVERY_CONFLICT_TABLESPACE:
			dbentry->n_conflict_tablespace++;
			break;
		case PROCSIG_RECOVERY_CONFLICT_LOCK:
			dbentry->n_conflict_lock++;
			break;
		case PROCSIG_RECOVERY_CONFLICT_SNAPSHOT:
			dbentry->n_conflict_snapshot++;
			break;
		case PROCSIG_RECOVERY_CONFLICT_BUFFERPIN:
			dbentry->n_conflict_bufferpin++;
			break;
		case PROCSIG_RECOVERY_CONFLICT_STARTUP_DEADLOCK:
			dbentry->n_conflict_startup_deadlock++;
			break;
	}
}

/* ----------
 * pgstat_recv_deadlock() -
 *
 *	Process a DEADLOCK message.
 * ----------
 */
static void
pgstat_recv_deadlock(PgStat_MsgDeadlock *msg, int len)
{
	PgStat_StatDBEntry *dbentry;

	dbentry = pgstat_get_db_entry(msg->m_databaseid, true);

	dbentry->n_deadlocks++;
}

/* ----------
 * pgstat_recv_tempfile() -
 *
 *	Process a TEMPFILE message.
 * ----------
 */
static void
pgstat_recv_tempfile(PgStat_MsgTempFile *msg, int len)
{
	PgStat_StatDBEntry *dbentry;

	dbentry = pgstat_get_db_entry(msg->m_databaseid, true);

	dbentry->n_temp_bytes += msg->m_filesize;
	dbentry->n_temp_files += 1;
}

/* ----------
 * pgstat_recv_funcstat() -
 *
 *	Count what the backend has done.
 * ----------
 */
static void
pgstat_recv_funcstat(PgStat_MsgFuncstat *msg, int len)
{
	PgStat_FunctionEntry *funcmsg = &(msg->m_entry[0]);
	PgStat_StatDBEntry *dbentry;
	PgStat_StatFuncEntry *funcentry;
	int			i;
	bool		found;

	dbentry = pgstat_get_db_entry(msg->m_databaseid, true);

	/*
	 * Process all function entries in the message.
	 */
	for (i = 0; i < msg->m_nentries; i++, funcmsg++)
	{
		funcentry = (PgStat_StatFuncEntry *) hash_search(dbentry->functions,
												   (void *) &(funcmsg->f_id),
														 HASH_ENTER, &found);

		if (!found)
		{
			/*
			 * If it's a new function entry, initialize counters to the values
			 * we just got.
			 */
			funcentry->f_numcalls = funcmsg->f_numcalls;
			funcentry->f_total_time = funcmsg->f_total_time;
			funcentry->f_self_time = funcmsg->f_self_time;
		}
		else
		{
			/*
			 * Otherwise add the values to the existing entry.
			 */
			funcentry->f_numcalls += funcmsg->f_numcalls;
			funcentry->f_total_time += funcmsg->f_total_time;
			funcentry->f_self_time += funcmsg->f_self_time;
		}
	}
}

/* ----------
 * pgstat_recv_funcpurge() -
 *
 *	Arrange for dead function removal.
 * ----------
 */
static void
pgstat_recv_funcpurge(PgStat_MsgFuncpurge *msg, int len)
{
	PgStat_StatDBEntry *dbentry;
	int			i;

	dbentry = pgstat_get_db_entry(msg->m_databaseid, false);

	/*
	 * No need to purge if we don't even know the database.
	 */
	if (!dbentry || !dbentry->functions)
		return;

	/*
	 * Process all function entries in the message.
	 */
	for (i = 0; i < msg->m_nentries; i++)
	{
		/* Remove from hashtable if present; we don't care if it's not. */
		(void) hash_search(dbentry->functions,
						   (void *) &(msg->m_functionid[i]),
						   HASH_REMOVE, NULL);
	}
}

/* ----------
 * pgstat_write_statsfile_needed() -
 *
 *	Do we need to write out any stats files?
 * ----------
 */
static bool
pgstat_write_statsfile_needed(void)
{
	if (pending_write_requests != NIL)
		return true;

	/* Everything was written recently */
	return false;
}

/* ----------
 * pgstat_db_requested() -
 *
 *	Checks whether stats for a particular DB need to be written to a file.
 * ----------
 */
static bool
pgstat_db_requested(Oid databaseid)
{
	/*
	 * If any requests are outstanding at all, we should write the stats for
	 * shared catalogs (the "database" with OID 0).  This ensures that
	 * backends will see up-to-date stats for shared catalogs, even though
	 * they send inquiry messages mentioning only their own DB.
	 */
	if (databaseid == InvalidOid && pending_write_requests != NIL)
		return true;

	/* Search to see if there's an open request to write this database. */
	if (list_member_oid(pending_write_requests, databaseid))
		return true;

	return false;
}<|MERGE_RESOLUTION|>--- conflicted
+++ resolved
@@ -41,10 +41,7 @@
 #include "access/xact.h"
 #include "catalog/pg_database.h"
 #include "catalog/pg_proc.h"
-<<<<<<< HEAD
 #include "executor/instrument.h"
-=======
->>>>>>> b5bce6c1
 #include "libpq/ip.h"
 #include "libpq/libpq.h"
 #include "libpq/pqsignal.h"
@@ -72,6 +69,7 @@
 #include "utils/timestamp.h"
 #include "utils/tqual.h"
 #include "cdb/cdbvars.h"
+#include "commands/resgroupcmds.h"
 
 
 /* ----------
@@ -2752,7 +2750,6 @@
 	beentry->st_activity_start_timestamp = 0;
 	beentry->st_state_start_timestamp = 0;
 	beentry->st_xact_start_timestamp = 0;
-	beentry->st_resgroup_queue_start_timestamp = 0;
 	beentry->st_databaseid = MyDatabaseId;
 	beentry->st_userid = userid;
 	beentry->st_session_id = gp_session_id;  /* GPDB only */
@@ -2786,9 +2783,7 @@
 	beentry->st_clienthostname[NAMEDATALEN - 1] = '\0';
 	beentry->st_appname[NAMEDATALEN - 1] = '\0';
 	beentry->st_activity[pgstat_track_activity_query_size - 1] = '\0';
-<<<<<<< HEAD
 	beentry->st_rsgid = InvalidOid;
-=======
 	beentry->st_progress_command = PROGRESS_COMMAND_INVALID;
 	beentry->st_progress_command_target = InvalidOid;
 
@@ -2797,7 +2792,6 @@
 	 * examine it until st_progress_command has been set to something other
 	 * than PROGRESS_COMMAND_INVALID
 	 */
->>>>>>> b5bce6c1
 
 	pgstat_increment_changecount_after(beentry);
 
@@ -3079,7 +3073,7 @@
  * Report the timestamp of transaction start queueing on the resource group.
  */
 void
-pgstat_report_resgroup(TimestampTz queueStart, Oid groupid)
+pgstat_report_resgroup(Oid groupid)
 {
 	volatile PgBackendStatus *beentry = MyBEEntry;
 
@@ -3092,70 +3086,11 @@
 	 * ensure the compiler doesn't try to get cute.
 	 */
 	beentry->st_changecount++;
-	if (queueStart != 0)
-	{
-		beentry->st_resgroup_queue_start_timestamp = queueStart;
-		beentry->st_waiting = PGBE_WAITING_RESGROUP;
-	}
 
 	beentry->st_rsgid = groupid;
 	beentry->st_changecount++;
 	Assert((beentry->st_changecount & 1) == 0);
 }
-
-/*
- * Fetch the timestamp of transaction start queueing on the resource group.
- */
-TimestampTz
-pgstat_fetch_resgroup_queue_timestamp(void)
-{
-	volatile PgBackendStatus *beentry = MyBEEntry;
-
-	if (!beentry)
-		return 0;
-
-	return beentry->st_resgroup_queue_start_timestamp;
-}
-
-/* ----------
-<<<<<<< HEAD
- * pgstat_report_waiting() -
- *
- *	Called from lock manager to report beginning or end of a lock wait.
- *
- * NB: this *must* be able to survive being called before MyBEEntry has been
- * initialized.
- * ----------
- *
- * In GPDB, this interface is modified to accept a reason for waiting while in
- * upstream, it just accepts a boolean value.  The interface is renamed in GPDB
- * to "gpstat_report_waiting(char waiting)" in order to catch future uses of
- * the interface when merged from upstream.
- */
-#if 0
-void
-pgstat_report_waiting(bool waiting)
-{
-	Assert(false);
-}
-#endif
-
-void
-gpstat_report_waiting(char reason)
-{
-	volatile PgBackendStatus *beentry = MyBEEntry;
-
-	if (!pgstat_track_activities || !beentry)
-		return;
-
-	/*
-	 * Since this is a single-byte field in a struct that only this process
-	 * may modify, there seems no need to bother with the st_changecount
-	 * protocol.  The update must appear atomic in any case.
-	 */
-	beentry->st_waiting = reason;
-}
-
 
 /* ----------
  * pgstat_report_sessionid() -
@@ -3179,8 +3114,6 @@
 }
 
 /* ----------
-=======
->>>>>>> b5bce6c1
  * pgstat_read_current_status() -
  *
  *	Copy the current contents of the PgBackendStatus array to local memory,
@@ -3194,16 +3127,11 @@
 	LocalPgBackendStatus *localtable;
 	LocalPgBackendStatus *localentry;
 	char	   *localappname,
+			   *localclienthostname,
 			   *localactivity;
 #ifdef USE_SSL
 	PgBackendSSLStatus *localsslstatus;
 #endif
-<<<<<<< HEAD
-	char	   *localappname,
-			   *localclienthostname,
-			   *localactivity;
-=======
->>>>>>> b5bce6c1
 	int			i;
 
 	Assert(!pgStatRunningInCollector);
@@ -3218,12 +3146,9 @@
 	localappname = (char *)
 		MemoryContextAlloc(pgStatLocalContext,
 						   NAMEDATALEN * MaxBackends);
-<<<<<<< HEAD
 	localclienthostname = (char *)
 		MemoryContextAlloc(pgStatLocalContext,
 						   NAMEDATALEN * MaxBackends);
-=======
->>>>>>> b5bce6c1
 	localactivity = (char *)
 		MemoryContextAlloc(pgStatLocalContext,
 						   pgstat_track_activity_query_size * MaxBackends);
@@ -3343,6 +3268,15 @@
 		case WAIT_BUFFER_PIN:
 			event_type = "BufferPin";
 			break;
+		case WAIT_RESOURCE_GROUP:
+			event_type = "ResourceGroup";
+			break;
+		case WAIT_RESOURCE_QUEUE:
+			event_type = "ResourceQueue";
+			break;
+		case WAIT_REPLICATION:
+			event_type = "Replication";
+			break;
 		default:
 			event_type = "???";
 			break;
@@ -3383,6 +3317,21 @@
 			break;
 		case WAIT_BUFFER_PIN:
 			event_name = "BufferPin";
+			break;
+		case WAIT_RESOURCE_GROUP:
+			{
+				/* GPDB_96_MERGE_FIXME: this is broken: eventId is only 16 bits wide */
+				char *groupName = GetResGroupNameForId(eventId);
+
+				event_name = groupName ? groupName : "unknown resource group";
+			}
+			event_name = "ResourceGroup";
+			break;
+		case WAIT_RESOURCE_QUEUE:
+			event_name = "ResourceQueue";
+			break;
+		case WAIT_REPLICATION:
+			event_name = "Replication";
 			break;
 		default:
 			event_name = "unknown wait event";
@@ -4357,21 +4306,12 @@
  *	plus the shared catalogs ("DB 0").  We'll still populate the DB hash
  *	table for all databases, but we don't bother even creating table/function
  *	hash tables for other databases.
-<<<<<<< HEAD
  *
  *	'permanent' specifies reading from the permanent files not temporary ones.
  *	When true (happens only when the collector is starting up), remove the
  *	files after reading; the in-memory status is now authoritative, and the
  *	files would be out of date in case somebody else reads them.
  *
-=======
- *
- *	'permanent' specifies reading from the permanent files not temporary ones.
- *	When true (happens only when the collector is starting up), remove the
- *	files after reading; the in-memory status is now authoritative, and the
- *	files would be out of date in case somebody else reads them.
- *
->>>>>>> b5bce6c1
  *	If a 'deep' read is requested, table/function stats are read, otherwise
  *	the table/function hash tables remain empty.
  * ----------
@@ -4536,7 +4476,6 @@
 				dbentry->functions = NULL;
 
 				/*
-<<<<<<< HEAD
 				 * In the collector, disregard the timestamp we read from the
 				 * permanent stats file; we should be willing to write a temp
 				 * stats file immediately upon the first request from any
@@ -4546,8 +4485,6 @@
 					dbentry->stats_timestamp = 0;
 
 				/*
-=======
->>>>>>> b5bce6c1
 				 * Don't create tables/functions hashtables for uninteresting
 				 * databases.
 				 */
