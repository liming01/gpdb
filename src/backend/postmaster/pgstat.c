/* ----------
 * pgstat.c
 *
 *	All the statistics collector stuff hacked up in one big, ugly file.
 *
 *	TODO:	- Separate collector, postmaster and backend stuff
 *			  into different files.
 *
 *			- Add some automatic call for pgstat vacuuming.
 *
 *			- Add a pgstat config column to pg_database, so this
 *			  entire thing can be enabled/disabled on a per db basis.
 *
 *	Copyright (c) 2001-2009, PostgreSQL Global Development Group
 *
 *	$PostgreSQL: pgsql/src/backend/postmaster/pgstat.c,v 1.189 2009/06/11 14:49:01 momjian Exp $
 * ----------
 */
#include "postgres.h"

#include <unistd.h>
#include <fcntl.h>
#include <sys/param.h>
#include <sys/time.h>
#include <sys/socket.h>
#include <netdb.h>
#include <netinet/in.h>
#include <arpa/inet.h>
#include <signal.h>
#include <time.h>
#ifdef HAVE_POLL_H
#include <poll.h>
#endif
#ifdef HAVE_SYS_POLL_H
#include <sys/poll.h>
#endif

#include "pgstat.h"

#include "access/heapam.h"
#include "access/transam.h"
#include "access/twophase_rmgr.h"
#include "access/xact.h"
#include "catalog/pg_database.h"
#include "catalog/pg_proc.h"
#include "executor/instrument.h"
#include "libpq/ip.h"
#include "libpq/libpq.h"
#include "libpq/pqsignal.h"
#include "mb/pg_wchar.h"
#include "miscadmin.h"
#include "pg_trace.h"
#include "postmaster/autovacuum.h"
#include "postmaster/fork_process.h"
#include "postmaster/postmaster.h"
#include "storage/backendid.h"
#include "storage/fd.h"
#include "storage/ipc.h"
#include "storage/pg_shmem.h"
#include "storage/pmsignal.h"
#include "utils/guc.h"
#include "utils/memutils.h"
#include "utils/ps_status.h"
#include "utils/rel.h"
#include "utils/tqual.h"
#include "cdb/cdbvars.h"

// for mkdir
#include "sys/stat.h"

/* ----------
 * Paths for the statistics files (relative to installation's $PGDATA).
 * ----------
 */
#define PGSTAT_STAT_PERMANENT_FILENAME		"global/pgstat.stat"
#define PGSTAT_STAT_PERMANENT_TMPFILE		"global/pgstat.tmp"

/* ----------
 * Timer definitions.
 * ----------
 */
#define PGSTAT_STAT_INTERVAL	500		/* Minimum time between stats file
										 * updates; in milliseconds. */

#define PGSTAT_RETRY_DELAY		10		/* How long to wait between statistics
										 * update requests; in milliseconds. */

#define PGSTAT_MAX_WAIT_TIME	5000	/* Maximum time to wait for a stats
										 * file update; in milliseconds. */

#define PGSTAT_RESTART_INTERVAL 60		/* How often to attempt to restart a
										 * failed statistics collector; in
										 * seconds. */

#define PGSTAT_SELECT_TIMEOUT	2		/* How often to check for postmaster
										 * death; in seconds. */

#define PGSTAT_POLL_LOOP_COUNT	(PGSTAT_MAX_WAIT_TIME / PGSTAT_RETRY_DELAY)


/* ----------
 * The initial size hints for the hash tables used in the collector.
 * ----------
 */
#define PGSTAT_DB_HASH_SIZE		16
#define PGSTAT_TAB_HASH_SIZE	512
#define PGSTAT_QUEUE_HASH_SIZE	8
#define PGSTAT_FUNCTION_HASH_SIZE	512


/* ----------
 * GUC parameters
 * ----------
 */
bool		pgstat_track_activities = false;
bool		pgstat_track_counts = false;
int			pgstat_track_functions = TRACK_FUNC_OFF;
int			pgstat_track_activity_query_size = 1024;

bool		pgstat_collect_queuelevel = false;

/* ----------
 * Built from GUC parameter
 * ----------
 */
char	   *pgstat_stat_filename = NULL;
char	   *pgstat_stat_tmpname = NULL;

/*
 * BgWriter global statistics counters (unused in other processes).
 * Stored directly in a stats message structure so it can be sent
 * without needing to copy things around.  We assume this inits to zeroes.
 */
PgStat_MsgBgWriter BgWriterStats;

/* ----------
 * Local data
 * ----------
 */
NON_EXEC_STATIC int pgStatSock = -1;

static struct sockaddr_storage pgStatAddr;

static time_t last_pgstat_start_time;

static bool pgStatRunningInCollector = false;

/*
 * Structures in which backends store per-table info that's waiting to be
 * sent to the collector.
 *
 * NOTE: once allocated, TabStatusArray structures are never moved or deleted
 * for the life of the backend.  Also, we zero out the t_id fields of the
 * contained PgStat_TableStatus structs whenever they are not actively in use.
 * This allows relcache pgstat_info pointers to be treated as long-lived data,
 * avoiding repeated searches in pgstat_initstats() when a relation is
 * repeatedly opened during a transaction.
 */
#define TABSTAT_QUANTUM		100 /* we alloc this many at a time */

typedef struct TabStatusArray
{
	struct TabStatusArray *tsa_next;	/* link to next array, if any */
	int			tsa_used;		/* # entries currently used */
	PgStat_TableStatus tsa_entries[TABSTAT_QUANTUM];	/* per-table data */
} TabStatusArray;

static TabStatusArray *pgStatTabList = NULL;

/*
 * Backends store per-function info that's waiting to be sent to the collector
 * in this hash table (indexed by function OID).
 */
static HTAB *pgStatFunctions = NULL;

/*
 * Indicates if backend has some function stats that it hasn't yet
 * sent to the collector.
 */
static bool have_function_stats = false;

/*
 * Tuple insertion/deletion counts for an open transaction can't be propagated
 * into PgStat_TableStatus counters until we know if it is going to commit
 * or abort.  Hence, we keep these counts in per-subxact structs that live
 * in TopTransactionContext.  This data structure is designed on the assumption
 * that subxacts won't usually modify very many tables.
 */
typedef struct PgStat_SubXactStatus
{
	int			nest_level;		/* subtransaction nest level */
	struct PgStat_SubXactStatus *prev;	/* higher-level subxact if any */
	PgStat_TableXactStatus *first;		/* head of list for this subxact */
} PgStat_SubXactStatus;

static PgStat_SubXactStatus *pgStatXactStack = NULL;

static int	pgStatXactCommit = 0;
static int	pgStatXactRollback = 0;

/* Record that's written to 2PC state file when pgstat state is persisted */
typedef struct TwoPhasePgStatRecord
{
	PgStat_Counter tuples_inserted;		/* tuples inserted in xact */
	PgStat_Counter tuples_deleted;		/* tuples deleted in xact */
	Oid			t_id;			/* table's OID */
	bool		t_shared;		/* is it a shared catalog? */
} TwoPhasePgStatRecord;

/*
 * Info about current "snapshot" of stats file
 */
static MemoryContext pgStatLocalContext = NULL;
static HTAB *pgStatDBHash = NULL;

static HTAB *pgStatQueueHash = NULL;		/* GPDB */
static HTAB *localStatPortalHash = NULL;	/* GPDB. per backend portal queue stats.*/

static PgBackendStatus *localBackendStatusTable = NULL;
static int	localNumBackends = 0;

/*
 * Cluster wide statistics, kept in the stats collector.
 * Contains statistics that are not collected per database
 * or per table.
 */
static PgStat_GlobalStats globalStats;

/* Last time the collector successfully wrote the stats file */
static TimestampTz last_statwrite;

/* Latest statistics request time from backends */
static TimestampTz last_statrequest;

static volatile bool need_exit = false;
static volatile bool got_SIGHUP = false;

/*
 * Total time charged to functions so far in the current backend.
 * We use this to help separate "self" and "other" time charges.
 * (We assume this initializes to zero.)
 */
static instr_time total_func_time;

/*
 * Total time charged to functions so far in the current backend.
 * We use this to help separate "self" and "other" time charges.
 * (We assume this initializes to zero.)
 */
static instr_time total_func_time;


/* ----------
 * Local function forward declarations
 * ----------
 */
#ifdef EXEC_BACKEND
static pid_t pgstat_forkexec(void);
#endif

NON_EXEC_STATIC void PgstatCollectorMain(int argc, char *argv[]);
static void pgstat_exit(SIGNAL_ARGS);
static void pgstat_beshutdown_hook(int code, Datum arg);
static void pgstat_sighup_handler(SIGNAL_ARGS);

static PgStat_StatDBEntry *pgstat_get_db_entry(Oid databaseid, bool create);

static PgStat_StatQueueEntry *pgstat_get_queue_entry(Oid queueid, bool create); /*GPDB*/

static void pgstat_write_statsfile(bool permanent);
static HTAB *pgstat_read_statsfile(Oid onlydb, bool permanent);
static void backend_read_statsfile(void);
static void pgstat_read_current_status(void);

static void pgstat_send_tabstat(PgStat_MsgTabstat *tsmsg);
static void pgstat_send_funcstats(void);
static HTAB *pgstat_collect_oids(Oid catalogid);

static PgStat_TableStatus *get_tabstat_entry(Oid rel_id, bool isshared);

static void pgstat_setup_memcxt(void);

static void pgstat_setheader(PgStat_MsgHdr *hdr, StatMsgType mtype);
static void pgstat_send(void *msg, int len);

static void pgstat_recv_inquiry(PgStat_MsgInquiry *msg, int len);
static void pgstat_recv_tabstat(PgStat_MsgTabstat *msg, int len);
static void pgstat_recv_tabpurge(PgStat_MsgTabpurge *msg, int len);
static void pgstat_recv_dropdb(PgStat_MsgDropdb *msg, int len);
static void pgstat_recv_resetcounter(PgStat_MsgResetcounter *msg, int len);
static void pgstat_recv_autovac(PgStat_MsgAutovacStart *msg, int len);
static void pgstat_recv_vacuum(PgStat_MsgVacuum *msg, int len);
static void pgstat_recv_analyze(PgStat_MsgAnalyze *msg, int len);
static void pgstat_recv_queuestat(PgStat_MsgQueuestat *msg, int len); /* GPDB */
static void pgstat_recv_bgwriter(PgStat_MsgBgWriter *msg, int len);
static void pgstat_recv_funcstat(PgStat_MsgFuncstat *msg, int len);
static void pgstat_recv_funcpurge(PgStat_MsgFuncpurge *msg, int len);


/* ------------------------------------------------------------
 * Public functions called from postmaster follow
 * ------------------------------------------------------------
 */

/* ----------
 * pgstat_init() -
 *
 *	Called from postmaster at startup. Create the resources required
 *	by the statistics collector process.  If unable to do so, do not
 *	fail --- better to let the postmaster start with stats collection
 *	disabled.
 * ----------
 */
void
pgstat_init(void)
{
	socklen_t	alen;
	struct addrinfo *addrs = NULL,
			   *addr,
				hints;
	int			ret;
	fd_set		rset;
	struct timeval tv;
	char		test_byte;
	int			sel_res;
	int			tries = 0;

#define TESTBYTEVAL ((char) 199)

	/*
	 * Create stats temp directory if not present; ignore errors.
	 * This avoids the need to initdb... This is temporary code, and
	 * can be removed in the future, as initdb does this for us.
	 */
	mkdir("pg_stat_tmp", 0700);
	
	/*
	 * Create the UDP socket for sending and receiving statistic messages
	 */
	hints.ai_flags = AI_PASSIVE;
	hints.ai_family = PF_UNSPEC;
	hints.ai_socktype = SOCK_DGRAM;
	hints.ai_protocol = 0;
	hints.ai_addrlen = 0;
	hints.ai_addr = NULL;
	hints.ai_canonname = NULL;
	hints.ai_next = NULL;
	ret = pg_getaddrinfo_all("localhost", NULL, &hints, &addrs);
	if (ret || !addrs)
	{
		ereport(LOG,
				(errmsg("could not resolve \"localhost\": %s",
						gai_strerror(ret))));
		goto startup_failed;
	}

	/*
	 * On some platforms, pg_getaddrinfo_all() may return multiple addresses
	 * only one of which will actually work (eg, both IPv6 and IPv4 addresses
	 * when kernel will reject IPv6).  Worse, the failure may occur at the
	 * bind() or perhaps even connect() stage.	So we must loop through the
	 * results till we find a working combination. We will generate LOG
	 * messages, but no error, for bogus combinations.
	 */
	for (addr = addrs; addr; addr = addr->ai_next)
	{
#ifdef HAVE_UNIX_SOCKETS
		/* Ignore AF_UNIX sockets, if any are returned. */
		if (addr->ai_family == AF_UNIX)
			continue;
#endif

		if (++tries > 1)
			ereport(LOG,
			(errmsg("trying another address for the statistics collector")));

		/*
		 * Create the socket.
		 */
		if ((pgStatSock = socket(addr->ai_family, SOCK_DGRAM, 0)) < 0)
		{
			ereport(LOG,
					(errcode_for_socket_access(),
			errmsg("could not create socket for statistics collector: %m")));
			continue;
		}

		/*
		 * Bind it to a kernel assigned port on localhost and get the assigned
		 * port via getsockname().
		 */
		if (bind(pgStatSock, addr->ai_addr, addr->ai_addrlen) < 0)
		{
			ereport(LOG,
					(errcode_for_socket_access(),
			  errmsg("could not bind socket for statistics collector: %m")));
			closesocket(pgStatSock);
			pgStatSock = -1;
			continue;
		}

		alen = sizeof(pgStatAddr);
		if (getsockname(pgStatSock, (struct sockaddr *) & pgStatAddr, &alen) < 0)
		{
			ereport(LOG,
					(errcode_for_socket_access(),
					 errmsg("could not get address of socket for statistics collector: %m")));
			closesocket(pgStatSock);
			pgStatSock = -1;
			continue;
		}

		/*
		 * Connect the socket to its own address.  This saves a few cycles by
		 * not having to respecify the target address on every send. This also
		 * provides a kernel-level check that only packets from this same
		 * address will be received.
		 */
		if (connect(pgStatSock, (struct sockaddr *) & pgStatAddr, alen) < 0)
		{
			ereport(LOG,
					(errcode_for_socket_access(),
			errmsg("could not connect socket for statistics collector: %m")));
			closesocket(pgStatSock);
			pgStatSock = -1;
			continue;
		}

		/*
		 * Try to send and receive a one-byte test message on the socket. This
		 * is to catch situations where the socket can be created but will not
		 * actually pass data (for instance, because kernel packet filtering
		 * rules prevent it).
		 */
		test_byte = TESTBYTEVAL;

retry1:
		if (send(pgStatSock, &test_byte, 1, 0) != 1)
		{
			if (errno == EINTR)
				goto retry1;	/* if interrupted, just retry */
			ereport(LOG,
					(errcode_for_socket_access(),
					 errmsg("could not send test message on socket for statistics collector: %m")));
			closesocket(pgStatSock);
			pgStatSock = -1;
			continue;
		}

		/*
		 * There could possibly be a little delay before the message can be
		 * received.  We arbitrarily allow up to half a second before deciding
		 * it's broken.
		 */
		for (;;)				/* need a loop to handle EINTR */
		{
			FD_ZERO(&rset);
			FD_SET		(pgStatSock, &rset);

			tv.tv_sec = 0;
			tv.tv_usec = 500000;
			sel_res = select(pgStatSock + 1, &rset, NULL, NULL, &tv);
			if (sel_res >= 0 || errno != EINTR)
				break;
		}
		if (sel_res < 0)
		{
			ereport(LOG,
					(errcode_for_socket_access(),
					 errmsg("select() failed in statistics collector: %m")));
			closesocket(pgStatSock);
			pgStatSock = -1;
			continue;
		}
		if (sel_res == 0 || !FD_ISSET(pgStatSock, &rset))
		{
			/*
			 * This is the case we actually think is likely, so take pains to
			 * give a specific message for it.
			 *
			 * errno will not be set meaningfully here, so don't use it.
			 */
			ereport(LOG,
					(errcode(ERRCODE_CONNECTION_FAILURE),
					 errmsg("test message did not get through on socket for statistics collector")));
			closesocket(pgStatSock);
			pgStatSock = -1;
			continue;
		}

		test_byte++;			/* just make sure variable is changed */

retry2:
		if (recv(pgStatSock, &test_byte, 1, 0) != 1)
		{
			if (errno == EINTR)
				goto retry2;	/* if interrupted, just retry */
			ereport(LOG,
					(errcode_for_socket_access(),
					 errmsg("could not receive test message on socket for statistics collector: %m")));
			closesocket(pgStatSock);
			pgStatSock = -1;
			continue;
		}

		if (test_byte != TESTBYTEVAL)	/* strictly paranoia ... */
		{
			ereport(LOG,
					(errcode(ERRCODE_INTERNAL_ERROR),
					 errmsg("incorrect test message transmission on socket for statistics collector")));
			closesocket(pgStatSock);
			pgStatSock = -1;
			continue;
		}

		/* If we get here, we have a working socket */
		break;
	}

	/* Did we find a working address? */
	if (!addr || pgStatSock < 0)
		goto startup_failed;

	/*
	 * Set the socket to non-blocking IO.  This ensures that if the collector
	 * falls behind, statistics messages will be discarded; backends won't
	 * block waiting to send messages to the collector.
	 */
	if (!pg_set_noblock(pgStatSock))
	{
		ereport(LOG,
				(errcode_for_socket_access(),
				 errmsg("could not set statistics collector socket to nonblocking mode: %m")));
		goto startup_failed;
	}

	pg_freeaddrinfo_all(hints.ai_family, addrs);

	return;

startup_failed:
	ereport(LOG,
	  (errmsg("disabling statistics collector for lack of working socket")));

	if (addrs)
		pg_freeaddrinfo_all(hints.ai_family, addrs);

	if (pgStatSock >= 0)
		closesocket(pgStatSock);
	pgStatSock = -1;

	/*
	 * Adjust GUC variables to suppress useless activity, and for debugging
	 * purposes (seeing track_counts off is a clue that we failed here). We
	 * use PGC_S_OVERRIDE because there is no point in trying to turn it back
	 * on from postgresql.conf without a restart.
	 */
	SetConfigOption("track_counts", "off", PGC_INTERNAL, PGC_S_OVERRIDE);
	pgstat_collect_queuelevel = false;
}

/*
 * pgstat_reset_all() -
 *
 * Remove the stats file.  This is currently used only if WAL
 * recovery is needed after a crash.
 */
void
pgstat_reset_all(void)
{
	unlink(pgstat_stat_filename);
	unlink(PGSTAT_STAT_PERMANENT_FILENAME);
}

#ifdef EXEC_BACKEND

/*
 * pgstat_forkexec() -
 *
 * Format up the arglist for, then fork and exec, statistics collector process
 */
static pid_t
pgstat_forkexec(void)
{
	char	   *av[10];
	int			ac = 0;

	av[ac++] = "postgres";
	av[ac++] = "--forkcol";
	av[ac++] = NULL;			/* filled in by postmaster_forkexec */

	av[ac] = NULL;
	Assert(ac < lengthof(av));

	return postmaster_forkexec(ac, av);
}
#endif   /* EXEC_BACKEND */


/*
 * pgstat_start() -
 *
 *	Called from postmaster at startup or after an existing collector
 *	died.  Attempt to fire up a fresh statistics collector.
 *
 *	Returns PID of child process, or 0 if fail.
 *
 *	Note: if fail, we will be called again from the postmaster main loop.
 */
int
pgstat_start(void)
{
	time_t		curtime;
	pid_t		pgStatPid;

	/*
	 * Check that the socket is there, else pgstat_init failed and we can do
	 * nothing useful.
	 */
	if (pgStatSock < 0)
		return 0;

	/*
	 * Do nothing if too soon since last collector start.  This is a safety
	 * valve to protect against continuous respawn attempts if the collector
	 * is dying immediately at launch.	Note that since we will be re-called
	 * from the postmaster main loop, we will get another chance later.
	 */
	curtime = time(NULL);
	if ((unsigned int) (curtime - last_pgstat_start_time) <
		(unsigned int) PGSTAT_RESTART_INTERVAL)
		return 0;
	last_pgstat_start_time = curtime;

	/*
	 * Okay, fork off the collector.
	 */
#ifdef EXEC_BACKEND
	switch ((pgStatPid = pgstat_forkexec()))
#else
	switch ((pgStatPid = fork_process()))
#endif
	{
		case -1:
			ereport(LOG,
					(errmsg("could not fork statistics collector: %m")));
			return 0;

#ifndef EXEC_BACKEND
		case 0:
			/* in postmaster child ... */
			/* Close the postmaster's sockets */
			ClosePostmasterPorts(false);

			/* Lose the postmaster's on-exit routines */
			on_exit_reset();

			/* Drop our connection to postmaster's shared memory, as well */
			PGSharedMemoryDetach();

			PgstatCollectorMain(0, NULL);
			break;
#endif

		default:
			return (int) pgStatPid;
	}

	/* shouldn't get here */
	return 0;
}

void
allow_immediate_pgstat_restart(void)
{
	last_pgstat_start_time = 0;
}

/* ------------------------------------------------------------
 * Public functions used by backends follow
 *------------------------------------------------------------
 */


/* ----------
 * pgstat_report_stat() -
 *
 *	Called from tcop/postgres.c to send the so far collected per-table
 *	and function usage statistics to the collector.  Note that this is
 *	called only when not within a transaction, so it is fair to use
 *	transaction stop time as an approximation of current time.
 * ----------
 */
void
pgstat_report_stat(bool force)
{
	/* we assume this inits to all zeroes: */
	static const PgStat_TableCounts all_zeroes;
	static TimestampTz last_report = 0;

	TimestampTz now;
	PgStat_MsgTabstat regular_msg;
	PgStat_MsgTabstat shared_msg;
	TabStatusArray *tsa;
	int			i;

	/* Don't expend a clock check if nothing to do */
	if ((pgStatTabList == NULL || pgStatTabList->tsa_used == 0)
		&& !have_function_stats)
		return;

	/*
	 * Don't send a message unless it's been at least PGSTAT_STAT_INTERVAL
	 * msec since we last sent one, or the caller wants to force stats out.
	 */
	now = GetCurrentTransactionStopTimestamp();
	if (!force &&
		!TimestampDifferenceExceeds(last_report, now, PGSTAT_STAT_INTERVAL))
		return;
	last_report = now;

	/*
	 * Scan through the TabStatusArray struct(s) to find tables that actually
	 * have counts, and build messages to send.  We have to separate shared
	 * relations from regular ones because the databaseid field in the message
	 * header has to depend on that.
	 */
	regular_msg.m_databaseid = MyDatabaseId;
	shared_msg.m_databaseid = InvalidOid;
	regular_msg.m_nentries = 0;
	shared_msg.m_nentries = 0;

	for (tsa = pgStatTabList; tsa != NULL; tsa = tsa->tsa_next)
	{
		for (i = 0; i < tsa->tsa_used; i++)
		{
			PgStat_TableStatus *entry = &tsa->tsa_entries[i];
			PgStat_MsgTabstat *this_msg;
			PgStat_TableEntry *this_ent;

			/* Shouldn't have any pending transaction-dependent counts */
			Assert(entry->trans == NULL);

			/*
			 * Ignore entries that didn't accumulate any actual counts, such
			 * as indexes that were opened by the planner but not used.
			 */
			if (memcmp(&entry->t_counts, &all_zeroes,
					   sizeof(PgStat_TableCounts)) == 0)
				continue;

			/*
			 * OK, insert data into the appropriate message, and send if full.
			 */
			this_msg = entry->t_shared ? &shared_msg : &regular_msg;
			this_ent = &this_msg->m_entry[this_msg->m_nentries];
			this_ent->t_id = entry->t_id;
			memcpy(&this_ent->t_counts, &entry->t_counts,
				   sizeof(PgStat_TableCounts));
			if (++this_msg->m_nentries >= PGSTAT_NUM_TABENTRIES)
			{
				pgstat_send_tabstat(this_msg);
				this_msg->m_nentries = 0;
			}
		}
		/* zero out TableStatus structs after use */
		MemSet(tsa->tsa_entries, 0,
			   tsa->tsa_used * sizeof(PgStat_TableStatus));
		tsa->tsa_used = 0;
	}

	/*
	 * Send partial messages.  If force is true, make sure that any pending
	 * xact commit/abort gets counted, even if no table stats to send.
	 */
	if (regular_msg.m_nentries > 0 ||
		(force && (pgStatXactCommit > 0 || pgStatXactRollback > 0)))
		pgstat_send_tabstat(&regular_msg);
	if (shared_msg.m_nentries > 0)
		pgstat_send_tabstat(&shared_msg);

	/* Now, send function statistics */
	pgstat_send_funcstats();
}

/*
 * Subroutine for pgstat_report_stat: finish and send a tabstat message
 */
static void
pgstat_send_tabstat(PgStat_MsgTabstat *tsmsg)
{
	int			n;
	int			len;

	/* It's unlikely we'd get here with no socket, but maybe not impossible */
	if (pgStatSock < 0)
		return;

	/*
	 * Report accumulated xact commit/rollback whenever we send a normal
	 * tabstat message
	 */
	if (OidIsValid(tsmsg->m_databaseid))
	{
		tsmsg->m_xact_commit = pgStatXactCommit;
		tsmsg->m_xact_rollback = pgStatXactRollback;
		pgStatXactCommit = 0;
		pgStatXactRollback = 0;
	}
	else
	{
		tsmsg->m_xact_commit = 0;
		tsmsg->m_xact_rollback = 0;
	}

	n = tsmsg->m_nentries;
	len = offsetof(PgStat_MsgTabstat, m_entry[0]) +
		n * sizeof(PgStat_TableEntry);

	pgstat_setheader(&tsmsg->m_hdr, PGSTAT_MTYPE_TABSTAT);
	pgstat_send(tsmsg, len);
}

/*
 * Subroutine for pgstat_report_stat: populate and send a function stat message
 */
static void
pgstat_send_funcstats(void)
{
	/* we assume this inits to all zeroes: */
	static const PgStat_FunctionCounts all_zeroes;

	PgStat_MsgFuncstat msg;
	PgStat_BackendFunctionEntry *entry;
	HASH_SEQ_STATUS fstat;

	if (pgStatFunctions == NULL)
		return;

	pgstat_setheader(&msg.m_hdr, PGSTAT_MTYPE_FUNCSTAT);
	msg.m_databaseid = MyDatabaseId;
	msg.m_nentries = 0;

	hash_seq_init(&fstat, pgStatFunctions);
	while ((entry = (PgStat_BackendFunctionEntry *) hash_seq_search(&fstat)) != NULL)
	{
		PgStat_FunctionEntry *m_ent;

		/* Skip it if no counts accumulated since last time */
		if (memcmp(&entry->f_counts, &all_zeroes,
				   sizeof(PgStat_FunctionCounts)) == 0)
			continue;

		/* need to convert format of time accumulators */
		m_ent = &msg.m_entry[msg.m_nentries];
		m_ent->f_id = entry->f_id;
		m_ent->f_numcalls = entry->f_counts.f_numcalls;
		m_ent->f_time = INSTR_TIME_GET_MICROSEC(entry->f_counts.f_time);
		m_ent->f_time_self = INSTR_TIME_GET_MICROSEC(entry->f_counts.f_time_self);

		if (++msg.m_nentries >= PGSTAT_NUM_FUNCENTRIES)
		{
			pgstat_send(&msg, offsetof(PgStat_MsgFuncstat, m_entry[0]) +
						msg.m_nentries * sizeof(PgStat_FunctionEntry));
			msg.m_nentries = 0;
		}

		/* reset the entry's counts */
		MemSet(&entry->f_counts, 0, sizeof(PgStat_FunctionCounts));
	}

	if (msg.m_nentries > 0)
		pgstat_send(&msg, offsetof(PgStat_MsgFuncstat, m_entry[0]) +
					msg.m_nentries * sizeof(PgStat_FunctionEntry));

	have_function_stats = false;
}


/* ----------
 * pgstat_vacuum_stat() -
 *
 *	Will tell the collector about objects he can get rid of.
 * ----------
 */
void
pgstat_vacuum_stat(void)
{
	HTAB	   *htab;
	PgStat_MsgTabpurge msg;
	PgStat_MsgFuncpurge f_msg;
	HASH_SEQ_STATUS hstat;
	PgStat_StatDBEntry *dbentry;
	PgStat_StatTabEntry *tabentry;
	PgStat_StatFuncEntry *funcentry;
	int			len;

	if (pgStatSock < 0)
		return;

	/*
	 * If not done for this transaction, read the statistics collector stats
	 * file into some hash tables.
	 */
	backend_read_statsfile();

	/*
	 * Read pg_database and make a list of OIDs of all existing databases
	 */
	htab = pgstat_collect_oids(DatabaseRelationId);

	/*
	 * Search the database hash table for dead databases and tell the
	 * collector to drop them.
	 */
	hash_seq_init(&hstat, pgStatDBHash);
	while ((dbentry = (PgStat_StatDBEntry *) hash_seq_search(&hstat)) != NULL)
	{
		Oid			dbid = dbentry->databaseid;

		CHECK_FOR_INTERRUPTS();

		/* the DB entry for shared tables (with InvalidOid) is never dropped */
		if (OidIsValid(dbid) &&
			hash_search(htab, (void *) &dbid, HASH_FIND, NULL) == NULL)
			pgstat_drop_database(dbid);
	}

	/* Clean up */
	hash_destroy(htab);

	/*
	 * Lookup our own database entry; if not found, nothing more to do.
	 */
	dbentry = (PgStat_StatDBEntry *) hash_search(pgStatDBHash,
												 (void *) &MyDatabaseId,
												 HASH_FIND, NULL);
	if (dbentry == NULL || dbentry->tables == NULL)
		return;

	/*
	 * Similarly to above, make a list of all known relations in this DB.
	 */
	htab = pgstat_collect_oids(RelationRelationId);

	/*
	 * Initialize our messages table counter to zero
	 */
	msg.m_nentries = 0;

	/*
	 * Check for all tables listed in stats hashtable if they still exist.
	 */
	hash_seq_init(&hstat, dbentry->tables);
	while ((tabentry = (PgStat_StatTabEntry *) hash_seq_search(&hstat)) != NULL)
	{
		Oid			tabid = tabentry->tableid;

		CHECK_FOR_INTERRUPTS();

		if (hash_search(htab, (void *) &tabid, HASH_FIND, NULL) != NULL)
			continue;

		/*
		 * Not there, so add this table's Oid to the message
		 */
		msg.m_tableid[msg.m_nentries++] = tabid;

		/*
		 * If the message is full, send it out and reinitialize to empty
		 */
		if (msg.m_nentries >= PGSTAT_NUM_TABPURGE)
		{
			len = offsetof(PgStat_MsgTabpurge, m_tableid[0])
				+msg.m_nentries * sizeof(Oid);

			pgstat_setheader(&msg.m_hdr, PGSTAT_MTYPE_TABPURGE);
			msg.m_databaseid = MyDatabaseId;
			pgstat_send(&msg, len);

			msg.m_nentries = 0;
		}
	}

	/*
	 * Send the rest
	 */
	if (msg.m_nentries > 0)
	{
		len = offsetof(PgStat_MsgTabpurge, m_tableid[0])
			+msg.m_nentries * sizeof(Oid);

		pgstat_setheader(&msg.m_hdr, PGSTAT_MTYPE_TABPURGE);
		msg.m_databaseid = MyDatabaseId;
		pgstat_send(&msg, len);
	}

	/* Clean up */
	hash_destroy(htab);

	/*
	 * Now repeat the above steps for functions.  However, we needn't bother
	 * in the common case where no function stats are being collected.
	 */
	if (dbentry->functions != NULL &&
		hash_get_num_entries(dbentry->functions) > 0)
	{
		htab = pgstat_collect_oids(ProcedureRelationId);

		pgstat_setheader(&f_msg.m_hdr, PGSTAT_MTYPE_FUNCPURGE);
		f_msg.m_databaseid = MyDatabaseId;
		f_msg.m_nentries = 0;

		hash_seq_init(&hstat, dbentry->functions);
		while ((funcentry = (PgStat_StatFuncEntry *) hash_seq_search(&hstat)) != NULL)
		{
			Oid			funcid = funcentry->functionid;

			CHECK_FOR_INTERRUPTS();

			if (hash_search(htab, (void *) &funcid, HASH_FIND, NULL) != NULL)
				continue;

			/*
			 * Not there, so add this function's Oid to the message
			 */
			f_msg.m_functionid[f_msg.m_nentries++] = funcid;

			/*
			 * If the message is full, send it out and reinitialize to empty
			 */
			if (f_msg.m_nentries >= PGSTAT_NUM_FUNCPURGE)
			{
				len = offsetof(PgStat_MsgFuncpurge, m_functionid[0])
					+f_msg.m_nentries * sizeof(Oid);

				pgstat_send(&f_msg, len);

				f_msg.m_nentries = 0;
			}
		}

		/*
		 * Send the rest
		 */
		if (f_msg.m_nentries > 0)
		{
			len = offsetof(PgStat_MsgFuncpurge, m_functionid[0])
				+f_msg.m_nentries * sizeof(Oid);

			pgstat_send(&f_msg, len);
		}

		hash_destroy(htab);
	}
}


/* ----------
 * pgstat_collect_oids() -
 *
 *	Collect the OIDs of all objects listed in the specified system catalog
 *	into a temporary hash table.  Caller should hash_destroy the result
 *	when done with it.
 * ----------
 */
static HTAB *
pgstat_collect_oids(Oid catalogid)
{
	HTAB	   *htab;
	HASHCTL		hash_ctl;
	Relation	rel;
	HeapScanDesc scan;
	HeapTuple	tup;

	memset(&hash_ctl, 0, sizeof(hash_ctl));
	hash_ctl.keysize = sizeof(Oid);
	hash_ctl.entrysize = sizeof(Oid);
	hash_ctl.hash = oid_hash;
	htab = hash_create("Temporary table of OIDs",
					   PGSTAT_TAB_HASH_SIZE,
					   &hash_ctl,
					   HASH_ELEM | HASH_FUNCTION);

	rel = heap_open(catalogid, AccessShareLock);
	scan = heap_beginscan(rel, SnapshotNow, 0, NULL);
	while ((tup = heap_getnext(scan, ForwardScanDirection)) != NULL)
	{
		Oid			thisoid = HeapTupleGetOid(tup);

		CHECK_FOR_INTERRUPTS();

		(void) hash_search(htab, (void *) &thisoid, HASH_ENTER, NULL);
	}
	heap_endscan(scan);
	heap_close(rel, AccessShareLock);

	return htab;
}


/* ----------
 * pgstat_drop_database() -
 *
 *	Tell the collector that we just dropped a database.
 *	(If the message gets lost, we will still clean the dead DB eventually
 *	via future invocations of pgstat_vacuum_stat().)
 * ----------
 */
void
pgstat_drop_database(Oid databaseid)
{
	PgStat_MsgDropdb msg;

	if (pgStatSock < 0)
		return;

	pgstat_setheader(&msg.m_hdr, PGSTAT_MTYPE_DROPDB);
	msg.m_databaseid = databaseid;
	pgstat_send(&msg, sizeof(msg));
}


/* ----------
 * pgstat_drop_relation() -
 *
 *	Tell the collector that we just dropped a relation.
 *	(If the message gets lost, we will still clean the dead entry eventually
 *	via future invocations of pgstat_vacuum_stat().)
 *
 *	Currently not used for lack of any good place to call it; we rely
 *	entirely on pgstat_vacuum_stat() to clean out stats for dead rels.
 * ----------
 */
#ifdef NOT_USED
void
pgstat_drop_relation(Oid relid)
{
	PgStat_MsgTabpurge msg;
	int			len;

	if (pgStatSock < 0)
		return;

	msg.m_tableid[0] = relid;
	msg.m_nentries = 1;

	len = offsetof(PgStat_MsgTabpurge, m_tableid[0]) +sizeof(Oid);

	pgstat_setheader(&msg.m_hdr, PGSTAT_MTYPE_TABPURGE);
	msg.m_databaseid = MyDatabaseId;
	pgstat_send(&msg, len);
}
#endif   /* NOT_USED */


/* ----------
 * pgstat_reset_counters() -
 *
 *	Tell the statistics collector to reset counters for our database.
 * ----------
 */
void
pgstat_reset_counters(void)
{
	PgStat_MsgResetcounter msg;

	if (pgStatSock < 0)
		return;

	if (!superuser())
		ereport(ERROR,
				(errcode(ERRCODE_INSUFFICIENT_PRIVILEGE),
				 errmsg("must be superuser to reset statistics counters")));

	pgstat_setheader(&msg.m_hdr, PGSTAT_MTYPE_RESETCOUNTER);
	msg.m_databaseid = MyDatabaseId;
	pgstat_send(&msg, sizeof(msg));
}


/* ----------
 * pgstat_report_autovac() -
 *
 *	Called from autovacuum.c to report startup of an autovacuum process.
 *	We are called before InitPostgres is done, so can't rely on MyDatabaseId;
 *	the db OID must be passed in, instead.
 * ----------
 */
void
pgstat_report_autovac(Oid dboid)
{
	PgStat_MsgAutovacStart msg;

	if (pgStatSock < 0)
		return;

	pgstat_setheader(&msg.m_hdr, PGSTAT_MTYPE_AUTOVAC_START);
	msg.m_databaseid = dboid;
	msg.m_start_time = GetCurrentTimestamp();

	pgstat_send(&msg, sizeof(msg));
}


/* ---------
 * pgstat_report_vacuum() -
 *
 *	Tell the collector about the table we just vacuumed.
 * ---------
 */
void
pgstat_report_vacuum(Oid tableoid, bool shared,
					 bool analyze, PgStat_Counter tuples)
{
	PgStat_MsgVacuum msg;

	if (pgStatSock < 0 || !pgstat_track_counts)
		return;

	pgstat_setheader(&msg.m_hdr, PGSTAT_MTYPE_VACUUM);
	msg.m_databaseid = shared ? InvalidOid : MyDatabaseId;
	msg.m_tableoid = tableoid;
	msg.m_analyze = analyze;
	msg.m_autovacuum = IsAutoVacuumWorkerProcess();		/* is this autovacuum? */
	msg.m_vacuumtime = GetCurrentTimestamp();
	msg.m_tuples = tuples;
	pgstat_send(&msg, sizeof(msg));
}

/* --------
 * pgstat_report_analyze() -
 *
 *	Tell the collector about the table we just analyzed.
 * --------
 */
void
pgstat_report_analyze(Relation rel, PgStat_Counter livetuples,
					  PgStat_Counter deadtuples)
{
	PgStat_MsgAnalyze msg;

	if (pgStatSock < 0 || !pgstat_track_counts)
		return;

	/*
	 * Unlike VACUUM, ANALYZE might be running inside a transaction that has
	 * already inserted and/or deleted rows in the target table. ANALYZE will
	 * have counted such rows as live or dead respectively. Because we will
	 * report our counts of such rows at transaction end, we should subtract
	 * off these counts from what we send to the collector now, else they'll
	 * be double-counted after commit.	(This approach also ensures that the
	 * collector ends up with the right numbers if we abort instead of
	 * committing.)
	 */
	if (rel->pgstat_info != NULL)
	{
		PgStat_TableXactStatus *trans;

		for (trans = rel->pgstat_info->trans; trans; trans = trans->upper)
		{
			livetuples -= trans->tuples_inserted - trans->tuples_deleted;
			deadtuples -= trans->tuples_deleted;
		}
		/* count stuff inserted by already-aborted subxacts, too */
		deadtuples -= rel->pgstat_info->t_counts.t_new_dead_tuples;
		/* Since ANALYZE's counts are estimates, we could have underflowed */
		livetuples = Max(livetuples, 0);
		deadtuples = Max(deadtuples, 0);
	}

	pgstat_setheader(&msg.m_hdr, PGSTAT_MTYPE_ANALYZE);
	msg.m_databaseid = rel->rd_rel->relisshared ? InvalidOid : MyDatabaseId;
	msg.m_tableoid = RelationGetRelid(rel);
	msg.m_autovacuum = IsAutoVacuumWorkerProcess();		/* is this autovacuum? */
	msg.m_analyzetime = GetCurrentTimestamp();
	msg.m_live_tuples = livetuples;
	msg.m_dead_tuples = deadtuples;
	pgstat_send(&msg, sizeof(msg));
}


/* ----------
 * pgstat_ping() -
 *
 *	Send some junk data to the collector to increase traffic.
 * ----------
 */
void
pgstat_ping(void)
{
	PgStat_MsgDummy msg;

	if (pgStatSock < 0)
		return;

	pgstat_setheader(&msg.m_hdr, PGSTAT_MTYPE_DUMMY);
	pgstat_send(&msg, sizeof(msg));
}

/* ----------
 * pgstat_send_inquiry() -
 *
 *	Notify collector that we need fresh data.
 *	ts specifies the minimum acceptable timestamp for the stats file.
 * ----------
 */
static void
pgstat_send_inquiry(TimestampTz ts)
{
	PgStat_MsgInquiry msg;

	pgstat_setheader(&msg.m_hdr, PGSTAT_MTYPE_INQUIRY);
	msg.inquiry_time = ts;
	pgstat_send(&msg, sizeof(msg));
}


/*
 * Initialize function call usage data.
 * Called by the executor before invoking a function.
 */
void
pgstat_init_function_usage(FunctionCallInfoData *fcinfo,
						   PgStat_FunctionCallUsage *fcu)
{
	PgStat_BackendFunctionEntry *htabent;
	bool		found;

	if (pgstat_track_functions <= fcinfo->flinfo->fn_stats)
	{
		/* stats not wanted */
		fcu->fs = NULL;
		return;
	}

	if (!pgStatFunctions)
	{
		/* First time through - initialize function stat table */
		HASHCTL		hash_ctl;

		memset(&hash_ctl, 0, sizeof(hash_ctl));
		hash_ctl.keysize = sizeof(Oid);
		hash_ctl.entrysize = sizeof(PgStat_BackendFunctionEntry);
		hash_ctl.hash = oid_hash;
		pgStatFunctions = hash_create("Function stat entries",
									  PGSTAT_FUNCTION_HASH_SIZE,
									  &hash_ctl,
									  HASH_ELEM | HASH_FUNCTION);
	}

	/* Get the stats entry for this function, create if necessary */
	htabent = hash_search(pgStatFunctions, &fcinfo->flinfo->fn_oid,
						  HASH_ENTER, &found);
	if (!found)
		MemSet(&htabent->f_counts, 0, sizeof(PgStat_FunctionCounts));

	fcu->fs = &htabent->f_counts;

	/* save stats for this function, later used to compensate for recursion */
	fcu->save_f_time = htabent->f_counts.f_time;

	/* save current backend-wide total time */
	fcu->save_total = total_func_time;

	/* get clock time as of function start */
	INSTR_TIME_SET_CURRENT(fcu->f_start);
}

/*
 * Calculate function call usage and update stat counters.
 * Called by the executor after invoking a function.
 *
 * In the case of a set-returning function that runs in value-per-call mode,
 * we will see multiple pgstat_init_function_usage/pgstat_end_function_usage
 * calls for what the user considers a single call of the function.  The
 * finalize flag should be TRUE on the last call.
 */
void
pgstat_end_function_usage(PgStat_FunctionCallUsage *fcu, bool finalize)
{
	PgStat_FunctionCounts *fs = fcu->fs;
	instr_time	f_total;
	instr_time	f_others;
	instr_time	f_self;

	/* stats not wanted? */
	if (fs == NULL)
		return;

	/* total elapsed time in this function call */
	INSTR_TIME_SET_CURRENT(f_total);
	INSTR_TIME_SUBTRACT(f_total, fcu->f_start);

	/* self usage: elapsed minus anything already charged to other calls */
	f_others = total_func_time;
	INSTR_TIME_SUBTRACT(f_others, fcu->save_total);
	f_self = f_total;
	INSTR_TIME_SUBTRACT(f_self, f_others);

	/* update backend-wide total time */
	INSTR_TIME_ADD(total_func_time, f_self);

	/*
	 * Compute the new total f_time as the total elapsed time added to the
	 * pre-call value of f_time.  This is necessary to avoid double-counting
	 * any time taken by recursive calls of myself.  (We do not need any
	 * similar kluge for self time, since that already excludes any recursive
	 * calls.)
	 */
	INSTR_TIME_ADD(f_total, fcu->save_f_time);

	/* update counters in function stats table */
	if (finalize)
		fs->f_numcalls++;
	fs->f_time = f_total;
	INSTR_TIME_ADD(fs->f_time_self, f_self);

	/* indicate that we have something to send */
	have_function_stats = true;
}


/* ----------
 * pgstat_initstats() -
 *
 *	Initialize a relcache entry to count access statistics.
 *	Called whenever a relation is opened.
 *
 *	We assume that a relcache entry's pgstat_info field is zeroed by
 *	relcache.c when the relcache entry is made; thereafter it is long-lived
 *	data.  We can avoid repeated searches of the TabStatus arrays when the
 *	same relation is touched repeatedly within a transaction.
 * ----------
 */
void
pgstat_initstats(Relation rel)
{
	Oid			rel_id = rel->rd_id;
	char		relkind = rel->rd_rel->relkind;

	/* We only count stats for things that have storage */
	if (!(relkind == RELKIND_RELATION ||
		  relkind == RELKIND_INDEX ||
		  relkind == RELKIND_TOASTVALUE ||
		  relkind == RELKIND_SEQUENCE))
	{
		rel->pgstat_info = NULL;
		return;
	}

	if (pgStatSock < 0 || !pgstat_track_counts)
	{
		/* We're not counting at all */
		rel->pgstat_info = NULL;
		return;
	}

	/*
	 * If we already set up this relation in the current transaction, nothing
	 * to do.
	 */
	if (rel->pgstat_info != NULL &&
		rel->pgstat_info->t_id == rel_id)
		return;

	/* Else find or make the PgStat_TableStatus entry, and update link */
	rel->pgstat_info = get_tabstat_entry(rel_id, rel->rd_rel->relisshared);
}

/*
 * get_tabstat_entry - find or create a PgStat_TableStatus entry for rel
 */
static PgStat_TableStatus *
get_tabstat_entry(Oid rel_id, bool isshared)
{
	PgStat_TableStatus *entry;
	TabStatusArray *tsa;
	TabStatusArray *prev_tsa;
	int			i;

	/*
	 * Search the already-used tabstat slots for this relation.
	 */
	prev_tsa = NULL;
	for (tsa = pgStatTabList; tsa != NULL; prev_tsa = tsa, tsa = tsa->tsa_next)
	{
		for (i = 0; i < tsa->tsa_used; i++)
		{
			entry = &tsa->tsa_entries[i];
			if (entry->t_id == rel_id)
				return entry;
		}

		if (tsa->tsa_used < TABSTAT_QUANTUM)
		{
			/*
			 * It must not be present, but we found a free slot instead. Fine,
			 * let's use this one.  We assume the entry was already zeroed,
			 * either at creation or after last use.
			 */
			entry = &tsa->tsa_entries[tsa->tsa_used++];
			entry->t_id = rel_id;
			entry->t_shared = isshared;
			return entry;
		}
	}

	/*
	 * We ran out of tabstat slots, so allocate more.  Be sure they're zeroed.
	 */
	tsa = (TabStatusArray *) MemoryContextAllocZero(TopMemoryContext,
													sizeof(TabStatusArray));
	if (prev_tsa)
		prev_tsa->tsa_next = tsa;
	else
		pgStatTabList = tsa;

	/*
	 * Use the first entry of the new TabStatusArray.
	 */
	entry = &tsa->tsa_entries[tsa->tsa_used++];
	entry->t_id = rel_id;
	entry->t_shared = isshared;
	return entry;
}

/*
 * get_tabstat_stack_level - add a new (sub)transaction stack entry if needed
 */
static PgStat_SubXactStatus *
get_tabstat_stack_level(int nest_level)
{
	PgStat_SubXactStatus *xact_state;

	xact_state = pgStatXactStack;
	if (xact_state == NULL || xact_state->nest_level != nest_level)
	{
		xact_state = (PgStat_SubXactStatus *)
			MemoryContextAlloc(TopTransactionContext,
							   sizeof(PgStat_SubXactStatus));
		xact_state->nest_level = nest_level;
		xact_state->prev = pgStatXactStack;
		xact_state->first = NULL;
		pgStatXactStack = xact_state;
	}
	return xact_state;
}

/*
 * add_tabstat_xact_level - add a new (sub)transaction state record
 */
static void
add_tabstat_xact_level(PgStat_TableStatus *pgstat_info, int nest_level)
{
	PgStat_SubXactStatus *xact_state;
	PgStat_TableXactStatus *trans;

	/*
	 * If this is the first rel to be modified at the current nest level, we
	 * first have to push a transaction stack entry.
	 */
	xact_state = get_tabstat_stack_level(nest_level);

	/* Now make a per-table stack entry */
	trans = (PgStat_TableXactStatus *)
		MemoryContextAllocZero(TopTransactionContext,
							   sizeof(PgStat_TableXactStatus));
	trans->nest_level = nest_level;
	trans->upper = pgstat_info->trans;
	trans->parent = pgstat_info;
	trans->next = xact_state->first;
	xact_state->first = trans;
	pgstat_info->trans = trans;
}

/*
 * pgstat_count_heap_insert - count a tuple insertion
 */
void
pgstat_count_heap_insert(Relation rel)
{
	PgStat_TableStatus *pgstat_info = rel->pgstat_info;

	if (pgstat_track_counts && pgstat_info != NULL)
	{
		int			nest_level = GetCurrentTransactionNestLevel();

		/* t_tuples_inserted is nontransactional, so just advance it */
		pgstat_info->t_counts.t_tuples_inserted++;

		/* We have to log the transactional effect at the proper level */
		if (pgstat_info->trans == NULL ||
			pgstat_info->trans->nest_level != nest_level)
			add_tabstat_xact_level(pgstat_info, nest_level);

		pgstat_info->trans->tuples_inserted++;
	}
}

/*
 * pgstat_count_heap_update - count a tuple update
 */
void
pgstat_count_heap_update(Relation rel, bool hot)
{
	PgStat_TableStatus *pgstat_info = rel->pgstat_info;

	if (pgstat_track_counts && pgstat_info != NULL)
	{
		int			nest_level = GetCurrentTransactionNestLevel();

		/* t_tuples_updated is nontransactional, so just advance it */
		pgstat_info->t_counts.t_tuples_updated++;
		/* ditto for the hot_update counter */
		if (hot)
			pgstat_info->t_counts.t_tuples_hot_updated++;

		/* We have to log the transactional effect at the proper level */
		if (pgstat_info->trans == NULL ||
			pgstat_info->trans->nest_level != nest_level)
			add_tabstat_xact_level(pgstat_info, nest_level);

		/* An UPDATE both inserts a new tuple and deletes the old */
		pgstat_info->trans->tuples_inserted++;
		pgstat_info->trans->tuples_deleted++;
	}
}

/*
 * pgstat_count_heap_delete - count a tuple deletion
 */
void
pgstat_count_heap_delete(Relation rel)
{
	PgStat_TableStatus *pgstat_info = rel->pgstat_info;

	if (pgstat_track_counts && pgstat_info != NULL)
	{
		int			nest_level = GetCurrentTransactionNestLevel();

		/* t_tuples_deleted is nontransactional, so just advance it */
		pgstat_info->t_counts.t_tuples_deleted++;

		/* Only if in transaction record the transactional effect */
		if (nest_level > 0)
		{
			/* We have to log the transactional effect at the proper level */
			if (pgstat_info->trans == NULL ||
				pgstat_info->trans->nest_level != nest_level)
				add_tabstat_xact_level(pgstat_info, nest_level);

			pgstat_info->trans->tuples_deleted++;
		}
	}
}

/*
 * pgstat_update_heap_dead_tuples - update dead-tuples count
 *
 * The semantics of this are that we are reporting the nontransactional
 * recovery of "delta" dead tuples; so t_new_dead_tuples decreases
 * rather than increasing, and the change goes straight into the per-table
 * counter, not into transactional state.
 */
void
pgstat_update_heap_dead_tuples(Relation rel, int delta)
{
	PgStat_TableStatus *pgstat_info = rel->pgstat_info;

	if (pgstat_track_counts && pgstat_info != NULL)
		pgstat_info->t_counts.t_new_dead_tuples -= delta;
}


/* ----------
 * AtEOXact_PgStat
 *
 *	Called from access/transam/xact.c at top-level transaction commit/abort.
 * ----------
 */
void
AtEOXact_PgStat(bool isCommit)
{
	PgStat_SubXactStatus *xact_state;

	/*
	 * Count transaction commit or abort.  (We use counters, not just bools,
	 * in case the reporting message isn't sent right away.)
	 */
	if (isCommit)
		pgStatXactCommit++;
	else
		pgStatXactRollback++;

	/*
	 * Transfer transactional insert/update counts into the base tabstat
	 * entries.  We don't bother to free any of the transactional state, since
	 * it's all in TopTransactionContext and will go away anyway.
	 */
	xact_state = pgStatXactStack;
	if (xact_state != NULL)
	{
		PgStat_TableXactStatus *trans;

		Assert(xact_state->nest_level == 1);
		Assert(xact_state->prev == NULL);
		for (trans = xact_state->first; trans != NULL; trans = trans->next)
		{
			PgStat_TableStatus *tabstat;

			Assert(trans->nest_level == 1);
			Assert(trans->upper == NULL);
			tabstat = trans->parent;
			Assert(tabstat->trans == trans);
			if (isCommit)
			{
				tabstat->t_counts.t_new_live_tuples +=
					trans->tuples_inserted - trans->tuples_deleted;
				tabstat->t_counts.t_new_dead_tuples += trans->tuples_deleted;
			}
			else
			{
				/* inserted tuples are dead, deleted tuples are unaffected */
				tabstat->t_counts.t_new_dead_tuples += trans->tuples_inserted;
			}
			tabstat->trans = NULL;
		}
	}
	pgStatXactStack = NULL;

	/* Make sure any stats snapshot is thrown away */
	pgstat_clear_snapshot();
}

/* ----------
 * AtEOSubXact_PgStat
 *
 *	Called from access/transam/xact.c at subtransaction commit/abort.
 * ----------
 */
void
AtEOSubXact_PgStat(bool isCommit, int nestDepth)
{
	PgStat_SubXactStatus *xact_state;

	/*
	 * Transfer transactional insert/update counts into the next higher
	 * subtransaction state.
	 */
	xact_state = pgStatXactStack;
	if (xact_state != NULL &&
		xact_state->nest_level >= nestDepth)
	{
		PgStat_TableXactStatus *trans;
		PgStat_TableXactStatus *next_trans;

		/* delink xact_state from stack immediately to simplify reuse case */
		pgStatXactStack = xact_state->prev;

		for (trans = xact_state->first; trans != NULL; trans = next_trans)
		{
			PgStat_TableStatus *tabstat;

			next_trans = trans->next;
			Assert(trans->nest_level == nestDepth);
			tabstat = trans->parent;
			Assert(tabstat->trans == trans);
			if (isCommit)
			{
				if (trans->upper && trans->upper->nest_level == nestDepth - 1)
				{
					trans->upper->tuples_inserted += trans->tuples_inserted;
					trans->upper->tuples_deleted += trans->tuples_deleted;
					tabstat->trans = trans->upper;
					pfree(trans);
				}
				else
				{
					/*
					 * When there isn't an immediate parent state, we can just
					 * reuse the record instead of going through a
					 * palloc/pfree pushup (this works since it's all in
					 * TopTransactionContext anyway).  We have to re-link it
					 * into the parent level, though, and that might mean
					 * pushing a new entry into the pgStatXactStack.
					 */
					PgStat_SubXactStatus *upper_xact_state;

					upper_xact_state = get_tabstat_stack_level(nestDepth - 1);
					trans->next = upper_xact_state->first;
					upper_xact_state->first = trans;
					trans->nest_level = nestDepth - 1;
				}
			}
			else
			{
				/*
				 * On abort, inserted tuples are dead (and can be bounced out
				 * to the top-level tabstat), deleted tuples are unaffected
				 */
				tabstat->t_counts.t_new_dead_tuples += trans->tuples_inserted;
				tabstat->trans = trans->upper;
				pfree(trans);
			}
		}
		pfree(xact_state);
	}
}


/*
 * AtPrepare_PgStat
 *		Save the transactional stats state at 2PC transaction prepare.
 *
 * In this phase we just generate 2PC records for all the pending
 * transaction-dependent stats work.
 */
void
AtPrepare_PgStat(void)
{
	PgStat_SubXactStatus *xact_state;

	xact_state = pgStatXactStack;
	if (xact_state != NULL)
	{
		PgStat_TableXactStatus *trans;

		Assert(xact_state->nest_level == 1);
		Assert(xact_state->prev == NULL);
		for (trans = xact_state->first; trans != NULL; trans = trans->next)
		{
			PgStat_TableStatus *tabstat;
			TwoPhasePgStatRecord record;

			Assert(trans->nest_level == 1);
			Assert(trans->upper == NULL);
			tabstat = trans->parent;
			Assert(tabstat->trans == trans);

			record.tuples_inserted = trans->tuples_inserted;
			record.tuples_deleted = trans->tuples_deleted;
			record.t_id = tabstat->t_id;
			record.t_shared = tabstat->t_shared;

			RegisterTwoPhaseRecord(TWOPHASE_RM_PGSTAT_ID, 0,
								   &record, sizeof(TwoPhasePgStatRecord));
		}
	}
}

/*
 * PostPrepare_PgStat
 *		Clean up after successful PREPARE.
 *
 * All we need do here is unlink the transaction stats state from the
 * nontransactional state.	The nontransactional action counts will be
 * reported to the stats collector immediately, while the effects on live
 * and dead tuple counts are preserved in the 2PC state file.
 *
 * Note: AtEOXact_PgStat is not called during PREPARE.
 */
void
PostPrepare_PgStat(void)
{
	PgStat_SubXactStatus *xact_state;

	/*
	 * We don't bother to free any of the transactional state, since it's all
	 * in TopTransactionContext and will go away anyway.
	 */
	xact_state = pgStatXactStack;
	if (xact_state != NULL)
	{
		PgStat_TableXactStatus *trans;

		for (trans = xact_state->first; trans != NULL; trans = trans->next)
		{
			PgStat_TableStatus *tabstat;

			tabstat = trans->parent;
			tabstat->trans = NULL;
		}
	}
	pgStatXactStack = NULL;

	/* Make sure any stats snapshot is thrown away */
	pgstat_clear_snapshot();
}

/*
 * 2PC processing routine for COMMIT PREPARED case.
 *
 * Load the saved counts into our local pgstats state.
 */
void
pgstat_twophase_postcommit(TransactionId xid, uint16 info,
						   void *recdata, uint32 len)
{
	TwoPhasePgStatRecord *rec = (TwoPhasePgStatRecord *) recdata;
	PgStat_TableStatus *pgstat_info;

	/* Find or create a tabstat entry for the rel */
	pgstat_info = get_tabstat_entry(rec->t_id, rec->t_shared);

	pgstat_info->t_counts.t_new_live_tuples +=
		rec->tuples_inserted - rec->tuples_deleted;
	pgstat_info->t_counts.t_new_dead_tuples += rec->tuples_deleted;
}

/*
 * 2PC processing routine for ROLLBACK PREPARED case.
 *
 * Load the saved counts into our local pgstats state, but treat them
 * as aborted.
 */
void
pgstat_twophase_postabort(TransactionId xid, uint16 info,
						  void *recdata, uint32 len)
{
	TwoPhasePgStatRecord *rec = (TwoPhasePgStatRecord *) recdata;
	PgStat_TableStatus *pgstat_info;

	/* Find or create a tabstat entry for the rel */
	pgstat_info = get_tabstat_entry(rec->t_id, rec->t_shared);

	/* inserted tuples are dead, deleted tuples are no-ops */
	pgstat_info->t_counts.t_new_dead_tuples += rec->tuples_inserted;
}


/* ----------
 * pgstat_fetch_stat_dbentry() -
 *
 *	Support function for the SQL-callable pgstat* functions. Returns
 *	the collected statistics for one database or NULL. NULL doesn't mean
 *	that the database doesn't exist, it is just not yet known by the
 *	collector, so the caller is better off to report ZERO instead.
 * ----------
 */
PgStat_StatDBEntry *
pgstat_fetch_stat_dbentry(Oid dbid)
{
	/*
	 * If not done for this transaction, read the statistics collector stats
	 * file into some hash tables.
	 */
	backend_read_statsfile();

	/*
	 * Lookup the requested database; return NULL if not found
	 */
	return (PgStat_StatDBEntry *) hash_search(pgStatDBHash,
											  (void *) &dbid,
											  HASH_FIND, NULL);
}


/* ----------
 * pgstat_fetch_stat_tabentry() -
 *
 *	Support function for the SQL-callable pgstat* functions. Returns
 *	the collected statistics for one table or NULL. NULL doesn't mean
 *	that the table doesn't exist, it is just not yet known by the
 *	collector, so the caller is better off to report ZERO instead.
 * ----------
 */
PgStat_StatTabEntry *
pgstat_fetch_stat_tabentry(Oid relid)
{
	Oid			dbid;
	PgStat_StatDBEntry *dbentry;
	PgStat_StatTabEntry *tabentry;

	/*
	 * If not done for this transaction, read the statistics collector stats
	 * file into some hash tables.
	 */
	backend_read_statsfile();

	/*
	 * Lookup our database, then look in its table hash table.
	 */
	dbid = MyDatabaseId;
	dbentry = (PgStat_StatDBEntry *) hash_search(pgStatDBHash,
												 (void *) &dbid,
												 HASH_FIND, NULL);
	if (dbentry != NULL && dbentry->tables != NULL)
	{
		tabentry = (PgStat_StatTabEntry *) hash_search(dbentry->tables,
													   (void *) &relid,
													   HASH_FIND, NULL);
		if (tabentry)
			return tabentry;
	}

	/*
	 * If we didn't find it, maybe it's a shared table.
	 */
	dbid = InvalidOid;
	dbentry = (PgStat_StatDBEntry *) hash_search(pgStatDBHash,
												 (void *) &dbid,
												 HASH_FIND, NULL);
	if (dbentry != NULL && dbentry->tables != NULL)
	{
		tabentry = (PgStat_StatTabEntry *) hash_search(dbentry->tables,
													   (void *) &relid,
													   HASH_FIND, NULL);
		if (tabentry)
			return tabentry;
	}

	return NULL;
}


/* ----------
 * pgstat_fetch_stat_funcentry() -
 *
 *	Support function for the SQL-callable pgstat* functions. Returns
 *	the collected statistics for one function or NULL.
 * ----------
 */
PgStat_StatFuncEntry *
pgstat_fetch_stat_funcentry(Oid func_id)
{
	PgStat_StatDBEntry *dbentry;
	PgStat_StatFuncEntry *funcentry = NULL;

	/* load the stats file if needed */
	backend_read_statsfile();

	/* Lookup our database, then find the requested function.  */
	dbentry = pgstat_fetch_stat_dbentry(MyDatabaseId);
	if (dbentry != NULL && dbentry->functions != NULL)
	{
		funcentry = (PgStat_StatFuncEntry *) hash_search(dbentry->functions,
														 (void *) &func_id,
														 HASH_FIND, NULL);
	}

	return funcentry;
}


/* ----------
 * pgstat_fetch_stat_beentry() -
 *
 *	Support function for the SQL-callable pgstat* functions. Returns
 *	our local copy of the current-activity entry for one backend.
 *
 *	NB: caller is responsible for a check if the user is permitted to see
 *	this info (especially the querystring).
 * ----------
 */
PgBackendStatus *
pgstat_fetch_stat_beentry(int beid)
{
	pgstat_read_current_status();

	if (beid < 1 || beid > localNumBackends)
		return NULL;

	return &localBackendStatusTable[beid - 1];
}

/* ----------
 * pgstat_fetch_stat_numbackends() -
 *
 *	Support function for the SQL-callable pgstat* functions. Returns
 *	the maximum current backend id.
 * ----------
 */
int
pgstat_fetch_stat_numbackends(void)
{
	pgstat_read_current_status();

	return localNumBackends;
}

/*
 * ---------
 * pgstat_fetch_global() -
 *
 *	Support function for the SQL-callable pgstat* functions. Returns
 *	a pointer to the global statistics struct.
 * ---------
 */
PgStat_GlobalStats *
pgstat_fetch_global(void)
{
	backend_read_statsfile();

	return &globalStats;
}


/* ------------------------------------------------------------
 * Functions for management of the shared-memory PgBackendStatus array
 * ------------------------------------------------------------
 */

static PgBackendStatus *BackendStatusArray = NULL;
static PgBackendStatus *MyBEEntry = NULL;
<<<<<<< HEAD
static char *BackendAppnameBuffer = NULL;
=======
>>>>>>> 4d53a2f9
static char *BackendActivityBuffer = NULL;


/*
 * Report shared-memory space needed by CreateSharedBackendStatus.
 */
Size
BackendStatusShmemSize(void)
{
	Size		size;

	size = mul_size(sizeof(PgBackendStatus), MaxBackends);
	size = add_size(size,
					mul_size(NAMEDATALEN, MaxBackends));
	size = add_size(size,
					mul_size(pgstat_track_activity_query_size, MaxBackends));
	return size;
}

/*
 * Initialize the shared status array and activity/appname string buffers
 * during postmaster startup.
 */
void
CreateSharedBackendStatus(void)
{
	Size		size;
	bool		found;
	int			i;
	char	   *buffer;

	/* Create or attach to the shared array */
	size = mul_size(sizeof(PgBackendStatus), MaxBackends);
	BackendStatusArray = (PgBackendStatus *)
		ShmemInitStruct("Backend Status Array", size, &found);

	if (!found)
	{
		/*
		 * We're the first - initialize.
		 */
		MemSet(BackendStatusArray, 0, size);
	}

	/* Create or attach to the shared appname buffer */
	size = mul_size(NAMEDATALEN, MaxBackends);
	BackendAppnameBuffer = (char *)
		ShmemInitStruct("Backend Application Name Buffer", size, &found);

	if (!found)
	{
		MemSet(BackendAppnameBuffer, 0, size);

		/* Initialize st_appname pointers. */
		buffer = BackendAppnameBuffer;
		for (i = 0; i < MaxBackends; i++)
		{
			BackendStatusArray[i].st_appname = buffer;
			buffer += NAMEDATALEN;
		}
	}

	/* Create or attach to the shared activity buffer */
	size = mul_size(pgstat_track_activity_query_size, MaxBackends);
	BackendActivityBuffer = (char *)
		ShmemInitStruct("Backend Activity Buffer", size, &found);

	if (!found)
	{
		MemSet(BackendActivityBuffer, 0, size);

		/* Initialize st_activity pointers. */
		buffer = BackendActivityBuffer;
		for (i = 0; i < MaxBackends; i++)
		{
			BackendStatusArray[i].st_activity = buffer;
			buffer += pgstat_track_activity_query_size;
		}
	}
}


/* ----------
 * pgstat_initialize() -
 *
 *	Initialize pgstats state, and set up our on-proc-exit hook.
 *	Called from InitPostgres.  MyBackendId must be set,
 *	but we must not have started any transaction yet (since the
 *	exit hook must run after the last transaction exit).
 *	NOTE: MyDatabaseId isn't set yet; so the shutdown hook has to be careful.
 * ----------
 */
void
pgstat_initialize(void)
{
	/* Initialize MyBEEntry */
	Assert(MyBackendId >= 1 && MyBackendId <= MaxBackends);
	MyBEEntry = &BackendStatusArray[MyBackendId - 1];

	/* Set up a process-exit hook to clean up */
	on_shmem_exit(pgstat_beshutdown_hook, 0);
}

/* ----------
 * pgstat_bestart() -
 *
 *	Initialize this backend's entry in the PgBackendStatus array.
 *	Called from InitPostgres.  MyDatabaseId and session userid must be set
 *	(hence, this cannot be combined with pgstat_initialize).
 * ----------
 */
void
pgstat_bestart(void)
{
	TimestampTz proc_start_timestamp;
	Oid			userid;
	SockAddr	clientaddr;
	volatile PgBackendStatus *beentry;

	/*
	 * To minimize the time spent modifying the PgBackendStatus entry, fetch
	 * all the needed data first.
	 *
	 * If we have a MyProcPort, use its session start time (for consistency,
	 * and to save a kernel call).
	 */
	if (MyProcPort)
		proc_start_timestamp = MyProcPort->SessionStartTime;
	else
		proc_start_timestamp = GetCurrentTimestamp();
	userid = GetSessionUserId();

	/*
	 * We may not have a MyProcPort (eg, if this is the autovacuum process).
	 * If so, use all-zeroes client address, which is dealt with specially in
	 * pg_stat_get_backend_client_addr and pg_stat_get_backend_client_port.
	 */
	if (MyProcPort)
		memcpy(&clientaddr, &MyProcPort->raddr, sizeof(clientaddr));
	else
		MemSet(&clientaddr, 0, sizeof(clientaddr));

	/*
	 * Initialize my status entry, following the protocol of bumping
	 * st_changecount before and after; and make sure it's even afterwards. We
	 * use a volatile pointer here to ensure the compiler doesn't try to get
	 * cute.
	 */
	beentry = MyBEEntry;
	do
	{
		beentry->st_changecount++;
	} while ((beentry->st_changecount & 1) == 0);

	beentry->st_procpid = MyProcPid;
	beentry->st_proc_start_timestamp = proc_start_timestamp;
	beentry->st_activity_start_timestamp = 0;
	beentry->st_xact_start_timestamp = 0;
	beentry->st_resgroup_queue_start_timestamp = 0;
	beentry->st_databaseid = MyDatabaseId;
	beentry->st_userid = userid;
	beentry->st_session_id = gp_session_id;  /* GPDB only */
	beentry->st_clientaddr = clientaddr;
	beentry->st_waiting = PGBE_WAITING_NONE;
	beentry->st_appname[0] = '\0';
	beentry->st_activity[0] = '\0';
	/* Also make sure the last byte in each string area is always 0 */
	beentry->st_appname[NAMEDATALEN - 1] = '\0';
	beentry->st_activity[pgstat_track_activity_query_size - 1] = '\0';
	beentry->st_rsgid = InvalidOid;

	beentry->st_changecount++;
	Assert((beentry->st_changecount & 1) == 0);

	/*
	 * GPDB: Initialize per-portal statistics hash for resource queues.
	 */
	pgstat_init_localportalhash();
	
	/* Update app name to current GUC setting */
	if (application_name)
		pgstat_report_appname(application_name);
}

/*
 * Shut down a single backend's statistics reporting at process exit.
 *
 * Flush any remaining statistics counts out to the collector.
 * Without this, operations triggered during backend exit (such as
 * temp table deletions) won't be counted.
 *
 * Lastly, clear out our entry in the PgBackendStatus array.
 */
static void
pgstat_beshutdown_hook(int code, Datum arg)
{
	volatile PgBackendStatus *beentry = MyBEEntry;

	/*
	 * If we got as far as discovering our own database ID, we can report what
	 * we did to the collector.  Otherwise, we'd be sending an invalid
	 * database ID, so forget it.  (This means that accesses to pg_database
	 * during failed backend starts might never get counted.)
	 */
	if (OidIsValid(MyDatabaseId))
		pgstat_report_stat(true);

	/*
	 * Clear my status entry, following the protocol of bumping st_changecount
	 * before and after.  We use a volatile pointer here to ensure the
	 * compiler doesn't try to get cute.
	 */
	beentry->st_changecount++;

	beentry->st_procpid = 0;	/* mark invalid */
	beentry->st_session_id = 0;

	beentry->st_changecount++;
	Assert((beentry->st_changecount & 1) == 0);
}


/* ----------
 * pgstat_report_activity() -
 *
 *	Called from tcop/postgres.c to report what the backend is actually doing
 *	(usually "<IDLE>" or the start of the query to be executed).
 * ----------
 */
void
pgstat_report_activity(const char *cmd_str)
{
	volatile PgBackendStatus *beentry = MyBEEntry;
	TimestampTz start_timestamp;
	int			len;

	TRACE_POSTGRESQL_STATEMENT_STATUS(cmd_str);

	if (!pgstat_track_activities || !beentry)
		return;

	/*
	 * To minimize the time spent modifying the entry, fetch all the needed
	 * data first.
	 */
	start_timestamp = GetCurrentStatementStartTimestamp();

	len = strlen(cmd_str);
	len = pg_mbcliplen(cmd_str, len, pgstat_track_activity_query_size - 1);

	/*
	 * Update my status entry, following the protocol of bumping
	 * st_changecount before and after.  We use a volatile pointer here to
	 * ensure the compiler doesn't try to get cute.
	 */
	beentry->st_changecount++;

	beentry->st_activity_start_timestamp = start_timestamp;
	memcpy((char *) beentry->st_activity, cmd_str, len);
	beentry->st_activity[len] = '\0';

	beentry->st_changecount++;
	Assert((beentry->st_changecount & 1) == 0);
}

/* ----------
 * pgstat_report_appname() -
 *
 *	Called to update our application name.
 * ----------
 */
void
pgstat_report_appname(const char *appname)
{
	volatile PgBackendStatus *beentry = MyBEEntry;
	int			len;

	if (!beentry)
		return;

	/* This should be unnecessary if GUC did its job, but be safe */
	len = pg_mbcliplen(appname, strlen(appname), NAMEDATALEN - 1);

	/*
	 * Update my status entry, following the protocol of bumping
	 * st_changecount before and after.  We use a volatile pointer here to
	 * ensure the compiler doesn't try to get cute.
	 */
	beentry->st_changecount++;

	memcpy((char *) beentry->st_appname, appname, len);
	beentry->st_appname[len] = '\0';

	beentry->st_changecount++;
	Assert((beentry->st_changecount & 1) == 0);
}

/*
 * Report current transaction start timestamp as the specified value.
 * Zero means there is no active transaction.
 */
void
pgstat_report_xact_timestamp(TimestampTz tstamp)
{
	volatile PgBackendStatus *beentry = MyBEEntry;

	if (!pgstat_track_activities || !beentry)
		return;

	/*
	 * Update my status entry, following the protocol of bumping
	 * st_changecount before and after.  We use a volatile pointer here to
	 * ensure the compiler doesn't try to get cute.
	 */
	beentry->st_changecount++;
	beentry->st_xact_start_timestamp = tstamp;
	beentry->st_changecount++;
	Assert((beentry->st_changecount & 1) == 0);
}

/*
 * Report the timestamp of transaction start queueing on the resource group.
 */
void
pgstat_report_resgroup(TimestampTz queueStart, Oid groupid)
{
	volatile PgBackendStatus *beentry = MyBEEntry;

	if (!beentry)
		return;

	/*
	 * Update my status entry, following the protocol of bumping
	 * st_changecount before and after.  We use a volatile pointer here to
	 * ensure the compiler doesn't try to get cute.
	 */
	beentry->st_changecount++;
	if (queueStart != 0)
	{
		beentry->st_resgroup_queue_start_timestamp = queueStart;
		beentry->st_waiting = PGBE_WAITING_RESGROUP;
	}

	beentry->st_rsgid = groupid;
	beentry->st_changecount++;
	Assert((beentry->st_changecount & 1) == 0);
}

/*
 * Fetch the timestamp of transaction start queueing on the resource group.
 */
TimestampTz
pgstat_fetch_resgroup_queue_timestamp(void)
{
	volatile PgBackendStatus *beentry = MyBEEntry;

	if (!beentry)
		return 0;

	return beentry->st_resgroup_queue_start_timestamp;
}

/* ----------
 * pgstat_report_waiting() -
 *
 *	Called from lock manager to report beginning or end of a lock wait.
 *
 * NB: this *must* be able to survive being called before MyBEEntry has been
 * initialized.
 * ----------
 */
void
pgstat_report_waiting(char waiting)
{
	volatile PgBackendStatus *beentry = MyBEEntry;

	if (!pgstat_track_activities || !beentry)
		return;

	/*
	 * Since this is a single-byte field in a struct that only this process
	 * may modify, there seems no need to bother with the st_changecount
	 * protocol.  The update must appear atomic in any case.
	 */
	beentry->st_waiting = waiting;
}

/* ----------
 * pgstat_read_current_status() -
 *
 *	Copy the current contents of the PgBackendStatus array to local memory,
 *	if not already done in this transaction.
 * ----------
 */
static void
pgstat_read_current_status(void)
{
	volatile PgBackendStatus *beentry;
	PgBackendStatus *localtable;
	PgBackendStatus *localentry;
<<<<<<< HEAD
	char	   *localappname;
=======
>>>>>>> 4d53a2f9
	char	   *localactivity;
	int			i;

	Assert(!pgStatRunningInCollector);
	if (localBackendStatusTable)
		return;					/* already done */

	pgstat_setup_memcxt();

	localtable = (PgBackendStatus *)
		MemoryContextAlloc(pgStatLocalContext,
						   sizeof(PgBackendStatus) * MaxBackends);
	localappname = (char *)
		MemoryContextAlloc(pgStatLocalContext,
						   NAMEDATALEN * MaxBackends);
	localactivity = (char *)
		MemoryContextAlloc(pgStatLocalContext,
						   pgstat_track_activity_query_size * MaxBackends);
	localNumBackends = 0;

	beentry = BackendStatusArray;
	localentry = localtable;
	for (i = 1; i <= MaxBackends; i++)
	{
		/*
		 * Follow the protocol of retrying if st_changecount changes while we
		 * copy the entry, or if it's odd.  (The check for odd is needed to
		 * cover the case where we are able to completely copy the entry while
		 * the source backend is between increment steps.)	We use a volatile
		 * pointer here to ensure the compiler doesn't try to get cute.
		 */
		for (;;)
		{
			int			save_changecount = beentry->st_changecount;

			localentry->st_procpid = beentry->st_procpid;
			if (localentry->st_procpid > 0)
			{
				memcpy(localentry, (char *) beentry, sizeof(PgBackendStatus));

				/*
				 * strcpy is safe even if the string is modified concurrently,
				 * because there's always a \0 at the end of the buffer.
				 */
				strcpy(localappname, (char *) beentry->st_appname);
				localentry->st_appname = localappname;
				strcpy(localactivity, (char *) beentry->st_activity);
				localentry->st_activity = localactivity;
			}

			if (save_changecount == beentry->st_changecount &&
				(save_changecount & 1) == 0)
				break;

			/* Make sure we can break out of loop if stuck... */
			CHECK_FOR_INTERRUPTS();
		}

		beentry++;
		/* Only valid entries get included into the local array */
		if (localentry->st_procpid > 0)
		{
			localentry++;
			localappname += NAMEDATALEN;
			localactivity += pgstat_track_activity_query_size;
			localNumBackends++;
		}
	}

	/* Set the pointer only after completion of a valid table */
	localBackendStatusTable = localtable;
}


/* ----------
 * pgstat_get_backend_current_activity() -
 *
 *	Return a string representing the current activity of the backend with
 *	the specified PID.	This looks directly at the BackendStatusArray,
 *	and so will provide current information regardless of the age of our
 *	transaction's snapshot of the status array.
 *
 *	It is the caller's responsibility to invoke this only for backends whose
 *	state is expected to remain stable while the result is in use.	The
 *	only current use is in deadlock reporting, where we can expect that
 *	the target backend is blocked on a lock.  (There are corner cases
 *	where the target's wait could get aborted while we are looking at it,
 *	but the very worst consequence is to return a pointer to a string
 *	that's been changed, so we won't worry too much.)
 *
 *	Note: return strings for special cases match pg_stat_get_backend_activity.
 * ----------
 */
const char *
pgstat_get_backend_current_activity(int pid, bool checkUser)
{
	PgBackendStatus *beentry;
	int			i;

	beentry = BackendStatusArray;
	for (i = 1; i <= MaxBackends; i++)
	{
		/*
		 * Although we expect the target backend's entry to be stable, that
		 * doesn't imply that anyone else's is.  To avoid identifying the
		 * wrong backend, while we check for a match to the desired PID we
		 * must follow the protocol of retrying if st_changecount changes
		 * while we examine the entry, or if it's odd.  (This might be
		 * unnecessary, since fetching or storing an int is almost certainly
		 * atomic, but let's play it safe.)  We use a volatile pointer here to
		 * ensure the compiler doesn't try to get cute.
		 */
		volatile PgBackendStatus *vbeentry = beentry;
		bool		found;

		for (;;)
		{
			int			save_changecount = vbeentry->st_changecount;

			found = (vbeentry->st_procpid == pid);

			if (save_changecount == vbeentry->st_changecount &&
				(save_changecount & 1) == 0)
				break;

			/* Make sure we can break out of loop if stuck... */
			CHECK_FOR_INTERRUPTS();
		}

		if (found)
		{
			/* Now it is safe to use the non-volatile pointer */
			if (checkUser && !superuser() && beentry->st_userid != GetUserId())
				return "<insufficient privilege>";
			else if (*(beentry->st_activity) == '\0')
				return "<command string not enabled>";
			else
				return beentry->st_activity;
		}

		beentry++;
	}

	/* If we get here, caller is in error ... */
	return "<backend information not available>";
}


/* ------------------------------------------------------------
 * Local support functions follow
 * ------------------------------------------------------------
 */


/* ----------
 * pgstat_setheader() -
 *
 *		Set common header fields in a statistics message
 * ----------
 */
static void
pgstat_setheader(PgStat_MsgHdr *hdr, StatMsgType mtype)
{
	hdr->m_type = mtype;
}


/* ----------
 * pgstat_send() -
 *
 *		Send out one statistics message to the collector
 * ----------
 */
static void
pgstat_send(void *msg, int len)
{
	int			rc;

	if (pgStatSock == PGINVALID_SOCKET)
		return;

	((PgStat_MsgHdr *) msg)->m_size = len;

	/* We'll retry after EINTR, but ignore all other failures */
	do
	{
		rc = send(pgStatSock, msg, len, 0);
	} while (rc < 0 && errno == EINTR);

#ifdef USE_ASSERT_CHECKING
	/* In debug builds, log send failures ... */
	if (rc < 0)
		elog(LOG, "could not send to statistics collector: %m");
#endif
}

/* ----------
 * pgstat_send_bgwriter() -
 *
 *		Send bgwriter statistics to the collector
 * ----------
 */
void
pgstat_send_bgwriter(void)
{
	/* We assume this initializes to zeroes */
	static const PgStat_MsgBgWriter all_zeroes;

	/*
	 * This function can be called even if nothing at all has happened. In
	 * this case, avoid sending a completely empty message to the stats
	 * collector.
	 */
	if (memcmp(&BgWriterStats, &all_zeroes, sizeof(PgStat_MsgBgWriter)) == 0)
		return;

	/*
	 * Prepare and send the message
	 */
	pgstat_setheader(&BgWriterStats.m_hdr, PGSTAT_MTYPE_BGWRITER);
	pgstat_send(&BgWriterStats, sizeof(BgWriterStats));

	/*
	 * Clear out the statistics buffer, so it can be re-used.
	 */
	MemSet(&BgWriterStats, 0, sizeof(BgWriterStats));
}


/* ----------
 * PgstatCollectorMain() -
 *
 *	Start up the statistics collector process.	This is the body of the
 *	postmaster child process.
 *
 *	The argc/argv parameters are valid only in EXEC_BACKEND case.
 * ----------
 */
NON_EXEC_STATIC void
PgstatCollectorMain(int argc, char *argv[])
{
	int			len;
	PgStat_Msg	msg;

#ifndef WIN32
#ifdef HAVE_POLL
	struct pollfd input_fd;
#else
	struct timeval sel_timeout;
	fd_set		rfds;
#endif
#endif

	IsUnderPostmaster = true;	/* we are a postmaster subprocess now */

	MyProcPid = getpid();		/* reset MyProcPid */

	MyStartTime = time(NULL);	/* record Start Time for logging */

	/*
	 * If possible, make this process a group leader, so that the postmaster
	 * can signal any child processes too.	(pgstat probably never has any
	 * child processes, but for consistency we make all postmaster child
	 * processes do this.)
	 */
#ifdef HAVE_SETSID
	if (setsid() < 0)
		elog(FATAL, "setsid() failed: %m");
#endif

	/*
	 * Ignore all signals usually bound to some action in the postmaster,
	 * except SIGQUIT.
	 */
	pqsignal(SIGHUP, pgstat_sighup_handler);
	pqsignal(SIGINT, SIG_IGN);
	pqsignal(SIGTERM, SIG_IGN);
	pqsignal(SIGQUIT, pgstat_exit);
	pqsignal(SIGALRM, SIG_IGN);
	pqsignal(SIGPIPE, SIG_IGN);
	pqsignal(SIGUSR1, SIG_IGN);
	pqsignal(SIGUSR2, SIG_IGN);
	pqsignal(SIGCHLD, SIG_DFL);
	pqsignal(SIGTTIN, SIG_DFL);
	pqsignal(SIGTTOU, SIG_DFL);
	pqsignal(SIGCONT, SIG_DFL);
	pqsignal(SIGWINCH, SIG_DFL);
	PG_SETMASK(&UnBlockSig);

	/*
	 * Identify myself via ps
	 */
	init_ps_display("stats collector process", "", "", "");

	/*
	 * Arrange to write the initial status file right away
	 */
	last_statrequest = GetCurrentTimestamp();
	last_statwrite = last_statrequest - 1;

	/*
	 * Read in an existing statistics stats file or initialize the stats to
	 * zero.
	 */
	pgStatRunningInCollector = true;
	pgStatDBHash = pgstat_read_statsfile(InvalidOid, true);

	/*
	 * Setup the descriptor set for select(2).	Since only one bit in the set
	 * ever changes, we need not repeat FD_ZERO each time.
	 */
#if !defined(HAVE_POLL) && !defined(WIN32)
	FD_ZERO(&rfds);
#endif

	/*
	 * Loop to process messages until we get SIGQUIT or detect ungraceful
	 * death of our parent postmaster.
	 *
	 * For performance reasons, we don't want to do a PostmasterIsAlive() test
	 * after every message; instead, do it only when select()/poll() is
	 * interrupted by timeout.	In essence, we'll stay alive as long as
	 * backends keep sending us stuff often, even if the postmaster is gone.
	 */
	for (;;)
	{
		int			got_data;

		/*
		 * Quit if we get SIGQUIT from the postmaster.
		 */
		if (need_exit)
			break;

		/*
		 * Reload configuration if we got SIGHUP from the postmaster.
		 */
		if (got_SIGHUP)
		{
			ProcessConfigFile(PGC_SIGHUP);
			got_SIGHUP = false;
		}

		/*
		 * Write the stats file if a new request has arrived that is not
		 * satisfied by existing file.
		 */
		if (last_statwrite < last_statrequest)
			pgstat_write_statsfile(false);

		/*
		 * Wait for a message to arrive; but not for more than
		 * PGSTAT_SELECT_TIMEOUT seconds. (This determines how quickly we will
		 * shut down after an ungraceful postmaster termination; so it needn't
		 * be very fast.  However, on some systems SIGQUIT won't interrupt the
		 * poll/select call, so this also limits speed of response to SIGQUIT,
		 * which is more important.)
		 *
		 * We use poll(2) if available, otherwise select(2). Win32 has its own
		 * implementation.
		 */
#ifndef WIN32
#ifdef HAVE_POLL
		input_fd.fd = pgStatSock;
		input_fd.events = POLLIN | POLLERR;
		input_fd.revents = 0;

		if (poll(&input_fd, 1, PGSTAT_SELECT_TIMEOUT * 1000) < 0)
		{
			if (errno == EINTR)
				continue;
			ereport(ERROR,
					(errcode_for_socket_access(),
					 errmsg("poll() failed in statistics collector: %m")));
		}

		got_data = (input_fd.revents != 0);
#else							/* !HAVE_POLL */

		FD_SET		(pgStatSock, &rfds);

		/*
		 * timeout struct is modified by select() on some operating systems,
		 * so re-fill it each time.
		 */
		sel_timeout.tv_sec = PGSTAT_SELECT_TIMEOUT;
		sel_timeout.tv_usec = 0;

		if (select(pgStatSock + 1, &rfds, NULL, NULL, &sel_timeout) < 0)
		{
			if (errno == EINTR)
				continue;
			ereport(ERROR,
					(errcode_for_socket_access(),
					 errmsg("select() failed in statistics collector: %m")));
		}

		got_data = FD_ISSET(pgStatSock, &rfds);
#endif   /* HAVE_POLL */
#else							/* WIN32 */
		got_data = pgwin32_waitforsinglesocket(pgStatSock, FD_READ,
											   PGSTAT_SELECT_TIMEOUT * 1000);
#endif

		/*
		 * If there is a message on the socket, read it and check for
		 * validity.
		 */
		if (got_data)
		{
			len = recv(pgStatSock, (char *) &msg,
					   sizeof(PgStat_Msg), 0);
			if (len < 0)
			{
				if (errno == EINTR)
					continue;
				ereport(ERROR,
						(errcode_for_socket_access(),
						 errmsg("could not read statistics message: %m")));
			}

			/*
			 * We ignore messages that are smaller than our common header
			 */
			if (len < sizeof(PgStat_MsgHdr))
				continue;

			/*
			 * The received length must match the length in the header
			 */
			if (msg.msg_hdr.m_size != len)
				continue;

			/*
			 * O.K. - we accept this message.  Process it.
			 */
			switch (msg.msg_hdr.m_type)
			{
				case PGSTAT_MTYPE_DUMMY:
					break;

				case PGSTAT_MTYPE_INQUIRY:
					pgstat_recv_inquiry((PgStat_MsgInquiry *) &msg, len);
					break;

				case PGSTAT_MTYPE_TABSTAT:
					pgstat_recv_tabstat((PgStat_MsgTabstat *) &msg, len);
					break;

				case PGSTAT_MTYPE_TABPURGE:
					pgstat_recv_tabpurge((PgStat_MsgTabpurge *) &msg, len);
					break;

				case PGSTAT_MTYPE_DROPDB:
					pgstat_recv_dropdb((PgStat_MsgDropdb *) &msg, len);
					break;

				case PGSTAT_MTYPE_RESETCOUNTER:
					pgstat_recv_resetcounter((PgStat_MsgResetcounter *) &msg,
											 len);
					break;

				case PGSTAT_MTYPE_AUTOVAC_START:
					pgstat_recv_autovac((PgStat_MsgAutovacStart *) &msg, len);
					break;

				case PGSTAT_MTYPE_VACUUM:
					pgstat_recv_vacuum((PgStat_MsgVacuum *) &msg, len);
					break;

				case PGSTAT_MTYPE_ANALYZE:
					pgstat_recv_analyze((PgStat_MsgAnalyze *) &msg, len);
					break;

				case PGSTAT_MTYPE_BGWRITER:
					pgstat_recv_bgwriter((PgStat_MsgBgWriter *) &msg, len);
                    break;

<<<<<<< HEAD
				case PGSTAT_MTYPE_QUEUESTAT:  /* GPDB */
					pgstat_recv_queuestat((PgStat_MsgQueuestat *) &msg, len);
                    break;

=======
>>>>>>> 4d53a2f9
				case PGSTAT_MTYPE_FUNCSTAT:
					pgstat_recv_funcstat((PgStat_MsgFuncstat *) &msg, len);
					break;

				case PGSTAT_MTYPE_FUNCPURGE:
					pgstat_recv_funcpurge((PgStat_MsgFuncpurge *) &msg, len);
					break;

				default:
					break;
			}
		}
		else
		{
			/*
			 * We can only get here if the select/poll timeout elapsed. Check
			 * for postmaster death.
			 */
			if (!PostmasterIsAlive(true))
				break;
		}
	}							/* end of message-processing loop */

	/*
	 * Save the final stats to reuse at next startup.
	 */
	pgstat_write_statsfile(true);

	exit(0);
}


/* SIGQUIT signal handler for collector process */
static void
pgstat_exit(SIGNAL_ARGS)
{
	need_exit = true;
}

/* SIGHUP handler for collector process */
static void
pgstat_sighup_handler(SIGNAL_ARGS)
{
	got_SIGHUP = true;
}


/*
 * Lookup the hash table entry for the specified database. If no hash
 * table entry exists, initialize it, if the create parameter is true.
 * Else, return NULL.
 */
static PgStat_StatDBEntry *
pgstat_get_db_entry(Oid databaseid, bool create)
{
	PgStat_StatDBEntry *result;
	bool		found;
	HASHACTION	action = (create ? HASH_ENTER : HASH_FIND);

	/* Lookup or create the hash table entry for this database */
	result = (PgStat_StatDBEntry *) hash_search(pgStatDBHash,
												&databaseid,
												action, &found);

	if (!create && !found)
		return NULL;

	/* If not found, initialize the new one. */
	if (!found)
	{
		HASHCTL		hash_ctl;

		result->tables = NULL;
		result->functions = NULL;
		result->n_xact_commit = 0;
		result->n_xact_rollback = 0;
		result->n_blocks_fetched = 0;
		result->n_blocks_hit = 0;
		result->n_tuples_returned = 0;
		result->n_tuples_fetched = 0;
		result->n_tuples_inserted = 0;
		result->n_tuples_updated = 0;
		result->n_tuples_deleted = 0;
		result->last_autovac_time = 0;

		memset(&hash_ctl, 0, sizeof(hash_ctl));
		hash_ctl.keysize = sizeof(Oid);
		hash_ctl.entrysize = sizeof(PgStat_StatTabEntry);
		hash_ctl.hash = oid_hash;
		result->tables = hash_create("Per-database table",
									 PGSTAT_TAB_HASH_SIZE,
									 &hash_ctl,
									 HASH_ELEM | HASH_FUNCTION);

		hash_ctl.keysize = sizeof(Oid);
		hash_ctl.entrysize = sizeof(PgStat_StatFuncEntry);
		hash_ctl.hash = oid_hash;
		result->functions = hash_create("Per-database function",
										PGSTAT_FUNCTION_HASH_SIZE,
										&hash_ctl,
										HASH_ELEM | HASH_FUNCTION);
	}

	return result;
}


/* ----------
 * pgstat_write_statsfile() -
 *
 *	Tell the news.
 *	If writing to the permanent file (happens when the collector is
 *	shutting down only), remove the temporary file so that backends
 *	starting up under a new postmaster can't read the old data before
 *	the new collector is ready.
 * ----------
 */
static void
pgstat_write_statsfile(bool permanent)
{
	HASH_SEQ_STATUS hstat;
	HASH_SEQ_STATUS tstat;
	HASH_SEQ_STATUS fstat;
	PgStat_StatDBEntry *dbentry;
	PgStat_StatTabEntry *tabentry;
	PgStat_StatFuncEntry *funcentry;
	PgStat_StatQueueEntry *queueentry;
	FILE	   *fpout;
	int32		format_id;
	const char *tmpfile = permanent ? PGSTAT_STAT_PERMANENT_TMPFILE : pgstat_stat_tmpname;
	const char *statfile = permanent ? PGSTAT_STAT_PERMANENT_FILENAME : pgstat_stat_filename;

	/*
	 * Open the statistics temp file to write out the current values.
	 */
	fpout = AllocateFile(tmpfile, PG_BINARY_W);
	if (fpout == NULL)
	{
		ereport(LOG,
				(errcode_for_file_access(),
				 errmsg("could not open temporary statistics file \"%s\": %m",
						tmpfile)));
		return;
	}

	/*
	 * Set the timestamp of the stats file.
	 */
	globalStats.stats_timestamp = GetCurrentTimestamp();

	/*
	 * Write the file header --- currently just a format ID.
	 */
	format_id = PGSTAT_FILE_FORMAT_ID;
	fwrite(&format_id, sizeof(format_id), 1, fpout);

	/*
	 * Write global stats struct
	 */
	fwrite(&globalStats, sizeof(globalStats), 1, fpout);

	/*
	 * Walk through the database table.
	 */
	hash_seq_init(&hstat, pgStatDBHash);
	while ((dbentry = (PgStat_StatDBEntry *) hash_seq_search(&hstat)) != NULL)
	{
		/*
		 * Write out the DB entry including the number of live backends. We
		 * don't write the tables or functions pointers, since they're of no
		 * use to any other process.
		 */
		fputc('D', fpout);
		fwrite(dbentry, offsetof(PgStat_StatDBEntry, tables), 1, fpout);

		/*
		 * Walk through the database's access stats per table.
		 */
		hash_seq_init(&tstat, dbentry->tables);
		while ((tabentry = (PgStat_StatTabEntry *) hash_seq_search(&tstat)) != NULL)
		{
			fputc('T', fpout);
			fwrite(tabentry, sizeof(PgStat_StatTabEntry), 1, fpout);
		}

		/*
		 * Walk through the database's function stats table.
		 */
		hash_seq_init(&fstat, dbentry->functions);
		while ((funcentry = (PgStat_StatFuncEntry *) hash_seq_search(&fstat)) != NULL)
		{
			fputc('F', fpout);
			fwrite(funcentry, sizeof(PgStat_StatFuncEntry), 1, fpout);
		}

		/*
		 * Mark the end of this DB
		 */
		fputc('d', fpout);
	}

	/*
	 * Walk through resource queue stats.
	 */
	hash_seq_init(&fstat, pgStatQueueHash);
	while ((queueentry = (PgStat_StatQueueEntry *) hash_seq_search(&fstat)) != NULL)
	{
		fputc('Q', fpout);
		fwrite(queueentry, sizeof(PgStat_StatQueueEntry), 1, fpout);
	}

	/*
	 * No more output to be done. Close the temp file and replace the old
	 * pgstat.stat with it.  The ferror() check replaces testing for error
	 * after each individual fputc or fwrite above.
	 */
	fputc('E', fpout);

	if (ferror(fpout))
	{
		ereport(LOG,
				(errcode_for_file_access(),
			   errmsg("could not write temporary statistics file \"%s\": %m",
					  tmpfile)));
		FreeFile(fpout);
		unlink(tmpfile);
	}
	else if (FreeFile(fpout) < 0)
	{
		ereport(LOG,
				(errcode_for_file_access(),
			   errmsg("could not close temporary statistics file \"%s\": %m",
					  tmpfile)));
		unlink(tmpfile);
	}
	else if (rename(tmpfile, statfile) < 0)
	{
		ereport(LOG,
				(errcode_for_file_access(),
				 errmsg("could not rename temporary statistics file \"%s\" to \"%s\": %m",
						tmpfile, statfile)));
		unlink(tmpfile);
	}
	else
	{
		/*
		 * Successful write, so update last_statwrite.
		 */
		last_statwrite = globalStats.stats_timestamp;

		/*
		 * It's not entirely clear whether there could be clock skew between
		 * backends and the collector; but just in case someone manages to
		 * send us a stats request time that's far in the future, reset it.
		 * This ensures that no inquiry message can cause more than one stats
		 * file write to occur.
		 */
		last_statrequest = last_statwrite;
	}

	if (permanent)
		unlink(pgstat_stat_filename);
}


/* ----------
 * pgstat_read_statsfile() -
 *
 *	Reads in an existing statistics collector file and initializes the
 *	databases' hash table (whose entries point to the tables' hash tables).
 * ----------
 */
static HTAB *
pgstat_read_statsfile(Oid onlydb, bool permanent)
{
	PgStat_StatDBEntry *dbentry;
	PgStat_StatDBEntry dbbuf;
	PgStat_StatTabEntry *tabentry;
	PgStat_StatTabEntry tabbuf;
	PgStat_StatFuncEntry funcbuf;
	PgStat_StatFuncEntry *funcentry;
	PgStat_StatQueueEntry queuebuf;	/* GPDB */
	PgStat_StatQueueEntry *queueentry; /* GPDB */
	HASHCTL		hash_ctl;
	HTAB	   *dbhash;
	HTAB	   *tabhash = NULL;
	HTAB	   *funchash = NULL;
	HTAB      *queuehash = NULL;  /* GPDB */	
	FILE	   *fpin;
	int32		format_id;
	bool		found;
	const char *statfile = permanent ? PGSTAT_STAT_PERMANENT_FILENAME : pgstat_stat_filename;

	/*
	 * The tables will live in pgStatLocalContext.
	 */
	pgstat_setup_memcxt();

	/*
	 * Create the DB hashtable
	 */
	memset(&hash_ctl, 0, sizeof(hash_ctl));
	hash_ctl.keysize = sizeof(Oid);
	hash_ctl.entrysize = sizeof(PgStat_StatDBEntry);
	hash_ctl.hash = oid_hash;
	hash_ctl.hcxt = pgStatLocalContext;
	dbhash = hash_create("Databases hash", PGSTAT_DB_HASH_SIZE, &hash_ctl,
						 HASH_ELEM | HASH_FUNCTION | HASH_CONTEXT);

	/*
	 * Clear out global statistics so they start from zero in case we can't
	 * load an existing statsfile.
	 */
	memset(&globalStats, 0, sizeof(globalStats));

	/**
	 ** Create the Queue hashtable
	 **/
	memset(&hash_ctl, 0, sizeof(hash_ctl));
	hash_ctl.keysize = sizeof(Oid);
	hash_ctl.entrysize = sizeof(PgStat_StatQueueEntry);
	hash_ctl.hash = oid_hash;
	hash_ctl.hcxt = pgStatLocalContext;
	queuehash = hash_create("Queues hash", PGSTAT_QUEUE_HASH_SIZE, &hash_ctl,
						  HASH_ELEM | HASH_FUNCTION | HASH_CONTEXT);
	pgStatQueueHash = queuehash;

	/*
	 * Clear out global statistics so they start from zero in case we can't
	 * load an existing statsfile.
	 */
	memset(&globalStats, 0, sizeof(globalStats));

	/*
	 * Try to open the status file. If it doesn't exist, the backends simply
	 * return zero for anything and the collector simply starts from scratch
	 * with empty counters.
	 */
	if ((fpin = AllocateFile(statfile, PG_BINARY_R)) == NULL)
		return dbhash;

	/*
	 * Verify it's of the expected format.
	 */
	if (fread(&format_id, 1, sizeof(format_id), fpin) != sizeof(format_id)
		|| format_id != PGSTAT_FILE_FORMAT_ID)
	{
		ereport(pgStatRunningInCollector ? LOG : WARNING,
				(errmsg("corrupted pgstat.stat file")));
		goto done;
	}

	/*
	 * Read global stats struct
	 */
	if (fread(&globalStats, 1, sizeof(globalStats), fpin) != sizeof(globalStats))
	{
		ereport(pgStatRunningInCollector ? LOG : WARNING,
				(errmsg("corrupted pgstat.stat file")));
		goto done;
	}

	/*
	 * We found an existing collector stats file. Read it and put all the
	 * hashtable entries into place.
	 */
	for (;;)
	{
		switch (fgetc(fpin))
		{
				/*
				 * 'D'	A PgStat_StatDBEntry struct describing a database
				 * follows. Subsequently, zero to many 'T' and 'F' entries
				 * will follow until a 'd' is encountered.
				 */
			case 'D':
				if (fread(&dbbuf, 1, offsetof(PgStat_StatDBEntry, tables),
						  fpin) != offsetof(PgStat_StatDBEntry, tables))
				{
					ereport(pgStatRunningInCollector ? LOG : WARNING,
							(errmsg("corrupted pgstat.stat file")));
					goto done;
				}

				/*
				 * Add to the DB hash
				 */
				dbentry = (PgStat_StatDBEntry *) hash_search(dbhash,
												  (void *) &dbbuf.databaseid,
															 HASH_ENTER,
															 &found);
				if (found)
				{
					ereport(pgStatRunningInCollector ? LOG : WARNING,
							(errmsg("corrupted pgstat.stat file")));
					goto done;
				}

				memcpy(dbentry, &dbbuf, sizeof(PgStat_StatDBEntry));
				dbentry->tables = NULL;
				dbentry->functions = NULL;

				/*
				 * Don't collect tables if not the requested DB (or the
				 * shared-table info)
				 */
				if (onlydb != InvalidOid)
				{
					if (dbbuf.databaseid != onlydb &&
						dbbuf.databaseid != InvalidOid)
						break;
				}

				memset(&hash_ctl, 0, sizeof(hash_ctl));
				hash_ctl.keysize = sizeof(Oid);
				hash_ctl.entrysize = sizeof(PgStat_StatTabEntry);
				hash_ctl.hash = oid_hash;
				hash_ctl.hcxt = pgStatLocalContext;
				dbentry->tables = hash_create("Per-database table",
											  PGSTAT_TAB_HASH_SIZE,
											  &hash_ctl,
								   HASH_ELEM | HASH_FUNCTION | HASH_CONTEXT);

				memset(&hash_ctl, 0, sizeof(hash_ctl));
				hash_ctl.keysize = sizeof(Oid);
				hash_ctl.entrysize = sizeof(PgStat_StatFuncEntry);
				hash_ctl.hash = oid_hash;
				hash_ctl.hcxt = pgStatLocalContext;
				dbentry->functions = hash_create("Per-database function",
												 PGSTAT_FUNCTION_HASH_SIZE,
												 &hash_ctl,
								   HASH_ELEM | HASH_FUNCTION | HASH_CONTEXT);

				/*
				 * Arrange that following records add entries to this
				 * database's hash tables.
				 */
				tabhash = dbentry->tables;
				funchash = dbentry->functions;
				break;

				/*
				 * 'd'	End of this database.
				 */
			case 'd':
				tabhash = NULL;
				funchash = NULL;
				break;

				/*
				 * 'T'	A PgStat_StatTabEntry follows.
				 */
			case 'T':
				if (fread(&tabbuf, 1, sizeof(PgStat_StatTabEntry),
						  fpin) != sizeof(PgStat_StatTabEntry))
				{
					ereport(pgStatRunningInCollector ? LOG : WARNING,
							(errmsg("corrupted pgstat.stat file")));
					goto done;
				}

				/*
				 * Skip if table belongs to a not requested database.
				 */
				if (tabhash == NULL)
					break;

				tabentry = (PgStat_StatTabEntry *) hash_search(tabhash,
													(void *) &tabbuf.tableid,
														 HASH_ENTER, &found);

				if (found)
				{
					ereport(pgStatRunningInCollector ? LOG : WARNING,
							(errmsg("corrupted pgstat.stat file")));
					goto done;
				}

				memcpy(tabentry, &tabbuf, sizeof(tabbuf));
				break;

				/*
				 * 'F'	A PgStat_StatFuncEntry follows.
				 */
			case 'F':
				if (fread(&funcbuf, 1, sizeof(PgStat_StatFuncEntry),
						  fpin) != sizeof(PgStat_StatFuncEntry))
				{
					ereport(pgStatRunningInCollector ? LOG : WARNING,
							(errmsg("corrupted pgstat.stat file")));
					goto done;
				}

				/*
				 * Skip if function belongs to a not requested database.
				 */
				if (funchash == NULL)
					break;

				funcentry = (PgStat_StatFuncEntry *) hash_search(funchash,
												(void *) &funcbuf.functionid,
														 HASH_ENTER, &found);

				if (found)
				{
					ereport(pgStatRunningInCollector ? LOG : WARNING,
							(errmsg("corrupted pgstat.stat file")));
					goto done;
				}

				memcpy(funcentry, &funcbuf, sizeof(funcbuf));
				break;

				/*
				 * 'Q'	A PgStat_StatQueueEntry follows.  (GPDB)
				 */
			case 'Q':
				if (fread(&queuebuf, 1, sizeof(PgStat_StatQueueEntry),
						  fpin) != sizeof(PgStat_StatQueueEntry))
				{
					ereport(pgStatRunningInCollector ? LOG : WARNING,
							(errmsg("corrupted pgstat.stat file")));
					goto done;
				}

				if (queuehash == NULL)
					break;

				/*
				 * Add it to the queue hash.
				 */
				queueentry = (PgStat_StatQueueEntry *) hash_search(queuehash,
													(void *) &queuebuf.queueid,
														 HASH_ENTER, &found);
				
				if (found)
				{
					ereport(pgStatRunningInCollector ? LOG : WARNING,
							(errmsg("corrupted pgstat.stat file")));
					goto done;
				}

				memcpy(queueentry, &queuebuf, sizeof(PgStat_StatQueueEntry));
				break;

				/*
				 * 'E'	The EOF marker of a complete stats file.
				 */
			case 'E':
				goto done;

			default:
				ereport(pgStatRunningInCollector ? LOG : WARNING,
						(errmsg("corrupted pgstat.stat file")));
				goto done;
		}
	}

done:
	FreeFile(fpin);

	if (permanent)
		unlink(PGSTAT_STAT_PERMANENT_FILENAME);

	return dbhash;
}

/* ----------
 * pgstat_read_statsfile_timestamp() -
 *
 *	Attempt to fetch the timestamp of an existing stats file.
 *	Returns TRUE if successful (timestamp is stored at *ts).
 * ----------
 */
static bool
pgstat_read_statsfile_timestamp(bool permanent, TimestampTz *ts)
{
	PgStat_GlobalStats myGlobalStats;
	FILE	   *fpin;
	int32		format_id;
	const char *statfile = permanent ? PGSTAT_STAT_PERMANENT_FILENAME : pgstat_stat_filename;

	/*
	 * Try to open the status file.
	 */
	if ((fpin = AllocateFile(statfile, PG_BINARY_R)) == NULL)
		return false;

	/*
	 * Verify it's of the expected format.
	 */
	if (fread(&format_id, 1, sizeof(format_id), fpin) != sizeof(format_id)
		|| format_id != PGSTAT_FILE_FORMAT_ID)
	{
		FreeFile(fpin);
		return false;
	}

	/*
	 * Read global stats struct
	 */
	if (fread(&myGlobalStats, 1, sizeof(myGlobalStats), fpin) != sizeof(myGlobalStats))
	{
		FreeFile(fpin);
		return false;
	}

	*ts = myGlobalStats.stats_timestamp;

	FreeFile(fpin);
	return true;
}

/*
 * If not already done, read the statistics collector stats file into
 * some hash tables.  The results will be kept until pgstat_clear_snapshot()
 * is called (typically, at end of transaction).
 */
static void
backend_read_statsfile(void)
{
	TimestampTz min_ts;
	int			count;

	/* already read it? */
	if (pgStatDBHash)
		return;
	Assert(!pgStatRunningInCollector);

	/*
	 * We set the minimum acceptable timestamp to PGSTAT_STAT_INTERVAL msec
	 * before now.	This indirectly ensures that the collector needn't write
	 * the file more often than PGSTAT_STAT_INTERVAL.  In an autovacuum
	 * worker, however, we want a lower delay to avoid using stale data, so we
	 * use PGSTAT_RETRY_DELAY (since the number of worker is low, this
	 * shouldn't be a problem).
	 *
	 * Note that we don't recompute min_ts after sleeping; so we might end up
	 * accepting a file a bit older than PGSTAT_STAT_INTERVAL.	In practice
	 * that shouldn't happen, though, as long as the sleep time is less than
	 * PGSTAT_STAT_INTERVAL; and we don't want to lie to the collector about
	 * what our cutoff time really is.
	 */
	if (IsAutoVacuumWorkerProcess())
		min_ts = TimestampTzPlusMilliseconds(GetCurrentTimestamp(),
											 -PGSTAT_RETRY_DELAY);
	else
		min_ts = TimestampTzPlusMilliseconds(GetCurrentTimestamp(),
											 -PGSTAT_STAT_INTERVAL);

	/*
	 * Loop until fresh enough stats file is available or we ran out of time.
	 * The stats inquiry message is sent repeatedly in case collector drops
	 * it.
	 */
	for (count = 0; count < PGSTAT_POLL_LOOP_COUNT; count++)
	{
		TimestampTz file_ts = 0;

		CHECK_FOR_INTERRUPTS();

		if (pgstat_read_statsfile_timestamp(false, &file_ts) &&
			file_ts >= min_ts)
			break;

		/* Not there or too old, so kick the collector and wait a bit */
		pgstat_send_inquiry(min_ts);
		pg_usleep(PGSTAT_RETRY_DELAY * 1000L);
	}

	if (count >= PGSTAT_POLL_LOOP_COUNT)
		ereport(LOG,
				(errmsg("using stale statistics instead of current ones "
						"because stats collector is not responding")));

	/* Autovacuum launcher wants stats about all databases */
	if (IsAutoVacuumLauncherProcess())
		pgStatDBHash = pgstat_read_statsfile(InvalidOid, false);
	else
		pgStatDBHash = pgstat_read_statsfile(MyDatabaseId, false);
}


/* ----------
 * pgstat_setup_memcxt() -
 *
 *	Create pgStatLocalContext, if not already done.
 * ----------
 */
static void
pgstat_setup_memcxt(void)
{
	if (!pgStatLocalContext)
		pgStatLocalContext = AllocSetContextCreate(TopMemoryContext,
												   "Statistics snapshot",
												   ALLOCSET_SMALL_MINSIZE,
												   ALLOCSET_SMALL_INITSIZE,
												   ALLOCSET_SMALL_MAXSIZE);
}


/* ----------
 * pgstat_clear_snapshot() -
 *
 *	Discard any data collected in the current transaction.	Any subsequent
 *	request will cause new snapshots to be read.
 *
 *	This is also invoked during transaction commit or abort to discard
 *	the no-longer-wanted snapshot.
 * ----------
 */
void
pgstat_clear_snapshot(void)
{
	/* Release memory, if any was allocated */
	if (pgStatLocalContext)
		MemoryContextDelete(pgStatLocalContext);

	/* Reset variables */
	pgStatLocalContext = NULL;
	pgStatDBHash = NULL;
	localBackendStatusTable = NULL;
	localNumBackends = 0;
}


/* ----------
 * pgstat_recv_inquiry() -
 *
 *	Process stat inquiry requests.
 * ----------
 */
static void
pgstat_recv_inquiry(PgStat_MsgInquiry *msg, int len)
{
	if (msg->inquiry_time > last_statrequest)
		last_statrequest = msg->inquiry_time;
}


/* ----------
 * pgstat_recv_tabstat() -
 *
 *	Count what the backend has done.
 * ----------
 */
static void
pgstat_recv_tabstat(PgStat_MsgTabstat *msg, int len)
{
	PgStat_TableEntry *tabmsg = &(msg->m_entry[0]);
	PgStat_StatDBEntry *dbentry;
	PgStat_StatTabEntry *tabentry;
	int			i;
	bool		found;

	dbentry = pgstat_get_db_entry(msg->m_databaseid, true);

	/*
	 * Update database-wide stats.
	 */
	dbentry->n_xact_commit += (PgStat_Counter) (msg->m_xact_commit);
	dbentry->n_xact_rollback += (PgStat_Counter) (msg->m_xact_rollback);

	/*
	 * Process all table entries in the message.
	 */
	for (i = 0; i < msg->m_nentries; i++)
	{
		tabentry = (PgStat_StatTabEntry *) hash_search(dbentry->tables,
												  (void *) &(tabmsg[i].t_id),
													   HASH_ENTER, &found);

		if (!found)
		{
			/*
			 * If it's a new table entry, initialize counters to the values we
			 * just got.
			 */
			tabentry->numscans = tabmsg[i].t_counts.t_numscans;
			tabentry->tuples_returned = tabmsg[i].t_counts.t_tuples_returned;
			tabentry->tuples_fetched = tabmsg[i].t_counts.t_tuples_fetched;
			tabentry->tuples_inserted = tabmsg[i].t_counts.t_tuples_inserted;
			tabentry->tuples_updated = tabmsg[i].t_counts.t_tuples_updated;
			tabentry->tuples_deleted = tabmsg[i].t_counts.t_tuples_deleted;
			tabentry->tuples_hot_updated = tabmsg[i].t_counts.t_tuples_hot_updated;
			tabentry->n_live_tuples = tabmsg[i].t_counts.t_new_live_tuples;
			tabentry->n_dead_tuples = tabmsg[i].t_counts.t_new_dead_tuples;
			tabentry->blocks_fetched = tabmsg[i].t_counts.t_blocks_fetched;
			tabentry->blocks_hit = tabmsg[i].t_counts.t_blocks_hit;

			tabentry->last_anl_tuples = 0;
			tabentry->vacuum_timestamp = 0;
			tabentry->autovac_vacuum_timestamp = 0;
			tabentry->analyze_timestamp = 0;
			tabentry->autovac_analyze_timestamp = 0;
		}
		else
		{
			/*
			 * Otherwise add the values to the existing entry.
			 */
			tabentry->numscans += tabmsg[i].t_counts.t_numscans;
			tabentry->tuples_returned += tabmsg[i].t_counts.t_tuples_returned;
			tabentry->tuples_fetched += tabmsg[i].t_counts.t_tuples_fetched;
			tabentry->tuples_inserted += tabmsg[i].t_counts.t_tuples_inserted;
			tabentry->tuples_updated += tabmsg[i].t_counts.t_tuples_updated;
			tabentry->tuples_deleted += tabmsg[i].t_counts.t_tuples_deleted;
			tabentry->tuples_hot_updated += tabmsg[i].t_counts.t_tuples_hot_updated;
			tabentry->n_live_tuples += tabmsg[i].t_counts.t_new_live_tuples;
			tabentry->n_dead_tuples += tabmsg[i].t_counts.t_new_dead_tuples;
			tabentry->blocks_fetched += tabmsg[i].t_counts.t_blocks_fetched;
			tabentry->blocks_hit += tabmsg[i].t_counts.t_blocks_hit;
		}

		/* Clamp n_live_tuples in case of negative new_live_tuples */
		tabentry->n_live_tuples = Max(tabentry->n_live_tuples, 0);
		/* Likewise for n_dead_tuples */
		tabentry->n_dead_tuples = Max(tabentry->n_dead_tuples, 0);

		/*
		 * Add per-table stats to the per-database entry, too.
		 */
		dbentry->n_tuples_returned += tabmsg[i].t_counts.t_tuples_returned;
		dbentry->n_tuples_fetched += tabmsg[i].t_counts.t_tuples_fetched;
		dbentry->n_tuples_inserted += tabmsg[i].t_counts.t_tuples_inserted;
		dbentry->n_tuples_updated += tabmsg[i].t_counts.t_tuples_updated;
		dbentry->n_tuples_deleted += tabmsg[i].t_counts.t_tuples_deleted;
		dbentry->n_blocks_fetched += tabmsg[i].t_counts.t_blocks_fetched;
		dbentry->n_blocks_hit += tabmsg[i].t_counts.t_blocks_hit;
	}
}


/* ----------
 * pgstat_recv_tabpurge() -
 *
 *	Arrange for dead table removal.
 * ----------
 */
static void
pgstat_recv_tabpurge(PgStat_MsgTabpurge *msg, int len)
{
	PgStat_StatDBEntry *dbentry;
	int			i;

	dbentry = pgstat_get_db_entry(msg->m_databaseid, false);

	/*
	 * No need to purge if we don't even know the database.
	 */
	if (!dbentry || !dbentry->tables)
		return;

	/*
	 * Process all table entries in the message.
	 */
	for (i = 0; i < msg->m_nentries; i++)
	{
		/* Remove from hashtable if present; we don't care if it's not. */
		(void) hash_search(dbentry->tables,
						   (void *) &(msg->m_tableid[i]),
						   HASH_REMOVE, NULL);
	}
}


/* ----------
 * pgstat_recv_dropdb() -
 *
 *	Arrange for dead database removal
 * ----------
 */
static void
pgstat_recv_dropdb(PgStat_MsgDropdb *msg, int len)
{
	PgStat_StatDBEntry *dbentry;

	/*
	 * Lookup the database in the hashtable.
	 */
	dbentry = pgstat_get_db_entry(msg->m_databaseid, false);

	/*
	 * If found, remove it.
	 */
	if (dbentry)
	{
		if (dbentry->tables != NULL)
			hash_destroy(dbentry->tables);
		if (dbentry->functions != NULL)
			hash_destroy(dbentry->functions);

		if (hash_search(pgStatDBHash,
						(void *) &(dbentry->databaseid),
						HASH_REMOVE, NULL) == NULL)
			ereport(ERROR,
					(errmsg("database hash table corrupted "
							"during cleanup --- abort")));
	}
}


/* ----------
 * pgstat_recv_resetcounter() -
 *
 *	Reset the statistics for the specified database.
 * ----------
 */
static void
pgstat_recv_resetcounter(PgStat_MsgResetcounter *msg, int len)
{
	HASHCTL		hash_ctl;
	PgStat_StatDBEntry *dbentry;

	/*
	 * Lookup the database in the hashtable.  Nothing to do if not there.
	 */
	dbentry = pgstat_get_db_entry(msg->m_databaseid, false);

	if (!dbentry)
		return;

	/*
	 * We simply throw away all the database's table entries by recreating a
	 * new hash table for them.
	 */
	if (dbentry->tables != NULL)
		hash_destroy(dbentry->tables);
	if (dbentry->functions != NULL)
		hash_destroy(dbentry->functions);

	dbentry->tables = NULL;
	dbentry->functions = NULL;
	dbentry->n_xact_commit = 0;
	dbentry->n_xact_rollback = 0;
	dbentry->n_blocks_fetched = 0;
	dbentry->n_blocks_hit = 0;

	memset(&hash_ctl, 0, sizeof(hash_ctl));
	hash_ctl.keysize = sizeof(Oid);
	hash_ctl.entrysize = sizeof(PgStat_StatTabEntry);
	hash_ctl.hash = oid_hash;
	dbentry->tables = hash_create("Per-database table",
								  PGSTAT_TAB_HASH_SIZE,
								  &hash_ctl,
								  HASH_ELEM | HASH_FUNCTION);

	hash_ctl.keysize = sizeof(Oid);
	hash_ctl.entrysize = sizeof(PgStat_StatFuncEntry);
	hash_ctl.hash = oid_hash;
	dbentry->functions = hash_create("Per-database function",
									 PGSTAT_FUNCTION_HASH_SIZE,
									 &hash_ctl,
									 HASH_ELEM | HASH_FUNCTION);
}

/* ----------
 * pgstat_recv_autovac() -
 *
 *	Process an autovacuum signalling message.
 * ----------
 */
static void
pgstat_recv_autovac(PgStat_MsgAutovacStart *msg, int len)
{
	PgStat_StatDBEntry *dbentry;

	/*
	 * Lookup the database in the hashtable.  Don't create the entry if it
	 * doesn't exist, because autovacuum may be processing a template
	 * database.  If this isn't the case, the database is most likely to have
	 * an entry already.  (If it doesn't, not much harm is done anyway --
	 * it'll get created as soon as somebody actually uses the database.)
	 */
	dbentry = pgstat_get_db_entry(msg->m_databaseid, false);
	if (dbentry == NULL)
		return;

	/*
	 * Store the last autovacuum time in the database entry.
	 */
	dbentry->last_autovac_time = msg->m_start_time;
}

/* ----------
 * pgstat_recv_vacuum() -
 *
 *	Process a VACUUM message.
 * ----------
 */
static void
pgstat_recv_vacuum(PgStat_MsgVacuum *msg, int len)
{
	PgStat_StatDBEntry *dbentry;
	PgStat_StatTabEntry *tabentry;

	/*
	 * Don't create either the database or table entry if it doesn't already
	 * exist.  This avoids bloating the stats with entries for stuff that is
	 * only touched by vacuum and not by live operations.
	 */
	dbentry = pgstat_get_db_entry(msg->m_databaseid, false);
	if (dbentry == NULL)
		return;

	tabentry = hash_search(dbentry->tables, &(msg->m_tableoid),
						   HASH_FIND, NULL);
	if (tabentry == NULL)
		return;

	if (msg->m_autovacuum)
		tabentry->autovac_vacuum_timestamp = msg->m_vacuumtime;
	else
		tabentry->vacuum_timestamp = msg->m_vacuumtime;
	tabentry->n_live_tuples = msg->m_tuples;
	/* Resetting dead_tuples to 0 is an approximation ... */
	tabentry->n_dead_tuples = 0;
	if (msg->m_analyze)
	{
<<<<<<< HEAD
		tabentry->last_anl_tuples = msg->m_tuples;
=======
		if (msg->m_scanned_all)
			tabentry->last_anl_tuples = msg->m_tuples;
		else
		{
			/* last_anl_tuples must never exceed n_live_tuples+n_dead_tuples */
			tabentry->last_anl_tuples = Min(tabentry->last_anl_tuples,
											tabentry->n_live_tuples);
		}

>>>>>>> 4d53a2f9
		if (msg->m_autovacuum)
			tabentry->autovac_analyze_timestamp = msg->m_vacuumtime;
		else
			tabentry->analyze_timestamp = msg->m_vacuumtime;
	}
	else
	{
		/* last_anl_tuples must never exceed n_live_tuples+n_dead_tuples */
		tabentry->last_anl_tuples = Min(tabentry->last_anl_tuples,
										tabentry->n_live_tuples);
	}
}

/* ----------
 * pgstat_recv_analyze() -
 *
 *	Process an ANALYZE message.
 * ----------
 */
static void
pgstat_recv_analyze(PgStat_MsgAnalyze *msg, int len)
{
	PgStat_StatDBEntry *dbentry;
	PgStat_StatTabEntry *tabentry;

	/*
	 * Don't create either the database or table entry if it doesn't already
	 * exist.  This avoids bloating the stats with entries for stuff that is
	 * only touched by analyze and not by live operations.
	 */
	dbentry = pgstat_get_db_entry(msg->m_databaseid, false);
	if (dbentry == NULL)
		return;

	tabentry = hash_search(dbentry->tables, &(msg->m_tableoid),
						   HASH_FIND, NULL);
	if (tabentry == NULL)
		return;

	if (msg->m_autovacuum)
		tabentry->autovac_analyze_timestamp = msg->m_analyzetime;
	else
		tabentry->analyze_timestamp = msg->m_analyzetime;
	tabentry->n_live_tuples = msg->m_live_tuples;
	tabentry->n_dead_tuples = msg->m_dead_tuples;
	tabentry->last_anl_tuples = msg->m_live_tuples + msg->m_dead_tuples;
}


/* ----------
 * pgstat_recv_bgwriter() -
 *
 *	Process a BGWRITER message.
 * ----------
 */
static void
pgstat_recv_bgwriter(PgStat_MsgBgWriter *msg, int len)
{
	globalStats.timed_checkpoints += msg->m_timed_checkpoints;
	globalStats.requested_checkpoints += msg->m_requested_checkpoints;
	globalStats.buf_written_checkpoints += msg->m_buf_written_checkpoints;
	globalStats.buf_written_clean += msg->m_buf_written_clean;
	globalStats.maxwritten_clean += msg->m_maxwritten_clean;
	globalStats.buf_written_backend += msg->m_buf_written_backend;
	globalStats.buf_alloc += msg->m_buf_alloc;
}


/*
 * GPDB: Lookup the hash table entry for the specified resource queue. If no hash
 * table entry exists, initialize it, if the create parameter is true.
 * Else, return NULL.
 */
static PgStat_StatQueueEntry *
pgstat_get_queue_entry(Oid queueid, bool create)
{
	PgStat_StatQueueEntry *result;
	bool		found;
	HASHACTION	action = (create ? HASH_ENTER : HASH_FIND);

	/* Lookup or create the hash table entry for this queue */
	result = (PgStat_StatQueueEntry *) hash_search(pgStatQueueHash,
												   &queueid,
												   action, &found);

	if (!create && !found)
		return NULL;

	/* If not found, initialize the new one. */
	if (!found)
	{
		result->queueid = queueid;
		result->n_queries_exec = 0;
		result->n_queries_wait = 0;
		result->elapsed_exec = 0;
		result->elapsed_wait = 0;
	}

	return result;
}

/* ----------
 * pgstat_recv_queuestat() -
 *
 *	Process resource queue activity for a backend.
 * ----------
 */
static void
pgstat_recv_queuestat(PgStat_MsgQueuestat *msg, int len)
{
	PgStat_StatQueueEntry	*queueentry;

	/* Get or create an entry for this resource queue. */
	queueentry = pgstat_get_queue_entry(msg->m_queueid, true);

	/* Update the metrics. */
	queueentry->n_queries_exec += msg->m_queries_exec;
	queueentry->n_queries_wait += msg->m_queries_wait;
	queueentry->elapsed_exec += msg->m_elapsed_exec;
	queueentry->elapsed_wait += msg->m_elapsed_wait;
}


/* ----------
 * pgstat_init_localportalhash() -
 *
 *  Cache for portal statistics for a backend.
 * ----------
 */
void
pgstat_init_localportalhash(void)
{
	HASHCTL		info;
	int			hash_flags;

	info.keysize = sizeof(uint32);
	info.entrysize = sizeof(PgStat_StatPortalEntry);
	info.hash = tag_hash;
	hash_flags = (HASH_ELEM | HASH_FUNCTION);

	localStatPortalHash = hash_create("Local Stat Portal Hash",
									 1,
									 &info,
									 hash_flags);

	return;
}


/* ----------
 * pgstat_getportalentry() -
 *
 *  Return the (PgStat_StatPortalEntry *) for a given portal (and backend).
 * ----------
 */
PgStat_StatPortalEntry *
pgstat_getportalentry(uint32 portalid, Oid queueid)
{
	PgStat_StatPortalEntry	*portalentry;
	
	bool					found;

	portalentry = hash_search(localStatPortalHash,
							  (void *) &portalid,
							  HASH_ENTER, &found);

	Assert(portalentry != NULL);

	/* Initialize if this we have not seen this portal before! */
	if (!found)
	{
		portalentry->portalid = portalid;
		portalentry->queueentry.queueid = queueid;
		portalentry->queueentry.n_queries_exec = 0;
		portalentry->queueentry.n_queries_wait = 0;
		portalentry->queueentry.elapsed_exec = 0;
		portalentry->queueentry.elapsed_wait = 0;
	}
	
	return portalentry;
}


/* ----------
 * pgstat_report_queuestat() -
 *
 *	Called from tcop/postgres.c to send the so far collected
 *	per resource queue statistics to the collector.
 * ----------
 */
void
pgstat_report_queuestat()
{
	HASH_SEQ_STATUS			hstat;
	PgStat_StatPortalEntry	*pentry;
	PgStat_MsgQueuestat		msg;

	/* Not collecting queue stats or collector disabled. */
	if (pgStatSock < 0 || !pgstat_collect_queuelevel)
		return;

	/* Do a sequential scan through the local portal/queue hash*/
	hash_seq_init(&hstat, localStatPortalHash);
	while ((pentry = (PgStat_StatPortalEntry *) hash_seq_search(&hstat)) != NULL)
	{
		/* Skip if message payload will be trivial. */
		if (pentry->queueentry.n_queries_exec == 0 &&
			pentry->queueentry.n_queries_wait == 0 &&
			pentry->queueentry.elapsed_exec == 0 &&
			pentry->queueentry.elapsed_wait == 0)
			continue;

		/* Initialize a message to send to the collector. */
		pgstat_setheader(&msg.m_hdr, PGSTAT_MTYPE_QUEUESTAT);
		msg.m_queueid = pentry->queueentry.queueid;
		msg.m_queries_exec = pentry->queueentry.n_queries_exec;
		msg.m_queries_wait = pentry->queueentry.n_queries_wait;
		msg.m_elapsed_exec = pentry->queueentry.elapsed_exec;
		msg.m_elapsed_wait = pentry->queueentry.elapsed_wait;

		/* Reset the counters for this entry. */
		pentry->queueentry.n_queries_exec = 0;
		pentry->queueentry.n_queries_wait = 0;
		pentry->queueentry.elapsed_exec = 0;
		pentry->queueentry.elapsed_wait = 0;

		pgstat_send(&msg, sizeof(msg));
	}
}


/* ----------
 * pgstat_fetch_stat_queueentry() -
 *
 *	Support function for the SQL-callable pgstat* functions. Returns
 *	the collected statistics for one resource queue or NULL. NULL doesn't mean
 *	that the queue doesn't exist, it is just not yet known by the
 *	collector, so the caller is better off to report ZERO instead.
 * ----------
 */
PgStat_StatQueueEntry *
pgstat_fetch_stat_queueentry(Oid queueid)
{
	/*
	 * If not done for this transaction, read the statistics collector stats
	 * file into some hash tables.
	 */
	backend_read_statsfile();

	/*
	 * Lookup the requested database; return NULL if not found
	 */
	return (PgStat_StatQueueEntry *) hash_search(pgStatQueueHash,
											  (void *) &queueid,
											  HASH_FIND, NULL);
}


/* ----------
 * pgstat_recv_funcstat() -
 *
 *	Count what the backend has done.
 * ----------
 */
static void
pgstat_recv_funcstat(PgStat_MsgFuncstat *msg, int len)
{
	PgStat_FunctionEntry *funcmsg = &(msg->m_entry[0]);
	PgStat_StatDBEntry *dbentry;
	PgStat_StatFuncEntry *funcentry;
	int			i;
	bool		found;

	dbentry = pgstat_get_db_entry(msg->m_databaseid, true);

	/*
	 * Process all function entries in the message.
	 */
	for (i = 0; i < msg->m_nentries; i++, funcmsg++)
	{
		funcentry = (PgStat_StatFuncEntry *) hash_search(dbentry->functions,
												   (void *) &(funcmsg->f_id),
														 HASH_ENTER, &found);

		if (!found)
		{
			/*
			 * If it's a new function entry, initialize counters to the values
			 * we just got.
			 */
			funcentry->f_numcalls = funcmsg->f_numcalls;
			funcentry->f_time = funcmsg->f_time;
			funcentry->f_time_self = funcmsg->f_time_self;
		}
		else
		{
			/*
			 * Otherwise add the values to the existing entry.
			 */
			funcentry->f_numcalls += funcmsg->f_numcalls;
			funcentry->f_time += funcmsg->f_time;
			funcentry->f_time_self += funcmsg->f_time_self;
		}
	}
}

/* ----------
 * pgstat_recv_funcpurge() -
 *
 *	Arrange for dead function removal.
 * ----------
 */
static void
pgstat_recv_funcpurge(PgStat_MsgFuncpurge *msg, int len)
{
	PgStat_StatDBEntry *dbentry;
	int			i;

	dbentry = pgstat_get_db_entry(msg->m_databaseid, false);

	/*
	 * No need to purge if we don't even know the database.
	 */
	if (!dbentry || !dbentry->functions)
		return;

	/*
	 * Process all function entries in the message.
	 */
	for (i = 0; i < msg->m_nentries; i++)
	{
		/* Remove from hashtable if present; we don't care if it's not. */
		(void) hash_search(dbentry->functions,
						   (void *) &(msg->m_functionid[i]),
						   HASH_REMOVE, NULL);
	}
}<|MERGE_RESOLUTION|>--- conflicted
+++ resolved
@@ -2103,10 +2103,7 @@
 
 static PgBackendStatus *BackendStatusArray = NULL;
 static PgBackendStatus *MyBEEntry = NULL;
-<<<<<<< HEAD
 static char *BackendAppnameBuffer = NULL;
-=======
->>>>>>> 4d53a2f9
 static char *BackendActivityBuffer = NULL;
 
 
@@ -2507,10 +2504,7 @@
 	volatile PgBackendStatus *beentry;
 	PgBackendStatus *localtable;
 	PgBackendStatus *localentry;
-<<<<<<< HEAD
 	char	   *localappname;
-=======
->>>>>>> 4d53a2f9
 	char	   *localactivity;
 	int			i;
 
@@ -2989,13 +2983,10 @@
 					pgstat_recv_bgwriter((PgStat_MsgBgWriter *) &msg, len);
                     break;
 
-<<<<<<< HEAD
 				case PGSTAT_MTYPE_QUEUESTAT:  /* GPDB */
 					pgstat_recv_queuestat((PgStat_MsgQueuestat *) &msg, len);
                     break;
 
-=======
->>>>>>> 4d53a2f9
 				case PGSTAT_MTYPE_FUNCSTAT:
 					pgstat_recv_funcstat((PgStat_MsgFuncstat *) &msg, len);
 					break;
@@ -4015,19 +4006,7 @@
 	tabentry->n_dead_tuples = 0;
 	if (msg->m_analyze)
 	{
-<<<<<<< HEAD
 		tabentry->last_anl_tuples = msg->m_tuples;
-=======
-		if (msg->m_scanned_all)
-			tabentry->last_anl_tuples = msg->m_tuples;
-		else
-		{
-			/* last_anl_tuples must never exceed n_live_tuples+n_dead_tuples */
-			tabentry->last_anl_tuples = Min(tabentry->last_anl_tuples,
-											tabentry->n_live_tuples);
-		}
-
->>>>>>> 4d53a2f9
 		if (msg->m_autovacuum)
 			tabentry->autovac_analyze_timestamp = msg->m_vacuumtime;
 		else
