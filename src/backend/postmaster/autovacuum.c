/*-------------------------------------------------------------------------
 *
 * autovacuum.c
 *
 * PostgreSQL Integrated Autovacuum Daemon
 *
 * The autovacuum system is structured in two different kinds of processes: the
 * autovacuum launcher and the autovacuum worker.  The launcher is an
 * always-running process, started by the postmaster when the autovacuum GUC
 * parameter is set.  The launcher schedules autovacuum workers to be started
 * when appropriate.  The workers are the processes which execute the actual
 * vacuuming; they connect to a database as determined in the launcher, and
 * once connected they examine the catalogs to select the tables to vacuum.
 *
 * The autovacuum launcher cannot start the worker processes by itself,
 * because doing so would cause robustness issues (namely, failure to shut
 * them down on exceptional conditions, and also, since the launcher is
 * connected to shared memory and is thus subject to corruption there, it is
 * not as robust as the postmaster).  So it leaves that task to the postmaster.
 *
 * There is an autovacuum shared memory area, where the launcher stores
 * information about the database it wants vacuumed.  When it wants a new
 * worker to start, it sets a flag in shared memory and sends a signal to the
 * postmaster.	Then postmaster knows nothing more than it must start a worker;
 * so it forks a new child, which turns into a worker.	This new process
 * connects to shared memory, and there it can inspect the information that the
 * launcher has set up.
 *
 * If the fork() call fails in the postmaster, it sets a flag in the shared
 * memory area, and sends a signal to the launcher.  The launcher, upon
 * noticing the flag, can try starting the worker again by resending the
 * signal.	Note that the failure can only be transient (fork failure due to
 * high load, memory pressure, too many processes, etc); more permanent
 * problems, like failure to connect to a database, are detected later in the
 * worker and dealt with just by having the worker exit normally.  The launcher
 * will launch a new worker again later, per schedule.
 *
 * When the worker is done vacuuming it sends SIGUSR1 to the launcher.	The
 * launcher then wakes up and is able to launch another worker, if the schedule
 * is so tight that a new worker is needed immediately.  At this time the
 * launcher can also balance the settings for the various remaining workers'
 * cost-based vacuum delay feature.
 *
 * Note that there can be more than one worker in a database concurrently.
 * They will store the table they are currently vacuuming in shared memory, so
 * that other workers avoid being blocked waiting for the vacuum lock for that
 * table.  They will also reload the pgstats data just before vacuuming each
 * table, to avoid vacuuming a table that was just finished being vacuumed by
 * another worker and thus is no longer noted in shared memory.  However,
 * there is a window (caused by pgstat delay) on which a worker may choose a
 * table that was already vacuumed; this is a bug in the current design.
 *
 * Portions Copyright (c) 1996-2009, PostgreSQL Global Development Group
 * Portions Copyright (c) 1994, Regents of the University of California
 *
 *
 * IDENTIFICATION
 *	  $PostgreSQL: pgsql/src/backend/postmaster/autovacuum.c,v 1.99 2009/06/12 16:17:29 tgl Exp $
 *
 *-------------------------------------------------------------------------
 */
#include "postgres.h"

#include <signal.h>
#include <sys/types.h>
#include <sys/time.h>
#include <time.h>
#include <unistd.h>

#include "access/genam.h"
#include "access/heapam.h"
#include "access/reloptions.h"
#include "access/transam.h"
#include "access/xact.h"
#include "catalog/dependency.h"
#include "catalog/indexing.h"
#include "catalog/namespace.h"
#include "catalog/pg_database.h"
#include "commands/dbcommands.h"
#include "commands/vacuum.h"
#include "libpq/hba.h"
#include "libpq/pqsignal.h"
#include "miscadmin.h"
#include "pgstat.h"
#include "postmaster/autovacuum.h"
#include "postmaster/fork_process.h"
#include "postmaster/postmaster.h"
#include "storage/bufmgr.h"
#include "storage/fd.h"
#include "storage/ipc.h"
#include "storage/pmsignal.h"
#include "storage/proc.h"
#include "storage/procarray.h"
#include "storage/procsignal.h"
#include "storage/sinval.h"
#include "storage/sinvaladt.h"
#include "tcop/tcopprot.h"
#include "utils/dynahash.h"
#include "utils/flatfiles.h"
#include "utils/fmgroids.h"
#include "utils/lsyscache.h"
#include "utils/memutils.h"
#include "utils/ps_status.h"
#include "utils/syscache.h"
#include "utils/tqual.h"

#include "cdb/cdbvars.h"


/*
 * GUC parameters
 */
bool		autovacuum_start_daemon = false;
int			autovacuum_max_workers;
int			autovacuum_naptime;
int			autovacuum_vac_thresh;
double		autovacuum_vac_scale;
int			autovacuum_anl_thresh;
double		autovacuum_anl_scale;
int			autovacuum_freeze_max_age;

int			autovacuum_vac_cost_delay;
int			autovacuum_vac_cost_limit;

int			Log_autovacuum_min_duration = -1;

/* how long to keep pgstat data in the launcher, in milliseconds */
#define STATS_READ_DELAY 1000

/* the minimum allowed time between two awakenings of the launcher */
<<<<<<< HEAD
#define MIN_AUTOVAC_SLEEPTIME 100.0 /* milliseconds */
=======
#define MIN_AUTOVAC_SLEEPTIME 100.0		/* milliseconds */
>>>>>>> 4d53a2f9

/* Flags to tell if we are in an autovacuum process */
static bool am_autovacuum_launcher = false;
static bool am_autovacuum_worker = false;

/* Flags set by signal handlers */
static volatile sig_atomic_t got_SIGHUP = false;
static volatile sig_atomic_t got_SIGUSR1 = false;
static volatile sig_atomic_t got_SIGTERM = false;

/* Comparison point for determining whether freeze_max_age is exceeded */
static TransactionId recentXid;

/* Default freeze ages to use for autovacuum (varies by database) */
static int	default_freeze_min_age;
static int	default_freeze_table_age;

/* Memory context for long-lived data */
static MemoryContext AutovacMemCxt;

/* struct to keep track of databases in launcher */
typedef struct avl_dbase
{
	Oid			adl_datid;		/* hash key -- must be first */
	TimestampTz adl_next_worker;
	int			adl_score;
} avl_dbase;

/* struct to keep track of databases in worker */
typedef struct avw_dbase
{
	Oid			adw_datid;
	char	   *adw_name;
	TransactionId adw_frozenxid;
	PgStat_StatDBEntry *adw_entry;
} avw_dbase;

/* struct to keep track of tables to vacuum and/or analyze, in 1st pass */
typedef struct av_relation
{
	Oid			ar_toastrelid;	/* hash key - must be first */
	Oid			ar_relid;
	bool		ar_hasrelopts;
	AutoVacOpts ar_reloptions;	/* copy of AutoVacOpts from the main table's
								 * reloptions, or NULL if none */
} av_relation;

/* struct to keep track of tables to vacuum and/or analyze, after rechecking */
typedef struct autovac_table
{
	Oid			at_relid;
	bool		at_dovacuum;
	bool		at_doanalyze;
	int			at_freeze_min_age;
	int			at_freeze_table_age;
	int			at_vacuum_cost_delay;
	int			at_vacuum_cost_limit;
	bool		at_wraparound;
	char	   *at_relname;
	char	   *at_nspname;
	char	   *at_datname;
} autovac_table;

/*-------------
 * This struct holds information about a single worker's whereabouts.  We keep
 * an array of these in shared memory, sized according to
 * autovacuum_max_workers.
 *
 * wi_links		entry into free list or running list
 * wi_dboid		OID of the database this worker is supposed to work on
 * wi_tableoid	OID of the table currently being vacuumed, if any
 * wi_proc		pointer to PGPROC of the running worker, NULL if not started
 * wi_launchtime Time at which this worker was launched
 * wi_cost_*	Vacuum cost-based delay parameters current in this worker
 *
 * All fields are protected by AutovacuumLock, except for wi_tableoid which is
 * protected by AutovacuumScheduleLock (which is read-only for everyone except
 * that worker itself).
 *-------------
 */
typedef struct WorkerInfoData
{
	SHM_QUEUE	wi_links;
	Oid			wi_dboid;
	Oid			wi_tableoid;
	PGPROC	   *wi_proc;
	TimestampTz wi_launchtime;
	int			wi_cost_delay;
	int			wi_cost_limit;
	int			wi_cost_limit_base;
} WorkerInfoData;

typedef struct WorkerInfoData *WorkerInfo;

/*
 * Possible signals received by the launcher from remote processes.  These are
 * stored atomically in shared memory so that other processes can set them
 * without locking.
 */
typedef enum
{
	AutoVacForkFailed,			/* failed trying to start a worker */
	AutoVacRebalance,			/* rebalance the cost limits */
	AutoVacNumSignals			/* must be last */
} AutoVacuumSignal;

/*-------------
 * The main autovacuum shmem struct.  On shared memory we store this main
 * struct and the array of WorkerInfo structs.	This struct keeps:
 *
 * av_signal		set by other processes to indicate various conditions
 * av_launcherpid	the PID of the autovacuum launcher
 * av_freeWorkers	the WorkerInfo freelist
 * av_runningWorkers the WorkerInfo non-free queue
 * av_startingWorker pointer to WorkerInfo currently being started (cleared by
 *					the worker itself as soon as it's up and running)
 *
 * This struct is protected by AutovacuumLock, except for av_signal and parts
 * of the worker list (see above).
 *-------------
 */
typedef struct
{
	sig_atomic_t av_signal[AutoVacNumSignals];
	pid_t		av_launcherpid;
	WorkerInfo	av_freeWorkers;
	SHM_QUEUE	av_runningWorkers;
	WorkerInfo	av_startingWorker;
} AutoVacuumShmemStruct;

static AutoVacuumShmemStruct *AutoVacuumShmem;

/* the database list in the launcher, and the context that contains it */
static Dllist *DatabaseList = NULL;
static MemoryContext DatabaseListCxt = NULL;

/* Pointer to my own WorkerInfo, valid on each worker */
static WorkerInfo MyWorkerInfo = NULL;

/* PID of launcher, valid only in worker while shutting down */
int			AutovacuumLauncherPid = 0;

#ifdef EXEC_BACKEND
static pid_t avlauncher_forkexec(void);
static pid_t avworker_forkexec(void);
#endif
NON_EXEC_STATIC void AutoVacWorkerMain(int argc, char *argv[]);
NON_EXEC_STATIC void AutoVacLauncherMain(int argc, char *argv[]);

static Oid	do_start_worker(void);
static void launcher_determine_sleep(bool canlaunch, bool recursing,
						 struct timeval * nap);
static void launch_worker(TimestampTz now);
static List *get_database_list(void);
static void rebuild_database_list(Oid newdb);
static int	db_comparator(const void *a, const void *b);
static void autovac_balance_cost(void);

static void do_autovacuum(void);
static void FreeWorkerInfo(int code, Datum arg);

static autovac_table *table_recheck_autovac(Oid relid, HTAB *table_toast_map,
					  TupleDesc pg_class_desc);
static void relation_needs_vacanalyze(Oid relid, AutoVacOpts *relopts,
						  Form_pg_class classForm,
						  PgStat_StatTabEntry *tabentry,
						  bool *dovacuum, bool *doanalyze, bool *wraparound);

static void autovacuum_do_vac_analyze(autovac_table *tab,
						  BufferAccessStrategy bstrategy);
static AutoVacOpts *extract_autovac_opts(HeapTuple tup,
					 TupleDesc pg_class_desc);
static PgStat_StatTabEntry *get_pgstat_tabentry_relid(Oid relid, bool isshared,
						  PgStat_StatDBEntry *shared,
						  PgStat_StatDBEntry *dbentry);
static void autovac_report_activity(autovac_table *tab);
static void avl_sighup_handler(SIGNAL_ARGS);
static void avl_sigusr1_handler(SIGNAL_ARGS);
static void avl_sigterm_handler(SIGNAL_ARGS);
static void avl_quickdie(SIGNAL_ARGS);
static void autovac_refresh_stats(void);



/********************************************************************
 *					  AUTOVACUUM LAUNCHER CODE
 ********************************************************************/

#ifdef EXEC_BACKEND
/*
 * forkexec routine for the autovacuum launcher process.
 *
 * Format up the arglist, then fork and exec.
 */
static pid_t
avlauncher_forkexec(void)
{
	char	   *av[10];
	int			ac = 0;

	av[ac++] = "postgres";
	av[ac++] = "--forkavlauncher";
	av[ac++] = NULL;			/* filled in by postmaster_forkexec */
	av[ac] = NULL;

	Assert(ac < lengthof(av));

	return postmaster_forkexec(ac, av);
}

/*
 * We need this set from the outside, before InitProcess is called
 */
void
AutovacuumLauncherIAm(void)
{
	am_autovacuum_launcher = true;
}
#endif

/*
 * Main entry point for autovacuum launcher process, to be called from the
 * postmaster.
 */
int
StartAutoVacLauncher(void)
{
	pid_t		AutoVacPID;

#ifdef EXEC_BACKEND
	switch ((AutoVacPID = avlauncher_forkexec()))
#else
	switch ((AutoVacPID = fork_process()))
#endif
	{
		case -1:
			ereport(LOG,
				 (errmsg("could not fork autovacuum launcher process: %m")));
			return 0;

#ifndef EXEC_BACKEND
		case 0:
			/* in postmaster child ... */
			/* Close the postmaster's sockets */
			ClosePostmasterPorts(false);

			/* Lose the postmaster's on-exit routines */
			on_exit_reset();

			AutoVacLauncherMain(0, NULL);
			break;
#endif
		default:
			return (int) AutoVacPID;
	}

	/* shouldn't get here */
	return 0;
}

/*
 * Main loop for the autovacuum launcher process.
 */
NON_EXEC_STATIC void
AutoVacLauncherMain(int argc, char *argv[])
{
	sigjmp_buf	local_sigjmp_buf;

	/* we are a postmaster subprocess now */
	IsUnderPostmaster = true;
	am_autovacuum_launcher = true;

	/* reset MyProcPid */
	MyProcPid = getpid();

	/* record Start Time for logging */
	MyStartTime = time(NULL);

	/* Identify myself via ps */
	init_ps_display("autovacuum launcher process", "", "", "");

	if (PostAuthDelay)
		pg_usleep(PostAuthDelay * 1000000L);

	SetProcessingMode(InitProcessing);

	/*
	 * If possible, make this process a group leader, so that the postmaster
	 * can signal any child processes too.	(autovacuum probably never has any
	 * child processes, but for consistency we make all postmaster child
	 * processes do this.)
	 */
#ifdef HAVE_SETSID
	if (setsid() < 0)
		elog(FATAL, "setsid() failed: %m");
#endif

	/*
	 * Set up signal handlers.	Since this is an auxiliary process, it has
	 * particular signal requirements -- no deadlock checker or sinval
	 * catchup, for example.
	 */
	pqsignal(SIGHUP, avl_sighup_handler);

	pqsignal(SIGINT, SIG_IGN);
	pqsignal(SIGTERM, avl_sigterm_handler);
	pqsignal(SIGQUIT, avl_quickdie);
	pqsignal(SIGALRM, SIG_IGN);

	pqsignal(SIGPIPE, SIG_IGN);
	pqsignal(SIGUSR1, avl_sigusr1_handler);
	/* We don't listen for async notifies */
	pqsignal(SIGUSR2, SIG_IGN);
	pqsignal(SIGFPE, FloatExceptionHandler);
	pqsignal(SIGCHLD, SIG_DFL);

	/* Early initialization */
	BaseInit();

	/*
	 * Create a per-backend PGPROC struct in shared memory, except in the
	 * EXEC_BACKEND case where this was done in SubPostmasterMain. We must do
	 * this before we can use LWLocks (and in the EXEC_BACKEND case we already
	 * had to do some stuff with LWLocks).
	 */
#ifndef EXEC_BACKEND
	InitProcess();
#endif

	/*
	 * Create a memory context that we will do all our work in.  We do this so
	 * that we can reset the context during error recovery and thereby avoid
	 * possible memory leaks.
	 */
	AutovacMemCxt = AllocSetContextCreate(TopMemoryContext,
										  "Autovacuum Launcher",
										  ALLOCSET_DEFAULT_MINSIZE,
										  ALLOCSET_DEFAULT_INITSIZE,
										  ALLOCSET_DEFAULT_MAXSIZE);
	MemoryContextSwitchTo(AutovacMemCxt);


	/*
	 * If an exception is encountered, processing resumes here.
	 *
	 * This code is heavily based on bgwriter.c, q.v.
	 */
	if (sigsetjmp(local_sigjmp_buf, 1) != 0)
	{
		/* since not using PG_TRY, must reset error stack by hand */
		error_context_stack = NULL;

		/* Prevents interrupts while cleaning up */
		HOLD_INTERRUPTS();

		/* Report the error to the server log */
		EmitErrorReport();

		/*
		 * These operations are really just a minimal subset of
		 * AbortTransaction().	We don't have very many resources to worry
		 * about, but we do have LWLocks.
		 */
		LWLockReleaseAll();
		AtEOXact_Files();
		AtEOXact_HashTables(false);

		/*
		 * Now return to normal top-level context and clear ErrorContext for
		 * next time.
		 */
		MemoryContextSwitchTo(AutovacMemCxt);
		FlushErrorState();

		/* Flush any leaked data in the top-level context */
		MemoryContextResetAndDeleteChildren(AutovacMemCxt);

		/* don't leave dangling pointers to freed memory */
		DatabaseListCxt = NULL;
		DatabaseList = NULL;

		/*
		 * Make sure pgstat also considers our stat data as gone.  Note: we
		 * mustn't use autovac_refresh_stats here.
		 */
		pgstat_clear_snapshot();

		/* Now we can allow interrupts again */
		RESUME_INTERRUPTS();

		/*
		 * Sleep at least 1 second after any error.  We don't want to be
		 * filling the error logs as fast as we can.
		 */
		pg_usleep(1000000L);
	}

	/* We can now handle ereport(ERROR) */
	PG_exception_stack = &local_sigjmp_buf;

	ereport(LOG,
			(errmsg("autovacuum launcher started")));

	/* must unblock signals before calling rebuild_database_list */
	PG_SETMASK(&UnBlockSig);

	/* in emergency mode, just start a worker and go away */
	if (!AutoVacuumingActive())
	{
		do_start_worker();
		proc_exit(0);			/* done */
	}

	AutoVacuumShmem->av_launcherpid = MyProcPid;

	/*
	 * Create the initial database list.  The invariant we want this list to
	 * keep is that it's ordered by decreasing next_time.  As soon as an entry
	 * is updated to a higher time, it will be moved to the front (which is
	 * correct because the only operation is to add autovacuum_naptime to the
	 * entry, and time always increases).
	 */
	rebuild_database_list(InvalidOid);

	for (;;)
	{
		struct timeval nap;
		TimestampTz current_time = 0;
		bool		can_launch;
		Dlelem	   *elem;

		/*
		 * Emergency bailout if postmaster has died.  This is to avoid the
		 * necessity for manual cleanup of all postmaster children.
		 */
		if (!PostmasterIsAlive(true))
			exit(1);

		launcher_determine_sleep((AutoVacuumShmem->av_freeWorkers != NULL),
								 false, &nap);

		/*
		 * Sleep for a while according to schedule.
		 *
		 * On some platforms, signals won't interrupt the sleep.  To ensure we
		 * respond reasonably promptly when someone signals us, break down the
		 * sleep into 1-second increments, and check for interrupts after each
		 * nap.
		 */
		while (nap.tv_sec > 0 || nap.tv_usec > 0)
		{
			uint32		sleeptime;

			if (nap.tv_sec > 0)
			{
				sleeptime = 1000000;
				nap.tv_sec--;
			}
			else
			{
				sleeptime = nap.tv_usec;
				nap.tv_usec = 0;
			}
			pg_usleep(sleeptime);

			/*
			 * Emergency bailout if postmaster has died.  This is to avoid the
			 * necessity for manual cleanup of all postmaster children.
			 */
			if (!PostmasterIsAlive(true))
				exit(1);

			if (got_SIGTERM || got_SIGHUP || got_SIGUSR1)
				break;
		}

		/* the normal shutdown case */
		if (got_SIGTERM)
			break;

		if (got_SIGHUP)
		{
			got_SIGHUP = false;
			ProcessConfigFile(PGC_SIGHUP);

			/* shutdown requested in config file */
			if (!AutoVacuumingActive())
				break;

			/* rebalance in case the default cost parameters changed */
			LWLockAcquire(AutovacuumLock, LW_EXCLUSIVE);
			autovac_balance_cost();
			LWLockRelease(AutovacuumLock);

			/* rebuild the list in case the naptime changed */
			rebuild_database_list(InvalidOid);
		}

		/*
		 * a worker finished, or postmaster signalled failure to start a
		 * worker
		 */
		if (got_SIGUSR1)
		{
			got_SIGUSR1 = false;

			/* rebalance cost limits, if needed */
			if (AutoVacuumShmem->av_signal[AutoVacRebalance])
			{
				LWLockAcquire(AutovacuumLock, LW_EXCLUSIVE);
				AutoVacuumShmem->av_signal[AutoVacRebalance] = false;
				autovac_balance_cost();
				LWLockRelease(AutovacuumLock);
			}

			if (AutoVacuumShmem->av_signal[AutoVacForkFailed])
			{
				/*
				 * If the postmaster failed to start a new worker, we sleep
				 * for a little while and resend the signal.  The new worker's
				 * state is still in memory, so this is sufficient.  After
				 * that, we restart the main loop.
				 *
				 * XXX should we put a limit to the number of times we retry?
				 * I don't think it makes much sense, because a future start
				 * of a worker will continue to fail in the same way.
				 */
				AutoVacuumShmem->av_signal[AutoVacForkFailed] = false;
				pg_usleep(1000000L);		/* 1s */
				SendPostmasterSignal(PMSIGNAL_START_AUTOVAC_WORKER);
				continue;
			}
		}

		/*
		 * There are some conditions that we need to check before trying to
		 * start a launcher.  First, we need to make sure that there is a
		 * launcher slot available.  Second, we need to make sure that no
		 * other worker failed while starting up.
		 */

		current_time = GetCurrentTimestamp();
		LWLockAcquire(AutovacuumLock, LW_SHARED);

		can_launch = (AutoVacuumShmem->av_freeWorkers != NULL);

		if (AutoVacuumShmem->av_startingWorker != NULL)
		{
			int			waittime;
			WorkerInfo	worker = AutoVacuumShmem->av_startingWorker;

			/*
			 * We can't launch another worker when another one is still
			 * starting up (or failed while doing so), so just sleep for a bit
			 * more; that worker will wake us up again as soon as it's ready.
			 * We will only wait autovacuum_naptime seconds (up to a maximum
			 * of 60 seconds) for this to happen however.  Note that failure
			 * to connect to a particular database is not a problem here,
			 * because the worker removes itself from the startingWorker
			 * pointer before trying to connect.  Problems detected by the
			 * postmaster (like fork() failure) are also reported and handled
			 * differently.  The only problems that may cause this code to
			 * fire are errors in the earlier sections of AutoVacWorkerMain,
			 * before the worker removes the WorkerInfo from the
			 * startingWorker pointer.
			 */
			waittime = Min(autovacuum_naptime, 60) * 1000;
			if (TimestampDifferenceExceeds(worker->wi_launchtime, current_time,
										   waittime))
			{
				LWLockRelease(AutovacuumLock);
				LWLockAcquire(AutovacuumLock, LW_EXCLUSIVE);

				/*
				 * No other process can put a worker in starting mode, so if
				 * startingWorker is still INVALID after exchanging our lock,
				 * we assume it's the same one we saw above (so we don't
				 * recheck the launch time).
				 */
				if (AutoVacuumShmem->av_startingWorker != NULL)
				{
					worker = AutoVacuumShmem->av_startingWorker;
					worker->wi_dboid = InvalidOid;
					worker->wi_tableoid = InvalidOid;
					worker->wi_proc = NULL;
					worker->wi_launchtime = 0;
					worker->wi_links.next = (SHM_QUEUE *) AutoVacuumShmem->av_freeWorkers;
					AutoVacuumShmem->av_freeWorkers = worker;
					AutoVacuumShmem->av_startingWorker = NULL;
					elog(WARNING, "worker took too long to start; cancelled");
				}
			}
			else
				can_launch = false;
		}
		LWLockRelease(AutovacuumLock);	/* either shared or exclusive */

		/* if we can't do anything, just go back to sleep */
		if (!can_launch)
			continue;

		/* We're OK to start a new worker */

		elem = DLGetTail(DatabaseList);
		if (elem != NULL)
		{
			avl_dbase  *avdb = DLE_VAL(elem);

			/*
			 * launch a worker if next_worker is right now or it is in the
			 * past
			 */
			if (TimestampDifferenceExceeds(avdb->adl_next_worker,
										   current_time, 0))
				launch_worker(current_time);
		}
		else
		{
			/*
			 * Special case when the list is empty: start a worker right away.
			 * This covers the initial case, when no database is in pgstats
			 * (thus the list is empty).  Note that the constraints in
			 * launcher_determine_sleep keep us from starting workers too
			 * quickly (at most once every autovacuum_naptime when the list is
			 * empty).
			 */
			launch_worker(current_time);
		}
	}

	/* Normal exit from the autovac launcher is here */
	ereport(LOG,
			(errmsg("autovacuum launcher shutting down")));
	AutoVacuumShmem->av_launcherpid = 0;

	proc_exit(0);				/* done */
}

/*
 * Determine the time to sleep, based on the database list.
 *
 * The "canlaunch" parameter indicates whether we can start a worker right now,
 * for example due to the workers being all busy.  If this is false, we will
 * cause a long sleep, which will be interrupted when a worker exits.
 */
static void
launcher_determine_sleep(bool canlaunch, bool recursing, struct timeval * nap)
{
	Dlelem	   *elem;

	/*
	 * We sleep until the next scheduled vacuum.  We trust that when the
	 * database list was built, care was taken so that no entries have times
	 * in the past; if the first entry has too close a next_worker value, or a
	 * time in the past, we will sleep a small nominal time.
	 */
	if (!canlaunch)
	{
		nap->tv_sec = autovacuum_naptime;
		nap->tv_usec = 0;
	}
	else if ((elem = DLGetTail(DatabaseList)) != NULL)
	{
		avl_dbase  *avdb = DLE_VAL(elem);
		TimestampTz current_time = GetCurrentTimestamp();
		TimestampTz next_wakeup;
		long		secs;
		int			usecs;

		next_wakeup = avdb->adl_next_worker;
		TimestampDifference(current_time, next_wakeup, &secs, &usecs);

		nap->tv_sec = secs;
		nap->tv_usec = usecs;
	}
	else
	{
		/* list is empty, sleep for whole autovacuum_naptime seconds  */
		nap->tv_sec = autovacuum_naptime;
		nap->tv_usec = 0;
	}

	/*
	 * If the result is exactly zero, it means a database had an entry with
	 * time in the past.  Rebuild the list so that the databases are evenly
	 * distributed again, and recalculate the time to sleep.  This can happen
	 * if there are more tables needing vacuum than workers, and they all take
	 * longer to vacuum than autovacuum_naptime.
	 *
	 * We only recurse once.  rebuild_database_list should always return times
	 * in the future, but it seems best not to trust too much on that.
	 */
	if (nap->tv_sec == 0 && nap->tv_usec == 0 && !recursing)
	{
		rebuild_database_list(InvalidOid);
		launcher_determine_sleep(canlaunch, true, nap);
		return;
	}

	/* The smallest time we'll allow the launcher to sleep. */
	if (nap->tv_sec <= 0 && nap->tv_usec <= MIN_AUTOVAC_SLEEPTIME * 1000)
	{
		nap->tv_sec = 0;
		nap->tv_usec = MIN_AUTOVAC_SLEEPTIME * 1000;
	}
}

/*
 * Build an updated DatabaseList.  It must only contain databases that appear
 * in pgstats, and must be sorted by next_worker from highest to lowest,
 * distributed regularly across the next autovacuum_naptime interval.
 *
 * Receives the Oid of the database that made this list be generated (we call
 * this the "new" database, because when the database was already present on
 * the list, we expect that this function is not called at all).  The
 * preexisting list, if any, will be used to preserve the order of the
 * databases in the autovacuum_naptime period.	The new database is put at the
 * end of the interval.  The actual values are not saved, which should not be
 * much of a problem.
 */
static void
rebuild_database_list(Oid newdb)
{
	List	   *dblist;
	ListCell   *cell;
	MemoryContext newcxt;
	MemoryContext oldcxt;
	MemoryContext tmpcxt;
	HASHCTL		hctl;
	int			score;
	int			nelems;
	HTAB	   *dbhash;

	/* use fresh stats */
	autovac_refresh_stats();

	newcxt = AllocSetContextCreate(AutovacMemCxt,
								   "AV dblist",
								   ALLOCSET_DEFAULT_MINSIZE,
								   ALLOCSET_DEFAULT_INITSIZE,
								   ALLOCSET_DEFAULT_MAXSIZE);
	tmpcxt = AllocSetContextCreate(newcxt,
								   "tmp AV dblist",
								   ALLOCSET_DEFAULT_MINSIZE,
								   ALLOCSET_DEFAULT_INITSIZE,
								   ALLOCSET_DEFAULT_MAXSIZE);
	oldcxt = MemoryContextSwitchTo(tmpcxt);

	/*
	 * Implementing this is not as simple as it sounds, because we need to put
	 * the new database at the end of the list; next the databases that were
	 * already on the list, and finally (at the tail of the list) all the
	 * other databases that are not on the existing list.
	 *
	 * To do this, we build an empty hash table of scored databases.  We will
	 * start with the lowest score (zero) for the new database, then
	 * increasing scores for the databases in the existing list, in order, and
	 * lastly increasing scores for all databases gotten via
	 * get_database_list() that are not already on the hash.
	 *
	 * Then we will put all the hash elements into an array, sort the array by
	 * score, and finally put the array elements into the new doubly linked
	 * list.
	 */
	hctl.keysize = sizeof(Oid);
	hctl.entrysize = sizeof(avl_dbase);
	hctl.hash = oid_hash;
	hctl.hcxt = tmpcxt;
	dbhash = hash_create("db hash", 20, &hctl,	/* magic number here FIXME */
						 HASH_ELEM | HASH_FUNCTION | HASH_CONTEXT);

	/* start by inserting the new database */
	score = 0;
	if (OidIsValid(newdb))
	{
		avl_dbase  *db;
		PgStat_StatDBEntry *entry;

		/* only consider this database if it has a pgstat entry */
		entry = pgstat_fetch_stat_dbentry(newdb);
		if (entry != NULL)
		{
			/* we assume it isn't found because the hash was just created */
			db = hash_search(dbhash, &newdb, HASH_ENTER, NULL);

			/* hash_search already filled in the key */
			db->adl_score = score++;
			/* next_worker is filled in later */
		}
	}

	/* Now insert the databases from the existing list */
	if (DatabaseList != NULL)
	{
		Dlelem	   *elem;

		elem = DLGetHead(DatabaseList);
		while (elem != NULL)
		{
			avl_dbase  *avdb = DLE_VAL(elem);
			avl_dbase  *db;
			bool		found;
			PgStat_StatDBEntry *entry;

			elem = DLGetSucc(elem);

			/*
			 * skip databases with no stat entries -- in particular, this gets
			 * rid of dropped databases
			 */
			entry = pgstat_fetch_stat_dbentry(avdb->adl_datid);
			if (entry == NULL)
				continue;

			db = hash_search(dbhash, &(avdb->adl_datid), HASH_ENTER, &found);

			if (!found)
			{
				/* hash_search already filled in the key */
				db->adl_score = score++;
				/* next_worker is filled in later */
			}
		}
	}

	/* finally, insert all qualifying databases not previously inserted */
	dblist = get_database_list();
	foreach(cell, dblist)
	{
		avw_dbase  *avdb = lfirst(cell);
		avl_dbase  *db;
		bool		found;
		PgStat_StatDBEntry *entry;

		/* only consider databases with a pgstat entry */
		entry = pgstat_fetch_stat_dbentry(avdb->adw_datid);
		if (entry == NULL)
			continue;

		db = hash_search(dbhash, &(avdb->adw_datid), HASH_ENTER, &found);
		/* only update the score if the database was not already on the hash */
		if (!found)
		{
			/* hash_search already filled in the key */
			db->adl_score = score++;
			/* next_worker is filled in later */
		}
	}
	nelems = score;

	/* from here on, the allocated memory belongs to the new list */
	MemoryContextSwitchTo(newcxt);
	DatabaseList = DLNewList();

	if (nelems > 0)
	{
		TimestampTz current_time;
		int			millis_increment;
		avl_dbase  *dbary;
		avl_dbase  *db;
		HASH_SEQ_STATUS seq;
		int			i;

		/* put all the hash elements into an array */
		dbary = palloc(nelems * sizeof(avl_dbase));

		i = 0;
		hash_seq_init(&seq, dbhash);
		while ((db = hash_seq_search(&seq)) != NULL)
			memcpy(&(dbary[i++]), db, sizeof(avl_dbase));

		/* sort the array */
		qsort(dbary, nelems, sizeof(avl_dbase), db_comparator);

		/*
<<<<<<< HEAD
		 * Determine the time interval between databases in the schedule.
		 * If we see that the configured naptime would take us to sleep times
=======
		 * Determine the time interval between databases in the schedule. If
		 * we see that the configured naptime would take us to sleep times
>>>>>>> 4d53a2f9
		 * lower than our min sleep time (which launcher_determine_sleep is
		 * coded not to allow), silently use a larger naptime (but don't touch
		 * the GUC variable).
		 */
		millis_increment = 1000.0 * autovacuum_naptime / nelems;
		if (millis_increment <= MIN_AUTOVAC_SLEEPTIME)
			millis_increment = MIN_AUTOVAC_SLEEPTIME * 1.1;

		current_time = GetCurrentTimestamp();

		/*
		 * move the elements from the array into the dllist, setting the 
		 * next_worker while walking the array
		 */
		for (i = 0; i < nelems; i++)
		{
			avl_dbase  *db = &(dbary[i]);
			Dlelem	   *elem;

			current_time = TimestampTzPlusMilliseconds(current_time,
													   millis_increment);
			db->adl_next_worker = current_time;

			elem = DLNewElem(db);
			/* later elements should go closer to the head of the list */
			DLAddHead(DatabaseList, elem);
		}
	}

	/* all done, clean up memory */
	if (DatabaseListCxt != NULL)
		MemoryContextDelete(DatabaseListCxt);
	MemoryContextDelete(tmpcxt);
	DatabaseListCxt = newcxt;
	MemoryContextSwitchTo(oldcxt);
}

/* qsort comparator for avl_dbase, using adl_score */
static int
db_comparator(const void *a, const void *b)
{
	if (((avl_dbase *) a)->adl_score == ((avl_dbase *) b)->adl_score)
		return 0;
	else
		return (((avl_dbase *) a)->adl_score < ((avl_dbase *) b)->adl_score) ? 1 : -1;
}

/*
 * do_start_worker
 *
 * Bare-bones procedure for starting an autovacuum worker from the launcher.
 * It determines what database to work on, sets up shared memory stuff and
 * signals postmaster to start the worker.  It fails gracefully if invoked when
 * autovacuum_workers are already active.
 *
 * Return value is the OID of the database that the worker is going to process,
 * or InvalidOid if no worker was actually started.
 */
static Oid
do_start_worker(void)
{
	List	   *dblist;
	ListCell   *cell;
	TransactionId xidForceLimit;
	bool		for_xid_wrap;
	avw_dbase  *avdb;
	TimestampTz	current_time;
	bool		skipit = false;
	Oid			retval = InvalidOid;
	MemoryContext tmpcxt,
				oldcxt;

	/* return quickly when there are no free workers */
	LWLockAcquire(AutovacuumLock, LW_SHARED);
	if (AutoVacuumShmem->av_freeWorkers == NULL)
	{
		LWLockRelease(AutovacuumLock);
		return InvalidOid;
	}
	LWLockRelease(AutovacuumLock);

	/*
	 * Create and switch to a temporary context to avoid leaking the memory
	 * allocated for the database list.
	 */
	 tmpcxt = AllocSetContextCreate(CurrentMemoryContext,
									"Start worker tmp cxt",
									ALLOCSET_DEFAULT_MINSIZE,
									ALLOCSET_DEFAULT_INITSIZE,
									ALLOCSET_DEFAULT_MAXSIZE);
	 oldcxt = MemoryContextSwitchTo(tmpcxt);


	/* use fresh stats */
	autovac_refresh_stats();

	/* Get a list of databases */
	dblist = get_database_list();

	/*
	 * Determine the oldest datfrozenxid/relfrozenxid that we will allow to
	 * pass without forcing a vacuum.  (This limit can be tightened for
	 * particular tables, but not loosened.)
	 */
	recentXid = ReadNewTransactionId();
	xidForceLimit = recentXid - autovacuum_freeze_max_age;
	/* ensure it's a "normal" XID, else TransactionIdPrecedes misbehaves */
	if (xidForceLimit < FirstNormalTransactionId)
		xidForceLimit -= FirstNormalTransactionId;

	/*
	 * Choose a database to connect to.  We pick the database that was least
	 * recently auto-vacuumed, or one that needs vacuuming to prevent Xid
	 * wraparound-related data loss.  If any db at risk of wraparound is
	 * found, we pick the one with oldest datfrozenxid, independently of
	 * autovacuum times.
	 *
	 * Note that a database with no stats entry is not considered, except for
	 * Xid wraparound purposes.  The theory is that if no one has ever
	 * connected to it since the stats were last initialized, it doesn't need
	 * vacuuming.
	 *
	 * XXX This could be improved if we had more info about whether it needs
	 * vacuuming before connecting to it.  Perhaps look through the pgstats
	 * data for the database's tables?  One idea is to keep track of the
	 * number of new and dead tuples per database in pgstats.  However it
	 * isn't clear how to construct a metric that measures that and not cause
	 * starvation for less busy databases.
	 */
	avdb = NULL;
	for_xid_wrap = false;
	current_time = GetCurrentTimestamp();
	foreach(cell, dblist)
	{
		avw_dbase  *tmp = lfirst(cell);
		Dlelem	   *elem;

		/* Check to see if this one is at risk of wraparound */
		if (TransactionIdPrecedes(tmp->adw_frozenxid, xidForceLimit))
		{
			if (avdb == NULL ||
			  TransactionIdPrecedes(tmp->adw_frozenxid, avdb->adw_frozenxid))
				avdb = tmp;
			for_xid_wrap = true;
			continue;
		}
		else if (for_xid_wrap)
			continue;			/* ignore not-at-risk DBs */

		/* Find pgstat entry if any */
		tmp->adw_entry = pgstat_fetch_stat_dbentry(tmp->adw_datid);

		/*
		 * Skip a database with no pgstat entry; it means it hasn't seen any
		 * activity.
		 */
		if (!tmp->adw_entry)
			continue;

		/*
		 * Also, skip a database that appears on the database list as having
		 * been processed recently (less than autovacuum_naptime seconds ago).
		 * We do this so that we don't select a database which we just
		 * selected, but that pgstat hasn't gotten around to updating the last
		 * autovacuum time yet.
		 */
		skipit = false;
		elem = DatabaseList ? DLGetTail(DatabaseList) : NULL;

		while (elem != NULL)
		{
			avl_dbase  *dbp = DLE_VAL(elem);

			if (dbp->adl_datid == tmp->adw_datid)
			{
				/*
				 * Skip this database if its next_worker value falls between
				 * the current time and the current time plus naptime.
				 */
				if (!TimestampDifferenceExceeds(dbp->adl_next_worker,
												current_time, 0) &&
					!TimestampDifferenceExceeds(current_time,
												dbp->adl_next_worker,
												autovacuum_naptime * 1000))
					skipit = true;

				break;
			}
			elem = DLGetPred(elem);
		}
		if (skipit)
			continue;

		/*
		 * Remember the db with oldest autovac time.  (If we are here, both
		 * tmp->entry and db->entry must be non-null.)
		 */
		if (avdb == NULL ||
			tmp->adw_entry->last_autovac_time < avdb->adw_entry->last_autovac_time)
			avdb = tmp;
	}

	/* Found a database -- process it */
	if (avdb != NULL)
	{
		WorkerInfo	worker;

		LWLockAcquire(AutovacuumLock, LW_EXCLUSIVE);

		/*
		 * Get a worker entry from the freelist.  We checked above, so there
		 * really should be a free slot -- complain very loudly if there
		 * isn't.
		 */
		worker = AutoVacuumShmem->av_freeWorkers;
		if (worker == NULL)
			elog(FATAL, "no free worker found");

		AutoVacuumShmem->av_freeWorkers = (WorkerInfo) worker->wi_links.next;

		worker->wi_dboid = avdb->adw_datid;
		worker->wi_proc = NULL;
		worker->wi_launchtime = GetCurrentTimestamp();

		AutoVacuumShmem->av_startingWorker = worker;

		LWLockRelease(AutovacuumLock);

		SendPostmasterSignal(PMSIGNAL_START_AUTOVAC_WORKER);

		retval = avdb->adw_datid;
	}
	else if (skipit)
	{
		/*
		 * If we skipped all databases on the list, rebuild it, because it
		 * probably contains a dropped database.
		 */
		rebuild_database_list(InvalidOid);
	}

	MemoryContextSwitchTo(oldcxt);
	MemoryContextDelete(tmpcxt);

	return retval;
}

/*
 * launch_worker
 *
 * Wrapper for starting a worker from the launcher.  Besides actually starting
 * it, update the database list to reflect the next time that another one will
 * need to be started on the selected database.  The actual database choice is
 * left to do_start_worker.
 *
 * This routine is also expected to insert an entry into the database list if
 * the selected database was previously absent from the list.
 */
static void
launch_worker(TimestampTz now)
{
	Oid			dbid;
	Dlelem	   *elem;

	dbid = do_start_worker();
	if (OidIsValid(dbid))
	{
		/*
		 * Walk the database list and update the corresponding entry.  If the
		 * database is not on the list, we'll recreate the list.
		 */
		elem = (DatabaseList == NULL) ? NULL : DLGetHead(DatabaseList);
		while (elem != NULL)
		{
			avl_dbase  *avdb = DLE_VAL(elem);

			if (avdb->adl_datid == dbid)
			{
				/*
				 * add autovacuum_naptime seconds to the current time, and use
				 * that as the new "next_worker" field for this database.
				 */
				avdb->adl_next_worker =
					TimestampTzPlusMilliseconds(now, autovacuum_naptime * 1000);

				DLMoveToFront(elem);
				break;
			}
			elem = DLGetSucc(elem);
		}

		/*
		 * If the database was not present in the database list, we rebuild
		 * the list.  It's possible that the database does not get into the
		 * list anyway, for example if it's a database that doesn't have a
		 * pgstat entry, but this is not a problem because we don't want to
		 * schedule workers regularly into those in any case.
		 */
		if (elem == NULL)
			rebuild_database_list(dbid);
	}
}

/*
 * Called from postmaster to signal a failure to fork a process to become
 * worker.	The postmaster should kill(SIGUSR1) the launcher shortly
 * after calling this function.
 */
void
AutoVacWorkerFailed(void)
{
	AutoVacuumShmem->av_signal[AutoVacForkFailed] = true;
}

/* SIGHUP: set flag to re-read config file at next convenient time */
static void
avl_sighup_handler(SIGNAL_ARGS)
{
	got_SIGHUP = true;
}

/* SIGUSR1: a worker is up and running, or just finished */
static void
avl_sigusr1_handler(SIGNAL_ARGS)
{
	got_SIGUSR1 = true;
}

/* SIGTERM: time to die */
static void
avl_sigterm_handler(SIGNAL_ARGS)
{
	got_SIGTERM = true;
}

/*
 * avl_quickdie occurs when signalled SIGQUIT from postmaster.
 *
 * Some backend has bought the farm, so we need to stop what we're doing
 * and exit.
 */
static void
avl_quickdie(SIGNAL_ARGS)
{
	PG_SETMASK(&BlockSig);

	/*
	 * We DO NOT want to run proc_exit() callbacks -- we're here because
	 * shared memory may be corrupted, so we don't want to try to clean up our
	 * transaction.  Just nail the windows shut and get out of town.  Now that
	 * there's an atexit callback to prevent third-party code from breaking
	 * things by calling exit() directly, we have to reset the callbacks
	 * explicitly to make this work as intended.
	 */
	on_exit_reset();

	/*
	 * Note we do exit(2) not exit(0).	This is to force the postmaster into a
	 * system reset cycle if some idiot DBA sends a manual SIGQUIT to a random
	 * backend.  This is necessary precisely because we don't clean up our
	 * shared memory state.  (The "dead man switch" mechanism in pmsignal.c
	 * should ensure the postmaster sees this as a crash, too, but no harm in
	 * being doubly sure.)
	 */
	exit(2);
}


/********************************************************************
 *					  AUTOVACUUM WORKER CODE
 ********************************************************************/

#ifdef EXEC_BACKEND
/*
 * forkexec routines for the autovacuum worker.
 *
 * Format up the arglist, then fork and exec.
 */
static pid_t
avworker_forkexec(void)
{
	char	   *av[10];
	int			ac = 0;

	av[ac++] = "postgres";
	av[ac++] = "--forkavworker";
	av[ac++] = NULL;			/* filled in by postmaster_forkexec */
	av[ac] = NULL;

	Assert(ac < lengthof(av));

	return postmaster_forkexec(ac, av);
}

/*
 * We need this set from the outside, before InitProcess is called
 */
void
AutovacuumWorkerIAm(void)
{
	am_autovacuum_worker = true;
}
#endif

/*
 * Main entry point for autovacuum worker process.
 *
 * This code is heavily based on pgarch.c, q.v.
 */
int
StartAutoVacWorker(void)
{
	pid_t		worker_pid;

#ifdef EXEC_BACKEND
	switch ((worker_pid = avworker_forkexec()))
#else
	switch ((worker_pid = fork_process()))
#endif
	{
		case -1:
			ereport(LOG,
					(errmsg("could not fork autovacuum worker process: %m")));
			return 0;

#ifndef EXEC_BACKEND
		case 0:
			/* in postmaster child ... */
			/* Close the postmaster's sockets */
			ClosePostmasterPorts(false);

			/* Lose the postmaster's on-exit routines */
			on_exit_reset();

			AutoVacWorkerMain(0, NULL);
			break;
#endif
		default:
			return (int) worker_pid;
	}

	/* shouldn't get here */
	return 0;
}

/*
 * AutoVacWorkerMain
 */
NON_EXEC_STATIC void
AutoVacWorkerMain(int argc, char *argv[])
{
	sigjmp_buf	local_sigjmp_buf;
	Oid			dbid;

	/* we are a postmaster subprocess now */
	IsUnderPostmaster = true;
	am_autovacuum_worker = true;

	/* MPP-4990: Autovacuum always runs as utility-mode */
	Gp_role = GP_ROLE_UTILITY;

	/* reset MyProcPid */
	MyProcPid = getpid();

	/* record Start Time for logging */
	MyStartTime = time(NULL);

	/* Identify myself via ps */
	init_ps_display("autovacuum worker process", "", "", "");

	SetProcessingMode(InitProcessing);

	/*
	 * If possible, make this process a group leader, so that the postmaster
	 * can signal any child processes too.	(autovacuum probably never has any
	 * child processes, but for consistency we make all postmaster child
	 * processes do this.)
	 */
#ifdef HAVE_SETSID
	if (setsid() < 0)
		elog(FATAL, "setsid() failed: %m");
#endif

	/*
	 * Set up signal handlers.	We operate on databases much like a regular
	 * backend, so we use the same signal handling.  See equivalent code in
	 * tcop/postgres.c.
	 *
	 * Currently, we don't pay attention to postgresql.conf changes that
	 * happen during a single daemon iteration, so we can ignore SIGHUP.
	 */
	pqsignal(SIGHUP, SIG_IGN);

	/*
	 * SIGINT is used to signal cancelling the current table's vacuum; SIGTERM
	 * means abort and exit cleanly, and SIGQUIT means abandon ship.
	 */
	pqsignal(SIGINT, StatementCancelHandler);
	pqsignal(SIGTERM, die);
	pqsignal(SIGQUIT, quickdie);
	pqsignal(SIGALRM, handle_sig_alarm);

	pqsignal(SIGPIPE, SIG_IGN);
	pqsignal(SIGUSR1, procsignal_sigusr1_handler);
	/* We don't listen for async notifies */
	pqsignal(SIGUSR2, SIG_IGN);
	pqsignal(SIGFPE, FloatExceptionHandler);
	pqsignal(SIGCHLD, SIG_DFL);

	/* Early initialization */
	BaseInit();

	/*
	 * Create a per-backend PGPROC struct in shared memory, except in the
	 * EXEC_BACKEND case where this was done in SubPostmasterMain. We must do
	 * this before we can use LWLocks (and in the EXEC_BACKEND case we already
	 * had to do some stuff with LWLocks).
	 */
#ifndef EXEC_BACKEND
	InitProcess();
#endif

	/*
	 * If an exception is encountered, processing resumes here.
	 *
	 * See notes in postgres.c about the design of this coding.
	 */
	if (sigsetjmp(local_sigjmp_buf, 1) != 0)
	{
		/* Prevents interrupts while cleaning up */
		HOLD_INTERRUPTS();

		/* Report the error to the server log */
		EmitErrorReport();

		/*
		 * We can now go away.	Note that because we called InitProcess, a
		 * callback was registered to do ProcKill, which will clean up
		 * necessary state.
		 */
		proc_exit(0);
	}

	/* We can now handle ereport(ERROR) */
	PG_exception_stack = &local_sigjmp_buf;

	PG_SETMASK(&UnBlockSig);

	/*
	 * Force zero_damaged_pages OFF in the autovac process, even if it is set
	 * in postgresql.conf.	We don't really want such a dangerous option being
	 * applied non-interactively.
	 */
	SetConfigOption("zero_damaged_pages", "false", PGC_SUSET, PGC_S_OVERRIDE);

	/*
	 * Force statement_timeout to zero to avoid a timeout setting from
	 * preventing regular maintenance from being executed.
	 */
	SetConfigOption("statement_timeout", "0", PGC_SUSET, PGC_S_OVERRIDE);

	/*
	 * Get the info about the database we're going to work on.
	 */
	LWLockAcquire(AutovacuumLock, LW_EXCLUSIVE);

	/*
	 * beware of startingWorker being INVALID; this should normally not
	 * happen, but if a worker fails after forking and before this, the
	 * launcher might have decided to remove it from the queue and start
	 * again.
	 */
	if (AutoVacuumShmem->av_startingWorker != NULL)
	{
		MyWorkerInfo = AutoVacuumShmem->av_startingWorker;
		dbid = MyWorkerInfo->wi_dboid;
		MyWorkerInfo->wi_proc = MyProc;

		/* insert into the running list */
		SHMQueueInsertBefore(&AutoVacuumShmem->av_runningWorkers, 
							 &MyWorkerInfo->wi_links);
		/*
		 * remove from the "starting" pointer, so that the launcher can start
		 * a new worker if required
		 */
		AutoVacuumShmem->av_startingWorker = NULL;
		LWLockRelease(AutovacuumLock);

		on_shmem_exit(FreeWorkerInfo, 0);

		/* wake up the launcher */
		if (AutoVacuumShmem->av_launcherpid != 0)
			kill(AutoVacuumShmem->av_launcherpid, SIGUSR1);
	}
	else
	{
		/* no worker entry for me, go away */
		elog(WARNING, "autovacuum worker started without a worker entry");
		dbid = InvalidOid;
		LWLockRelease(AutovacuumLock);
	}

	if (OidIsValid(dbid))
	{
		char		dbname[NAMEDATALEN];

		/*
		 * Report autovac startup to the stats collector.  We deliberately do
		 * this before InitPostgres, so that the last_autovac_time will get
		 * updated even if the connection attempt fails.  This is to prevent
		 * autovac from getting "stuck" repeatedly selecting an unopenable
		 * database, rather than making any progress on stuff it can connect
		 * to.
		 */
		pgstat_report_autovac(dbid);

		/*
		 * Connect to the selected database
		 *
		 * Note: if we have selected a just-deleted database (due to using
		 * stale stats info), we'll fail and exit here.
		 */
		InitPostgres(NULL, dbid, NULL, dbname);
		SetProcessingMode(NormalProcessing);
		set_ps_display(dbname, false);
		ereport(DEBUG1,
				(errmsg("autovacuum: processing database \"%s\"", dbname)));

		if (PostAuthDelay)
			pg_usleep(PostAuthDelay * 1000000L);

		/* And do an appropriate amount of work */
		recentXid = ReadNewTransactionId();
		do_autovacuum();
	}

	/*
	 * The launcher will be notified of my death in ProcKill, *if* we managed
	 * to get a worker slot at all
	 */

	/* All done, go away */
	proc_exit(0);
}

/*
 * Return a WorkerInfo to the free list
 */
static void
FreeWorkerInfo(int code, Datum arg)
{
	if (MyWorkerInfo != NULL)
	{
		LWLockAcquire(AutovacuumLock, LW_EXCLUSIVE);

		/*
		 * Wake the launcher up so that he can launch a new worker immediately
		 * if required.  We only save the launcher's PID in local memory here;
		 * the actual signal will be sent when the PGPROC is recycled.	Note
		 * that we always do this, so that the launcher can rebalance the cost
		 * limit setting of the remaining workers.
		 *
		 * We somewhat ignore the risk that the launcher changes its PID
		 * between us reading it and the actual kill; we expect ProcKill to be
		 * called shortly after us, and we assume that PIDs are not reused too
		 * quickly after a process exits.
		 */
		AutovacuumLauncherPid = AutoVacuumShmem->av_launcherpid;

		SHMQueueDelete(&MyWorkerInfo->wi_links);
		MyWorkerInfo->wi_links.next = (SHM_QUEUE *) AutoVacuumShmem->av_freeWorkers;
		MyWorkerInfo->wi_dboid = InvalidOid;
		MyWorkerInfo->wi_tableoid = InvalidOid;
		MyWorkerInfo->wi_proc = NULL;
		MyWorkerInfo->wi_launchtime = 0;
		MyWorkerInfo->wi_cost_delay = 0;
		MyWorkerInfo->wi_cost_limit = 0;
		MyWorkerInfo->wi_cost_limit_base = 0;
		AutoVacuumShmem->av_freeWorkers = MyWorkerInfo;
		/* not mine anymore */
		MyWorkerInfo = NULL;

		/*
		 * now that we're inactive, cause a rebalancing of the surviving
		 * workers
		 */
		AutoVacuumShmem->av_signal[AutoVacRebalance] = true;
		LWLockRelease(AutovacuumLock);
	}
}

/*
 * Update the cost-based delay parameters, so that multiple workers consume
 * each a fraction of the total available I/O.
 */
void
AutoVacuumUpdateDelay(void)
{
	if (MyWorkerInfo)
	{
		VacuumCostDelay = MyWorkerInfo->wi_cost_delay;
		VacuumCostLimit = MyWorkerInfo->wi_cost_limit;
	}
}

/*
 * autovac_balance_cost
 *		Recalculate the cost limit setting for each active worker.
 *
 * Caller must hold the AutovacuumLock in exclusive mode.
 */
static void
autovac_balance_cost(void)
{
	/*
	 * The idea here is that we ration out I/O equally.  The amount of I/O
	 * that a worker can consume is determined by cost_limit/cost_delay, so
	 * we try to equalize those ratios rather than the raw limit settings.
	 *
	 * note: in cost_limit, zero also means use value from elsewhere, because
	 * zero is not a valid value.
	 */
	int			vac_cost_limit = (autovacuum_vac_cost_limit > 0 ?
								autovacuum_vac_cost_limit : VacuumCostLimit);
	int			vac_cost_delay = (autovacuum_vac_cost_delay >= 0 ?
								autovacuum_vac_cost_delay : VacuumCostDelay);
	double		cost_total;
	double		cost_avail;
	WorkerInfo	worker;

	/* not set? nothing to do */
	if (vac_cost_limit <= 0 || vac_cost_delay <= 0)
		return;

	/* caculate the total base cost limit of active workers */
	cost_total = 0.0;
	worker = (WorkerInfo) SHMQueueNext(&AutoVacuumShmem->av_runningWorkers,
									   &AutoVacuumShmem->av_runningWorkers,
									   offsetof(WorkerInfoData, wi_links));
	while (worker)
	{
		if (worker->wi_proc != NULL &&
			worker->wi_cost_limit_base > 0 && worker->wi_cost_delay > 0)
			cost_total +=
				(double) worker->wi_cost_limit_base / worker->wi_cost_delay;

		worker = (WorkerInfo) SHMQueueNext(&AutoVacuumShmem->av_runningWorkers,
										   &worker->wi_links,
										 offsetof(WorkerInfoData, wi_links));
	}
	/* there are no cost limits -- nothing to do */
	if (cost_total <= 0)
		return;

	/*
	 * Adjust cost limit of each active worker to balance the total of cost
	 * limit to autovacuum_vacuum_cost_limit.
	 */
	cost_avail = (double) vac_cost_limit / vac_cost_delay;
	worker = (WorkerInfo) SHMQueueNext(&AutoVacuumShmem->av_runningWorkers,
									   &AutoVacuumShmem->av_runningWorkers,
									   offsetof(WorkerInfoData, wi_links));
	while (worker)
	{
		if (worker->wi_proc != NULL &&
			worker->wi_cost_limit_base > 0 && worker->wi_cost_delay > 0)
		{
			int			limit = (int)
			(cost_avail * worker->wi_cost_limit_base / cost_total);

			/*
			 * We put a lower bound of 1 on the cost_limit, to avoid division-
			 * by-zero in the vacuum code.  Also, in case of roundoff trouble
			 * in these calculations, let's be sure we don't ever set
			 * cost_limit to more than the base value.
			 */
			worker->wi_cost_limit = Max(Min(limit,
											worker->wi_cost_limit_base),
										1);

			elog(DEBUG2, "autovac_balance_cost(pid=%u db=%u, rel=%u, cost_limit=%d, cost_limit_base=%d, cost_delay=%d)",
				 worker->wi_proc->pid, worker->wi_dboid, worker->wi_tableoid,
				 worker->wi_cost_limit, worker->wi_cost_limit_base,
				 worker->wi_cost_delay);
		}

		worker = (WorkerInfo) SHMQueueNext(&AutoVacuumShmem->av_runningWorkers,
										   &worker->wi_links,
										 offsetof(WorkerInfoData, wi_links));
	}
}

/*
 * get_database_list
 *
 *		Return a list of all databases.  Note we cannot use pg_database,
 *		because we aren't connected; we use the flat database file.
 */
static List *
get_database_list(void)
{
	char	   *filename;
	List	   *dblist = NIL;
	char		thisname[NAMEDATALEN];
	FILE	   *db_file;
	Oid			db_id;
	Oid			db_tablespace;
	TransactionId db_frozenxid;

	filename = database_getflatfilename();
	db_file = AllocateFile(filename, "r");
	if (db_file == NULL)
		ereport(FATAL,
				(errcode_for_file_access(),
				 errmsg("could not open file \"%s\": %m", filename)));

	while (read_pg_database_line(db_file, thisname, &db_id,
								 &db_tablespace, &db_frozenxid))
	{
		avw_dbase  *avdb;

		avdb = (avw_dbase *) palloc(sizeof(avw_dbase));

		avdb->adw_datid = db_id;
		avdb->adw_name = pstrdup(thisname);
		avdb->adw_frozenxid = db_frozenxid;
		/* this gets set later: */
		avdb->adw_entry = NULL;

		dblist = lappend(dblist, avdb);
	}

	FreeFile(db_file);
	pfree(filename);

	return dblist;
}

/*
 * Process a database table-by-table
 *
 * Note that CHECK_FOR_INTERRUPTS is supposed to be used in certain spots in
 * order not to ignore shutdown commands for too long.
 */
static void
do_autovacuum(void)
{
	Relation	classRel;
	HeapTuple	tuple;
	HeapScanDesc relScan;
	Form_pg_database dbForm;
	List	   *table_oids = NIL;
	HASHCTL		ctl;
	HTAB	   *table_toast_map;
	ListCell   *volatile cell;
	PgStat_StatDBEntry *shared;
	PgStat_StatDBEntry *dbentry;
	BufferAccessStrategy bstrategy;
	ScanKeyData key;
	TupleDesc	pg_class_desc;

	/*
	 * StartTransactionCommand and CommitTransactionCommand will automatically
	 * switch to other contexts.  We need this one to keep the list of
	 * relations to vacuum/analyze across transactions.
	 */
	AutovacMemCxt = AllocSetContextCreate(TopMemoryContext,
										  "AV worker",
										  ALLOCSET_DEFAULT_MINSIZE,
										  ALLOCSET_DEFAULT_INITSIZE,
										  ALLOCSET_DEFAULT_MAXSIZE);
	MemoryContextSwitchTo(AutovacMemCxt);

	/*
	 * may be NULL if we couldn't find an entry (only happens if we are
	 * forcing a vacuum for anti-wrap purposes).
	 */
	dbentry = pgstat_fetch_stat_dbentry(MyDatabaseId);

	/* Start a transaction so our commands have one to play into. */
	StartTransactionCommand();

	/*
	 * Clean up any dead statistics collector entries for this DB. We always
	 * want to do this exactly once per DB-processing cycle, even if we find
	 * nothing worth vacuuming in the database.
	 */
	pgstat_vacuum_stat();

	/*
	 * Find the pg_database entry and select the default freeze ages. We use
	 * zero in template and nonconnectable databases, else the system-wide
	 * default.
	 */
	tuple = SearchSysCache(DATABASEOID,
						   ObjectIdGetDatum(MyDatabaseId),
						   0, 0, 0);
	if (!HeapTupleIsValid(tuple))
		elog(ERROR, "cache lookup failed for database %u", MyDatabaseId);
	dbForm = (Form_pg_database) GETSTRUCT(tuple);

	if (dbForm->datistemplate || !dbForm->datallowconn)
	{
		default_freeze_min_age = 0;
		default_freeze_table_age = 0;
	}
	else
	{
		default_freeze_min_age = vacuum_freeze_min_age;
		default_freeze_table_age = vacuum_freeze_table_age;
	}

	ReleaseSysCache(tuple);

	/* StartTransactionCommand changed elsewhere */
	MemoryContextSwitchTo(AutovacMemCxt);

	/* The database hash where pgstat keeps shared relations */
	shared = pgstat_fetch_stat_dbentry(InvalidOid);

	classRel = heap_open(RelationRelationId, AccessShareLock);

	/* create a copy so we can use it after closing pg_class */
	pg_class_desc = CreateTupleDescCopy(RelationGetDescr(classRel));

	/* create hash table for toast <-> main relid mapping */
	MemSet(&ctl, 0, sizeof(ctl));
	ctl.keysize = sizeof(Oid);
	ctl.entrysize = sizeof(av_relation);
	ctl.hash = oid_hash;

	table_toast_map = hash_create("TOAST to main relid map",
								  100,
								  &ctl,
								  HASH_ELEM | HASH_FUNCTION);

	/*
	 * Scan pg_class to determine which tables to vacuum.
	 *
	 * We do this in two passes: on the first one we collect the list of plain
	 * relations, and on the second one we collect TOAST tables. The reason
	 * for doing the second pass is that during it we want to use the main
	 * relation's pg_class.reloptions entry if the TOAST table does not have
	 * any, and we cannot obtain it unless we know beforehand what's the main
	 * table OID.
	 *
	 * We need to check TOAST tables separately because in cases with short,
	 * wide tables there might be proportionally much more activity in the
	 * TOAST table than in its parent.
	 */
	ScanKeyInit(&key,
				Anum_pg_class_relkind,
				BTEqualStrategyNumber, F_CHAREQ,
				CharGetDatum(RELKIND_RELATION));

	relScan = heap_beginscan(classRel, SnapshotNow, 1, &key);

	/*
	 * On the first pass, we collect main tables to vacuum, and also the main
	 * table relid to TOAST relid mapping.
	 */
	while ((tuple = heap_getnext(relScan, ForwardScanDirection)) != NULL)
	{
		Form_pg_class classForm = (Form_pg_class) GETSTRUCT(tuple);
		PgStat_StatTabEntry *tabentry;
		AutoVacOpts *relopts;
		Oid			relid;
		bool		dovacuum;
		bool		doanalyze;
		bool		wraparound;

		relid = HeapTupleGetOid(tuple);

		/* Fetch reloptions and the pgstat entry for this table */
		relopts = extract_autovac_opts(tuple, pg_class_desc);
		tabentry = get_pgstat_tabentry_relid(relid, classForm->relisshared,
											 shared, dbentry);

		/* Check if it needs vacuum or analyze */
		relation_needs_vacanalyze(relid, relopts, classForm, tabentry,
								  &dovacuum, &doanalyze, &wraparound);

		/*
		 * Check if it is a temp table (presumably, of some other backend's).
		 * We cannot safely process other backends' temp tables.
		 */
		if (classForm->relistemp)
		{
			int			backendID;

			backendID = GetTempNamespaceBackendId(classForm->relnamespace);

			/* We just ignore it if the owning backend is still active */
			if (backendID == MyBackendId || !BackendIdIsActive(backendID))
			{
				/*
				 * We found an orphan temp table (which was probably left
				 * behind by a crashed backend).  If it's so old as to need
				 * vacuum for wraparound, forcibly drop it.  Otherwise just
				 * log a complaint.
				 */
				if (wraparound)
				{
					ObjectAddress object;

					ereport(LOG,
							(errmsg("autovacuum: dropping orphan temp table \"%s\".\"%s\" in database \"%s\"",
								 get_namespace_name(classForm->relnamespace),
									NameStr(classForm->relname),
									get_database_name(MyDatabaseId))));
					object.classId = RelationRelationId;
					object.objectId = relid;
					object.objectSubId = 0;
					performDeletion(&object, DROP_CASCADE);
				}
				else
				{
					ereport(LOG,
							(errmsg("autovacuum: found orphan temp table \"%s\".\"%s\" in database \"%s\"",
								 get_namespace_name(classForm->relnamespace),
									NameStr(classForm->relname),
									get_database_name(MyDatabaseId))));
				}
			}
		}
		else
		{
			/* relations that need work are added to table_oids */
			if (dovacuum || doanalyze)
				table_oids = lappend_oid(table_oids, relid);

			/*
			 * Remember the association for the second pass.  Note: we must do
			 * this even if the table is going to be vacuumed, because we
			 * don't automatically vacuum toast tables along the parent table.
			 */
			if (OidIsValid(classForm->reltoastrelid))
			{
				av_relation *hentry;
				bool		found;

				hentry = hash_search(table_toast_map,
									 &classForm->reltoastrelid,
									 HASH_ENTER, &found);

				if (!found)
				{
					/* hash_search already filled in the key */
					hentry->ar_relid = relid;
					hentry->ar_hasrelopts = false;
					if (relopts != NULL)
					{
						hentry->ar_hasrelopts = true;
						memcpy(&hentry->ar_reloptions, relopts,
							   sizeof(AutoVacOpts));
					}
				}
			}
		}
	}

	heap_endscan(relScan);

	/* second pass: check TOAST tables */
	ScanKeyInit(&key,
				Anum_pg_class_relkind,
				BTEqualStrategyNumber, F_CHAREQ,
				CharGetDatum(RELKIND_TOASTVALUE));

	relScan = heap_beginscan(classRel, SnapshotNow, 1, &key);
	while ((tuple = heap_getnext(relScan, ForwardScanDirection)) != NULL)
	{
		Form_pg_class classForm = (Form_pg_class) GETSTRUCT(tuple);
		PgStat_StatTabEntry *tabentry;
		Oid			relid;
		AutoVacOpts *relopts = NULL;
		bool		dovacuum;
		bool		doanalyze;
		bool		wraparound;

		/*
		 * We cannot safely process other backends' temp tables, so skip 'em.
		 */
		if (classForm->relistemp)
			continue;

		relid = HeapTupleGetOid(tuple);

		/*
		 * fetch reloptions -- if this toast table does not have them, try the
		 * main rel
		 */
		relopts = extract_autovac_opts(tuple, pg_class_desc);
		if (relopts == NULL)
		{
			av_relation *hentry;
			bool		found;

			hentry = hash_search(table_toast_map, &relid, HASH_FIND, &found);
			if (found && hentry->ar_hasrelopts)
				relopts = &hentry->ar_reloptions;
		}

		/* Fetch the pgstat entry for this table */
		tabentry = get_pgstat_tabentry_relid(relid, classForm->relisshared,
											 shared, dbentry);

		relation_needs_vacanalyze(relid, relopts, classForm, tabentry,
								  &dovacuum, &doanalyze, &wraparound);

		/* ignore analyze for toast tables */
		if (dovacuum)
			table_oids = lappend_oid(table_oids, relid);
	}

	heap_endscan(relScan);
	heap_close(classRel, AccessShareLock);

	/*
	 * Create a buffer access strategy object for VACUUM to use.  We want to
	 * use the same one across all the vacuum operations we perform, since the
	 * point is for VACUUM not to blow out the shared cache.
	 */
	bstrategy = GetAccessStrategy(BAS_VACUUM);

	/*
	 * create a memory context to act as fake PortalContext, so that the
	 * contexts created in the vacuum code are cleaned up for each table.
	 */
	PortalContext = AllocSetContextCreate(AutovacMemCxt,
										  "Autovacuum Portal",
										  ALLOCSET_DEFAULT_INITSIZE,
										  ALLOCSET_DEFAULT_MINSIZE,
										  ALLOCSET_DEFAULT_MAXSIZE);

	/*
	 * Perform operations on collected tables.
	 */
	foreach(cell, table_oids)
	{
		Oid			relid = lfirst_oid(cell);
		autovac_table *tab;
		WorkerInfo	worker;
		bool		skipit;
		int			stdVacuumCostDelay;
		int			stdVacuumCostLimit;

		CHECK_FOR_INTERRUPTS();

		/*
		 * hold schedule lock from here until we're sure that this table still
		 * needs vacuuming.  We also need the AutovacuumLock to walk the
		 * worker array, but we'll let go of that one quickly.
		 */
		LWLockAcquire(AutovacuumScheduleLock, LW_EXCLUSIVE);
		LWLockAcquire(AutovacuumLock, LW_SHARED);

		/*
		 * Check whether the table is being vacuumed concurrently by another
		 * worker.
		 */
		skipit = false;
		worker = (WorkerInfo) SHMQueueNext(&AutoVacuumShmem->av_runningWorkers,
										 &AutoVacuumShmem->av_runningWorkers,
										 offsetof(WorkerInfoData, wi_links));
		while (worker)
		{
			/* ignore myself */
			if (worker == MyWorkerInfo)
				goto next_worker;

			/* ignore workers in other databases */
			if (worker->wi_dboid != MyDatabaseId)
				goto next_worker;

			if (worker->wi_tableoid == relid)
			{
				skipit = true;
				break;
			}

	next_worker:
			worker = (WorkerInfo) SHMQueueNext(&AutoVacuumShmem->av_runningWorkers,
											   &worker->wi_links,
										 offsetof(WorkerInfoData, wi_links));
		}
		LWLockRelease(AutovacuumLock);
		if (skipit)
		{
			LWLockRelease(AutovacuumScheduleLock);
			continue;
		}

		/*
		 * Check whether pgstat data still says we need to vacuum this table.
		 * It could have changed if something else processed the table while
		 * we weren't looking.
		 *
		 * Note: we have a special case in pgstat code to ensure that the
		 * stats we read are as up-to-date as possible, to avoid the problem
		 * that somebody just finished vacuuming this table.  The window to
		 * the race condition is not closed but it is very small.
		 */
		MemoryContextSwitchTo(AutovacMemCxt);
		tab = table_recheck_autovac(relid, table_toast_map, pg_class_desc);
		if (tab == NULL)
		{
			/* someone else vacuumed the table, or it went away */
			LWLockRelease(AutovacuumScheduleLock);
			continue;
		}

		/*
		 * Ok, good to go.	Store the table in shared memory before releasing
		 * the lock so that other workers don't vacuum it concurrently.
		 */
		MyWorkerInfo->wi_tableoid = relid;
		LWLockRelease(AutovacuumScheduleLock);

		/*
		 * Remember the prevailing values of the vacuum cost GUCs.  We have
		 * to restore these at the bottom of the loop, else we'll compute
		 * wrong values in the next iteration of autovac_balance_cost().
		 */
		stdVacuumCostDelay = VacuumCostDelay;
		stdVacuumCostLimit = VacuumCostLimit;

		/* Must hold AutovacuumLock while mucking with cost balance info */
		LWLockAcquire(AutovacuumLock, LW_EXCLUSIVE);

		/* advertise my cost delay parameters for the balancing algorithm */
		MyWorkerInfo->wi_cost_delay = tab->at_vacuum_cost_delay;
		MyWorkerInfo->wi_cost_limit = tab->at_vacuum_cost_limit;
		MyWorkerInfo->wi_cost_limit_base = tab->at_vacuum_cost_limit;

		/* do a balance */
		autovac_balance_cost();

		/* set the active cost parameters from the result of that */
		AutoVacuumUpdateDelay();

		/* done */
		LWLockRelease(AutovacuumLock);

		/* clean up memory before each iteration */
		MemoryContextResetAndDeleteChildren(PortalContext);

		/*
		 * Save the relation name for a possible error message, to avoid a
		 * catalog lookup in case of an error.	If any of these return NULL,
		 * then the relation has been dropped since last we checked; skip it.
		 * Note: they must live in a long-lived memory context because we call
		 * vacuum and analyze in different transactions.
		 */

		tab->at_relname = get_rel_name(tab->at_relid);
		tab->at_nspname = get_namespace_name(get_rel_namespace(tab->at_relid));
		tab->at_datname = get_database_name(MyDatabaseId);
		if (!tab->at_relname || !tab->at_nspname || !tab->at_datname)
			goto deleted;

		/*
		 * We will abort vacuuming the current table if something errors out,
		 * and continue with the next one in schedule; in particular, this
		 * happens if we are interrupted with SIGINT.
		 */
		PG_TRY();
		{
			/* have at it */
			MemoryContextSwitchTo(TopTransactionContext);
			autovacuum_do_vac_analyze(tab, bstrategy);

			/*
			 * Clear a possible query-cancel signal, to avoid a late reaction
			 * to an automatically-sent signal because of vacuuming the
			 * current table (we're done with it, so it would make no sense to
			 * cancel at this point.)
			 */
			QueryCancelPending = false;
		}
		PG_CATCH();
		{
			/*
			 * Abort the transaction, start a new one, and proceed with the
			 * next table in our list.
			 */
			HOLD_INTERRUPTS();
			if (tab->at_dovacuum)
				errcontext("automatic vacuum of table \"%s.%s.%s\"",
						   tab->at_datname, tab->at_nspname, tab->at_relname);
			else
				errcontext("automatic analyze of table \"%s.%s.%s\"",
						   tab->at_datname, tab->at_nspname, tab->at_relname);
			EmitErrorReport();

			/* this resets the PGPROC flags too */
			AbortOutOfAnyTransaction();
			FlushErrorState();
			MemoryContextResetAndDeleteChildren(PortalContext);

			/* restart our transaction for the following operations */
			StartTransactionCommand();
			RESUME_INTERRUPTS();
		}
		PG_END_TRY();

		/* the PGPROC flags are reset at the next end of transaction */

deleted:
		/* be tidy */
		if (tab->at_datname != NULL)
			pfree(tab->at_datname);
		if (tab->at_nspname != NULL)
			pfree(tab->at_nspname);
		if (tab->at_relname != NULL)
			pfree(tab->at_relname);
		pfree(tab);

		/*
		 * Remove my info from shared memory.  We could, but intentionally
		 * don't, clear wi_cost_limit and friends --- this is on the
		 * assumption that we probably have more to do with similar cost
		 * settings, so we don't want to give up our share of I/O for a very
		 * short interval and thereby thrash the global balance.
		 */
		LWLockAcquire(AutovacuumLock, LW_EXCLUSIVE);
		MyWorkerInfo->wi_tableoid = InvalidOid;
		LWLockRelease(AutovacuumLock);

		/* restore vacuum cost GUCs for the next iteration */
		VacuumCostDelay = stdVacuumCostDelay;
		VacuumCostLimit = stdVacuumCostLimit;
	}

	/*
	 * We leak table_toast_map here (among other things), but since we're
	 * going away soon, it's not a problem.
	 */

	/*
	 * Update pg_database.datfrozenxid, and truncate pg_clog if possible. We
	 * only need to do this once, not after each table.
	 */
	vac_update_datfrozenxid();

	/* Finally close out the last transaction. */
	CommitTransactionCommand();
}

/*
 * extract_autovac_opts
 *
 * Given a relation's pg_class tuple, return the AutoVacOpts portion of
 * reloptions, if set; otherwise, return NULL.
 */
static AutoVacOpts *
extract_autovac_opts(HeapTuple tup, TupleDesc pg_class_desc)
{
	bytea	   *relopts;
	AutoVacOpts *av;

	Assert(((Form_pg_class) GETSTRUCT(tup))->relkind == RELKIND_RELATION ||
		   ((Form_pg_class) GETSTRUCT(tup))->relkind == RELKIND_TOASTVALUE);

	relopts = extractRelOptions(tup, pg_class_desc, InvalidOid);
	if (relopts == NULL)
		return NULL;

	av = palloc(sizeof(AutoVacOpts));
	memcpy(av, &(((StdRdOptions *) relopts)->autovacuum), sizeof(AutoVacOpts));
	pfree(relopts);

	return av;
}

/*
 * get_pgstat_tabentry_relid
 *
 * Fetch the pgstat entry of a table, either local to a database or shared.
 */
static PgStat_StatTabEntry *
get_pgstat_tabentry_relid(Oid relid, bool isshared, PgStat_StatDBEntry *shared,
						  PgStat_StatDBEntry *dbentry)
{
	PgStat_StatTabEntry *tabentry = NULL;

	if (isshared)
	{
		if (PointerIsValid(shared))
			tabentry = hash_search(shared->tables, &relid,
								   HASH_FIND, NULL);
	}
	else if (PointerIsValid(dbentry))
		tabentry = hash_search(dbentry->tables, &relid,
							   HASH_FIND, NULL);

	return tabentry;
}

/*
 * table_recheck_autovac
 *
 * Recheck whether a table still needs vacuum or analyze.  Return value is a
 * valid autovac_table pointer if it does, NULL otherwise.
 *
 * Note that the returned autovac_table does not have the name fields set.
 */
static autovac_table *
table_recheck_autovac(Oid relid, HTAB *table_toast_map,
					  TupleDesc pg_class_desc)
{
	Form_pg_class classForm;
	HeapTuple	classTup;
	bool		dovacuum;
	bool		doanalyze;
	autovac_table *tab = NULL;
	PgStat_StatTabEntry *tabentry;
	PgStat_StatDBEntry *shared;
	PgStat_StatDBEntry *dbentry;
	bool		wraparound;
	AutoVacOpts *avopts;

	/* use fresh stats */
	autovac_refresh_stats();

	shared = pgstat_fetch_stat_dbentry(InvalidOid);
	dbentry = pgstat_fetch_stat_dbentry(MyDatabaseId);

	/* fetch the relation's relcache entry */
	classTup = SearchSysCacheCopy(RELOID,
								  ObjectIdGetDatum(relid),
								  0, 0, 0);
	if (!HeapTupleIsValid(classTup))
		return NULL;
	classForm = (Form_pg_class) GETSTRUCT(classTup);

	/*
	 * Get the applicable reloptions.  If it is a TOAST table, try to get the
	 * main table reloptions if the toast table itself doesn't have.
	 */
	avopts = extract_autovac_opts(classTup, pg_class_desc);
	if (classForm->relkind == RELKIND_TOASTVALUE &&
		avopts == NULL && table_toast_map != NULL)
	{
		av_relation *hentry;
		bool		found;

		hentry = hash_search(table_toast_map, &relid, HASH_FIND, &found);
		if (found && hentry->ar_hasrelopts)
			avopts = &hentry->ar_reloptions;
	}

	/* fetch the pgstat table entry */
	tabentry = get_pgstat_tabentry_relid(relid, classForm->relisshared,
										 shared, dbentry);

	relation_needs_vacanalyze(relid, avopts, classForm, tabentry,
							  &dovacuum, &doanalyze, &wraparound);

	/* ignore ANALYZE for toast tables */
	if (classForm->relkind == RELKIND_TOASTVALUE)
		doanalyze = false;

	/* OK, it needs something done */
	if (doanalyze || dovacuum)
	{
		int			freeze_min_age;
		int			freeze_table_age;
		int			vac_cost_limit;
		int			vac_cost_delay;

		/*
		 * Calculate the vacuum cost parameters and the freeze ages.  If there
		 * are options set in pg_class.reloptions, use them; in the case of a
		 * toast table, try the main table too.  Otherwise use the GUC
		 * defaults, autovacuum's own first and plain vacuum second.
		 */
		if (avopts)
		{
			vac_cost_delay = avopts->vacuum_cost_delay;
			vac_cost_limit = avopts->vacuum_cost_limit;
			freeze_min_age = avopts->freeze_min_age;
			freeze_table_age = avopts->freeze_table_age;
		}
		else
		{
			/* -1 in autovac setting means use plain vacuum_cost_delay */
			vac_cost_delay = autovacuum_vac_cost_delay >= 0 ?
				autovacuum_vac_cost_delay : VacuumCostDelay;
			/* 0 or -1 in autovac setting means use plain vacuum_cost_limit */
			vac_cost_limit = autovacuum_vac_cost_limit > 0 ?
				autovacuum_vac_cost_limit : VacuumCostLimit;
			/* these do not have autovacuum-specific settings */
			freeze_min_age = default_freeze_min_age;
			freeze_table_age = default_freeze_table_age;
		}

		tab = palloc(sizeof(autovac_table));
		tab->at_relid = relid;
		tab->at_dovacuum = dovacuum;
		tab->at_doanalyze = doanalyze;
		tab->at_freeze_min_age = freeze_min_age;
		tab->at_freeze_table_age = freeze_table_age;
		tab->at_vacuum_cost_limit = vac_cost_limit;
		tab->at_vacuum_cost_delay = vac_cost_delay;
		tab->at_wraparound = wraparound;
		tab->at_relname = NULL;
		tab->at_nspname = NULL;
		tab->at_datname = NULL;
	}

	heap_freetuple(classTup);

	return tab;
}

/*
 * relation_needs_vacanalyze
 *
 * Check whether a relation needs to be vacuumed or analyzed; return each into
 * "dovacuum" and "doanalyze", respectively.  Also return whether the vacuum is
 * being forced because of Xid wraparound.
 *
 * relopts is a pointer to the AutoVacOpts options (either for itself in the
 * case of a plain table, or for either itself or its parent table in the case
 * of a TOAST table), NULL if none; tabentry is the pgstats entry, which can be
 * NULL.
 *
 * A table needs to be vacuumed if the number of dead tuples exceeds a
 * threshold.  This threshold is calculated as
 *
 * threshold = vac_base_thresh + vac_scale_factor * reltuples
 *
 * For analyze, the analysis done is that the number of tuples inserted,
 * deleted and updated since the last analyze exceeds a threshold calculated
 * in the same fashion as above.  Note that the collector actually stores
 * the number of tuples (both live and dead) that there were as of the last
 * analyze.  This is asymmetric to the VACUUM case.
 *
 * We also force vacuum if the table's relfrozenxid is more than freeze_max_age
 * transactions back.
 *
 * A table whose autovacuum_enabled option is false is
 * automatically skipped (unless we have to vacuum it due to freeze_max_age).
 * Thus autovacuum can be disabled for specific tables. Also, when the stats
 * collector does not have data about a table, it will be skipped.
 *
 * A table whose vac_base_thresh value is < 0 takes the base value from the
 * autovacuum_vacuum_threshold GUC variable.  Similarly, a vac_scale_factor
 * value < 0 is substituted with the value of
 * autovacuum_vacuum_scale_factor GUC variable.  Ditto for analyze.
 */
static void
relation_needs_vacanalyze(Oid relid,
						  AutoVacOpts *relopts,
						  Form_pg_class classForm,
						  PgStat_StatTabEntry *tabentry,
 /* output params below */
						  bool *dovacuum,
						  bool *doanalyze,
						  bool *wraparound)
{
	bool		force_vacuum;
	bool		av_enabled;
	float4		reltuples;		/* pg_class.reltuples */

	/* constants from reloptions or GUC variables */
	int			vac_base_thresh,
				anl_base_thresh;
	float4		vac_scale_factor,
				anl_scale_factor;

	/* thresholds calculated from above constants */
	float4		vacthresh,
				anlthresh;

	/* number of vacuum (resp. analyze) tuples at this time */
	float4		vactuples,
				anltuples;

	/* freeze parameters */
	int			freeze_max_age;
	TransactionId xidForceLimit;

	AssertArg(classForm != NULL);
	AssertArg(OidIsValid(relid));

	/*
	 * Determine vacuum/analyze equation parameters.  We have two possible
	 * sources: the passed reloptions (which could be a main table or a toast
	 * table), or the autovacuum GUC variables.
	 */
	if (relopts)
	{
		vac_scale_factor = relopts->vacuum_scale_factor;
		vac_base_thresh = relopts->vacuum_threshold;
		anl_scale_factor = relopts->analyze_scale_factor;
		anl_base_thresh = relopts->analyze_threshold;
		freeze_max_age = Min(relopts->freeze_max_age,
							 autovacuum_freeze_max_age);
		av_enabled = relopts->enabled;
	}
	else
	{
		vac_scale_factor = autovacuum_vac_scale;
		vac_base_thresh = autovacuum_vac_thresh;
		anl_scale_factor = autovacuum_anl_scale;
		anl_base_thresh = autovacuum_anl_thresh;
		freeze_max_age = autovacuum_freeze_max_age;
		av_enabled = true;
	}

	/* Force vacuum if table is at risk of wraparound */
	xidForceLimit = recentXid - freeze_max_age;
	if (xidForceLimit < FirstNormalTransactionId)
		xidForceLimit -= FirstNormalTransactionId;
	force_vacuum = (TransactionIdIsNormal(classForm->relfrozenxid) &&
					TransactionIdPrecedes(classForm->relfrozenxid,
										  xidForceLimit));
	*wraparound = force_vacuum;

	/* User disabled it in pg_class.reloptions?  (But ignore if at risk) */
	if (!force_vacuum && !av_enabled)
	{
		*doanalyze = false;
		*dovacuum = false;
		return;
	}

	if (PointerIsValid(tabentry))
	{
		reltuples = classForm->reltuples;
		vactuples = tabentry->n_dead_tuples;
		anltuples = tabentry->n_live_tuples + tabentry->n_dead_tuples -
			tabentry->last_anl_tuples;

		vacthresh = (float4) vac_base_thresh + vac_scale_factor * reltuples;
		anlthresh = (float4) anl_base_thresh + anl_scale_factor * reltuples;

		/*
		 * Note that we don't need to take special consideration for stat
		 * reset, because if that happens, the last vacuum and analyze counts
		 * will be reset too.
		 */
		elog(DEBUG3, "%s: vac: %.0f (threshold %.0f), anl: %.0f (threshold %.0f)",
			 NameStr(classForm->relname),
			 vactuples, vacthresh, anltuples, anlthresh);

		/* Determine if this table needs vacuum or analyze. */
		*dovacuum = force_vacuum || (vactuples > vacthresh);
		*doanalyze = (anltuples > anlthresh);
	}
	else
	{
		/*
		 * Skip a table not found in stat hash, unless we have to force vacuum
		 * for anti-wrap purposes.	If it's not acted upon, there's no need to
		 * vacuum it.
		 */
		*dovacuum = force_vacuum;
		*doanalyze = false;
	}

	/* ANALYZE refuses to work with pg_statistics */
	if (relid == StatisticRelationId)
		*doanalyze = false;
}

/*
 * autovacuum_do_vac_analyze
 *		Vacuum and/or analyze the specified table
 */
static void
autovacuum_do_vac_analyze(autovac_table *tab,
						  BufferAccessStrategy bstrategy)
{
	VacuumStmt	vacstmt;

	/* Set up command parameters --- use a local variable instead of palloc */
	MemSet(&vacstmt, 0, sizeof(vacstmt));

	vacstmt.type = T_VacuumStmt;
	vacstmt.vacuum = tab->at_dovacuum;
	vacstmt.full = false;
	vacstmt.analyze = tab->at_doanalyze;
	vacstmt.freeze_min_age = tab->at_freeze_min_age;
	vacstmt.freeze_table_age = tab->at_freeze_table_age;
	vacstmt.verbose = false;
	vacstmt.relation = NULL;	/* not used since we pass a relid */
	vacstmt.va_cols = NIL;

	/* Let pgstat know what we're doing */
	autovac_report_activity(tab);

	vacuum(&vacstmt, tab->at_relid, false, bstrategy, tab->at_wraparound, true);
}

/*
 * autovac_report_activity
 *		Report to pgstat what autovacuum is doing
 *
 * We send a SQL string corresponding to what the user would see if the
 * equivalent command was to be issued manually.
 *
 * Note we assume that we are going to report the next command as soon as we're
 * done with the current one, and exit right after the last one, so we don't
 * bother to report "<IDLE>" or some such.
 */
static void
autovac_report_activity(autovac_table *tab)
{
#define MAX_AUTOVAC_ACTIV_LEN (NAMEDATALEN * 2 + 56)
	char		activity[MAX_AUTOVAC_ACTIV_LEN];
	int			len;

	/* Report the command and possible options */
	if (tab->at_dovacuum)
		snprintf(activity, MAX_AUTOVAC_ACTIV_LEN,
				 "autovacuum: VACUUM%s",
				 tab->at_doanalyze ? " ANALYZE" : "");
	else
		snprintf(activity, MAX_AUTOVAC_ACTIV_LEN,
				 "autovacuum: ANALYZE");

	/*
	 * Report the qualified name of the relation.
	 */
	len = strlen(activity);

	snprintf(activity + len, MAX_AUTOVAC_ACTIV_LEN - len,
			 " %s.%s%s", tab->at_nspname, tab->at_relname,
			 tab->at_wraparound ? " (to prevent wraparound)" : "");

	/* Set statement_timestamp() to current time for pg_stat_activity */
	SetCurrentStatementStartTimestamp();

	pgstat_report_activity(activity);
}

/*
 * AutoVacuumingActive
 *		Check GUC vars and report whether the autovacuum process should be
 *		running.
 */
bool
AutoVacuumingActive(void)
{
	if (!autovacuum_start_daemon || !pgstat_track_counts)
		return false;
	return true;
}

/*
 * autovac_init
 *		This is called at postmaster initialization.
 *
 * All we do here is annoy the user if he got it wrong.
 */
void
autovac_init(void)
{
	if (autovacuum_start_daemon && !pgstat_track_counts)
		ereport(WARNING,
				(errmsg("autovacuum not started because of misconfiguration"),
				 errhint("Enable the \"track_counts\" option.")));
}

/*
 * IsAutoVacuum functions
 *		Return whether this is either a launcher autovacuum process or a worker
 *		process.
 */
bool
IsAutoVacuumLauncherProcess(void)
{
	return am_autovacuum_launcher;
}

bool
IsAutoVacuumWorkerProcess(void)
{
	return am_autovacuum_worker;
}


/*
 * AutoVacuumShmemSize
 *		Compute space needed for autovacuum-related shared memory
 */
Size
AutoVacuumShmemSize(void)
{
	Size		size;

	/*
	 * Need the fixed struct and the array of WorkerInfoData.
	 */
	size = sizeof(AutoVacuumShmemStruct);
	size = MAXALIGN(size);
	size = add_size(size, mul_size(autovacuum_max_workers,
								   sizeof(WorkerInfoData)));
	return size;
}

/*
 * AutoVacuumShmemInit
 *		Allocate and initialize autovacuum-related shared memory
 */
void
AutoVacuumShmemInit(void)
{
	bool		found;

	AutoVacuumShmem = (AutoVacuumShmemStruct *)
		ShmemInitStruct("AutoVacuum Data",
						AutoVacuumShmemSize(),
						&found);
	if (AutoVacuumShmem == NULL)
		ereport(FATAL,
				(errcode(ERRCODE_OUT_OF_MEMORY),
				 errmsg("not enough shared memory for autovacuum")));

	if (!IsUnderPostmaster)
	{
		WorkerInfo	worker;
		int			i;

		Assert(!found);

		AutoVacuumShmem->av_launcherpid = 0;
		AutoVacuumShmem->av_freeWorkers = NULL;
		SHMQueueInit(&AutoVacuumShmem->av_runningWorkers);
		AutoVacuumShmem->av_startingWorker = NULL;

		worker = (WorkerInfo) ((char *) AutoVacuumShmem +
							   MAXALIGN(sizeof(AutoVacuumShmemStruct)));

		/* initialize the WorkerInfo free list */
		for (i = 0; i < autovacuum_max_workers; i++)
		{
			worker[i].wi_links.next = (SHM_QUEUE *) AutoVacuumShmem->av_freeWorkers;
			AutoVacuumShmem->av_freeWorkers = &worker[i];
		}
	}
	else
		Assert(found);
}

/*
 * autovac_refresh_stats
 *		Refresh pgstats data for an autovacuum process
 *
 * Cause the next pgstats read operation to obtain fresh data, but throttle
 * such refreshing in the autovacuum launcher.	This is mostly to avoid
 * rereading the pgstats files too many times in quick succession when there
 * are many databases.
 *
 * Note: we avoid throttling in the autovac worker, as it would be
 * counterproductive in the recheck logic.
 */
static void
autovac_refresh_stats(void)
{
	if (IsAutoVacuumLauncherProcess())
	{
		static TimestampTz last_read = 0;
		TimestampTz current_time;

		current_time = GetCurrentTimestamp();

		if (!TimestampDifferenceExceeds(last_read, current_time,
										STATS_READ_DELAY))
			return;

		last_read = current_time;
	}

	pgstat_clear_snapshot();
}<|MERGE_RESOLUTION|>--- conflicted
+++ resolved
@@ -128,11 +128,7 @@
 #define STATS_READ_DELAY 1000
 
 /* the minimum allowed time between two awakenings of the launcher */
-<<<<<<< HEAD
-#define MIN_AUTOVAC_SLEEPTIME 100.0 /* milliseconds */
-=======
 #define MIN_AUTOVAC_SLEEPTIME 100.0		/* milliseconds */
->>>>>>> 4d53a2f9
 
 /* Flags to tell if we are in an autovacuum process */
 static bool am_autovacuum_launcher = false;
@@ -1008,13 +1004,8 @@
 		qsort(dbary, nelems, sizeof(avl_dbase), db_comparator);
 
 		/*
-<<<<<<< HEAD
-		 * Determine the time interval between databases in the schedule.
-		 * If we see that the configured naptime would take us to sleep times
-=======
 		 * Determine the time interval between databases in the schedule. If
 		 * we see that the configured naptime would take us to sleep times
->>>>>>> 4d53a2f9
 		 * lower than our min sleep time (which launcher_determine_sleep is
 		 * coded not to allow), silently use a larger naptime (but don't touch
 		 * the GUC variable).
