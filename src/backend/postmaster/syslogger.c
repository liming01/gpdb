--- conflicted
+++ resolved
@@ -159,11 +159,8 @@
 static pid_t syslogger_forkexec(void);
 static void syslogger_parseArgs(int argc, char *argv[]);
 #endif
-<<<<<<< HEAD
+NON_EXEC_STATIC void SysLoggerMain(int argc, char *argv[]) __attribute__((noreturn));
 #if 0
-=======
-NON_EXEC_STATIC void SysLoggerMain(int argc, char *argv[]) __attribute__((noreturn));
->>>>>>> e472b921
 static void process_pipe_input(char *logbuffer, int *bytes_in_logbuffer);
 static void flush_pipe_input(char *logbuffer, int *bytes_in_logbuffer);
 #endif
@@ -390,7 +387,6 @@
 	 * time because passing down just the pg_time_t is a lot cheaper than
 	 * passing a whole file path in the EXEC_BACKEND case.
 	 */
-<<<<<<< HEAD
 	last_file_name = logfile_getname(first_syslogger_file_time, NULL, Log_directory, Log_filename);
 
     /* remember active logfile parameters */
@@ -404,21 +400,6 @@
     for (;;)
     {
         bool		time_based_rotation = false;
-=======
-	last_file_name = logfile_getname(first_syslogger_file_time, NULL);
-
-	/* remember active logfile parameters */
-	currentLogDir = pstrdup(Log_directory);
-	currentLogFilename = pstrdup(Log_filename);
-	currentLogRotationAge = Log_RotationAge;
-	/* set next planned rotation time */
-	set_next_rotation_time();
-
-	/* main worker loop */
-	for (;;)
-	{
-		bool		time_based_rotation = false;
->>>>>>> e472b921
 		int			size_rotation_for = 0;
 		bool		size_rotation_for_alert = false;
 		long		cur_timeout;
@@ -877,13 +858,8 @@
 
 	/*
 	 * The initial logfile is created right in the postmaster, to verify that
-<<<<<<< HEAD
-	 * the Log_directory is writable.  We save the reference time so that
-	 * the syslogger child process can recompute this file name.
-=======
 	 * the Log_directory is writable.  We save the reference time so that the
 	 * syslogger child process can recompute this file name.
->>>>>>> e472b921
 	 *
 	 * It might look a bit strange to re-do this during a syslogger restart,
 	 * but we must do so since the postmaster closed syslogFile after the
@@ -893,11 +869,7 @@
 	 * a time-based rotation.
 	 */
 	first_syslogger_file_time = time(NULL);
-<<<<<<< HEAD
     filename = logfile_getname(first_syslogger_file_time, NULL, Log_directory, Log_filename);
-=======
-	filename = logfile_getname(first_syslogger_file_time, NULL);
->>>>>>> e472b921
 
 	syslogFile = logfile_open(filename, "a", false);
 
@@ -2071,28 +2043,9 @@
 		 * section.
 		 */
 		EnterCriticalSection(&sysloggerSection);
-<<<<<<< HEAD
 		if (result)
         {
             DWORD		error = GetLastError();
-
-            if (error == ERROR_HANDLE_EOF ||
-                    error == ERROR_BROKEN_PIPE)
-                break;
-            _dosmaperr(error);
-            ereport(LOG,
-                    (errcode_for_file_access(),
-                     errmsg("could not read from logger pipe: %m")));
-        }
-        else if (bytesRead > 0)
-        {
-            bytes_in_logbuffer += bytesRead;
-            process_pipe_input(logbuffer, &bytes_in_logbuffer);
-        }
-=======
-		if (!result)
-		{
-			DWORD		error = GetLastError();
 
 			if (error == ERROR_HANDLE_EOF ||
 				error == ERROR_BROKEN_PIPE)
@@ -2118,7 +2071,6 @@
 				(csvlogFile != NULL && ftell(csvlogFile) >= Log_RotationSize * 1024L))
 				SetLatch(&sysLoggerLatch);
 		}
->>>>>>> e472b921
 		LeaveCriticalSection(&sysloggerSection);
      }
 
@@ -2138,32 +2090,6 @@
 #endif   /* WIN32 */
 
 /*
-<<<<<<< HEAD
-=======
- * Open the csv log file - we do this opportunistically, because
- * we don't know if CSV logging will be wanted.
- *
- * This is only used the first time we open the csv log in a given syslogger
- * process, not during rotations.  As with opening the main log file, we
- * always append in this situation.
- */
-static void
-open_csvlogfile(void)
-{
-	char	   *filename;
-
-	filename = logfile_getname(time(NULL), ".csv");
-
-	csvlogFile = logfile_open(filename, "a", false);
-
-	if (last_csv_file_name != NULL)		/* probably shouldn't happen */
-		pfree(last_csv_file_name);
-
-	last_csv_file_name = filename;
-}
-
-/*
->>>>>>> e472b921
  * Open a new logfile with proper permissions and buffering options.
  *
  * If allow_errors is true, we just log any open failure and return NULL
@@ -2244,20 +2170,7 @@
 		fntime = next_rotation_time;
     else
 		fntime = time(NULL);
-<<<<<<< HEAD
 	filename = logfile_getname(fntime, suffix, log_directory, log_filename);
-
-    /*
-     * Decide whether to overwrite or append.  We can overwrite if (a)
-     * Log_truncate_on_rotation is set, (b) the rotation was triggered by
-     * elapsed time and not something else, and (c) the computed file name is
-     * different from what we were previously logging into.
-     */
-	if (time_based_rotation || size_based_rotation)
-=======
-	filename = logfile_getname(fntime, NULL);
-	if (csvlogFile != NULL)
-		csvfilename = logfile_getname(fntime, ".csv");
 
 	/*
 	 * Decide whether to overwrite or append.  We can overwrite if (a)
@@ -2267,8 +2180,7 @@
 	 *
 	 * Note: last_file_name should never be NULL here, but if it is, append.
 	 */
-	if (time_based_rotation || (size_rotation_for & LOG_DESTINATION_STDERR))
->>>>>>> e472b921
+	if (time_based_rotation || size_based_rotation)
 	{
 		if (Log_truncate_on_rotation && time_based_rotation &&
 			*last_log_file_name != NULL &&
