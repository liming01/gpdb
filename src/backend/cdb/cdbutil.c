/*-------------------------------------------------------------------------
 *
 * cdbutil.c
 *	  Internal utility support functions for Greenplum Database/PostgreSQL.
 *
 * Portions Copyright (c) 2005-2011, Greenplum inc
 * Portions Copyright (c) 2012-Present VMware, Inc. or its affiliates.
 *
 *
 * IDENTIFICATION
 *	    src/backend/cdb/cdbutil.c
 *
 * NOTES
 *
 *	- According to src/backend/executor/execHeapScan.c
 *		"tuples returned by heap_getnext() are pointers onto disk
 *		pages and were not created with palloc() and so should not
 *		be pfree()'d"
 *
 *-------------------------------------------------------------------------
 */

#include "postgres.h"

#ifdef HAVE_SYS_RESOURCE_H
#include <sys/time.h>
#include <sys/resource.h>
#endif

#include <sys/param.h>			/* for MAXHOSTNAMELEN */

#include "access/genam.h"
#include "catalog/gp_segment_configuration.h"
#include "common/ip.h"
#include "nodes/makefuncs.h"
#include "utils/builtins.h"
#include "utils/fmgroids.h"
#include "utils/memutils.h"
#include "catalog/gp_id.h"
#include "catalog/indexing.h"
#include "cdb/cdbhash.h"
#include "cdb/cdbutil.h"
#include "cdb/cdbmotion.h"
#include "cdb/cdbvars.h"
#include "cdb/cdbgang.h"
#include "cdb/cdbdisp_query.h"
#include "cdb/ml_ipc.h"			/* listener_setup */
#include "cdb/cdbtm.h"
#include "libpq-fe.h"
#include "libpq-int.h"
#include "cdb/cdbconn.h"
#include "cdb/cdbfts.h"
#include "storage/ipc.h"
#include "storage/proc.h"
#include "postmaster/fts.h"
#include "postmaster/postmaster.h"
#include "catalog/namespace.h"
#include "utils/gpexpand.h"
#include "access/xact.h"

#define MAX_CACHED_1_GANGS 1

#define INCR_COUNT(cdbinfo, arg) \
	(cdbinfo)->arg++; \
	(cdbinfo)->cdbs->arg++;

#define DECR_COUNT(cdbinfo, arg) \
	(cdbinfo)->arg--; \
	(cdbinfo)->cdbs->arg--; \
	Assert((cdbinfo)->arg >= 0); \
	Assert((cdbinfo)->cdbs->arg >= 0); \

#define GPSEGCONFIGDUMPFILE "gpsegconfig_dump"
#define GPSEGCONFIGDUMPFILETMP "gpsegconfig_dump_tmp"
#define GPSEGCONFIGNUMATTR 9 

MemoryContext CdbComponentsContext = NULL;
static CdbComponentDatabases *cdb_component_dbs = NULL;

/*
 * Helper Functions
 */
static CdbComponentDatabases *getCdbComponentInfo(void);
static void cleanupComponentIdleQEs(CdbComponentDatabaseInfo *cdi, bool includeWriter);

static int	CdbComponentDatabaseInfoCompare(const void *p1, const void *p2);

static GpSegConfigEntry * readGpSegConfigFromCatalog(int *total_dbs);
static GpSegConfigEntry * readGpSegConfigFromFTSFiles(int *total_dbs);

static void getAddressesForDBid(GpSegConfigEntry *c, int elevel);
static HTAB *hostSegsHashTableInit(void);

static int nextQEIdentifer(CdbComponentDatabases *cdbs);

static HTAB *segment_ip_cache_htab = NULL;

int numsegmentsFromQD = -1;

typedef struct SegIpEntry
{
	char		key[NAMEDATALEN];
	char		hostinfo[NI_MAXHOST];
} SegIpEntry;

typedef struct HostSegsEntry
{
	char		hostip[INET6_ADDRSTRLEN];
	int			segmentCount;
} HostSegsEntry;

/*
 * Helper functions for fetching latest gp_segment_configuration outside of
 * the transaction.
 *
 * In phase 2 of 2PC, current xact has been marked to TRANS_COMMIT/ABORT, 
 * COMMIT_PREPARED or ABORT_PREPARED DTM are performed, if they failed,
 * dispather disconnect and destroy all gangs and fetch the latest segment
 * configurations to do RETRY_COMMIT_PREPARED or RETRY_ABORT_PREPARED,
 * however, postgres disallow catalog lookups outside of xacts.
 *
 * readGpSegConfigFromFTSFiles() notify FTS to dump the configs from catalog
 * to a flat file and then read configurations from that file.
 */
static GpSegConfigEntry *
readGpSegConfigFromFTSFiles(int *total_dbs)
{
	FILE	*fd;
	int		idx = 0;
	int		array_size = 500;
	GpSegConfigEntry *configs = NULL;
	GpSegConfigEntry *config = NULL;

	char	hostname[MAXHOSTNAMELEN];
	char	address[MAXHOSTNAMELEN];
	char	buf[MAXHOSTNAMELEN * 2 + 32];

	Assert(!IsTransactionState());

	/* notify and wait FTS to finish a probe and update the dump file */
	FtsNotifyProber();	

	fd = AllocateFile(GPSEGCONFIGDUMPFILE, "r");

	if (!fd)
		elog(ERROR, "could not open gp_segment_configutation dump file:%s:%m", GPSEGCONFIGDUMPFILE);

	configs = palloc0(sizeof (GpSegConfigEntry) * array_size); 

	while (fgets(buf, sizeof(buf), fd))
	{ 
		config = &configs[idx];

		if (sscanf(buf, "%d %d %c %c %c %c %d %s %s", (int *)&config->dbid, (int *)&config->segindex,
				   &config->role, &config->preferred_role, &config->mode, &config->status,
				   &config->port, hostname, address) != GPSEGCONFIGNUMATTR)
		{
			FreeFile(fd);
			elog(ERROR, "invalid data in gp_segment_configuration dump file: %s:%m", GPSEGCONFIGDUMPFILE);
		}

		config->hostname = pstrdup(hostname);
		config->address = pstrdup(address);

		idx++;
		/*
		 * Expand CdbComponentDatabaseInfo array if we've used up
		 * currently allocated space
		 */
		if (idx >= array_size)
		{
			array_size = array_size * 2;
			configs = (GpSegConfigEntry *)
				repalloc(configs, sizeof(GpSegConfigEntry) * array_size);
		}
	}

	FreeFile(fd);

	*total_dbs = idx;
	return configs;
}

/*
 * writeGpSegConfigToFTSFiles() dump gp_segment_configuration to the file
 * GPSEGCONFIGDUMPFILE, in $PGDATA, only FTS process can use this function.
 *
 * write contents to GPSEGCONFIGDUMPFILETMP first, then rename it to
 * GPSEGCONFIGDUMPFILE, it makes lockless read and write concurrently.
 */
void
writeGpSegConfigToFTSFiles(void)
{
	FILE	*fd;
	int		idx = 0;
	int		total_dbs = 0;
	GpSegConfigEntry *configs = NULL;
	GpSegConfigEntry *config = NULL;

	Assert(IsTransactionState());
	Assert(am_ftsprobe);

	fd = AllocateFile(GPSEGCONFIGDUMPFILETMP, "w+");

	if (!fd)
		elog(ERROR, "could not create tmp file: %s: %m", GPSEGCONFIGDUMPFILETMP);

	configs = readGpSegConfigFromCatalog(&total_dbs); 

	for (idx = 0; idx < total_dbs; idx++)
	{
		config = &configs[idx];

		if (fprintf(fd, "%d %d %c %c %c %c %d %s %s\n", config->dbid, config->segindex,
					config->role, config->preferred_role, config->mode, config->status,
					config->port, config->hostname, config->address) < 0)
		{
			FreeFile(fd);
			elog(ERROR, "could not dump gp_segment_configuration to file: %s: %m", GPSEGCONFIGDUMPFILE);
		}
	}

	FreeFile(fd);

	/* rename tmp file to permanent file */
	if (rename(GPSEGCONFIGDUMPFILETMP, GPSEGCONFIGDUMPFILE) != 0)
		elog(ERROR, "could not rename file %s to file %s: %m",
			 GPSEGCONFIGDUMPFILETMP, GPSEGCONFIGDUMPFILE);
}

static GpSegConfigEntry *
readGpSegConfigFromCatalog(int *total_dbs)
{
	int					idx = 0;
	int					array_size;
	bool				isNull;
	Datum				attr;
	Relation			gp_seg_config_rel;
	HeapTuple			gp_seg_config_tuple = NULL;
	SysScanDesc			gp_seg_config_scan;
	GpSegConfigEntry	*configs;
	GpSegConfigEntry	*config;

	array_size = 500;
	configs = palloc0(sizeof(GpSegConfigEntry) * array_size);

	gp_seg_config_rel = table_open(GpSegmentConfigRelationId, AccessShareLock);
	gp_seg_config_scan = systable_beginscan(gp_seg_config_rel, InvalidOid, false, NULL,
											0, NULL);

	while (HeapTupleIsValid(gp_seg_config_tuple = systable_getnext(gp_seg_config_scan)))
	{
		config = &configs[idx];

		/* dbid */
		attr = heap_getattr(gp_seg_config_tuple, Anum_gp_segment_configuration_dbid, RelationGetDescr(gp_seg_config_rel), &isNull);
		Assert(!isNull);
		config->dbid = DatumGetInt16(attr);

		/* content */
		attr = heap_getattr(gp_seg_config_tuple, Anum_gp_segment_configuration_content, RelationGetDescr(gp_seg_config_rel), &isNull);
		Assert(!isNull);
		config->segindex= DatumGetInt16(attr);

		/* role */
		attr = heap_getattr(gp_seg_config_tuple, Anum_gp_segment_configuration_role, RelationGetDescr(gp_seg_config_rel), &isNull);
		Assert(!isNull);
		config->role = DatumGetChar(attr);

		/* preferred-role */
		attr = heap_getattr(gp_seg_config_tuple, Anum_gp_segment_configuration_preferred_role, RelationGetDescr(gp_seg_config_rel), &isNull);
		Assert(!isNull);
		config->preferred_role = DatumGetChar(attr);

		/* mode */
		attr = heap_getattr(gp_seg_config_tuple, Anum_gp_segment_configuration_mode, RelationGetDescr(gp_seg_config_rel), &isNull);
		Assert(!isNull);
		config->mode = DatumGetChar(attr);

		/* status */
		attr = heap_getattr(gp_seg_config_tuple, Anum_gp_segment_configuration_status, RelationGetDescr(gp_seg_config_rel), &isNull);
		Assert(!isNull);
		config->status = DatumGetChar(attr);

		/* hostname */
		attr = heap_getattr(gp_seg_config_tuple, Anum_gp_segment_configuration_hostname, RelationGetDescr(gp_seg_config_rel), &isNull);
		Assert(!isNull);
		config->hostname = TextDatumGetCString(attr);

		/* address */
		attr = heap_getattr(gp_seg_config_tuple, Anum_gp_segment_configuration_address, RelationGetDescr(gp_seg_config_rel), &isNull);
		Assert(!isNull);
		config->address = TextDatumGetCString(attr);

		/* port */
		attr = heap_getattr(gp_seg_config_tuple, Anum_gp_segment_configuration_port, RelationGetDescr(gp_seg_config_rel), &isNull);
		Assert(!isNull);
		config->port = DatumGetInt32(attr);

		/* datadir is not dumped*/

		idx++;

		/*
		 * Expand CdbComponentDatabaseInfo array if we've used up
		 * currently allocated space
		 */
		if (idx >= array_size)
		{
			array_size = array_size * 2;
			configs = (GpSegConfigEntry *)
				repalloc(configs, sizeof(GpSegConfigEntry) * array_size);
		}
	}

	/*
	 * We're done with the catalog config, clean them up, closing all the
	 * relations we opened.
	 */
	systable_endscan(gp_seg_config_scan);
	table_close(gp_seg_config_rel, AccessShareLock);

	*total_dbs = idx;
	return configs;
}

/*
 *  Internal function to initialize each component info
 */
static CdbComponentDatabases *
getCdbComponentInfo(void)
{
	MemoryContext oldContext;
	CdbComponentDatabaseInfo *cdbInfo;
	CdbComponentDatabases *component_databases = NULL;
	GpSegConfigEntry *configs;

	int			i;
	int			x = 0;
	int			total_dbs = 0;

	bool		found;
	HostSegsEntry *hsEntry;

	if (!CdbComponentsContext)
		CdbComponentsContext = AllocSetContextCreate(TopMemoryContext, "cdb components Context",
								ALLOCSET_DEFAULT_MINSIZE,
								ALLOCSET_DEFAULT_INITSIZE,
								ALLOCSET_DEFAULT_MAXSIZE);

	oldContext = MemoryContextSwitchTo(CdbComponentsContext);

	HTAB	   *hostSegsHash = hostSegsHashTableInit();

	if (IsTransactionState())
		configs = readGpSegConfigFromCatalog(&total_dbs);
	else
		configs = readGpSegConfigFromFTSFiles(&total_dbs);

	component_databases = palloc0(sizeof(CdbComponentDatabases));

	component_databases->numActiveQEs = 0;
	component_databases->numIdleQEs = 0;
	component_databases->qeCounter = 0;
	component_databases->freeCounterList = NIL;

	component_databases->segment_db_info =
		(CdbComponentDatabaseInfo *) palloc0(sizeof(CdbComponentDatabaseInfo) * total_dbs);

	component_databases->entry_db_info =
		(CdbComponentDatabaseInfo *) palloc0(sizeof(CdbComponentDatabaseInfo) * 2);

	for (i = 0; i < total_dbs; i++)
	{
		CdbComponentDatabaseInfo	*pRow;
		GpSegConfigEntry	*config = &configs[i];

		/* lookup hostip/hostaddrs cache */
		config->hostip= NULL;
		getAddressesForDBid(config, !am_ftsprobe? ERROR : LOG);

		/*
		 * We make sure we get a valid hostip for primary here,
		 * if hostip for mirrors can not be get, ignore the error.
		 */
		if (config->hostaddrs[0] == NULL &&
			config->role == GP_SEGMENT_CONFIGURATION_ROLE_PRIMARY)
			ereport(!am_ftsprobe ? ERROR : LOG,
					(errcode(ERRCODE_CONNECTION_FAILURE),
					errmsg("cannot resolve network address for dbid=%d", config->dbid)));

		if (config->hostaddrs[0] != NULL)
			config->hostip = pstrdup(config->hostaddrs[0]);
		AssertImply(config->hostip, strlen(config->hostip) <= INET6_ADDRSTRLEN);

		/*
		 * Determine which array to place this rows data in: entry or segment,
		 * based on the content field.
		 */
		if (config->segindex >= 0)
		{
			pRow = &component_databases->segment_db_info[component_databases->total_segment_dbs];
			component_databases->total_segment_dbs++;
		}
		else
		{
			pRow = &component_databases->entry_db_info[component_databases->total_entry_dbs];
			component_databases->total_entry_dbs++;
		}

		pRow->cdbs = component_databases;
		pRow->config = config;
		pRow->freelist = NIL;
		pRow->numIdleQEs = 0;
		pRow->numActiveQEs = 0;

		if (config->role != GP_SEGMENT_CONFIGURATION_ROLE_PRIMARY || config->hostip == NULL)
			continue;

		hsEntry = (HostSegsEntry *) hash_search(hostSegsHash, config->hostip, HASH_ENTER, &found);
		if (found)
			hsEntry->segmentCount++;
		else
			hsEntry->segmentCount = 1;
	}

	/*
	 * Validate that there exists at least one entry and one segment database
	 * in the configuration
	 */
	if (component_databases->total_segment_dbs == 0)
	{
		ereport(ERROR,
				(errcode(ERRCODE_CARDINALITY_VIOLATION),
				 errmsg("number of segment databases cannot be 0")));
	}
	if (component_databases->total_entry_dbs == 0)
	{
		ereport(ERROR,
				(errcode(ERRCODE_CARDINALITY_VIOLATION),
				 errmsg("number of entry databases cannot be 0")));
	}

	/*
	 * Now sort the data by segindex, isprimary desc
	 */
	qsort(component_databases->segment_db_info,
		  component_databases->total_segment_dbs, sizeof(CdbComponentDatabaseInfo),
		  CdbComponentDatabaseInfoCompare);

	qsort(component_databases->entry_db_info,
		  component_databases->total_entry_dbs, sizeof(CdbComponentDatabaseInfo),
		  CdbComponentDatabaseInfoCompare);

	/*
	 * Now count the number of distinct segindexes. Since it's sorted, this is
	 * easy.
	 */
	for (i = 0; i < component_databases->total_segment_dbs; i++)
	{
		if (i == 0 ||
			(component_databases->segment_db_info[i].config->segindex != component_databases->segment_db_info[i - 1].config->segindex))
		{
			component_databases->total_segments++;
		}
	}

	/*
	 * Now validate that our identity is present in the entry databases
	 */
	for (i = 0; i < component_databases->total_entry_dbs; i++)
	{
		cdbInfo = &component_databases->entry_db_info[i];

		if (cdbInfo->config->dbid == GpIdentity.dbid && cdbInfo->config->segindex == GpIdentity.segindex)
		{
			break;
		}
	}
	if (i == component_databases->total_entry_dbs)
	{
		ereport(ERROR,
				(errcode(ERRCODE_DATA_EXCEPTION),
				 errmsg("cannot locate entry database"),
				 errdetail("Entry database represented by this db in gp_segment_configuration: dbid %d content %d",
						   GpIdentity.dbid, GpIdentity.segindex)));
	}

	/*
	 * Now validate that the segindexes for the segment databases are between
	 * 0 and (numsegments - 1) inclusive, and that we hit them all.
	 * Since it's sorted, this is relatively easy.
	 */
	x = 0;
	for (i = 0; i < component_databases->total_segments; i++)
	{
		int			this_segindex = -1;

		while (x < component_databases->total_segment_dbs)
		{
			this_segindex = component_databases->segment_db_info[x].config->segindex;
			if (this_segindex < i)
				x++;
			else if (this_segindex == i)
				break;
			else if (this_segindex > i)
			{
				ereport(ERROR,
						(errcode(ERRCODE_DATA_EXCEPTION),
						 errmsg("content values not valid in %s table",
								GpSegmentConfigRelationName),
						 errdetail("Content values must be in the range 0 to %d inclusive.",
								   component_databases->total_segments - 1)));
			}
		}
		if (this_segindex != i)
		{
			ereport(ERROR,
					(errcode(ERRCODE_DATA_EXCEPTION),
					 errmsg("content values not valid in %s table",
							GpSegmentConfigRelationName),
					 errdetail("Content values must be in the range 0 to %d inclusive",
							   component_databases->total_segments - 1)));
		}
	}

	for (i = 0; i < component_databases->total_segment_dbs; i++)
	{
		cdbInfo = &component_databases->segment_db_info[i];

		if (cdbInfo->config->role != GP_SEGMENT_CONFIGURATION_ROLE_PRIMARY || cdbInfo->config->hostip == NULL)
			continue;

		hsEntry = (HostSegsEntry *) hash_search(hostSegsHash, cdbInfo->config->hostip, HASH_FIND, &found);
		Assert(found);
		cdbInfo->hostSegs = hsEntry->segmentCount;
	}

	for (i = 0; i < component_databases->total_entry_dbs; i++)
	{
		cdbInfo = &component_databases->entry_db_info[i];

		if (cdbInfo->config->role != GP_SEGMENT_CONFIGURATION_ROLE_PRIMARY || cdbInfo->config->hostip == NULL)
			continue;

		hsEntry = (HostSegsEntry *) hash_search(hostSegsHash, cdbInfo->config->hostip, HASH_FIND, &found);
		Assert(found);
		cdbInfo->hostSegs = hsEntry->segmentCount;
	}

	hash_destroy(hostSegsHash);

	MemoryContextSwitchTo(oldContext);

	return component_databases;
}

/*
 * Helper function to clean up the idle segdbs list of
 * a segment component.
 */
static void
cleanupComponentIdleQEs(CdbComponentDatabaseInfo *cdi, bool includeWriter)
{
	SegmentDatabaseDescriptor	*segdbDesc;
	MemoryContext				oldContext;
	ListCell 					*curItem = NULL;
	ListCell					*nextItem = NULL;
	ListCell 					*prevItem = NULL;

	Assert(CdbComponentsContext);
	oldContext = MemoryContextSwitchTo(CdbComponentsContext);
	curItem = list_head(cdi->freelist);

	while (curItem != NULL)
	{
		segdbDesc = (SegmentDatabaseDescriptor *)lfirst(curItem);
		nextItem = lnext(curItem);
		Assert(segdbDesc);

		if (segdbDesc->isWriter && !includeWriter)
		{
			prevItem = curItem;
			curItem = nextItem;
			continue;
		}

		cdi->freelist = list_delete_cell(cdi->freelist, curItem, prevItem); 
		DECR_COUNT(cdi, numIdleQEs);

		cdbconn_termSegmentDescriptor(segdbDesc);

		curItem = nextItem;

	}

	MemoryContextSwitchTo(oldContext);
}

void
cdbcomponent_cleanupIdleQEs(bool includeWriter)
{
	CdbComponentDatabases	*cdbs;
	int						i;

	/* use cdb_component_dbs directly */
	cdbs = cdb_component_dbs;

	if (cdbs == NULL)		
		return;

	if (cdbs->segment_db_info != NULL)
	{
		for (i = 0; i < cdbs->total_segment_dbs; i++)
		{
			CdbComponentDatabaseInfo *cdi = &cdbs->segment_db_info[i];
			cleanupComponentIdleQEs(cdi, includeWriter);
		}
	}

	if (cdbs->entry_db_info != NULL)
	{
		for (i = 0; i < cdbs->total_entry_dbs; i++)
		{
			CdbComponentDatabaseInfo *cdi = &cdbs->entry_db_info[i];
			cleanupComponentIdleQEs(cdi, includeWriter);
		}
	}

	return;
}

/* 
 * This function is called when a transaction is started and the snapshot of
 * segments info will not changed until the end of transaction
 */
void
cdbcomponent_updateCdbComponents(void)
{
	uint8 ftsVersion= getFtsVersion();
	int expandVersion = GetGpExpandVersion();

	/*
	 * FTS takes responsibility for updating gp_segment_configuration, in each
	 * fts probe cycle, FTS firstly gets a copy of current configuration, then
	 * probe the segments based on it and finally free the copy in the end. In
	 * the probe stage, FTS might start/close transactions many times, so FTS
	 * should not update current copy of gp_segment_configuration when a new
	 * transaction is started.
	 */
	if (am_ftsprobe)
		return;

	PG_TRY();
	{
		if (cdb_component_dbs == NULL)
		{
			cdb_component_dbs = getCdbComponentInfo();
			cdb_component_dbs->fts_version = ftsVersion;
			cdb_component_dbs->expand_version = GetGpExpandVersion();
		}
		else if ((cdb_component_dbs->fts_version != ftsVersion ||
				 cdb_component_dbs->expand_version != expandVersion))
		{
			if (TempNamespaceOidIsValid())
			{
				/*
				 * Do not update here, otherwise, temp files will be lost 
				 * in segments;
				 */
			}
			else
			{
				ELOG_DISPATCHER_DEBUG("FTS rescanned, get new component databases info.");
				cdbcomponent_destroyCdbComponents();
				cdb_component_dbs = getCdbComponentInfo();
				cdb_component_dbs->fts_version = ftsVersion;
				cdb_component_dbs->expand_version = expandVersion;
			}
		}
	}
	PG_CATCH();
	{
		FtsNotifyProber();

		PG_RE_THROW();
	}
	PG_END_TRY();

	Assert(cdb_component_dbs->numActiveQEs == 0);
}

/*
 * cdbcomponent_getCdbComponents 
 *
 *
 * Storage for the SegmentInstances block and all subsidiary
 * structures are allocated from the caller's context.
 */
CdbComponentDatabases *
cdbcomponent_getCdbComponents()
{
	PG_TRY();
	{
		if (cdb_component_dbs == NULL)
		{
			cdb_component_dbs = getCdbComponentInfo();
			cdb_component_dbs->fts_version = getFtsVersion();
			cdb_component_dbs->expand_version = GetGpExpandVersion();
		}
	}
	PG_CATCH();
	{
		if (Gp_role == GP_ROLE_DISPATCH)
			FtsNotifyProber();

		PG_RE_THROW();
	}
	PG_END_TRY();

	return cdb_component_dbs;
}

/*
 * cdbcomponet_destroyCdbComponents 
 *
 * Disconnect and destroy all idle QEs, releases the memory
 * occupied by the CdbComponentDatabases
 *
 * callers must clean up QEs used by dispatcher states.
 */
void
cdbcomponent_destroyCdbComponents(void)
{
	/* caller must clean up all segdbs used by dispatcher states */
	Assert(!cdbcomponent_activeQEsExist());

	hash_destroy(segment_ip_cache_htab);
	segment_ip_cache_htab = NULL;

	/* disconnect and destroy idle QEs include writers */
	cdbcomponent_cleanupIdleQEs(true);

	/* delete the memory context */
	if (CdbComponentsContext)
		MemoryContextDelete(CdbComponentsContext);	
	CdbComponentsContext = NULL;
	cdb_component_dbs = NULL;
}

/*
 * Allocated a segdb
 *
 * If thers is idle segdb in the freelist, return it, otherwise, initialize
 * a new segdb.
 *
 * idle segdbs has an established connection with segment, but new segdb is
 * not setup yet, callers need to establish the connection by themselves.
 */
SegmentDatabaseDescriptor *
cdbcomponent_allocateIdleQE(int contentId, SegmentType segmentType)
{
	SegmentDatabaseDescriptor	*segdbDesc = NULL;
	CdbComponentDatabaseInfo	*cdbinfo;
	ListCell 					*curItem = NULL;
	ListCell 					*nextItem = NULL;
	ListCell					*prevItem = NULL;
	MemoryContext 				oldContext;
	bool						isWriter;

	cdbinfo = cdbcomponent_getComponentInfo(contentId);	

	oldContext = MemoryContextSwitchTo(CdbComponentsContext);

	/*
	 * Always try to pop from the head.  Make sure to push them back to head
	 * in cdbcomponent_recycleIdleQE().
	 */
	curItem = list_head(cdbinfo->freelist);
	while (curItem != NULL)
	{
		SegmentDatabaseDescriptor *tmp =
				(SegmentDatabaseDescriptor *)lfirst(curItem);

		nextItem = lnext(curItem);
		Assert(tmp);

		if ((segmentType == SEGMENTTYPE_EXPLICT_WRITER && !tmp->isWriter) ||
			(segmentType == SEGMENTTYPE_EXPLICT_READER && tmp->isWriter))
		{
			prevItem = curItem;
			curItem = nextItem;
			continue;
		}

		cdbinfo->freelist = list_delete_cell(cdbinfo->freelist, curItem, prevItem); 
		/* update numIdleQEs */
		DECR_COUNT(cdbinfo, numIdleQEs);

		segdbDesc = tmp;
		break;
	}

	if (!segdbDesc)
	{
		/*
		 * 1. for entrydb, it's never be writer.
		 * 2. for first QE, it must be a writer.
		 */
		isWriter = contentId == -1 ? false: (cdbinfo->numIdleQEs == 0 && cdbinfo->numActiveQEs == 0);
		segdbDesc = cdbconn_createSegmentDescriptor(cdbinfo, nextQEIdentifer(cdbinfo->cdbs), isWriter);
	}

	cdbconn_setQEIdentifier(segdbDesc, -1);

	INCR_COUNT(cdbinfo, numActiveQEs);

	MemoryContextSwitchTo(oldContext);

	return segdbDesc;
}

static bool
cleanupQE(SegmentDatabaseDescriptor *segdbDesc)
{
	Assert(segdbDesc != NULL);

#ifdef FAULT_INJECTOR
	if (SIMPLE_FAULT_INJECTOR("cleanup_qe") == FaultInjectorTypeSkip)
		return false;
#endif

	/*
	 * if the process is in the middle of blowing up... then we don't do
	 * anything here.  making libpq and other calls can definitely result in
	 * things getting HUNG.
	 */
	if (proc_exit_inprogress)
		return false;

	if (cdbconn_isBadConnection(segdbDesc))
		return false;

	/* if segment is down, the gang can not be reused */
	if (FtsIsSegmentDown(segdbDesc->segment_database_info))
		return false; 

	/* If a reader exceed the cached memory limitation, destroy it */
	if (!segdbDesc->isWriter &&
		(segdbDesc->conn->mop_high_watermark >> 20) > gp_vmem_protect_gang_cache_limit)
		return false;

	/* Note, we cancel all "still running" queries */
	if (!cdbconn_discardResults(segdbDesc, 20))
	{
		elog(LOG, "cleaning up seg%d while it is still busy", segdbDesc->segindex);
		return false;
	}

	/* QE is no longer associated with a slice. */
	cdbconn_setQEIdentifier(segdbDesc, /* slice index */ -1);	

	return true;
}

void
cdbcomponent_recycleIdleQE(SegmentDatabaseDescriptor *segdbDesc, bool forceDestroy)
{
	CdbComponentDatabaseInfo	*cdbinfo;
	MemoryContext				oldContext;	
	int							maxLen;

	Assert(cdb_component_dbs);
	Assert(CdbComponentsContext);

	cdbinfo = segdbDesc->segment_database_info;

	/* update num of active QEs */
	DECR_COUNT(cdbinfo, numActiveQEs);

	oldContext = MemoryContextSwitchTo(CdbComponentsContext);

	if (forceDestroy || !cleanupQE(segdbDesc))
		goto destroy_segdb;

	/* If freelist length exceed gp_cached_gang_threshold, destroy it */
	maxLen = segdbDesc->segindex == -1 ?
					MAX_CACHED_1_GANGS : gp_cached_gang_threshold;
	if (!segdbDesc->isWriter && list_length(cdbinfo->freelist) >= maxLen)
		goto destroy_segdb;

	/* Recycle the QE, put it to freelist */
	if (segdbDesc->isWriter)
	{
		/* writer is always the header of freelist */
		segdbDesc->segment_database_info->freelist =
			lcons(segdbDesc, segdbDesc->segment_database_info->freelist);
	}
	else
	{
		ListCell   *lastWriter = NULL;
		ListCell   *cell;

		/*
		 * In cdbcomponent_allocateIdleQE() readers are always popped from the
		 * head, so to restore the original order we must pushed them back to
		 * the head, and keep in mind readers must be put after the writers.
		 */

		for (cell = list_head(segdbDesc->segment_database_info->freelist);
			 cell && ((SegmentDatabaseDescriptor *) lfirst(cell))->isWriter;
			 lastWriter = cell, cell = lnext(cell)) ;

		if (lastWriter)
			lappend_cell(segdbDesc->segment_database_info->freelist,
						 lastWriter, segdbDesc);
		else
			segdbDesc->segment_database_info->freelist =
				lcons(segdbDesc, segdbDesc->segment_database_info->freelist);
	}

	INCR_COUNT(cdbinfo, numIdleQEs);

	MemoryContextSwitchTo(oldContext);

	return;

destroy_segdb:

	cdbconn_termSegmentDescriptor(segdbDesc);

	if (segdbDesc->isWriter)
	{
		markCurrentGxactWriterGangLost();
	}

	MemoryContextSwitchTo(oldContext);
}

static int
nextQEIdentifer(CdbComponentDatabases *cdbs)
{
	int result;

	if (!cdbs->freeCounterList)
		return cdbs->qeCounter++;

	result = linitial_int(cdbs->freeCounterList);
	cdbs->freeCounterList = list_delete_first(cdbs->freeCounterList);
	return result;
}

bool
cdbcomponent_qesExist(void)
{
	return !cdb_component_dbs ? false :
			(cdb_component_dbs->numIdleQEs > 0 || cdb_component_dbs->numActiveQEs > 0);
}

bool
cdbcomponent_activeQEsExist(void)
{
	return !cdb_component_dbs ? false : cdb_component_dbs->numActiveQEs > 0;
}

/*
 * Find CdbComponentDatabaseInfo in the array by segment index.
 */
CdbComponentDatabaseInfo *
cdbcomponent_getComponentInfo(int contentId)
{
	CdbComponentDatabaseInfo *cdbInfo = NULL;
	CdbComponentDatabases *cdbs;

	cdbs = cdbcomponent_getCdbComponents();

	if (contentId < -1 || contentId >= cdbs->total_segments)
		ereport(FATAL,
				(errcode(ERRCODE_DATA_EXCEPTION),
				 errmsg("unexpected content id %d, should be [-1, %d]",
						contentId, cdbs->total_segments - 1)));
	/* entry db */
	if (contentId == -1)
	{
		cdbInfo = &cdbs->entry_db_info[0];	
		return cdbInfo;
	}

	/* no mirror, segment_db_info is sorted by content id */
	if (cdbs->total_segment_dbs == cdbs->total_segments)
	{
		cdbInfo = &cdbs->segment_db_info[contentId];
		return cdbInfo;
	}

	/* with mirror, segment_db_info is sorted by content id */
	if (cdbs->total_segment_dbs != cdbs->total_segments)
	{
		Assert(cdbs->total_segment_dbs == cdbs->total_segments * 2);
		cdbInfo = &cdbs->segment_db_info[2 * contentId];

		if (!SEGMENT_IS_ACTIVE_PRIMARY(cdbInfo))
		{
			cdbInfo = &cdbs->segment_db_info[2 * contentId + 1];
		}

		return cdbInfo;
	}

	return cdbInfo;
}

static void
ensureInterconnectAddress(void)
{
	if (interconnect_address)
		return;

	if (GpIdentity.segindex >= 0)
	{
		Assert(Gp_role == GP_ROLE_EXECUTE);
		Assert(MyProcPort != NULL);
		Assert(MyProcPort->laddr.addr.ss_family == AF_INET
				|| MyProcPort->laddr.addr.ss_family == AF_INET6);
		/*
		 * We assume that the QD, using the address in gp_segment_configuration
		 * as its destination IP address, connects to the segment/QE.
		 * So, the local address in the PORT can be used for interconnect.
		 */
		char local_addr[NI_MAXHOST];
		getnameinfo((const struct sockaddr *)&MyProcPort->laddr.addr,
					MyProcPort->laddr.salen,
					local_addr, sizeof(local_addr),
					NULL, 0, NI_NUMERICHOST);
		interconnect_address = MemoryContextStrdup(TopMemoryContext, local_addr);
	}
	else if (Gp_role == GP_ROLE_DISPATCH)
	{
		/*
		 * Here, we can only retrieve the ADDRESS in gp_segment_configuration
		 * from `cdbcomponent*`. We couldn't get it in a way as the QEs.
		 */
		CdbComponentDatabaseInfo *qdInfo;
		qdInfo = cdbcomponent_getComponentInfo(MASTER_CONTENT_ID);
		interconnect_address = MemoryContextStrdup(TopMemoryContext, qdInfo->config->hostip);
	}
	else if (qdHostname && qdHostname[0] != '\0')
	{
		Assert(Gp_role == GP_ROLE_EXECUTE);
		/*
		 * QE on the master can't get its interconnect address like that on the primary.
		 * The QD connects to its postmaster via the unix domain socket.
		 */
		interconnect_address = qdHostname;
	}
	else
		Assert(false);
}
/*
 * performs all necessary setup required for Greenplum Database mode.
 *
 * This includes cdblink_setup() and initializing the Motion Layer.
 */
void
cdb_setup(void)
{
	elog(DEBUG1, "Initializing Greenplum components...");

<<<<<<< HEAD
	/*
	 * RETRIEVE is used to fetch data from endpoints.
	 * If gp_role is UTILITY or RETRIEVE,
	 * there is no need to setup motion layer, so skip this call.
	 */
	if (Gp_role != GP_ROLE_UTILITY && Gp_role != GP_ROLE_RETRIEVE)
=======
	if (Gp_role != GP_ROLE_UTILITY)
>>>>>>> 7df2d57e
	{
		ensureInterconnectAddress();
		/* Initialize the Motion Layer IPC subsystem. */
		InitMotionLayerIPC();
	}

	/*
	 * Backend process requires consistent state, it cannot proceed until
	 * dtx recovery process finish up the recovery of distributed transactions.
	 *
	 * Ignore background worker because bgworker_should_start_mpp() already did
	 * the check.
	 */
	if (!IsBackgroundWorker &&
		Gp_role == GP_ROLE_DISPATCH &&
		!*shmDtmStarted)
	{
		ereport(FATAL,
				(errcode(ERRCODE_CANNOT_CONNECT_NOW),
				 errmsg(POSTMASTER_IN_RECOVERY_MSG),
				 errdetail("waiting for distributed transaction recovery to complete")));
	}
}

/*
 * performs all necessary cleanup required when leaving Greenplum
 * Database mode.  This is also called when the process exits.
 *
 * NOTE: the arguments to this function are here only so that we can
 *		 register it with on_proc_exit().  These parameters should not
 *		 be used since there are some callers to this that pass them
 *		 as NULL.
 *
 */
void
cdb_cleanup(int code pg_attribute_unused(), Datum arg
						pg_attribute_unused())
{
	elog(DEBUG1, "Cleaning up Greenplum components...");

	DisconnectAndDestroyAllGangs(true);

	if (Gp_role == GP_ROLE_DISPATCH)
	{
		if (cdb_total_plans > 0)
		{
			elog(DEBUG1, "session dispatched %d plans %d slices (%f), largest plan %d",
				 cdb_total_plans, cdb_total_slices,
				 ((double) cdb_total_slices / (double) cdb_total_plans),
				 cdb_max_slices);
		}
	}

	if (Gp_role != GP_ROLE_UTILITY && Gp_role != GP_ROLE_RETRIEVE)
	{
		/* shutdown our listener socket */
		CleanUpMotionLayerIPC();
	}
}

/*
 * CdbComponentDatabaseInfoCompare:
 * A compare function for CdbComponentDatabaseInfo structs
 * that compares based on , isprimary desc
 * for use with qsort.
 */
static int
CdbComponentDatabaseInfoCompare(const void *p1, const void *p2)
{
	const CdbComponentDatabaseInfo *obj1 = (CdbComponentDatabaseInfo *) p1;
	const CdbComponentDatabaseInfo *obj2 = (CdbComponentDatabaseInfo *) p2;

	int			cmp = obj1->config->segindex - obj2->config->segindex;

	if (cmp == 0)
	{
		int			obj2cmp = 0;
		int			obj1cmp = 0;

		if (SEGMENT_IS_ACTIVE_PRIMARY(obj2))
			obj2cmp = 1;

		if (SEGMENT_IS_ACTIVE_PRIMARY(obj1))
			obj1cmp = 1;

		cmp = obj2cmp - obj1cmp;
	}

	return cmp;
}

/*
 * Maintain a cache of names.
 *
 * The keys are all NAMEDATALEN long.
 */
static char *
getDnsCachedAddress(char *name, int port, int elevel, bool use_cache)
{
	SegIpEntry	   *e = NULL;
	char			hostinfo[NI_MAXHOST];

	if (use_cache)
	{
		if (segment_ip_cache_htab == NULL)
		{
			HASHCTL		hash_ctl;

			MemSet(&hash_ctl, 0, sizeof(hash_ctl));

			hash_ctl.keysize = NAMEDATALEN + 1;
			hash_ctl.entrysize = sizeof(SegIpEntry);

			segment_ip_cache_htab = hash_create("segment_dns_cache",
												256, &hash_ctl, HASH_ELEM);
		}
		else
		{
			e = (SegIpEntry *) hash_search(segment_ip_cache_htab,
										   name, HASH_FIND, NULL);
			if (e != NULL)
				return e->hostinfo;
		}
	}

	/*
	 * The name is either not in our cache, or we've been instructed to not
	 * use the cache. Perform the name lookup.
	 */
	if (!use_cache || (use_cache && e == NULL))
	{
		MemoryContext oldContext = NULL;
		int			ret;
		char		portNumberStr[32];
		char	   *service;
		struct addrinfo *addrs = NULL,
				   *addr;
		struct addrinfo hint;

		/* Initialize hint structure */
		MemSet(&hint, 0, sizeof(hint));
		hint.ai_socktype = SOCK_STREAM;
		hint.ai_family = AF_UNSPEC;

		snprintf(portNumberStr, sizeof(portNumberStr), "%d", port);
		service = portNumberStr;

		ret = pg_getaddrinfo_all(name, service, &hint, &addrs);
		if (ret || !addrs)
		{
			if (addrs)
				pg_freeaddrinfo_all(hint.ai_family, addrs);

			/*
			 * If a host name is unknown, whether it is an error depends on its role:
			 * - if it is a primary then it's an error;
			 * - if it is a mirror then it's just a warning;
			 * but we do not know the role information here, so always treat it as a
			 * warning, the callers should check the role and decide what to do.
			 */
			if (ret != EAI_FAIL && elevel == ERROR)
				elevel = WARNING;

			ereport(elevel,
					(errmsg("could not translate host name \"%s\", port \"%d\" to address: %s",
							name, port, gai_strerror(ret))));

			return NULL;
		}

		/* save in the cache context */
		if (use_cache)
			oldContext = MemoryContextSwitchTo(TopMemoryContext);

		hostinfo[0] = '\0';
		for (addr = addrs; addr; addr = addr->ai_next)
		{
#ifdef HAVE_UNIX_SOCKETS
			/* Ignore AF_UNIX sockets, if any are returned. */
			if (addr->ai_family == AF_UNIX)
				continue;
#endif
			if (addr->ai_family == AF_INET) /* IPv4 address */
			{
				memset(hostinfo, 0, sizeof(hostinfo));
				pg_getnameinfo_all((struct sockaddr_storage *) addr->ai_addr, addr->ai_addrlen,
								   hostinfo, sizeof(hostinfo),
								   NULL, 0,
								   NI_NUMERICHOST);

				if (use_cache)
				{
					/* Insert into our cache htab */
					e = (SegIpEntry *) hash_search(segment_ip_cache_htab,
												   name, HASH_ENTER, NULL);
					memcpy(e->hostinfo, hostinfo, sizeof(hostinfo));
				}

				break;
			}
		}

#ifdef HAVE_IPV6

		/*
		 * IPv6 probably would work fine, we'd just need to make sure all the
		 * data structures are big enough for the IPv6 address.  And on some
		 * broken systems, you can get an IPv6 address, but not be able to
		 * bind to it because IPv6 is disabled or missing in the kernel, so
		 * we'd only want to use the IPv6 address if there isn't an IPv4
		 * address.  All we really need to do is test this.
		 */
		if (((!use_cache && !hostinfo[0]) || (use_cache && e == NULL))
			&& addrs->ai_family == AF_INET6)
		{
			addr = addrs;
			/* Get a text representation of the IP address */
			pg_getnameinfo_all((struct sockaddr_storage *) addr->ai_addr, addr->ai_addrlen,
							   hostinfo, sizeof(hostinfo),
							   NULL, 0,
							   NI_NUMERICHOST);

			if (use_cache)
			{
				/* Insert into our cache htab */
				e = (SegIpEntry *) hash_search(segment_ip_cache_htab,
											   name, HASH_ENTER, NULL);
				memcpy(e->hostinfo, hostinfo, sizeof(hostinfo));
			}
		}
#endif

		if (use_cache)
			MemoryContextSwitchTo(oldContext);

		pg_freeaddrinfo_all(hint.ai_family, addrs);
	}

	/* return a pointer to our cache. */
	if (use_cache)
		return e->hostinfo;

	return pstrdup(hostinfo);
}

/*
 * getDnsAddress
 *
 * same as getDnsCachedAddress, but without using the cache. A non-cached
 * version was used inline inside of cdbgang.c, and since it is needed now
 * elsewhere, it is available externally.
 */
char *
getDnsAddress(char *hostname, int port, int elevel)
{
	return getDnsCachedAddress(hostname, port, elevel, false);
}


/*
 * Given a component-db in the system, find the addresses at which it
 * can be reached, appropriately populate the argument-structure, and
 * maintain the ip-lookup-cache.
 */
static void
getAddressesForDBid(GpSegConfigEntry *c, int elevel)
{
	char	   *name;

	Assert(c != NULL);

	/* Use hostname */
	memset(c->hostaddrs, 0, COMPONENT_DBS_MAX_ADDRS * sizeof(char *));

#ifdef FAULT_INJECTOR
	if (am_ftsprobe &&
		SIMPLE_FAULT_INJECTOR("get_dns_cached_address") == FaultInjectorTypeSkip)
	{
		/* inject a dns error for primary of segment 0 */
		if (c->segindex == 0 &&
				c->preferred_role == GP_SEGMENT_CONFIGURATION_ROLE_PRIMARY)
		{
			c->address = pstrdup("dnserrordummyaddress"); 
			c->hostname = pstrdup("dnserrordummyaddress"); 
		}
	}
#endif

	/*
	 * add an entry, using the first the "address" and then the "hostname" as
	 * fallback.
	 */
	name = getDnsCachedAddress(c->address, c->port, elevel, true);

	if (name)
	{
		c->hostaddrs[0] = pstrdup(name);
		return;
	}

	/* now the hostname. */
	name = getDnsCachedAddress(c->hostname, c->port, elevel, true);
	if (name)
	{
		c->hostaddrs[0] = pstrdup(name);
	}
	else
	{
		c->hostaddrs[0] = NULL;
	}

	return;
}

/*
 * hostSegsHashTableInit()
 *    Construct a hash table of HostSegsEntry
 */
static HTAB *
hostSegsHashTableInit(void)
{
	HASHCTL		info;

	/* Set key and entry sizes. */
	MemSet(&info, 0, sizeof(info));
	info.keysize = INET6_ADDRSTRLEN;
	info.entrysize = sizeof(HostSegsEntry);

	return hash_create("HostSegs", 32, &info, HASH_ELEM);
}

/*
 * Given total number of primary segment databases and a number of
 * segments to "skip" - this routine creates a boolean map (array) the
 * size of total number of segments and randomly selects several
 * entries (total number of total_to_skip) to be marked as
 * "skipped". This is used for external tables with the 'gpfdist'
 * protocol where we want to get a number of *random* segdbs to
 * connect to a gpfdist client.
 *
 * Caller of this function should pfree skip_map when done with it.
 */
bool *
makeRandomSegMap(int total_primaries, int total_to_skip)
{
	int			randint;		/* some random int representing a seg    */
	int			skipped = 0;	/* num segs already marked to be skipped */
	bool	   *skip_map;

	skip_map = (bool *) palloc(total_primaries * sizeof(bool));
	MemSet(skip_map, false, total_primaries * sizeof(bool));

	while (total_to_skip != skipped)
	{
		/*
		 * create a random int between 0 and (total_primaries - 1).
		 */
		randint = cdbhashrandomseg(total_primaries);

		/*
		 * mark this random index 'true' in the skip map (marked to be
		 * skipped) unless it was already marked.
		 */
		if (skip_map[randint] == false)
		{
			skip_map[randint] = true;
			skipped++;
		}
	}

	return skip_map;
}

/*
 * Determine the dbid for the master standby
 */
int16
master_standby_dbid(void)
{
	int16		dbid = 0;
	HeapTuple	tup;
	Relation	rel;
	ScanKeyData scankey[2];
	SysScanDesc scan;

	/*
	 * Can only run on a master node, this restriction is due to the reliance
	 * on the gp_segment_configuration table.
	 */
	if (!IS_QUERY_DISPATCHER())
		elog(ERROR, "master_standby_dbid() executed on execution segment");

	/*
	 * SELECT * FROM gp_segment_configuration WHERE content = -1 AND role =
	 * GP_SEGMENT_CONFIGURATION_ROLE_MIRROR
	 */
	rel = table_open(GpSegmentConfigRelationId, AccessShareLock);
	ScanKeyInit(&scankey[0],
				Anum_gp_segment_configuration_content,
				BTEqualStrategyNumber, F_INT2EQ,
				Int16GetDatum(-1));
	ScanKeyInit(&scankey[1],
				Anum_gp_segment_configuration_role,
				BTEqualStrategyNumber, F_CHAREQ,
				CharGetDatum(GP_SEGMENT_CONFIGURATION_ROLE_MIRROR));
	/* no index */
	scan = systable_beginscan(rel, InvalidOid, false,
							  NULL, 2, scankey);

	tup = systable_getnext(scan);

	if (HeapTupleIsValid(tup))
	{
		dbid = ((Form_gp_segment_configuration) GETSTRUCT(tup))->dbid;
		/* We expect a single result, assert this */
		Assert(systable_getnext(scan) == NULL);
	}

	systable_endscan(scan);
	/* no need to hold the lock, it's a catalog */
	table_close(rel, AccessShareLock);

	return dbid;
}

GpSegConfigEntry *
dbid_get_dbinfo(int16 dbid)
{
	HeapTuple	tuple;
	Relation	rel;
	ScanKeyData scankey;
	SysScanDesc scan;
	GpSegConfigEntry *i = NULL;

	/*
	 * Can only run on a master node, this restriction is due to the reliance
	 * on the gp_segment_configuration table.  This may be able to be relaxed
	 * by switching to a different method of checking.
	 */
	if (!IS_QUERY_DISPATCHER())
		elog(ERROR, "dbid_get_dbinfo() executed on execution segment");

	rel = heap_open(GpSegmentConfigRelationId, AccessShareLock);

	/* SELECT * FROM gp_segment_configuration WHERE dbid = :1 */
	ScanKeyInit(&scankey,
				Anum_gp_segment_configuration_dbid,
				BTEqualStrategyNumber, F_INT2EQ,
				Int16GetDatum(dbid));
	scan = systable_beginscan(rel, GpSegmentConfigDbidIndexId, true,
							  NULL, 1, &scankey);

	tuple = systable_getnext(scan);
	if (HeapTupleIsValid(tuple))
	{
		Datum		attr;
		bool		isNull;

		i = palloc(sizeof(GpSegConfigEntry));

		/*
		 * dbid
		 */
		attr = heap_getattr(tuple, Anum_gp_segment_configuration_dbid,
							RelationGetDescr(rel), &isNull);
		Assert(!isNull);
		i->dbid = DatumGetInt16(attr);

		/*
		 * content
		 */
		attr = heap_getattr(tuple, Anum_gp_segment_configuration_content,
							RelationGetDescr(rel), &isNull);
		Assert(!isNull);
		i->segindex = DatumGetInt16(attr);

		/*
		 * role
		 */
		attr = heap_getattr(tuple, Anum_gp_segment_configuration_role,
							RelationGetDescr(rel), &isNull);
		Assert(!isNull);
		i->role = DatumGetChar(attr);

		/*
		 * preferred-role
		 */
		attr = heap_getattr(tuple,
							Anum_gp_segment_configuration_preferred_role,
							RelationGetDescr(rel), &isNull);
		Assert(!isNull);
		i->preferred_role = DatumGetChar(attr);

		/*
		 * mode
		 */
		attr = heap_getattr(tuple, Anum_gp_segment_configuration_mode,
							RelationGetDescr(rel), &isNull);
		Assert(!isNull);
		i->mode = DatumGetChar(attr);

		/*
		 * status
		 */
		attr = heap_getattr(tuple, Anum_gp_segment_configuration_status,
							RelationGetDescr(rel), &isNull);
		Assert(!isNull);
		i->status = DatumGetChar(attr);

		/*
		 * hostname
		 */
		attr = heap_getattr(tuple, Anum_gp_segment_configuration_hostname,
							RelationGetDescr(rel), &isNull);
		Assert(!isNull);
		i->hostname = TextDatumGetCString(attr);

		/*
		 * address
		 */
		attr = heap_getattr(tuple, Anum_gp_segment_configuration_address,
							RelationGetDescr(rel), &isNull);
		Assert(!isNull);
		i->address = TextDatumGetCString(attr);

		/*
		 * port
		 */
		attr = heap_getattr(tuple, Anum_gp_segment_configuration_port,
							RelationGetDescr(rel), &isNull);
		Assert(!isNull);
		i->port = DatumGetInt32(attr);

		Assert(systable_getnext(scan) == NULL); /* should be only 1 */
	}
	else
	{
		elog(ERROR, "could not find configuration entry for dbid %i", dbid);
	}

	systable_endscan(scan);
	heap_close(rel, NoLock);

	return i;
}

/*
 * Obtain the dbid of a of a segment at a given segment index (i.e., content id)
 * currently fulfilling the role specified. This means that the segment is
 * really performing the role of primary or mirror, irrespective of their
 * preferred role.
 */
int16
contentid_get_dbid(int16 contentid, char role, bool getPreferredRoleNotCurrentRole)
{
	int16		dbid = 0;
	Relation	rel;
	ScanKeyData scankey[2];
	SysScanDesc scan;
	HeapTuple	tup;

	/*
	 * Can only run on a master node, this restriction is due to the reliance
	 * on the gp_segment_configuration table.  This may be able to be relaxed
	 * by switching to a different method of checking.
	 */
	if (!IS_QUERY_DISPATCHER())
		elog(ERROR, "contentid_get_dbid() executed on execution segment");

	rel = heap_open(GpSegmentConfigRelationId, AccessShareLock);

	/* XXX XXX: CHECK THIS  XXX jic 2011/12/09 */
	if (getPreferredRoleNotCurrentRole)
	{
		/*
		 * SELECT * FROM gp_segment_configuration WHERE content = :1 AND
		 * preferred_role = :2
		 */
		ScanKeyInit(&scankey[0],
					Anum_gp_segment_configuration_content,
					BTEqualStrategyNumber, F_INT2EQ,
					Int16GetDatum(contentid));
		ScanKeyInit(&scankey[1],
					Anum_gp_segment_configuration_preferred_role,
					BTEqualStrategyNumber, F_CHAREQ,
					CharGetDatum(role));
		scan = systable_beginscan(rel, GpSegmentConfigContentPreferred_roleIndexId, true,
								  NULL, 2, scankey);
	}
	else
	{
		/*
		 * SELECT * FROM gp_segment_configuration WHERE content = :1 AND role
		 * = :2
		 */
		ScanKeyInit(&scankey[0],
					Anum_gp_segment_configuration_content,
					BTEqualStrategyNumber, F_INT2EQ,
					Int16GetDatum(contentid));
		ScanKeyInit(&scankey[1],
					Anum_gp_segment_configuration_role,
					BTEqualStrategyNumber, F_CHAREQ,
					CharGetDatum(role));
		/* no index */
		scan = systable_beginscan(rel, InvalidOid, false,
								  NULL, 2, scankey);
	}

	tup = systable_getnext(scan);
	if (HeapTupleIsValid(tup))
	{
		dbid = ((Form_gp_segment_configuration) GETSTRUCT(tup))->dbid;
		/* We expect a single result, assert this */
		Assert(systable_getnext(scan) == NULL); /* should be only 1 */
	}

	/* no need to hold the lock, it's a catalog */
	systable_endscan(scan);
	heap_close(rel, AccessShareLock);

	return dbid;
}

List *
cdbcomponent_getCdbComponentsList(void)
{
	CdbComponentDatabases *cdbs;
	List *segments = NIL;
	int i;

	cdbs = cdbcomponent_getCdbComponents();

	for (i = 0; i < cdbs->total_segments; i++)
	{
		segments = lappend_int(segments, i);
	}

	return segments;
}

/*
 * return the number of total segments for current snapshot of
 * segments info
 */
int
getgpsegmentCount(void)
{
	/* 1 represents a singleton postgresql in utility mode */
	int32 numsegments = 1;

	if (Gp_role == GP_ROLE_DISPATCH)
		numsegments = cdbcomponent_getCdbComponents()->total_segments;
	else if (Gp_role == GP_ROLE_EXECUTE)
		numsegments = numsegmentsFromQD;
	/*
	 * If we are in 'Utility & Binary Upgrade' mode, it must be launched
	 * by the pg_upgrade, so we give it an correct numsegments to make
	 * sure the pg_upgrade can run normally.
	 * Only Utility QD process have the entire information in the
	 * gp_segment_configuration, so we count the segments count in this
	 * process.
	 */
	else if (Gp_role == GP_ROLE_UTILITY &&
			 IsBinaryUpgrade &&
			 IS_QUERY_DISPATCHER())
	{
		numsegments = cdbcomponent_getCdbComponents()->total_segments;
	}

	return numsegments;
}

/*
 * IsOnConflictUpdate
 * Return true if a plannedstmt is an upsert: insert ... on conflict do update
 */
bool
IsOnConflictUpdate(PlannedStmt *ps)
{
	Plan      *plan;

	if (ps == NULL || ps->commandType != CMD_INSERT)
		return false;

	plan = ps->planTree;

	if (plan && IsA(plan, Motion))
		plan = outerPlan(plan);

	if (plan == NULL || !IsA(plan, ModifyTable))
		return false;

	return ((ModifyTable *)plan)->onConflictAction == ONCONFLICT_UPDATE;
}

/*
 * Avoid core file generation for this PANIC. It helps to avoid
 * filling up disks during tests and also saves time.
 */
void
AvoidCorefileGeneration()
{
#if defined(HAVE_GETRLIMIT) && defined(RLIMIT_CORE)
	struct rlimit lim;
	getrlimit(RLIMIT_CORE, &lim);
	lim.rlim_cur = 0;
	if (setrlimit(RLIMIT_CORE, &lim) != 0)
	{
		int			save_errno = errno;

		elog(NOTICE,
			 "setrlimit failed for RLIMIT_CORE soft limit to zero. errno: %d (%m).",
			 save_errno);
	}
#endif
}<|MERGE_RESOLUTION|>--- conflicted
+++ resolved
@@ -1066,16 +1066,12 @@
 {
 	elog(DEBUG1, "Initializing Greenplum components...");
 
-<<<<<<< HEAD
 	/*
 	 * RETRIEVE is used to fetch data from endpoints.
 	 * If gp_role is UTILITY or RETRIEVE,
 	 * there is no need to setup motion layer, so skip this call.
 	 */
 	if (Gp_role != GP_ROLE_UTILITY && Gp_role != GP_ROLE_RETRIEVE)
-=======
-	if (Gp_role != GP_ROLE_UTILITY)
->>>>>>> 7df2d57e
 	{
 		ensureInterconnectAddress();
 		/* Initialize the Motion Layer IPC subsystem. */
