/*-------------------------------------------------------------------------
 *
 * execTuples.c
 *	  Routines dealing with TupleTableSlots.  These are used for resource
 *	  management associated with tuples (eg, releasing buffer pins for
 *	  tuples in disk buffers, or freeing the memory occupied by transient
 *	  tuples).  Slots also provide access abstraction that lets us implement
 *	  "virtual" tuples to reduce data-copying overhead.
 *
 *	  Routines dealing with the type information for tuples. Currently,
 *	  the type information for a tuple is an array of FormData_pg_attribute.
 *	  This information is needed by routines manipulating tuples
 *	  (getattribute, formtuple, etc.).
 *
 * Portions Copyright (c) 1996-2008, PostgreSQL Global Development Group
 * Portions Copyright (c) 1994, Regents of the University of California
 *
 *
 * IDENTIFICATION
 *	  $PostgreSQL: pgsql/src/backend/executor/execTuples.c,v 1.104 2008/11/02 01:45:28 tgl Exp $
 *
 *-------------------------------------------------------------------------
 */
/*
 * INTERFACE ROUTINES
 *
 *	 SLOT CREATION/DESTRUCTION
 *		MakeTupleTableSlot		- create an empty slot
 *		ExecAllocTableSlot		- create a slot within a tuple table
 *		ExecResetTupleTable		- clear and optionally delete a tuple table
 *		MakeSingleTupleTableSlot - make a standalone slot, set its descriptor
 *		ExecDropSingleTupleTableSlot - destroy a standalone slot
 *
 *	 SLOT ACCESSORS
 *		ExecSetSlotDescriptor	- set a slot's tuple descriptor
 *		ExecStoreTuple			- store a physical tuple in the slot
 *		ExecStoreMinimalTuple	- store a minimal physical tuple in the slot
 *		ExecClearTuple			- clear contents of a slot
 *		ExecStoreVirtualTuple	- mark slot as containing a virtual tuple
 *		ExecCopySlotTuple		- build a physical tuple from a slot
 *		ExecCopySlotMinimalTuple - build a minimal physical tuple from a slot
 *		ExecMaterializeSlot		- convert virtual to physical storage
 *		ExecCopySlot			- copy one slot's contents to another
 *
 *	 CONVENIENCE INITIALIZATION ROUTINES
 *		ExecInitResultTupleSlot    \	convenience routines to initialize
 *		ExecInitScanTupleSlot		\	the various tuple slots for nodes
 *		ExecInitExtraTupleSlot		/	which store copies of tuples.
 *		ExecInitNullTupleSlot	   /
 *
 *	 Routines that probably belong somewhere else:
 *		ExecTypeFromTL			- form a TupleDesc from a target list
 *
 *	 EXAMPLE OF HOW TABLE ROUTINES WORK
 *		Suppose we have a query such as SELECT emp.name FROM emp and we have
 *		a single SeqScan node in the query plan.
 *
 *		At ExecutorStart()
 *		----------------
 *		- ExecInitSeqScan() calls ExecInitScanTupleSlot() and
 *		  ExecInitResultTupleSlot() to construct TupleTableSlots
 *		  for the tuples returned by the access methods and the
 *		  tuples resulting from performing target list projections.
 *
 *		During ExecutorRun()
 *		----------------
 *		- SeqNext() calls ExecStoreTuple() to place the tuple returned
 *		  by the access methods into the scan tuple slot.
 *
 *		- ExecSeqScan() calls ExecStoreTuple() to take the result
 *		  tuple from ExecProject() and place it into the result tuple slot.
 *
 *		- ExecutePlan() calls ExecSelect(), which passes the result slot
 *		  to printtup(), which uses slot_getallattrs() to extract the
 *		  individual Datums for printing.
 *
 *		At ExecutorEnd()
 *		----------------
 *		- EndPlan() calls ExecResetTupleTable() to clean up any remaining
 *		  tuples left over from executing the query.
 *
 *		The important thing to watch in the executor code is how pointers
 *		to the slots containing tuples are passed instead of the tuples
 *		themselves.  This facilitates the communication of related information
 *		(such as whether or not a tuple should be pfreed, what buffer contains
 *		this tuple, the tuple's tuple descriptor, etc).  It also allows us
 *		to avoid physically constructing projection tuples in many cases.
 */
#include "postgres.h"

#include "access/heapam.h"
#include "access/htup.h"
#include "access/tuptoaster.h"
#include "funcapi.h"
#include "catalog/pg_type.h"
<<<<<<< HEAD
#include "executor/executor.h"
#include "parser/parse_expr.h"
#include "parser/parsetree.h"               /* rt_fetch() */
=======
>>>>>>> 38e93482
#include "nodes/nodeFuncs.h"
#include "storage/bufmgr.h"
#include "utils/lsyscache.h"
#include "utils/typcache.h"

#include "cdb/cdbvars.h"                    /* Gp_segment */

static TupleDesc ExecTypeFromTLInternal(List *targetList,
					   bool hasoid, bool skipjunk);


/* ----------------------------------------------------------------
 *				  tuple table create/delete functions
 * ----------------------------------------------------------------
 */

/* --------------------------------
 *		MakeTupleTableSlot
 *
 *		Basic routine to make an empty TupleTableSlot.
 * --------------------------------
 */
void init_slot(TupleTableSlot *slot, TupleDesc tupdesc)
{
    MemSet(slot, 0, sizeof(*slot));

	slot->type = T_TupleTableSlot;
	slot->PRIVATE_tts_flags = TTS_ISEMPTY;
	slot->tts_tupleDescriptor = tupdesc;
	slot->tts_mcxt = CurrentMemoryContext;
	slot->tts_buffer = InvalidBuffer;
}

static void cleanup_slot(TupleTableSlot *slot)
{
	ExecClearTuple(slot);

	if (slot->tts_mt_bind)
	{
		destroy_memtuple_binding(slot->tts_mt_bind);
		slot->tts_mt_bind = NULL;
	}

	if (slot->tts_tupleDescriptor)
		ReleaseTupleDesc(slot->tts_tupleDescriptor);

	if (slot->PRIVATE_tts_htup_buf)
	{
		pfree(slot->PRIVATE_tts_htup_buf);
		slot->PRIVATE_tts_htup_buf = NULL;
		slot->PRIVATE_tts_htup_buf_len = 0;
	}

	if (slot->PRIVATE_tts_mtup_buf)
	{
		pfree(slot->PRIVATE_tts_mtup_buf);
		slot->PRIVATE_tts_mtup_buf = NULL;
		slot->PRIVATE_tts_mtup_buf_len = 0;
	}

	if (slot->PRIVATE_tts_values)
	{
		pfree(slot->PRIVATE_tts_values);
		slot->PRIVATE_tts_values = NULL;
	}
	if (slot->PRIVATE_tts_isnull)
	{
		pfree(slot->PRIVATE_tts_isnull);
		slot->PRIVATE_tts_isnull = NULL;
	}
}

TupleTableSlot *
MakeTupleTableSlot(void)
{
	TupleTableSlot *slot = makeNode(TupleTableSlot);

	init_slot(slot, NULL);

	return slot;
}

/* --------------------------------
 *		ExecAllocTableSlot
 *
 *		Create a tuple table slot within a tuple table (which is just a List).
 * --------------------------------
 */
TupleTableSlot *
ExecAllocTableSlot(List **tupleTable)
{
	TupleTableSlot *slot = MakeTupleTableSlot();

	*tupleTable = lappend(*tupleTable, slot);

	return slot;
}

/* --------------------------------
 *		ExecResetTupleTable
 *
 *		This releases any resources (buffer pins, tupdesc refcounts)
 *		held by the tuple table, and optionally releases the memory
 *		occupied by the tuple table data structure.
 *		It is expected that this routine be called by EndPlan().
 * --------------------------------
 */
void
ExecResetTupleTable(List *tupleTable,	/* tuple table */
					bool shouldFree)	/* true if we should free memory */
{
	ListCell   *lc;

	foreach(lc, tupleTable)
	{
		TupleTableSlot *slot = (TupleTableSlot *) lfirst(lc);

		/* Sanity checks */
		Assert(IsA(slot, TupleTableSlot));

		/* Always release resources and reset the slot to empty */
		ExecClearTuple(slot);
		if (slot->tts_tupleDescriptor)
			cleanup_slot(slot);

		/* If shouldFree, release memory occupied by the slot itself */
		if (shouldFree)
			pfree(slot);
	}

	/* If shouldFree, release the list structure */
	if (shouldFree)
		list_free(tupleTable);
}

/* --------------------------------
 *		MakeSingleTupleTableSlot
 *
 *		This is a convenience routine for operations that need a
 *		standalone TupleTableSlot not gotten from the main executor
 *		tuple table.  It makes a single slot and initializes it
 *		to use the given tuple descriptor.
 * --------------------------------
 */
TupleTableSlot *
MakeSingleTupleTableSlot(TupleDesc tupdesc)
{
	TupleTableSlot *slot = MakeTupleTableSlot();

	ExecSetSlotDescriptor(slot, tupdesc);

	return slot;
}

/* --------------------------------
 *		ExecDropSingleTupleTableSlot
 *
 *		Release a TupleTableSlot made with MakeSingleTupleTableSlot.
 *		DON'T use this on a slot that's part of a tuple table list!
 * --------------------------------
 */
void
ExecDropSingleTupleTableSlot(TupleTableSlot *slot)
{
	/* This should match ExecResetTupleTable's processing of one slot */
	Assert(IsA(slot, TupleTableSlot));
	cleanup_slot(slot);
	pfree(slot);
}


/* ----------------------------------------------------------------
 *				  tuple table slot accessor functions
 * ----------------------------------------------------------------
 */

/* --------------------------------
 *		ExecSetSlotDescriptor
 *
 *		This function is used to set the tuple descriptor associated
 *		with the slot's tuple.  The passed descriptor must have lifespan
 *		at least equal to the slot's.  If it is a reference-counted descriptor
 *		then the reference count is incremented for as long as the slot holds
 *		a reference.
 * --------------------------------
 */
void
ExecSetSlotDescriptor(TupleTableSlot *slot,		/* slot to change */
					  TupleDesc tupdesc)		/* new tuple descriptor */
{
	/* For safety, make sure slot is empty before changing it */
	cleanup_slot(slot);

	/*
	 * Install the new descriptor; if it's refcounted, bump its refcount.
	 */
	slot->tts_tupleDescriptor = tupdesc;
	PinTupleDesc(tupdesc);

	{
		/*
		 * Allocate Datum/isnull arrays of the appropriate size.  These must have
		 * the same lifetime as the slot, so allocate in the slot's own context.
		 */
		MemoryContext oldcontext = MemoryContextSwitchTo(slot->tts_mcxt);

		slot->tts_mt_bind = create_memtuple_binding(tupdesc);
		slot->PRIVATE_tts_values = (Datum *) palloc(tupdesc->natts * sizeof(Datum));
		slot->PRIVATE_tts_isnull = (bool *) palloc(tupdesc->natts * sizeof(bool));

		MemoryContextSwitchTo(oldcontext);
	}
}

/* --------------------------------
 *		ExecStoreTuple
 *
 *		This function is used to store a physical tuple into a specified
 *		slot in the tuple table.
 *
 *		tuple:	tuple to store
 *		slot:	slot to store it in
 *		buffer: disk buffer if tuple is in a disk page, else InvalidBuffer
 *		shouldFree: true if ExecClearTuple should pfree() the tuple
 *					when done with it
 *
 * If 'buffer' is not InvalidBuffer, the tuple table code acquires a pin
 * on the buffer which is held until the slot is cleared, so that the tuple
 * won't go away on us.
 *
 * shouldFree is normally set 'true' for tuples constructed on-the-fly.
 * It must always be 'false' for tuples that are stored in disk pages,
 * since we don't want to try to pfree those.
 *
 * Another case where it is 'false' is when the referenced tuple is held
 * in a tuple table slot belonging to a lower-level executor Proc node.
 * In this case the lower-level slot retains ownership and responsibility
 * for eventually releasing the tuple.	When this method is used, we must
 * be certain that the upper-level Proc node will lose interest in the tuple
 * sooner than the lower-level one does!  If you're not certain, copy the
 * lower-level tuple with heap_copytuple and let the upper-level table
 * slot assume ownership of the copy!
 *
 * Return value is just the passed-in slot pointer.
 *
 * NOTE: before PostgreSQL 8.1, this function would accept a NULL tuple
 * pointer and effectively behave like ExecClearTuple (though you could
 * still specify a buffer to pin, which would be an odd combination).
 * This saved a couple lines of code in a few places, but seemed more likely
 * to mask logic errors than to be really useful, so it's now disallowed.
 * --------------------------------
 */
TupleTableSlot *
ExecStoreHeapTuple(HeapTuple tuple,
			   TupleTableSlot *slot,
			   Buffer buffer,
			   bool shouldFree)
{
	/*
	 * sanity checks
	 */
	Assert(tuple != NULL);
	Assert(slot != NULL);
	Assert(slot->tts_tupleDescriptor != NULL);
	/* passing shouldFree=true for a tuple on a disk page is not sane */
	Assert(BufferIsValid(buffer) ? (!shouldFree) : true);

	Assert(!is_memtuple((GenericTuple) tuple));

	/*
	 * Free any old physical tuple belonging to the slot.
	 */
	free_heaptuple_memtuple(slot);

	/*
	 * Store the new tuple into the specified slot.
	 */

	/* Clear tts_flags, here isempty set to false */
	slot->PRIVATE_tts_flags = shouldFree ? TTS_SHOULDFREE : 0;

	/* store the tuple */
	slot->PRIVATE_tts_heaptuple = (void *) tuple;

	/* Mark extracted state invalid */
	slot->PRIVATE_tts_nvalid = 0;

	/*
	 * If tuple is on a disk page, keep the page pinned as long as we hold a
	 * pointer into it.  We assume the caller already has such a pin.
	 *
	 * This is coded to optimize the case where the slot previously held a
	 * tuple on the same disk page: in that case releasing and re-acquiring
	 * the pin is a waste of cycles.  This is a common situation during
	 * seqscans, so it's worth troubling over.
	 */
	if (slot->tts_buffer != buffer)
	{
		if (BufferIsValid(slot->tts_buffer))
			ReleaseBuffer(slot->tts_buffer);
		slot->tts_buffer = buffer;
		if (BufferIsValid(buffer))
			IncrBufferRefCount(buffer);
	}

	return slot;
}

/* --------------------------------
 *		ExecStoreMinimalTuple
 *
 *		Like ExecStoreTuple, but insert a "minimal" tuple into the slot.
 *
 * No 'buffer' parameter since minimal tuples are never stored in relations.
 * --------------------------------
 */
TupleTableSlot *
ExecStoreMinimalTuple(MemTuple mtup,
					  TupleTableSlot *slot,
					  bool shouldFree)
{
	/*
	 * sanity checks
	 */
	Assert(mtup != NULL);
	Assert(slot != NULL);
	Assert(slot->tts_tupleDescriptor != NULL);
	Assert(slot->tts_mt_bind != NULL);

	Assert(is_memtuple((GenericTuple) mtup));

	/*
	 * Free any old physical tuple belonging to the slot.
	 */
	free_heaptuple_memtuple(slot);
	
	/*
	 * Store the new tuple into the specified slot.
	 */

	/* Clear tts_flags, here isempty set to false */
	if(shouldFree)
		TupSetShouldFree(slot);
	else
		TupClearShouldFree(slot);

	slot->PRIVATE_tts_memtuple = mtup;

	TupClearIsEmpty(slot);
	slot->PRIVATE_tts_nvalid = 0;

	/*
	 * Drop the pin on the referenced buffer, if there is one.
	 */
	if (BufferIsValid(slot->tts_buffer))
		ReleaseBuffer(slot->tts_buffer);

	slot->tts_buffer = InvalidBuffer;
	return slot;
}

/* --------------------------------
 *		ExecFetchSlotTupleDatum
 *			Fetch the slot's tuple as a composite-type Datum.
 *
 *		We convert the slot's contents to local physical-tuple form,
 *		and fill in the Datum header fields.  Note that the result
 *		always points to storage owned by the slot.
 * --------------------------------
 */
Datum
ExecFetchSlotTupleDatum(TupleTableSlot *slot)
{
	HeapTuple	tup;
	HeapTupleHeader td;
	TupleDesc	tupdesc;

	/* Make sure we can scribble on the slot contents ...
	 * GPDB: ExecFetchSlotHeapTuple() replaces the Postgres call to
	 * ExecMaterializeSlot() due to restructuring of the code around
	 * memtuple support */
	tup = ExecFetchSlotHeapTuple(slot);
	/* ... and set up the composite-Datum header fields, in case not done */
	td = tup->t_data;
	tupdesc = slot->tts_tupleDescriptor;
	HeapTupleHeaderSetDatumLength(td, tup->t_len);
	HeapTupleHeaderSetTypeId(td, tupdesc->tdtypeid);
	HeapTupleHeaderSetTypMod(td, tupdesc->tdtypmod);
	return PointerGetDatum(td);
}

/* --------------------------------
 *		ExecClearTuple
 *
 *		This function is used to clear out a slot in the tuple table.
 *
 *		NB: only the tuple is cleared, not the tuple descriptor (if any).
 * --------------------------------
 */
TupleTableSlot *				/* return: slot passed */
ExecClearTuple(TupleTableSlot *slot)	/* slot in which to store tuple */
{
	/*
	 * sanity checks
	 */
	Assert(slot != NULL);

	/*
	 * Free the old physical tuple if necessary.
	 */
	free_heaptuple_memtuple(slot);

	slot->PRIVATE_tts_flags = TTS_ISEMPTY;
	slot->PRIVATE_tts_nvalid = 0;

	/*
	 * Drop the pin on the referenced buffer, if there is one.
	 */
	if (BufferIsValid(slot->tts_buffer))
		ReleaseBuffer(slot->tts_buffer);

	slot->tts_buffer = InvalidBuffer;
	return slot;
}

/* --------------------------------
 *		ExecStoreVirtualTuple
 *			Mark a slot as containing a virtual tuple.
 *
 * The protocol for loading a slot with virtual tuple data is:
 *		* Call ExecClearTuple to mark the slot empty.
 *		* Store data into the Datum/isnull arrays.
 *		* Call ExecStoreVirtualTuple to mark the slot valid.
 * This is a bit unclean but it avoids one round of data copying.
 * --------------------------------
 */
TupleTableSlot *
ExecStoreVirtualTuple(TupleTableSlot *slot)
{
	/*
	 * sanity checks
	 */
	Assert(slot != NULL);
	Assert(slot->tts_tupleDescriptor != NULL);
	
	TupClearIsEmpty(slot);
	TupSetVirtualTuple(slot);

	slot->PRIVATE_tts_nvalid = slot->tts_tupleDescriptor->natts;
	return slot;
}

/* --------------------------------
 *		ExecStoreAllNullTuple
 *			Set up the slot to contain a null in every column.
 *
 * At first glance this might sound just like ExecClearTuple, but it's
 * entirely different: the slot ends up full, not empty.
 * --------------------------------
 */
TupleTableSlot *
ExecStoreAllNullTuple(TupleTableSlot *slot)
{
	/*
	 * sanity checks
	 */
	Assert(slot != NULL);
	Assert(slot->tts_tupleDescriptor != NULL);

	/* Clear any old contents */
	free_heaptuple_memtuple(slot);

	/*
	 * Drop the pin on the referenced buffer, if there is one.
	 */
	if (BufferIsValid(slot->tts_buffer))
		ReleaseBuffer(slot->tts_buffer);
	slot->tts_buffer = InvalidBuffer;

	/*
	 * Fill all the columns of the virtual tuple with nulls
	 */
	MemSet(slot->PRIVATE_tts_isnull, true,
		   slot->tts_tupleDescriptor->natts * sizeof(bool));

	slot->PRIVATE_tts_flags = TTS_VIRTUAL;
	slot->PRIVATE_tts_nvalid = slot->tts_tupleDescriptor->natts;

	return slot;
}

/* --------------------------------
 *		ExecCopySlotTuple
 *			Obtain a copy of a slot's regular physical tuple.  The copy is
 *			palloc'd in the current memory context.
 *			The slot itself is undisturbed.
 *
 *		This works even if the slot contains a virtual or minimal tuple;
 *		however the "system columns" of the result will not be meaningful.
 * --------------------------------
 */
HeapTuple
ExecCopySlotHeapTuple(TupleTableSlot *slot)
{
	/*
	 * sanity checks
	 */
	Assert(!TupIsNull(slot));

	if(slot->PRIVATE_tts_heaptuple)
		return heap_copytuple(slot->PRIVATE_tts_heaptuple);


	slot_getallattrs(slot);

	/*
	 * Otherwise we need to build a tuple from the Datum array.
	 */
	return heap_form_tuple(slot->tts_tupleDescriptor,
						   slot_get_values(slot),
						   slot_get_isnull(slot));
}

/* --------------------------------
 *		ExecCopySlotMinimalTuple
 *			Obtain a copy of a slot's minimal physical tuple.  The copy is
 *			palloc'd in the current memory context.
 *			The slot itself is undisturbed.
 * --------------------------------
 */
MemTuple
ExecCopySlotMemTuple(TupleTableSlot *slot)
{
	/*
	 * sanity checks
	 */
	Assert(!TupIsNull(slot));
	Assert(slot->tts_mt_bind);

	/*
	 * If we have a physical tuple then just copy it.  Prefer to copy
	 * tts_mintuple since that's a tad cheaper.
	 */
	if (slot->PRIVATE_tts_memtuple)
		return memtuple_copy_to(slot->PRIVATE_tts_memtuple, NULL, NULL);
	
	slot_getallattrs(slot);

	/*
	 * Otherwise we need to build a tuple from the Datum array.
	 */
	return memtuple_form_to(slot->tts_mt_bind, slot_get_values(slot), slot_get_isnull(slot), NULL, 0, false);
}

MemTuple
ExecCopySlotMemTupleTo(TupleTableSlot *slot, MemoryContext pctxt, char *dest, unsigned int *len)
{
	uint32 dumlen;
	MemTuple mtup = NULL;

	Assert(!TupIsNull(slot));
	Assert(slot->tts_mt_bind);

	if(!len)
		len = &dumlen;
	
	if (TupHasMemTuple(slot))
	{
		mtup = memtuple_copy_to(slot->PRIVATE_tts_memtuple, (MemTuple) dest, len);
		if(mtup || !pctxt)
			return mtup;

		mtup = (MemTuple) ctxt_alloc(pctxt, *len);
		mtup = memtuple_copy_to(slot->PRIVATE_tts_memtuple, mtup, len);
		Assert(mtup);

		return mtup;
	}

	slot_getallattrs(slot);
	mtup = memtuple_form_to(slot->tts_mt_bind, slot_get_values(slot), slot_get_isnull(slot), (MemTuple) dest, len, false);

	if(mtup || !pctxt)
		return mtup;
	mtup = (MemTuple) ctxt_alloc(pctxt, *len);
	mtup = memtuple_form_to(slot->tts_mt_bind, slot_get_values(slot), slot_get_isnull(slot), mtup, len, false);

	Assert(mtup);
	return mtup;
}
		
/* --------------------------------
 *		ExecFetchSlotTuple
 *			Fetch the slot's regular physical tuple.
 *
 *		If the slot contains a virtual tuple, we convert it to physical
 *		form.  The slot retains ownership of the physical tuple.
 *		If it contains a minimal tuple we convert to regular form and store
 *		that in addition to the minimal tuple (not instead of, because
 *		callers may hold pointers to Datums within the minimal tuple).
 *
 * The main difference between this and ExecMaterializeSlot() is that this
 * does not guarantee that the contained tuple is local storage.
 * Hence, the result must be treated as read-only.
 * --------------------------------
 */
HeapTuple
ExecFetchSlotHeapTuple(TupleTableSlot *slot)
{
	/*
	 * sanity checks
	 */
	Assert(!TupIsNull(slot));

	/*
	 * If we have a regular physical tuple then just return it.
	 */
	if(slot->PRIVATE_tts_heaptuple)
		return slot->PRIVATE_tts_heaptuple;

	/*
	 * Otherwise materialize the slot...
	 */
	return ExecMaterializeSlot(slot);
}

/* --------------------------------
 *		ExecFetchSlotMinimalTuple
 *			Fetch the slot's minimal physical tuple.
 *
 *		If the slot contains a virtual tuple, we convert it to minimal
 *		physical form.	The slot retains ownership of the minimal tuple.
 *		If it contains a regular tuple we convert to minimal form and store
 *		that in addition to the regular tuple (not instead of, because
 *		callers may hold pointers to Datums within the regular tuple).
 *
 * As above, the result must be treated as read-only.
 * --------------------------------
 */
MemTuple
ExecFetchSlotMemTuple(TupleTableSlot *slot, bool inline_toast)
{
	MemTuple newTuple;
	MemTuple oldTuple = NULL;
	uint32 tuplen;

	Assert(!TupIsNull(slot));
	Assert(slot->tts_mt_bind);

	if(slot->PRIVATE_tts_memtuple)
	{
		if(!inline_toast || !memtuple_get_hasext(slot->PRIVATE_tts_memtuple))
			return slot->PRIVATE_tts_memtuple;

		oldTuple = slot->PRIVATE_tts_mtup_buf;
		slot->PRIVATE_tts_mtup_buf = NULL;
		slot->PRIVATE_tts_mtup_buf_len = 0;
	}

	slot_getallattrs(slot);

	tuplen = slot->PRIVATE_tts_mtup_buf_len;
	newTuple = memtuple_form_to(slot->tts_mt_bind, slot_get_values(slot), slot_get_isnull(slot),
			(MemTuple) slot->PRIVATE_tts_mtup_buf, &tuplen, inline_toast);

	if(!newTuple)
	{
		if(slot->PRIVATE_tts_mtup_buf)
			pfree(slot->PRIVATE_tts_mtup_buf);

		slot->PRIVATE_tts_mtup_buf = MemoryContextAlloc(slot->tts_mcxt, tuplen);
		slot->PRIVATE_tts_mtup_buf_len = tuplen;

		newTuple = memtuple_form_to(slot->tts_mt_bind, slot_get_values(slot), slot_get_isnull(slot),
			(MemTuple) slot->PRIVATE_tts_mtup_buf, &tuplen, inline_toast);
	}

	Assert(newTuple);
	slot->PRIVATE_tts_memtuple = newTuple;

	if(oldTuple)
		pfree(oldTuple);

	return newTuple;
}

/* --------------------------------
 *		ExecFetchSlotTupleDatum
 *			Fetch the slot's tuple as a composite-type Datum.
 *
 *		We convert the slot's contents to local physical-tuple form,
 *		and fill in the Datum header fields.  Note that the result
 *		always points to storage owned by the slot.
 * --------------------------------
 */
Datum
ExecFetchSlotTupleDatum(TupleTableSlot *slot)
{
	HeapTuple	tup;
	HeapTupleHeader td;
	TupleDesc	tupdesc;

	/* Make sure we can scribble on the slot contents ... */
	tup = ExecMaterializeSlot(slot);
	/* ... and set up the composite-Datum header fields, in case not done */
	td = tup->t_data;
	tupdesc = slot->tts_tupleDescriptor;
	HeapTupleHeaderSetDatumLength(td, tup->t_len);
	HeapTupleHeaderSetTypeId(td, tupdesc->tdtypeid);
	HeapTupleHeaderSetTypMod(td, tupdesc->tdtypmod);
	return PointerGetDatum(td);
}

/* --------------------------------
 *		ExecMaterializeSlot
 *			Force a slot into the "materialized" state.
 *
 *		This causes the slot's tuple to be a local copy not dependent on
 *		any external storage.  A pointer to the contained tuple is returned.
 *
 *		A typical use for this operation is to prepare a computed tuple
 *		for being stored on disk.  The original data may or may not be
 *		virtual, but in any case we need a private copy for heap_insert
 *		to scribble on.
 * --------------------------------
 */
HeapTuple
ExecMaterializeSlot(TupleTableSlot *slot)
{
	uint32		tuplen;
	HeapTuple	htup;

	/*
	 * sanity checks
	 */
	Assert(!TupIsNull(slot));

	/*
	 * If we have a regular physical tuple, and it's locally palloc'd, we have
	 * nothing to do.
	 */
	if (slot->PRIVATE_tts_heaptuple &&
		(TupShouldFree(slot) || slot->PRIVATE_tts_heaptuple == slot->PRIVATE_tts_htup_buf))
		return slot->PRIVATE_tts_heaptuple;

	/*
	 * Otherwise, copy or build a physical tuple, and store it into the slot.
	 */
	slot_getallattrs(slot);

	Assert(slot->PRIVATE_tts_nvalid == slot->tts_tupleDescriptor->natts);

	tuplen = slot->PRIVATE_tts_htup_buf_len;
	htup = heaptuple_form_to(slot->tts_tupleDescriptor, slot_get_values(slot), slot_get_isnull(slot),
			slot->PRIVATE_tts_htup_buf, &tuplen);

	if (!htup)
	{
		/* enlarge the buffer and retry */
		if (slot->PRIVATE_tts_htup_buf)
			pfree(slot->PRIVATE_tts_htup_buf);
		slot->PRIVATE_tts_htup_buf = (HeapTuple) MemoryContextAlloc(slot->tts_mcxt, tuplen);
		slot->PRIVATE_tts_htup_buf_len = tuplen;

		htup = heaptuple_form_to(slot->tts_tupleDescriptor,
								 slot_get_values(slot),
								 slot_get_isnull(slot),
								 slot->PRIVATE_tts_htup_buf,
								 &tuplen);
		Assert(htup);
	}

	slot->PRIVATE_tts_heaptuple = htup;
	return htup;
}

/* --------------------------------
 *		ExecCopySlot
 *			Copy the source slot's contents into the destination slot.
 *
 *		The destination acquires a private copy that will not go away
 *		if the source is cleared.
 *
 *		The caller must ensure the slots have compatible tupdescs.
 * --------------------------------
 */
TupleTableSlot *
ExecCopySlot(TupleTableSlot *dstslot, TupleTableSlot *srcslot)
{
	Assert(!TupIsNull(srcslot));

	ExecClearTuple(dstslot);
	TupClearIsEmpty(dstslot);

	/* heap tuple stuff */
	if(srcslot->PRIVATE_tts_heaptuple && !srcslot->PRIVATE_tts_memtuple) {

		uint32 tuplen = dstslot->PRIVATE_tts_htup_buf_len;
		HeapTuple htup = heaptuple_copy_to(srcslot->PRIVATE_tts_heaptuple, dstslot->PRIVATE_tts_htup_buf, &tuplen);

		if(!htup)
		{
			dstslot->PRIVATE_tts_htup_buf = MemoryContextAlloc(dstslot->tts_mcxt, tuplen);
			dstslot->PRIVATE_tts_htup_buf_len = tuplen;

			htup = heaptuple_copy_to(srcslot->PRIVATE_tts_heaptuple, dstslot->PRIVATE_tts_htup_buf, &tuplen);
		}

		Assert(htup);
		dstslot->PRIVATE_tts_heaptuple = htup;
		dstslot->PRIVATE_tts_nvalid = 0;
	}
	else
	{
		uint32 tuplen = dstslot->PRIVATE_tts_mtup_buf_len;
		MemTuple mtup;

		Assert(srcslot->tts_mt_bind != NULL && dstslot->tts_mt_bind != NULL);

		mtup = ExecCopySlotMemTupleTo(srcslot, NULL, dstslot->PRIVATE_tts_mtup_buf, &tuplen);
		if(!mtup)
		{
			dstslot->PRIVATE_tts_mtup_buf = MemoryContextAlloc(dstslot->tts_mcxt, tuplen);
			dstslot->PRIVATE_tts_mtup_buf_len = tuplen;

			mtup = ExecCopySlotMemTupleTo(srcslot, NULL, dstslot->PRIVATE_tts_mtup_buf, &tuplen);
		}

		Assert(mtup);
		dstslot->PRIVATE_tts_memtuple = mtup;
		dstslot->PRIVATE_tts_nvalid = 0;
	}

	return dstslot;
}

/* XXX
 * This function is not very efficient.  We should detech if we can modify
 * the memtuple inline so no deform/form is needed
 */
void ExecModifyMemTuple(TupleTableSlot *slot, Datum *values, bool *isnull, bool *doRepl)
{
	int i;
	MemTuple mtup;
	uint32 tuplen;
	Assert(slot->PRIVATE_tts_memtuple);

	/* First, get all the attrs.  Note we set PRIVATE_tts_nvalid to 0
	 * so we force the attrs are from memtuple
	 */
	slot->PRIVATE_tts_nvalid = 0;
	slot_getallattrs(slot);
	
	/* Next, we construct a new memtuple, on the htup buf to avoid palloc */
	slot->PRIVATE_tts_heaptuple = NULL;
	for(i = 0; i<slot->tts_tupleDescriptor->natts; ++i)
	{
		if(doRepl[i])
		{
			slot->PRIVATE_tts_values[i] = values[i];
			slot->PRIVATE_tts_isnull[i] = isnull[i];
		}
	}

	tuplen = slot->PRIVATE_tts_htup_buf_len;
	mtup = memtuple_form_to(slot->tts_mt_bind, slot->PRIVATE_tts_values, slot->PRIVATE_tts_isnull,
			slot->PRIVATE_tts_htup_buf, &tuplen, false);
	if(!mtup)
	{
		slot->PRIVATE_tts_htup_buf = MemoryContextAlloc(slot->tts_mcxt, tuplen);
		slot->PRIVATE_tts_htup_buf_len = tuplen;

		mtup = memtuple_form_to(slot->tts_mt_bind, slot->PRIVATE_tts_values, slot->PRIVATE_tts_isnull,
			slot->PRIVATE_tts_htup_buf, &tuplen, false);

		Assert(mtup);
	}

	/* Check if we need to free this mem tuple */
	if(TupShouldFree(slot)
			&& slot->PRIVATE_tts_memtuple
			&& slot->PRIVATE_tts_memtuple != slot->PRIVATE_tts_mtup_buf
	  )
		pfree(slot->PRIVATE_tts_memtuple);

	slot->PRIVATE_tts_memtuple = mtup;
	/* swap mtup_buf and htup_buf stuff */

	mtup = (MemTuple) slot->PRIVATE_tts_mtup_buf;
	tuplen = slot->PRIVATE_tts_mtup_buf_len;

	slot->PRIVATE_tts_mtup_buf = slot->PRIVATE_tts_htup_buf;
	slot->PRIVATE_tts_mtup_buf_len = slot->PRIVATE_tts_htup_buf_len;
	slot->PRIVATE_tts_htup_buf = (void *) mtup;
	slot->PRIVATE_tts_htup_buf_len = tuplen;

	/* don't forget to reset PRIVATE_tts_nvalid, because we modified the memtuple */
	slot->PRIVATE_tts_nvalid = 0;
}


/* ----------------------------------------------------------------
 *				convenience initialization routines
 * ----------------------------------------------------------------
 */

/* --------------------------------
 *		ExecInit{Result,Scan,Extra}TupleSlot
 *
 *		These are convenience routines to initialize the specified slot
 *		in nodes inheriting the appropriate state.	ExecInitExtraTupleSlot
 *		is used for initializing special-purpose slots.
 * --------------------------------
 */

/* ----------------
 *		ExecInitResultTupleSlot
 * ----------------
 */
void
ExecInitResultTupleSlot(EState *estate, PlanState *planstate)
{
	planstate->ps_ResultTupleSlot = ExecAllocTableSlot(&estate->es_tupleTable);
}

/* ----------------
 *		ExecInitScanTupleSlot
 *
 *      CDB: Only Scan operators should use this function.  Operators other
 *      than scans should use ExecInitExtraTupleSlot.
 *
 *      CDB: Some system-defined attributes are kept in the TupleTableSlot
 *      so they can be reused for each tuple.  They're initialized here.
 *      During execution, Var nodes referencing system-defined attrs can
 *      occur only in the targetlist and qual exprs attached to a scan
 *      operator.  Those exprs are evaluated taking their input from the 
 *      scan operator's Scan Tuple Slot.
 * ----------------
 */
void
ExecInitScanTupleSlot(EState *estate, ScanState *scanstate)
{
    TupleTableSlot *slot = ExecAllocTableSlot(&estate->es_tupleTable);
    Scan           *scan = (Scan *)scanstate->ps.plan;
    RangeTblEntry  *rtentry;

	scanstate->ss_ScanTupleSlot = slot;

    /* CDB: Does this look like a Scan operator? */
    Insist(scan->scanrelid > 0 &&
           scan->scanrelid <= list_length(estate->es_range_table));

    /* What kind of scan? */
    rtentry = rt_fetch(scan->scanrelid, estate->es_range_table);
    switch (rtentry->rtekind)
    {
        case RTE_RELATION:
            /* Set 'tableoid' sysattr to the Oid of baserel's pg_class row. */
            slot->tts_tableOid = rtentry->relid;
            break;

        default:
            break;
    }
}

/* ----------------
 *		ExecInitExtraTupleSlot
 * ----------------
 */
TupleTableSlot *
ExecInitExtraTupleSlot(EState *estate)
{
	return ExecAllocTableSlot(&estate->es_tupleTable);
}

/* ----------------
 *		ExecInitNullTupleSlot
 *
 * Build a slot containing an all-nulls tuple of the given type.
 * This is used as a substitute for an input tuple when performing an
 * outer join.
 * ----------------
 */
TupleTableSlot *
ExecInitNullTupleSlot(EState *estate, TupleDesc tupType)
{
	TupleTableSlot *slot = ExecInitExtraTupleSlot(estate);

	ExecSetSlotDescriptor(slot, tupType);

	return ExecStoreAllNullTuple(slot);
}

/* ----------------------------------------------------------------
 *		ExecTypeFromTL
 *
 *		Generate a tuple descriptor for the result tuple of a targetlist.
 *		(A parse/plan tlist must be passed, not an ExprState tlist.)
 *		Note that resjunk columns, if any, are included in the result.
 *
 *		Currently there are about 4 different places where we create
 *		TupleDescriptors.  They should all be merged, or perhaps
 *		be rewritten to call BuildDesc().
 * ----------------------------------------------------------------
 */
TupleDesc
ExecTypeFromTL(List *targetList, bool hasoid)
{
	return ExecTypeFromTLInternal(targetList, hasoid, false);
}

/* ----------------------------------------------------------------
 *		ExecCleanTypeFromTL
 *
 *		Same as above, but resjunk columns are omitted from the result.
 * ----------------------------------------------------------------
 */
TupleDesc
ExecCleanTypeFromTL(List *targetList, bool hasoid)
{
	return ExecTypeFromTLInternal(targetList, hasoid, true);
}

static TupleDesc
ExecTypeFromTLInternal(List *targetList, bool hasoid, bool skipjunk)
{
	TupleDesc	typeInfo;
	ListCell   *l;
	int			len;
	int			cur_resno = 1;

	if (skipjunk)
		len = ExecCleanTargetListLength(targetList);
	else
		len = ExecTargetListLength(targetList);
	typeInfo = CreateTemplateTupleDesc(len, hasoid);

	foreach(l, targetList)
	{
		TargetEntry *tle = lfirst(l);

		if (skipjunk && tle->resjunk)
			continue;
		TupleDescInitEntry(typeInfo,
						   cur_resno++,
						   tle->resname,
						   exprType((Node *) tle->expr),
						   exprTypmod((Node *) tle->expr),
						   0);
	}

	return typeInfo;
}

/*
 * ExecTypeFromExprList - build a tuple descriptor from a list of Exprs
 *
 * Here we must make up an arbitrary set of field names.
 */
TupleDesc
ExecTypeFromExprList(List *exprList)
{
	TupleDesc	typeInfo;
	ListCell   *l;
	int			cur_resno = 1;
	char		fldname[NAMEDATALEN];

	typeInfo = CreateTemplateTupleDesc(list_length(exprList), false);

	foreach(l, exprList)
	{
		Node	   *e = lfirst(l);

		sprintf(fldname, "f%d", cur_resno);

		TupleDescInitEntry(typeInfo,
						   cur_resno++,
						   fldname,
						   exprType(e),
						   exprTypmod(e),
						   0);
	}

	return typeInfo;
}

/*
 * BlessTupleDesc - make a completed tuple descriptor useful for SRFs
 *
 * Rowtype Datums returned by a function must contain valid type information.
 * This happens "for free" if the tupdesc came from a relcache entry, but
 * not if we have manufactured a tupdesc for a transient RECORD datatype.
 * In that case we have to notify typcache.c of the existence of the type.
 */
TupleDesc
BlessTupleDesc(TupleDesc tupdesc)
{
	if (tupdesc->tdtypeid == RECORDOID &&
		tupdesc->tdtypmod < 0)
		assign_record_type_typmod(tupdesc);

	return tupdesc;				/* just for notational convenience */
}

/*
 * TupleDescGetSlot - Initialize a slot based on the supplied tupledesc
 *
 * Note: this is obsolete; it is sufficient to call BlessTupleDesc on
 * the tupdesc.  We keep it around just for backwards compatibility with
 * existing user-written SRFs.
 */
TupleTableSlot *
TupleDescGetSlot(TupleDesc tupdesc)
{
	TupleTableSlot *slot;

	/* The useful work is here */
	BlessTupleDesc(tupdesc);

	/* Make a standalone slot */
	slot = MakeSingleTupleTableSlot(tupdesc);

	/* Return the slot */
	return slot;
}

/*
 * TupleDescGetAttInMetadata - Build an AttInMetadata structure based on the
 * supplied TupleDesc. AttInMetadata can be used in conjunction with C strings
 * to produce a properly formed tuple.
 */
AttInMetadata *
TupleDescGetAttInMetadata(TupleDesc tupdesc)
{
	int			natts = tupdesc->natts;
	int			i;
	Oid			atttypeid;
	Oid			attinfuncid;
	FmgrInfo   *attinfuncinfo;
	Oid		   *attioparams;
	int32	   *atttypmods;
	AttInMetadata *attinmeta;

	attinmeta = (AttInMetadata *) palloc(sizeof(AttInMetadata));

	/* "Bless" the tupledesc so that we can make rowtype datums with it */
	attinmeta->tupdesc = BlessTupleDesc(tupdesc);

	/*
	 * Gather info needed later to call the "in" function for each attribute
	 */
	attinfuncinfo = (FmgrInfo *) palloc0(natts * sizeof(FmgrInfo));
	attioparams = (Oid *) palloc0(natts * sizeof(Oid));
	atttypmods = (int32 *) palloc0(natts * sizeof(int32));

	for (i = 0; i < natts; i++)
	{
		/* Ignore dropped attributes */
		if (!tupdesc->attrs[i]->attisdropped)
		{
			atttypeid = tupdesc->attrs[i]->atttypid;
			getTypeInputInfo(atttypeid, &attinfuncid, &attioparams[i]);
			fmgr_info(attinfuncid, &attinfuncinfo[i]);
			atttypmods[i] = tupdesc->attrs[i]->atttypmod;
		}
	}
	attinmeta->attinfuncs = attinfuncinfo;
	attinmeta->attioparams = attioparams;
	attinmeta->atttypmods = atttypmods;

	return attinmeta;
}

/*
 * BuildTupleFromCStrings - build a HeapTuple given user data in C string form.
 * values is an array of C strings, one for each attribute of the return tuple.
 * A NULL string pointer indicates we want to create a NULL field.
 */
HeapTuple
BuildTupleFromCStrings(AttInMetadata *attinmeta, char **values)
{
	TupleDesc	tupdesc = attinmeta->tupdesc;
	int			natts = tupdesc->natts;
	Datum	   *dvalues;
	bool	   *nulls;
	int			i;
	HeapTuple	tuple;

	dvalues = (Datum *) palloc(natts * sizeof(Datum));
	nulls = (bool *) palloc(natts * sizeof(bool));

	/* Call the "in" function for each non-dropped attribute */
	for (i = 0; i < natts; i++)
	{
		if (!tupdesc->attrs[i]->attisdropped)
		{
			/* Non-dropped attributes */
			dvalues[i] = InputFunctionCall(&attinmeta->attinfuncs[i],
										   values[i],
										   attinmeta->attioparams[i],
										   attinmeta->atttypmods[i]);
			if (values[i] != NULL)
				nulls[i] = false;
			else
				nulls[i] = true;
		}
		else
		{
			/* Handle dropped attributes by setting to NULL */
			dvalues[i] = (Datum) 0;
			nulls[i] = true;
		}
	}

	/*
	 * Form a tuple
	 */
	tuple = heap_form_tuple(tupdesc, dvalues, nulls);

	/*
	 * Release locally palloc'd space.  XXX would probably be good to pfree
	 * values of pass-by-reference datums, as well.
	 */
	pfree(dvalues);
	pfree(nulls);

	return tuple;
}

/*
 * Functions for sending tuples to the frontend (or other specified destination)
 * as though it is a SELECT result. These are used by utility commands that
 * need to project directly to the destination and don't need or want full
 * Table Function capability. Currently used by EXPLAIN and SHOW ALL
 */
TupOutputState *
begin_tup_output_tupdesc(DestReceiver *dest, TupleDesc tupdesc)
{
	TupOutputState *tstate;

	tstate = (TupOutputState *) palloc(sizeof(TupOutputState));

	tstate->metadata = TupleDescGetAttInMetadata(tupdesc);
	tstate->slot = MakeSingleTupleTableSlot(tupdesc);
	tstate->dest = dest;

	(*tstate->dest->rStartup) (tstate->dest, (int) CMD_SELECT, tupdesc);

	return tstate;
}

/*
 * write a single tuple
 *
 * values is a list of the external C string representations of the values
 * to be projected.
 *
 * XXX This could be made more efficient, since in reality we probably only
 * need a virtual tuple.
 */
void
do_tup_output(TupOutputState *tstate, char **values)
{
	/* build a tuple from the input strings using the tupdesc */
	HeapTuple	tuple = BuildTupleFromCStrings(tstate->metadata, values);

	/* put it in a slot */
	ExecStoreHeapTuple(tuple, tstate->slot, InvalidBuffer, true);

	/* send the tuple to the receiver */
	(*tstate->dest->receiveSlot) (tstate->slot, tstate->dest);

	/* clean up */
	ExecClearTuple(tstate->slot);
}

/*
 * write a chunk of text, breaking at newline characters
 *
 * NB: scribbles on its input!
 *
 * Should only be used with a single-TEXT-attribute tupdesc.
 */
void
do_text_output_multiline(TupOutputState *tstate, char *text)
{
	while (*text)
	{
		char	   *eol;

		eol = strchr(text, '\n');
		if (eol)
			*eol++ = '\0';
		else
			eol = text +strlen(text);

		/* &text yields a singleton pointer - make sure only one is read */
		Assert(1 == tstate->metadata->tupdesc->natts);
		do_tup_output(tstate, &text);
		text = eol;
	}
}

void
end_tup_output(TupOutputState *tstate)
{
	(*tstate->dest->rShutdown) (tstate->dest);
	/* note that destroying the dest is not ours to do */
	ExecDropSingleTupleTableSlot(tstate->slot);
	/* XXX worth cleaning up the attinmetadata? */
	pfree(tstate);
}

/*
 * Get a system attribute from the tuple table slot.
 */
Datum
slot_getsysattr(TupleTableSlot *slot, int attnum, bool *isnull)
{
        Datum   result = 0;
        Assert(!TupIsNull(slot));

        /* Currently, no sys attribute ever reads as NULL. */
        if (isnull)
                *isnull = false;

        /* HeapTuple */
        if (slot->PRIVATE_tts_heaptuple)
        {
                HeapTuple   htup = slot->PRIVATE_tts_heaptuple;

                Assert(htup);
                switch(attnum)
                {
                        case SelfItemPointerAttributeNumber:
							Assert(ItemPointerIsValid(&(htup->t_self)));
							
							result = PointerGetDatum(&(htup->t_self));
							break;
                        case ObjectIdAttributeNumber:
							result = ObjectIdGetDatum(HeapTupleGetOid(htup));
							break;
                        case TableOidAttributeNumber:
							result = ObjectIdGetDatum(slot->tts_tableOid);
							break;
                        default:
							result = heap_getsysattr(htup, attnum, isnull);
                }
        }

        /* MemTuple, virtual tuple */
        else
        {
			Assert(TupHasMemTuple(slot) || TupHasVirtualTuple(slot));
			
                switch(attnum)
                {
                        case SelfItemPointerAttributeNumber:
							Assert(ItemPointerIsValid(&(slot->PRIVATE_tts_synthetic_ctid)));
							result = PointerGetDatum(&(slot->PRIVATE_tts_synthetic_ctid));
							break;
                        case ObjectIdAttributeNumber:
							if(slot->PRIVATE_tts_memtuple)
								result = ObjectIdGetDatum(MemTupleGetOid(slot->PRIVATE_tts_memtuple,
																		 slot->tts_mt_bind));
							else
								result = ObjectIdGetDatum(InvalidOid);
							break;
                        case GpSegmentIdAttributeNumber:
							result = Int32GetDatum(Gp_segment);
							break;
                        case TableOidAttributeNumber:
							result = ObjectIdGetDatum(slot->tts_tableOid);
							break;
                        default:
							elog(ERROR, "Invalid attnum: %d", attnum);
                }
        }

        return result;
}                               /* slot_getsysattr */

/*
 * Set a synthetic ctid based on a fake ctid. Fake ctid is incremented before
 * the assignment.
 */
void
slot_set_ctid_from_fake(TupleTableSlot *slot, ItemPointerData *fake_ctid)
{
	/* Uninitialized */
	if (!ItemPointerIsValid(fake_ctid))
	{
		ItemPointerSetBlockNumber(fake_ctid, 0);
		ItemPointerSetOffsetNumber(fake_ctid, FirstOffsetNumber);
	}
	else
	{
		/* would we overflow? */
		if (ItemPointerGetOffsetNumber(fake_ctid) ==
			MaxOffsetNumber - 1)
		{
			/* How can we overflow 2^46? */
			Assert(ItemPointerGetBlockNumber(fake_ctid) !=
				   MaxBlockNumber - 1);
			ItemPointerSetBlockNumber(fake_ctid,
					ItemPointerGetBlockNumber(fake_ctid) + 1);
			ItemPointerSetOffsetNumber(fake_ctid,
					FirstOffsetNumber);
		}
		else
		{
			ItemPointerSetOffsetNumber(fake_ctid,
				ItemPointerGetOffsetNumber(fake_ctid) + 1);
		}
	}

	slot_set_ctid(slot, fake_ctid);
}<|MERGE_RESOLUTION|>--- conflicted
+++ resolved
@@ -93,13 +93,9 @@
 #include "access/tuptoaster.h"
 #include "funcapi.h"
 #include "catalog/pg_type.h"
-<<<<<<< HEAD
 #include "executor/executor.h"
-#include "parser/parse_expr.h"
+#include "nodes/nodeFuncs.h"
 #include "parser/parsetree.h"               /* rt_fetch() */
-=======
->>>>>>> 38e93482
-#include "nodes/nodeFuncs.h"
 #include "storage/bufmgr.h"
 #include "utils/lsyscache.h"
 #include "utils/typcache.h"
@@ -783,33 +779,6 @@
 		pfree(oldTuple);
 
 	return newTuple;
-}
-
-/* --------------------------------
- *		ExecFetchSlotTupleDatum
- *			Fetch the slot's tuple as a composite-type Datum.
- *
- *		We convert the slot's contents to local physical-tuple form,
- *		and fill in the Datum header fields.  Note that the result
- *		always points to storage owned by the slot.
- * --------------------------------
- */
-Datum
-ExecFetchSlotTupleDatum(TupleTableSlot *slot)
-{
-	HeapTuple	tup;
-	HeapTupleHeader td;
-	TupleDesc	tupdesc;
-
-	/* Make sure we can scribble on the slot contents ... */
-	tup = ExecMaterializeSlot(slot);
-	/* ... and set up the composite-Datum header fields, in case not done */
-	td = tup->t_data;
-	tupdesc = slot->tts_tupleDescriptor;
-	HeapTupleHeaderSetDatumLength(td, tup->t_len);
-	HeapTupleHeaderSetTypeId(td, tupdesc->tdtypeid);
-	HeapTupleHeaderSetTypMod(td, tupdesc->tdtypmod);
-	return PointerGetDatum(td);
 }
 
 /* --------------------------------
