--- conflicted
+++ resolved
@@ -13,17 +13,11 @@
  *	  If a finalfunc is not supplied then the result is just the ending
  *	  value of transvalue.
  *
-<<<<<<< HEAD
  *	  If a normal aggregate call specifies DISTINCT or ORDER BY, we sort the
  *	  input tuples and eliminate duplicates (if required) before performing
  *	  the above-depicted process.  (However, we don't do that for ordered-set
  *	  aggregates; their "ORDER BY" inputs are ordinary aggregate arguments
  *	  so far as this module is concerned.)
-=======
- *	  If an aggregate call specifies DISTINCT or ORDER BY, we sort the input
- *	  tuples and eliminate duplicates (if required) before performing the
- *	  above-depicted process.
->>>>>>> 78a09145
  *
  *	  If transfunc is marked "strict" in pg_proc and initcond is NULL,
  *	  then the first non-NULL input_value is assigned directly to transvalue,
@@ -80,8 +74,6 @@
  *	  in either case its value need not be preserved.  See int8inc() for an
  *	  example.	Notice that advance_transition_function() is coded to avoid a
  *	  data copy step when the previous transition value pointer is returned.
- *	  Also, some transition functions make use of the aggcontext to store
- *	  working state.
  *
  *	  As of 9.4, aggregate transition functions can also use AggGetAggref()
  *	  to get hold of the Aggref expression node for their aggregate call.
@@ -127,117 +119,13 @@
 #include "cdb/cdbexplain.h"
 #include "cdb/cdbvars.h" /* mpp_hybrid_hash_agg */
 
-<<<<<<< HEAD
 #define IS_HASHAGG(aggstate) (((Agg *) (aggstate)->ss.ps.plan)->aggstrategy == AGG_HASHED)
-=======
-/*
- * AggStatePerAggData - per-aggregate working state for the Agg scan
- */
-typedef struct AggStatePerAggData
-{
-	/*
-	 * These values are set up during ExecInitAgg() and do not change
-	 * thereafter:
-	 */
-
-	/* Links to Aggref expr and state nodes this working state is for */
-	AggrefExprState *aggrefstate;
-	Aggref	   *aggref;
-
-	/* number of input arguments for aggregate function proper */
-	int			numArguments;
-
-	/* number of inputs including ORDER BY expressions */
-	int			numInputs;
-
-	/* Oids of transfer functions */
-	Oid			transfn_oid;
-	Oid			finalfn_oid;	/* may be InvalidOid */
-
-	/*
-	 * fmgr lookup data for transfer functions --- only valid when
-	 * corresponding oid is not InvalidOid.  Note in particular that fn_strict
-	 * flags are kept here.
-	 */
-	FmgrInfo	transfn;
-	FmgrInfo	finalfn;
-
-	/* number of sorting columns */
-	int			numSortCols;
-
-	/* number of sorting columns to consider in DISTINCT comparisons */
-	/* (this is either zero or the same as numSortCols) */
-	int         numDistinctCols;
-
-	/* deconstructed sorting information (arrays of length numSortCols) */
-	AttrNumber *sortColIdx;
-	Oid        *sortOperators;
-	bool       *sortNullsFirst;
-
-	/*
-	 * fmgr lookup data for input columns' equality operators --- only
-	 * set/used when aggregate has DISTINCT flag.  Note that these are in
-	 * order of sort column index, not parameter index.
-	 */
-	FmgrInfo   *equalfns;		/* array of length numDistinctCols */
-
-	/*
-	 * initial value from pg_aggregate entry
-	 */
-	Datum		initValue;
-	bool		initValueIsNull;
-
-	/*
-	 * We need the len and byval info for the agg's input, result, and
-	 * transition data types in order to know how to copy/delete values.
-	 *
-	 * Note that the info for the input type is used only when handling
-	 * DISTINCT aggs with just one argument, so there is only one input type.
-	 */
-	int16		inputtypeLen,
-				resulttypeLen,
-				transtypeLen;
-	bool		inputtypeByVal,
-				resulttypeByVal,
-				transtypeByVal;
-
-	/*
-	 * Stuff for evaluation of inputs.  We used to just use ExecEvalExpr, but
-	 * with the addition of ORDER BY we now need at least a slot for passing
-	 * data to the sort object, which requires a tupledesc, so we might as
-	 * well go whole hog and use ExecProject too.
-	 */
-	TupleDesc   evaldesc;		/* descriptor of input tuples */
-	ProjectionInfo *evalproj;	/* projection machinery */
-
-	/*
-	 * Slots for holding the evaluated input arguments.  These are set up
-	 * during ExecInitAgg() and then used for each input row.
-	 */
-	TupleTableSlot *evalslot;	/* current input tuple */
-	TupleTableSlot *uniqslot;	/* used for multi-column DISTINCT */
-
-	/*
-	 * These values are working state that is initialized at the start of an
-	 * input tuple group and updated for each input tuple.
-	 *
-	 * For a simple (non DISTINCT/ORDER BY) aggregate, we just feed the input
-	 * values straight to the transition function.  If it's DISTINCT or
-	 * requires ORDER BY, we pass the input values into a Tuplesort object;
-	 * then at completion of the input tuple group, we scan the sorted values,
-	 * eliminate duplicates if needed, and run the transition function on the
-	 * rest.
-	 */
-
-	Tuplesortstate *sortstate;	/* sort object, if DISTINCT or ORDER BY */
-} AggStatePerAggData;
->>>>>>> 78a09145
 
 /*
  * AggStatePerAggData -- per-aggregate working state
  * AggStatePerGroupData - per-aggregate-per-group working state
  *
- * Definition moved to nodeAgg.c to provide visibility to execHHashagg.c
+ * Definition moved to nodeAgg.h to provide visibility to execHHashagg.c
  */
 
 
@@ -259,7 +147,6 @@
 static void advance_transition_function(AggState *aggstate,
 							AggStatePerAgg peraggstate,
 							AggStatePerGroup pergroupstate,
-<<<<<<< HEAD
 							FunctionCallInfoData *fcinfo,
 							MemoryManagerContainer *mem_manager);
 static void process_ordered_aggregate_single(AggState *aggstate,
@@ -268,16 +155,6 @@
 static void process_ordered_aggregate_multi(AggState *aggstate,
 								AggStatePerAgg peraggstate,
 								AggStatePerGroup pergroupstate);
-=======
-							FunctionCallInfoData *fcinfo);
-static void advance_aggregates(AggState *aggstate, AggStatePerGroup pergroup);
-static void process_ordered_aggregate_single(AggState *aggstate,
-						 AggStatePerAgg peraggstate,
-						 AggStatePerGroup pergroupstate);
-static void process_ordered_aggregate_multi(AggState *aggstate,
-						 AggStatePerAgg peraggstate,
-						 AggStatePerGroup pergroupstate);
->>>>>>> 78a09145
 static void finalize_aggregate(AggState *aggstate,
 				   AggStatePerAgg peraggstate,
 				   AggStatePerGroup pergroupstate,
@@ -288,8 +165,6 @@
 static TupleTableSlot *agg_retrieve_direct(AggState *aggstate);
 static TupleTableSlot *agg_retrieve_hash_table(AggState *aggstate);
 static void ExecAggExplainEnd(PlanState *planstate, struct StringInfoData *buf);
-static int count_extra_agg_slots(Node *node);
-static bool count_extra_agg_slots_walker(Node *node, int *count);
 
 
 Datum
@@ -370,7 +245,6 @@
 				tuplesort_end(peraggstate->sortstate);
 
 			/*
-<<<<<<< HEAD
 			 * We use a plain Datum sorter when there's a single input column;
 			 * otherwise sort the full tuple.  (See comments for
 			 * process_ordered_aggregate_single.)
@@ -417,26 +291,6 @@
 			}
 		}
 
-=======
-			 * We use a plain Datum sorter when there's a single input
-			 * column; otherwise sort the full tuple.  (See comments for
-			 * process_ordered_aggregate_single.)
-			 */
-			peraggstate->sortstate =
-				(peraggstate->numInputs == 1) ?
-				tuplesort_begin_datum(peraggstate->evaldesc->attrs[0]->atttypid,
-									  peraggstate->sortOperators[0],
-									  peraggstate->sortNullsFirst[0],
-									  work_mem, false) :
-				tuplesort_begin_heap(peraggstate->evaldesc,
-									 peraggstate->numSortCols,
-									 peraggstate->sortColIdx,
-									 peraggstate->sortOperators,
-									 peraggstate->sortNullsFirst,
-									 work_mem, false);
-		}
-
->>>>>>> 78a09145
 		/*
 		 * (Re)set transValue to the initial value.
 		 *
@@ -635,7 +489,6 @@
 		bool isnull;
 		AggStatePerAgg peraggstate = &aggstate->peragg[aggno];
 		AggStatePerGroup pergroupstate = &pergroup[aggno];
-<<<<<<< HEAD
 		ExprState  *filter = peraggstate->aggrefstate ? peraggstate->aggrefstate->aggfilter : NULL;
 		int			numTransInputs = peraggstate->numTransInputs;
 		int			i;
@@ -694,45 +547,6 @@
 			{
 				tuplesort_puttupleslot(peraggstate->sortstate, slot);
 			}
-=======
-		int			nargs = peraggstate->numArguments;
-		int			i;
-		TupleTableSlot *slot;
-
-		/* Evaluate the current input expressions for this aggregate */
-		slot = ExecProject(peraggstate->evalproj, NULL);
-
-		if (peraggstate->numSortCols > 0)
-		{
-			/* DISTINCT and/or ORDER BY case */
-			Assert(slot->tts_nvalid == peraggstate->numInputs);
-
-			/*
-			 * If the transfn is strict, we want to check for nullity
-			 * before storing the row in the sorter, to save space if
-			 * there are a lot of nulls.  Note that we must only check
-			 * numArguments columns, not numInputs, since nullity in
-			 * columns used only for sorting is not relevant here.
-			 */
-			if (peraggstate->transfn.fn_strict)
-			{
-				for (i = 0; i < nargs; i++)
-				{
-					if (slot->tts_isnull[i])
-						break;
-				}
-				if (i < nargs)
-					continue;
-			}
-
-			/* OK, put the tuple into the tuplesort object */
-			if (peraggstate->numInputs == 1)
-				tuplesort_putdatum(peraggstate->sortstate,
-								   slot->tts_values[0],
-								   slot->tts_isnull[0]);
-			else
-				tuplesort_puttupleslot(peraggstate->sortstate, slot);
->>>>>>> 78a09145
 		}
 		else
 		{
@@ -741,19 +555,11 @@
 
 			/* Load values into fcinfo */
 			/* Start from 1, since the 0th arg will be the transition value */
-<<<<<<< HEAD
 			Assert(slot->PRIVATE_tts_nvalid >= numTransInputs);
 			for (i = 0; i < numTransInputs; i++)
 			{
 				fcinfo.arg[i + 1] = slot_getattr(slot, i+1, &isnull);
 				fcinfo.argnull[i + 1] = isnull;
-=======
-			Assert(slot->tts_nvalid >= nargs);
-			for (i = 0; i < nargs; i++)
-			{
-				fcinfo.arg[i + 1] = slot->tts_values[i];
-				fcinfo.argnull[i + 1] = slot->tts_isnull[i];
->>>>>>> 78a09145
 			}
 
 			advance_transition_function(aggstate, peraggstate, pergroupstate,
@@ -788,19 +594,11 @@
 								 AggStatePerGroup pergroupstate)
 {
 	Datum		oldVal = (Datum) 0;
-<<<<<<< HEAD
 	bool		oldIsNull = true;
 	bool		haveOldVal = false;
 	MemoryContext workcontext = aggstate->tmpcontext->ecxt_per_tuple_memory;
 	MemoryContext oldContext;
 	bool		isDistinct = (peraggstate->numDistinctCols > 0);
-=======
-	bool        oldIsNull = true;
-	bool		haveOldVal = false;
-	MemoryContext workcontext = aggstate->tmpcontext->ecxt_per_tuple_memory;
-	MemoryContext oldContext;
-	bool        isDistinct = (peraggstate->numDistinctCols > 0);
->>>>>>> 78a09145
 	Datum	   *newVal;
 	bool	   *isNull;
 	FunctionCallInfoData fcinfo;
@@ -946,87 +744,6 @@
 
 	tuplesort_end(peraggstate->sortstate);
 
-	peraggstate->sortstate = NULL;
-}
-
-/*
- * Run the transition function for a DISTINCT or ORDER BY aggregate
- * with more than one input.  This is called after we have completed
- * entering all the input values into the sort object.  We complete the
- * sort, read out the values in sorted order, and run the transition
- * function on each value (applying DISTINCT if appropriate).
- *
- * When called, CurrentMemoryContext should be the per-query context.
- */
-static void
-process_ordered_aggregate_multi(AggState *aggstate,
-								AggStatePerAgg peraggstate,
-								AggStatePerGroup pergroupstate)
-{
-	MemoryContext workcontext = aggstate->tmpcontext->ecxt_per_tuple_memory;
-	FunctionCallInfoData fcinfo;
-	TupleTableSlot *slot1 = peraggstate->evalslot;
-	TupleTableSlot *slot2 = peraggstate->uniqslot;
-	int         numArguments = peraggstate->numArguments;
-	int         numDistinctCols = peraggstate->numDistinctCols;
-	bool        haveOldValue = false;
-	int         i;
-
-	tuplesort_performsort(peraggstate->sortstate);
-
-	ExecClearTuple(slot1);
-	if (slot2)
-		ExecClearTuple(slot2);
-
-	while (tuplesort_gettupleslot(peraggstate->sortstate, true, slot1))
-	{
-		/*
-		 * Extract the first numArguments as datums to pass to the transfn.
-		 * (This will help execTuplesMatch too, so do it immediately.)
-		 */
-		slot_getsomeattrs(slot1, numArguments);
-
-		if (numDistinctCols == 0 ||
-			!haveOldValue ||
-			!execTuplesMatch(slot1, slot2,
-							 numDistinctCols,
-							 peraggstate->sortColIdx,
-							 peraggstate->equalfns,
-							 workcontext))
-		{
-			/* Load values into fcinfo */
-			/* Start from 1, since the 0th arg will be the transition value */
-			for (i = 0; i < numArguments; i++)
-			{
-				fcinfo.arg[i + 1] = slot1->tts_values[i];
-				fcinfo.argnull[i + 1] = slot1->tts_isnull[i];
-			}
-
-			advance_transition_function(aggstate, peraggstate, pergroupstate,
-										&fcinfo);
-
-			if (numDistinctCols > 0)
-			{
-				/* swap the slot pointers to retain the current tuple */
-				TupleTableSlot *tmpslot = slot2;
-
-				slot2 = slot1;
-				slot1 = tmpslot;
-				haveOldValue = true;
-			}
-		}
-
-		/* Reset context each time, unless execTuplesMatch did it for us */
-		if (numDistinctCols == 0)
-			MemoryContextReset(workcontext);
-
-		ExecClearTuple(slot1);
-	}
-
-	if (slot2)
-		ExecClearTuple(slot2);
-
-	tuplesort_end(peraggstate->sortstate);
 	peraggstate->sortstate = NULL;
 }
 
@@ -1511,26 +1228,7 @@
 			}
 		}
 
-<<<<<<< HEAD
 		if (!aggstate->has_partial_agg)
-=======
-		/*
-		 * Clear the per-output-tuple context for each group, as well as
-		 * aggcontext (which contains any pass-by-ref transvalues of the
-		 * old group).  We also clear any child contexts of the aggcontext;
-		 * some aggregate functions store working state in such contexts.
-		 */
-		ResetExprContext(econtext);
-
-		MemoryContextResetAndDeleteChildren(aggstate->aggcontext);
-
-		/*
-		 * Initialize working state for a new input tuple group
-		 */
-		initialize_aggregates(aggstate, peragg, pergroup);
-
-		if (aggstate->grp_firstTuple != NULL)
->>>>>>> 78a09145
 		{
 			/*
 			 * Clear the per-output-tuple context for each group, as well as
@@ -1758,14 +1456,11 @@
 			AggStatePerAgg peraggstate = &peragg[aggno];
 			AggStatePerGroup pergroupstate;
 
-<<<<<<< HEAD
 			if (!passthru_ready)
 				pergroupstate = &pergroup[aggno];
 			else
 				pergroupstate = &perpassthru[aggno];
 
-=======
->>>>>>> 78a09145
 			if (peraggstate->numSortCols > 0)
 			{
 				if (peraggstate->numInputs == 1)
@@ -1776,10 +1471,7 @@
 					process_ordered_aggregate_multi(aggstate,
 													peraggstate,
 													pergroupstate);
-<<<<<<< HEAD
-
-=======
->>>>>>> 78a09145
+
 			}
 
 			finalize_aggregate(aggstate, peraggstate, pergroupstate,
@@ -2192,18 +1884,11 @@
 		AggStatePerAgg peraggstate;
 		Oid			inputTypes[FUNC_MAX_ARGS];
 		int			numArguments;
-<<<<<<< HEAD
 		int			numDirectArgs;
 		int			numInputs;
 		int			numSortCols;
 		int			numDistinctCols;
 		List	   *sortlist;
-=======
-		int			numInputs;
-		int			numSortCols;
-		int			numDistinctCols;
-		List       *sortlist;
->>>>>>> 78a09145
 		HeapTuple	aggTuple;
 		Form_pg_aggregate aggform;
 		Oid			aggtranstype;
@@ -2243,28 +1928,7 @@
 		/* Begin filling in the peraggstate data */
 		peraggstate->aggrefstate = aggrefstate;
 		peraggstate->aggref = aggref;
-<<<<<<< HEAD
 		peraggstate->sortstate = NULL;
-=======
-		numInputs = list_length(aggref->args);
-		peraggstate->numInputs = numInputs;
-		peraggstate->sortstate = NULL;
-
-		/*
-		 * Get actual datatypes of the inputs.	These could be different from
-		 * the agg's declared input types, when the agg accepts ANY or a
-		 * polymorphic type.
-		 */
-		numArguments = 0;
-		foreach(lc, aggref->args)
-		{
-			TargetEntry *tle = (TargetEntry *) lfirst(lc);
-
-			if (!tle->resjunk)
-				inputTypes[numArguments++] = exprType((Node *) tle->expr);
-		}
-		peraggstate->numArguments = numArguments;
->>>>>>> 78a09145
 
 		/* Fetch the pg_aggregate row */
 		aggTuple = SearchSysCache1(AGGFNOID,
@@ -2451,13 +2115,8 @@
 		}
 
 		/*
-<<<<<<< HEAD
 		 * Get a tupledesc corresponding to the aggregated inputs (including
 		 * sort expressions) of the agg.
-=======
-		 * Get a tupledesc corresponding to the inputs (including sort
-		 * expressions) of the agg.
->>>>>>> 78a09145
 		 */
 		peraggstate->evaldesc = ExecTypeFromTL(aggref->args, false);
 
@@ -2472,30 +2131,20 @@
 														NULL);
 
 		/*
-<<<<<<< HEAD
 		 * If we're doing either DISTINCT or ORDER BY for a plain agg, then we
 		 * have a list of SortGroupClause nodes; fish out the data in them and
 		 * stick them into arrays.	We ignore ORDER BY for an ordered-set agg,
 		 * however; the agg's transfn and finalfn are responsible for that.
-=======
-		 * If we're doing either DISTINCT or ORDER BY, then we have a list
-		 * of SortGroupClause nodes; fish out the data in them and
-		 * stick them into arrays.
->>>>>>> 78a09145
 		 *
 		 * Note that by construction, if there is a DISTINCT clause then the
 		 * ORDER BY clause is a prefix of it (see transformDistinctClause).
 		 */
-<<<<<<< HEAD
 		if (AGGKIND_IS_ORDERED_SET(aggref->aggkind))
 		{
 			sortlist = NIL;
 			numSortCols = numDistinctCols = 0;
 		}
 		else if (aggref->aggdistinct)
-=======
-		if (aggref->aggdistinct)
->>>>>>> 78a09145
 		{
 			sortlist = aggref->aggdistinct;
 			numSortCols = numDistinctCols = list_length(sortlist);
@@ -2522,11 +2171,7 @@
 			/* If we have only one input, we need its len/byval info. */
 			if (numInputs == 1)
 			{
-<<<<<<< HEAD
 				get_typlenbyval(inputTypes[numDirectArgs],
-=======
-				get_typlenbyval(inputTypes[0],
->>>>>>> 78a09145
 								&peraggstate->inputtypeLen,
 								&peraggstate->inputtypeByVal);
 			}
@@ -2635,34 +2280,6 @@
 	return initVal;
 }
 
-<<<<<<< HEAD
-/*
- * Standard API to count tuple table slots used by an execution
- * instance of an Agg node.
- *
- * GPDB precomputes tuple table size, but use of projection means
- * aggregates use a slot.  Since the count is needed earlier, we
- * than the determination of then number of different aggregate
- * call that happens during initializaiton, we just count Aggref
- * nodes.  This may be an over count (in case some aggregate
- * calls are duplicated), but shouldn't be too bad.
- */
-int
-ExecCountSlotsAgg(Agg *node)
-{
-	int			nextraslots = 0;
-
-	nextraslots += count_extra_agg_slots((Node *) node->plan.targetlist);
-	nextraslots += count_extra_agg_slots((Node *) node->plan.qual);
-
-	return ExecCountSlotsNode(outerPlan(node)) +
-		ExecCountSlotsNode(innerPlan(node)) +
-		nextraslots +			/* may be high due to duplicate Aggref nodes. */
-		AGG_NSLOTS;
-}
-
-=======
->>>>>>> 78a09145
 void
 ExecEndAgg(AggState *node)
 {
@@ -2954,32 +2571,6 @@
 	return grouping;
 }
 
-/*
- * Subroutines for ExecCountSlotsAgg.
- */
-int
-count_extra_agg_slots(Node *node)
-{
-	int			count = 0;
-
-	count_extra_agg_slots_walker(node, &count);
-	return count;
-}
-
-bool
-count_extra_agg_slots_walker(Node *node, int *count)
-{
-	if (node == NULL)
-		return false;
-
-	if (IsA(node, Aggref))
-	{
-		(*count)++;
-	}
-
-	return expression_tree_walker(node, count_extra_agg_slots_walker, (void *) count);
-}
-
 void
 ExecEagerFreeAgg(AggState *node)
 {
