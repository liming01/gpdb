--- conflicted
+++ resolved
@@ -3,13 +3,9 @@
  * nodeSeqscan.c
  *	  Support routines for sequential scans of relations.
  *
-<<<<<<< HEAD
  * In GPDB, this also deals with AppendOnly and AOCS tables.
  *
- * Portions Copyright (c) 1996-2015, PostgreSQL Global Development Group
-=======
  * Portions Copyright (c) 1996-2016, PostgreSQL Global Development Group
->>>>>>> b5bce6c1
  * Portions Copyright (c) 1994, Regents of the University of California
  *
  *
@@ -68,28 +64,70 @@
 	/*
 	 * get information from the estate and scan state
 	 */
-<<<<<<< HEAD
 	estate = node->ss.ps.state;
 	direction = estate->es_direction;
 	slot = node->ss.ss_ScanTupleSlot;
-=======
-	scandesc = node->ss.ss_currentScanDesc;
-	estate = node->ss.ps.state;
-	direction = estate->es_direction;
-	slot = node->ss.ss_ScanTupleSlot;
-
-	if (scandesc == NULL)
+
+	if (node->ss_currentScanDesc_ao == NULL &&
+		node->ss_currentScanDesc_aocs == NULL &&
+		node->ss_currentScanDesc_heap == NULL)
 	{
 		/*
 		 * We reach here if the scan is not parallel, or if we're executing a
 		 * scan that was intended to be parallel serially.
 		 */
-		scandesc = heap_beginscan(node->ss.ss_currentRelation,
-								  estate->es_snapshot,
-								  0, NULL);
-		node->ss.ss_currentScanDesc = scandesc;
-	}
->>>>>>> b5bce6c1
+		Relation currentRelation = node->ss.ss_currentRelation;
+
+		if (RelationIsAoRows(currentRelation))
+		{
+			Snapshot appendOnlyMetaDataSnapshot;
+
+			appendOnlyMetaDataSnapshot = node->ss.ps.state->es_snapshot;
+			if (appendOnlyMetaDataSnapshot == SnapshotAny)
+			{
+				/*
+				 * the append-only meta data should never be fetched with
+				 * SnapshotAny as bogus results are returned.
+				 */
+				appendOnlyMetaDataSnapshot = GetTransactionSnapshot();
+			}
+
+			node->ss_currentScanDesc_ao = appendonly_beginscan(
+				currentRelation,
+				node->ss.ps.state->es_snapshot,
+				appendOnlyMetaDataSnapshot,
+				0, NULL);
+		}
+		else if (RelationIsAoCols(currentRelation))
+		{
+			Snapshot appendOnlyMetaDataSnapshot;
+
+			InitAOCSScanOpaque(node, currentRelation);
+
+			appendOnlyMetaDataSnapshot = node->ss.ps.state->es_snapshot;
+			if (appendOnlyMetaDataSnapshot == SnapshotAny)
+			{
+				/*
+				 * the append-only meta data should never be fetched with
+				 * SnapshotAny as bogus results are returned.
+				 */
+				appendOnlyMetaDataSnapshot = GetTransactionSnapshot();
+			}
+
+			node->ss_currentScanDesc_aocs =
+				aocs_beginscan(currentRelation,
+							   node->ss.ps.state->es_snapshot,
+							   appendOnlyMetaDataSnapshot,
+							   NULL /* relationTupleDesc */,
+							   node->ss_aocs_proj);
+		}
+		else
+		{
+			node->ss_currentScanDesc_heap = heap_beginscan(currentRelation,
+														   estate->es_snapshot,
+														   0, NULL);
+		}
+	}
 
 	/*
 	 * get the next tuple from the table
@@ -168,70 +206,6 @@
 static void
 InitScanRelation(SeqScanState *node, EState *estate, int eflags, Relation currentRelation)
 {
-<<<<<<< HEAD
-	/* initialize a heapscan */
-	if (RelationIsAoRows(currentRelation))
-	{
-		Snapshot appendOnlyMetaDataSnapshot;
-
-		appendOnlyMetaDataSnapshot = node->ss.ps.state->es_snapshot;
-		if (appendOnlyMetaDataSnapshot == SnapshotAny)
-		{
-			/*
-			 * the append-only meta data should never be fetched with
-			 * SnapshotAny as bogus results are returned.
-			 */
-			appendOnlyMetaDataSnapshot = GetTransactionSnapshot();
-		}
-
-		node->ss_currentScanDesc_ao = appendonly_beginscan(
-			currentRelation,
-			node->ss.ps.state->es_snapshot,
-			appendOnlyMetaDataSnapshot,
-			0, NULL);
-	}
-	else if (RelationIsAoCols(currentRelation))
-	{
-		Snapshot appendOnlyMetaDataSnapshot;
-
-		InitAOCSScanOpaque(node, currentRelation);
-
-		appendOnlyMetaDataSnapshot = node->ss.ps.state->es_snapshot;
-		if (appendOnlyMetaDataSnapshot == SnapshotAny)
-		{
-			/*
-			 * the append-only meta data should never be fetched with
-			 * SnapshotAny as bogus results are returned.
-			 */
-			appendOnlyMetaDataSnapshot = GetTransactionSnapshot();
-		}
-
-		node->ss_currentScanDesc_aocs =
-			aocs_beginscan(currentRelation,
-						   node->ss.ps.state->es_snapshot,
-						   appendOnlyMetaDataSnapshot,
-						   NULL /* relationTupleDesc */,
-						   node->ss_aocs_proj);
-	}
-	else
-	{
-		node->ss_currentScanDesc_heap = heap_beginscan(currentRelation,
-										 estate->es_snapshot,
-										 0,
-										 NULL);
-	}
-=======
-	Relation	currentRelation;
-
-	/*
-	 * get the relation object id from the relid'th entry in the range table,
-	 * open that relation and acquire appropriate lock on it.
-	 */
-	currentRelation = ExecOpenScanRelation(estate,
-								   ((SeqScan *) node->ss.ps.plan)->scanrelid,
-										   eflags);
-
->>>>>>> b5bce6c1
 	node->ss.ss_currentRelation = currentRelation;
 
 	/* and report the scan tuple slot's rowtype */
@@ -261,8 +235,7 @@
 ExecInitSeqScanForPartition(SeqScan *node, EState *estate, int eflags,
 							Relation currentRelation)
 {
-	SeqScanState *seqscanstate;
-	ScanState *scanstate;
+	SeqScanState *scanstate;
 
 	/*
 	 * Once upon a time it was possible to have an outerPlan of a SeqScan, but
@@ -274,16 +247,9 @@
 	/*
 	 * create state structure
 	 */
-<<<<<<< HEAD
-	seqscanstate = makeNode(SeqScanState);
-	scanstate = (ScanState *) seqscanstate;
-	scanstate->ps.plan = (Plan *) node;
-	scanstate->ps.state = estate;
-=======
 	scanstate = makeNode(SeqScanState);
 	scanstate->ss.ps.plan = (Plan *) node;
 	scanstate->ss.ps.state = estate;
->>>>>>> b5bce6c1
 
 	/*
 	 * Miscellaneous initialization
@@ -311,13 +277,7 @@
 	/*
 	 * initialize scan relation
 	 */
-<<<<<<< HEAD
-	InitScanRelation(seqscanstate, estate, eflags, currentRelation);
-=======
-	InitScanRelation(scanstate, estate, eflags);
-
-	scanstate->ss.ps.ps_TupFromTlist = false;
->>>>>>> b5bce6c1
+	InitScanRelation(scanstate, estate, eflags, currentRelation);
 
 	/*
 	 * Initialize result tuple type and projection info.
@@ -325,7 +285,7 @@
 	ExecAssignResultTypeFromTL(&scanstate->ss.ps);
 	ExecAssignScanProjectionInfo(&scanstate->ss);
 
-	return seqscanstate;
+	return scanstate;
 }
 
 /* ----------------------------------------------------------------
@@ -343,10 +303,6 @@
 	 * get information from node
 	 */
 	relation = node->ss.ss_currentRelation;
-<<<<<<< HEAD
-=======
-	scanDesc = node->ss.ss_currentScanDesc;
->>>>>>> b5bce6c1
 
 	/*
 	 * Free the exprcontext
@@ -362,7 +318,6 @@
 	/*
 	 * close heap scan
 	 */
-<<<<<<< HEAD
 	if (node->ss_currentScanDesc_heap)
 	{
 		heap_endscan(node->ss_currentScanDesc_heap);
@@ -378,10 +333,6 @@
 		aocs_endscan(node->ss_currentScanDesc_aocs);
 		node->ss_currentScanDesc_aocs = NULL;
 	}
-=======
-	if (scanDesc != NULL)
-		heap_endscan(scanDesc);
->>>>>>> b5bce6c1
 
 	/*
 	 * close the heap relation.
@@ -414,19 +365,17 @@
 	}
 	else if (node->ss_currentScanDesc_heap)
 	{
-		HeapScanDesc scan;
-
-		scan = node->ss_currentScanDesc_heap;
-
-		heap_rescan(scan,			/* scan desc */
-					NULL);			/* new scan keys */
+		heap_rescan(node->ss_currentScanDesc_heap, /* scan desc */
+					NULL);		/* new scan keys */
 	}
 	else
-		elog(ERROR, "rescan called without scandesc");
+	{
+		/* scan not started yet, nothing to do. */
+	}
+
 	ExecScanReScan((ScanState *) node);
 }
 
-<<<<<<< HEAD
 static void
 InitAOCSScanOpaque(SeqScanState *scanstate, Relation currentRelation)
 {
@@ -457,14 +406,6 @@
 
 	scanstate->ss_aocs_ncol = ncol;
 	scanstate->ss_aocs_proj = proj;
-=======
-	scan = node->ss.ss_currentScanDesc;
-
-	if (scan != NULL)
-		heap_rescan(scan,		/* scan desc */
-					NULL);		/* new scan keys */
-
-	ExecScanReScan((ScanState *) node);
 }
 
 /* ----------------------------------------------------------------
@@ -501,13 +442,16 @@
 {
 	EState	   *estate = node->ss.ps.state;
 	ParallelHeapScanDesc pscan;
+
+	if (!RelationIsHeap(node->ss.ss_currentRelation))
+		elog(ERROR, "parallel SeqScan not implemented for AO or AOCO tables");
 
 	pscan = shm_toc_allocate(pcxt->toc, node->pscan_len);
 	heap_parallelscan_initialize(pscan,
 								 node->ss.ss_currentRelation,
 								 estate->es_snapshot);
 	shm_toc_insert(pcxt->toc, node->ss.ps.plan->plan_node_id, pscan);
-	node->ss.ss_currentScanDesc =
+	node->ss_currentScanDesc_heap =
 		heap_beginscan_parallel(node->ss.ss_currentRelation, pscan);
 }
 
@@ -522,8 +466,10 @@
 {
 	ParallelHeapScanDesc pscan;
 
+	if (!RelationIsHeap(node->ss.ss_currentRelation))
+		elog(ERROR, "parallel SeqScan not implemented for AO or AOCO tables");
+
 	pscan = shm_toc_lookup(toc, node->ss.ps.plan->plan_node_id);
-	node->ss.ss_currentScanDesc =
+	node->ss_currentScanDesc_heap =
 		heap_beginscan_parallel(node->ss.ss_currentRelation, pscan);
->>>>>>> b5bce6c1
 }