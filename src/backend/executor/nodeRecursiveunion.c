--- conflicted
+++ resolved
@@ -335,15 +335,11 @@
 	if (node->tableContext)
 		MemoryContextResetAndDeleteChildren(node->tableContext);
 
-<<<<<<< HEAD
 	/* And rebuild empty hashtable if needed */
 	/*
 	 * RECURSIVE_CTE_FIXME: It suppose plan->numCols should be 0 if we don't
 	 * support recursive union. QP should fix this later.
 	 */
-=======
-	/* Empty hashtable if needed */
->>>>>>> 9e1c9f95
 	if (plan->numCols > 0)
 		ResetTupleHashTable(node->hashtable);
 
