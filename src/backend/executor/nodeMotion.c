--- conflicted
+++ resolved
@@ -665,13 +665,9 @@
 				/* For parallel retrieve cursor, the motion's gang type could be set as
 				 * GANGTYPE_ENTRYDB_READER explicitly*/
 				Assert(recvSlice->gangType == GANGTYPE_UNALLOCATED ||
-<<<<<<< HEAD
-						recvSlice->gangType == GANGTYPE_ENTRYDB_READER ||
-					    recvSlice->gangType == GANGTYPE_PRIMARY_WRITER);
-=======
+					   recvSlice->gangType == GANGTYPE_ENTRYDB_READER ||
 					   recvSlice->gangType == GANGTYPE_PRIMARY_WRITER ||
 					   recvSlice->gangType == GANGTYPE_PRIMARY_READER);
->>>>>>> 7df2d57e
 			}
 			else
 			{
