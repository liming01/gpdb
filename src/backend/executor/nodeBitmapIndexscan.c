/*-------------------------------------------------------------------------
 *
 * nodeBitmapIndexscan.c
 *	  Routines to support bitmapped index scans of relations
 *
 * Portions Copyright (c) 2007-2008, Greenplum inc
 * Portions Copyright (c) 2012-Present Pivotal Software, Inc.
 * Portions Copyright (c) 1996-2008, PostgreSQL Global Development Group
 * Portions Copyright (c) 1994, Regents of the University of California
 *
 *
 * IDENTIFICATION
<<<<<<< HEAD
 *	  $PostgreSQL: pgsql/src/backend/executor/nodeBitmapIndexscan.c,v 1.25 2008/01/01 19:45:49 momjian Exp $
=======
 *	  $PostgreSQL: pgsql/src/backend/executor/nodeBitmapIndexscan.c,v 1.27 2008/04/13 20:51:20 tgl Exp $
>>>>>>> 49f001d8
 *
 *-------------------------------------------------------------------------
 */
/*
 * INTERFACE ROUTINES
 *		MultiExecBitmapIndexScan	scans a relation using index.
 *		ExecInitBitmapIndexScan		creates and initializes state info.
 *		ExecBitmapIndexReScan		prepares to rescan the plan.
 *		ExecEndBitmapIndexScan		releases all storage.
 */
#include "postgres.h"

#include "access/genam.h"
#include "cdb/cdbvars.h"
#include "cdb/cdbpartition.h"
#include "executor/execdebug.h"
#include "executor/execDynamicIndexScan.h"
#include "executor/instrument.h"
#include "executor/nodeBitmapIndexscan.h"
#include "executor/nodeIndexscan.h"
#include "miscadmin.h"
#include "utils/memutils.h"
#include "utils/lsyscache.h"
#include "nodes/tidbitmap.h"

#define BITMAPINDEXSCAN_NSLOTS 0

/* ----------------------------------------------------------------
 *		MultiExecBitmapIndexScan(node)
 *
 *		If IndexScanState's iss_NumArrayKeys = 0, then BitmapIndexScan
 *		node returns a StreamBitmap that stores all the interesting rows.
 *		The returning StreamBitmap will point to an IndexStream that contains
 *		pointers to functions for handling the output.
 *
 *		If IndexScanState's iss_NumArrayKeys > 0 (e.g., WHERE clause contains
 *		`d in (0,1)` condition and a bitmap index has been created on column d),
 *		then iss_NumArrayKeys StreamBitmaps will be created, where every bitmap
 *		points to an individual IndexStream. BitmapIndexScan node
 *		returns a StreamBitmap that ORs all the above StreamBitmaps. Also, the
 *		returning StreamBitmap will point to an OpStream of type BMS_OR whose input
 *		streams are the IndexStreams created for every array key.
 * ----------------------------------------------------------------
 */
Node *
MultiExecBitmapIndexScan(BitmapIndexScanState *node)
{
	IndexScanState *scanState = (IndexScanState*) node;
	Node 		   *bitmap = NULL;
	bool			partitionIsReady;

	/* Make sure we are not leaking a previous bitmap */
	Assert(NULL == node->bitmap);

	/* must provide our own instrumentation support */
	if (scanState->ss.ps.instrument)
	{
		InstrStartNode(scanState->ss.ps.instrument);
	}

	partitionIsReady = IndexScan_BeginIndexPartition(scanState,
													 node->partitionMemoryContext,
													 false /* initQual */,
													 false /* initTargetList */,
													 true /* supportsArrayKeys */);

	Assert(partitionIsReady);

	if (partitionIsReady)
	{
		bool doscan = node->indexScanState.iss_RuntimeKeysReady;

		IndexScanDesc scandesc = scanState->iss_ScanDesc;

		/* Get bitmap from index */
		while (doscan)
		{
			bitmap = index_getbitmap(scandesc, node->bitmap);

			if ((NULL != bitmap) &&
				!(IsA(bitmap, HashBitmap) || IsA(bitmap, StreamBitmap)))
			{
				elog(ERROR, "unrecognized result from bitmap index scan");
			}

			CHECK_FOR_INTERRUPTS();

			if (QueryFinishPending)
				break;

	        /* CDB: If EXPLAIN ANALYZE, let bitmap share our Instrumentation. */
	        if (scanState->ss.ps.instrument)
	            tbm_bitmap_set_instrument(bitmap, scanState->ss.ps.instrument);

			if (node->bitmap == NULL)
				node->bitmap = (Node *) bitmap;

			doscan = ExecIndexAdvanceArrayKeys(scanState->iss_ArrayKeys,
											   scanState->iss_NumArrayKeys);
			if (doscan)				/* reset index scan */
				index_rescan(scanState->iss_ScanDesc, scanState->iss_ScanKeys);
		}
	}

	IndexScan_EndIndexPartition(scanState);

	/* must provide our own instrumentation support */
	if (scanState->ss.ps.instrument)
	{
		InstrStopNode(scanState->ss.ps.instrument, 1 /* nTuples */);
	}

	return (Node *) bitmap;
}

/* ----------------------------------------------------------------
 *		ExecBitmapIndexReScan(node)
 *
 *		Recalculates the value of the scan keys whose value depends on
 *		information known at runtime and rescans the indexed relation.
 * ----------------------------------------------------------------
 */
void
ExecBitmapIndexReScan(BitmapIndexScanState *node, ExprContext *exprCtxt)
{
	IndexScanState *scanState = (IndexScanState*)node;

	IndexScan_RescanIndex(scanState, exprCtxt, false, false, true);

	/* Sanity check */
	if ((node->bitmap) && (!IsA(node->bitmap, HashBitmap) && !IsA(node->bitmap, StreamBitmap)))
	{
		ereport(ERROR,
				(errcode(ERRCODE_GP_INTERNAL_ERROR),
				 errmsg("the returning bitmap in nodeBitmapIndexScan is invalid.")));
	}

	if(NULL != node->bitmap)
	{
		tbm_bitmap_free(node->bitmap);
		node->bitmap = NULL;
	}
}

/* ----------------------------------------------------------------
 *		ExecEndBitmapIndexScan
 * ----------------------------------------------------------------
 */
void
ExecEndBitmapIndexScan(BitmapIndexScanState *node)
{
	IndexScanState *scanState = (IndexScanState*)node;

	IndexScan_EndIndexScan(scanState);
	Assert(SCAN_END == scanState->ss.scan_state);

	tbm_bitmap_free(node->bitmap);
	node->bitmap = NULL;

	MemoryContextDelete(node->partitionMemoryContext);
	node->partitionMemoryContext = NULL;

	EndPlanStateGpmonPkt(&scanState->ss.ps);
}

/* ----------------------------------------------------------------
 *		ExecInitBitmapIndexScan
 *
 *		Initializes the index scan's state information.
 * ----------------------------------------------------------------
 */
BitmapIndexScanState *
ExecInitBitmapIndexScan(BitmapIndexScan *node, EState *estate, int eflags)
{
	BitmapIndexScanState *indexstate;

	/* check for unsupported flags */
	Assert(!(eflags & (EXEC_FLAG_BACKWARD | EXEC_FLAG_MARK)));

	/*
	 * create state structure
	 */
	indexstate = makeNode(BitmapIndexScanState);
	indexstate->partitionMemoryContext = AllocSetContextCreate(CurrentMemoryContext,
			 "BitmapIndexScanPerPartition",
			 ALLOCSET_DEFAULT_MINSIZE,
			 ALLOCSET_DEFAULT_INITSIZE,
			 ALLOCSET_DEFAULT_MAXSIZE);

	IndexScanState *scanState = (IndexScanState*)indexstate;

	scanState->ss.ps.plan = (Plan *) node;
	scanState->ss.ps.state = estate;

	/*
	 * If we are just doing EXPLAIN (ie, aren't going to run the plan), stop
	 * here.  This allows an index-advisor plugin to EXPLAIN a plan containing
	 * references to nonexistent indexes.
	 */
	if (eflags & EXEC_FLAG_EXPLAIN_ONLY)
		return indexstate;

	IndexScan_BeginIndexScan(scanState, indexstate->partitionMemoryContext, false, false, true);

	/*
<<<<<<< HEAD
	 * We do not open or lock the base relation here.  We assume that an
	 * ancestor BitmapHeapScan node is holding AccessShareLock (or better) on
	 * the heap relation throughout the execution of the plan tree.
=======
	 * Initialize index-specific scan state
	 */
	indexstate->biss_RuntimeKeysReady = false;

	/*
	 * build the index scan keys from the index qualification
	 */
	ExecIndexBuildScanKeys((PlanState *) indexstate,
						   indexstate->biss_RelationDesc,
						   node->indexqual,
						   &indexstate->biss_ScanKeys,
						   &indexstate->biss_NumScanKeys,
						   &indexstate->biss_RuntimeKeys,
						   &indexstate->biss_NumRuntimeKeys,
						   &indexstate->biss_ArrayKeys,
						   &indexstate->biss_NumArrayKeys);

	/*
	 * If we have runtime keys or array keys, we need an ExprContext to
	 * evaluate them. We could just create a "standard" plan node exprcontext,
	 * but to keep the code looking similar to nodeIndexscan.c, it seems
	 * better to stick with the approach of using a separate ExprContext.
	 */
	if (indexstate->biss_NumRuntimeKeys != 0 ||
		indexstate->biss_NumArrayKeys != 0)
	{
		ExprContext *stdecontext = indexstate->ss.ps.ps_ExprContext;

		ExecAssignExprContext(estate, &indexstate->ss.ps);
		indexstate->biss_RuntimeContext = indexstate->ss.ps.ps_ExprContext;
		indexstate->ss.ps.ps_ExprContext = stdecontext;
	}
	else
	{
		indexstate->biss_RuntimeContext = NULL;
	}

	/*
	 * Initialize scan descriptor.
>>>>>>> 49f001d8
	 */
	Assert(NULL == scanState->ss.ss_currentRelation);

	return indexstate;
}

int
ExecCountSlotsBitmapIndexScan(BitmapIndexScan *node)
{
	return ExecCountSlotsNode(outerPlan((Plan *) node)) +
		ExecCountSlotsNode(innerPlan((Plan *) node)) + BITMAPINDEXSCAN_NSLOTS;
}<|MERGE_RESOLUTION|>--- conflicted
+++ resolved
@@ -10,11 +10,7 @@
  *
  *
  * IDENTIFICATION
-<<<<<<< HEAD
- *	  $PostgreSQL: pgsql/src/backend/executor/nodeBitmapIndexscan.c,v 1.25 2008/01/01 19:45:49 momjian Exp $
-=======
  *	  $PostgreSQL: pgsql/src/backend/executor/nodeBitmapIndexscan.c,v 1.27 2008/04/13 20:51:20 tgl Exp $
->>>>>>> 49f001d8
  *
  *-------------------------------------------------------------------------
  */
@@ -220,51 +216,9 @@
 	IndexScan_BeginIndexScan(scanState, indexstate->partitionMemoryContext, false, false, true);
 
 	/*
-<<<<<<< HEAD
 	 * We do not open or lock the base relation here.  We assume that an
 	 * ancestor BitmapHeapScan node is holding AccessShareLock (or better) on
 	 * the heap relation throughout the execution of the plan tree.
-=======
-	 * Initialize index-specific scan state
-	 */
-	indexstate->biss_RuntimeKeysReady = false;
-
-	/*
-	 * build the index scan keys from the index qualification
-	 */
-	ExecIndexBuildScanKeys((PlanState *) indexstate,
-						   indexstate->biss_RelationDesc,
-						   node->indexqual,
-						   &indexstate->biss_ScanKeys,
-						   &indexstate->biss_NumScanKeys,
-						   &indexstate->biss_RuntimeKeys,
-						   &indexstate->biss_NumRuntimeKeys,
-						   &indexstate->biss_ArrayKeys,
-						   &indexstate->biss_NumArrayKeys);
-
-	/*
-	 * If we have runtime keys or array keys, we need an ExprContext to
-	 * evaluate them. We could just create a "standard" plan node exprcontext,
-	 * but to keep the code looking similar to nodeIndexscan.c, it seems
-	 * better to stick with the approach of using a separate ExprContext.
-	 */
-	if (indexstate->biss_NumRuntimeKeys != 0 ||
-		indexstate->biss_NumArrayKeys != 0)
-	{
-		ExprContext *stdecontext = indexstate->ss.ps.ps_ExprContext;
-
-		ExecAssignExprContext(estate, &indexstate->ss.ps);
-		indexstate->biss_RuntimeContext = indexstate->ss.ps.ps_ExprContext;
-		indexstate->ss.ps.ps_ExprContext = stdecontext;
-	}
-	else
-	{
-		indexstate->biss_RuntimeContext = NULL;
-	}
-
-	/*
-	 * Initialize scan descriptor.
->>>>>>> 49f001d8
 	 */
 	Assert(NULL == scanState->ss.ss_currentRelation);
 
