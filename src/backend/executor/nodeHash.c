--- conflicted
+++ resolved
@@ -3,13 +3,9 @@
  * nodeHash.c
  *	  Routines to hash relations for hashjoin
  *
-<<<<<<< HEAD
  * Portions Copyright (c) 2006-2008, Greenplum inc
  * Portions Copyright (c) 2012-Present Pivotal Software, Inc.
- * Portions Copyright (c) 1996-2015, PostgreSQL Global Development Group
-=======
  * Portions Copyright (c) 1996-2016, PostgreSQL Global Development Group
->>>>>>> b5bce6c1
  * Portions Copyright (c) 1994, Regents of the University of California
  *
  *
@@ -475,11 +471,7 @@
 	long		skew_table_bytes;
 	long		max_pointers;
 	long		mppow2;
-<<<<<<< HEAD
-	int			nbatch;
-=======
 	int			nbatch = 1;
->>>>>>> b5bce6c1
 	int			nbuckets;
 	double		dbuckets;
 
@@ -542,16 +534,9 @@
 	else
 		*num_skew_mcvs = 0;
 
-	/*
-<<<<<<< HEAD
+
+	/*
 	 * Set nbuckets to achieve an average bucket load of gp_hashjoin_tuples_per_bucket when
-	 * memory is filled.  Set nbatch to the smallest power of 2 that appears
-	 * sufficient.  The Min() steps limit the results so that the pointer
-	 * arrays we'll try to allocate do not exceed work_mem nor MaxAllocSize.
-	 */
-	max_pointers = (operatorMemKB * 1024L) / sizeof(HashJoinTuple);
-=======
-	 * Set nbuckets to achieve an average bucket load of NTUP_PER_BUCKET when
 	 * memory is filled, assuming a single batch; but limit the value so that
 	 * the pointer arrays we'll try to allocate do not exceed work_mem nor
 	 * MaxAllocSize.
@@ -559,8 +544,7 @@
 	 * Note that both nbuckets and nbatch must be powers of 2 to make
 	 * ExecHashGetBucketAndBatch fast.
 	 */
-	max_pointers = (work_mem * 1024L) / sizeof(HashJoinTuple);
->>>>>>> b5bce6c1
+	max_pointers = (operatorMemKB * 1024L) / sizeof(HashJoinTuple);
 	max_pointers = Min(max_pointers, MaxAllocSize / sizeof(HashJoinTuple));
 	/* If max_pointers isn't a power of 2, must round it down to one */
 	mppow2 = 1L << my_log2(max_pointers);
@@ -571,11 +555,7 @@
 	/* (this step is redundant given the current value of MaxAllocSize) */
 	max_pointers = Min(max_pointers, INT_MAX / 2);
 
-<<<<<<< HEAD
 	dbuckets = ceil(ntuples / gp_hashjoin_tuples_per_bucket);
-=======
-	dbuckets = ceil(ntuples / NTUP_PER_BUCKET);
->>>>>>> b5bce6c1
 	dbuckets = Min(dbuckets, max_pointers);
 	nbuckets = (int) dbuckets;
 	/* don't let nbuckets be really small, though ... */
@@ -602,13 +582,8 @@
 		 * gp_hashjoin_tuples_per_bucket tuples, whose projected size already includes
 		 * overhead for the hash code, pointer to the next tuple, etc.
 		 */
-<<<<<<< HEAD
 		bucket_size = (tupsize * gp_hashjoin_tuples_per_bucket + sizeof(HashJoinTuple));
-		lbuckets = 1 << my_log2(hash_table_bytes / bucket_size);
-=======
-		bucket_size = (tupsize * NTUP_PER_BUCKET + sizeof(HashJoinTuple));
 		lbuckets = 1L << my_log2(hash_table_bytes / bucket_size);
->>>>>>> b5bce6c1
 		lbuckets = Min(lbuckets, max_pointers);
 		nbuckets = (int) lbuckets;
 		nbuckets = 1 << my_log2(nbuckets);
@@ -945,14 +920,10 @@
 	if (nfreed == 0 || nfreed == ninmemory)
 	{
 		hashtable->growEnabled = false;
-<<<<<<< HEAD
-		elog(LOG, "HJ: Disabling further increase of nbatch");
-=======
 #ifdef HJDEBUG
 		printf("Hashjoin %p: disabling further increase of nbatch\n",
 			   hashtable);
 #endif
->>>>>>> b5bce6c1
 	}
 
 }
@@ -1089,14 +1060,8 @@
 		 * NTUP_PER_BUCKET threshold, but only when there's still a single
 		 * batch.
 		 */
-<<<<<<< HEAD
-		if ((hashtable->nbatch == 1) &&
-			(hashtable->nbuckets_optimal <= INT_MAX / 2) &&		/* overflow protection */
-			(ntuples >= (hashtable->nbuckets_optimal * gp_hashjoin_tuples_per_bucket)))
-=======
 		if (hashtable->nbatch == 1 &&
-			ntuples > (hashtable->nbuckets_optimal * NTUP_PER_BUCKET))
->>>>>>> b5bce6c1
+			ntuples > (hashtable->nbuckets_optimal * gp_hashjoin_tuples_per_bucket))
 		{
 			/* Guard against integer overflow and alloc size overflow */
 			if (hashtable->nbuckets_optimal <= INT_MAX / 2 &&
