/*-------------------------------------------------------------------------
 *
 * nodeUnique.c
 *	  Routines to handle unique'ing of queries where appropriate
 *
<<<<<<< HEAD
=======
 * Unique is a very simple node type that just filters out duplicate
 * tuples from a stream of sorted tuples from its subplan.  It's essentially
 * a dumbed-down form of Group: the duplicate-removal functionality is
 * identical.  However, Unique doesn't do projection nor qual checking,
 * so it's marginally more efficient for cases where neither is needed.
 * (It's debatable whether the savings justifies carrying two plan node
 * types, though.)
 *
>>>>>>> d13f41d2
 * Portions Copyright (c) 1996-2008, PostgreSQL Global Development Group
 * Portions Copyright (c) 1994, Regents of the University of California
 *
 *
 * IDENTIFICATION
 *	  $PostgreSQL: pgsql/src/backend/executor/nodeUnique.c,v 1.56.2.1 2008/08/05 21:28:36 tgl Exp $
 *
 *-------------------------------------------------------------------------
 */
/*
 * INTERFACE ROUTINES
 *		ExecUnique		- generate a unique'd temporary relation
 *		ExecInitUnique	- initialize node and subnodes
 *		ExecEndUnique	- shutdown node and subnodes
 *
 * NOTES
 *		Assumes tuples returned from subplan arrive in
 *		sorted order.
 */

#include "postgres.h"

#include "cdb/cdbvars.h"
#include "executor/executor.h"
#include "executor/nodeUnique.h"
#include "utils/memutils.h"


/* ----------------------------------------------------------------
 *		ExecUnique
 * ----------------------------------------------------------------
 */
TupleTableSlot *				/* return: a tuple or NULL */
ExecUnique(UniqueState *node)
{
	Unique	   *plannode = (Unique *) node->ps.plan;
	TupleTableSlot *resultTupleSlot;
	TupleTableSlot *slot;
	PlanState  *outerPlan;

	/*
	 * get information from the node
	 */
	outerPlan = outerPlanState(node);
	resultTupleSlot = node->ps.ps_ResultTupleSlot;

	/*
	 * now loop, returning only non-duplicate tuples. We assume that the
	 * tuples arrive in sorted order so we can detect duplicates easily.
	 * The first tuple of each group is returned.
	 */
	for (;;)
	{
		/*
		 * fetch a tuple from the outer subplan
		 */
		slot = ExecProcNode(outerPlan);
		if (TupIsNull(slot))
		{
			/* end of subplan, so we're done */
			ExecClearTuple(resultTupleSlot);
			return NULL;
		}

		Gpmon_M_Incr(GpmonPktFromUniqueState(node), GPMON_QEXEC_M_ROWSIN); 

		/*
		 * Always return the first tuple from the subplan.
		 */
		if (TupIsNull(resultTupleSlot))
			break;

		/*
		 * Else test if the new tuple and the previously returned tuple match.
		 * If so then we loop back and fetch another new tuple from the
		 * subplan.
		 */
		if (!execTuplesMatch(slot, resultTupleSlot,
							 plannode->numCols, plannode->uniqColIdx,
							 node->eqfunctions,
							 node->tempContext))
			break;
	}

	/*
	 * We have a new tuple different from the previous saved tuple (if any).
	 * Save it and return it.  We must copy it because the source subplan
	 * won't guarantee that this source tuple is still accessible after
	 * fetching the next source tuple.
	 */
   	if (!TupIsNull(slot))
    	{
  		Gpmon_M_Incr_Rows_Out(GpmonPktFromUniqueState(node)); 
   		CheckSendPlanStateGpmonPkt(&node->ps);
    	}

	return ExecCopySlot(resultTupleSlot, slot);
}

/* ----------------------------------------------------------------
 *		ExecInitUnique
 *
 *		This initializes the unique node state structures and
 *		the node's subplan.
 * ----------------------------------------------------------------
 */
UniqueState *
ExecInitUnique(Unique *node, EState *estate, int eflags)
{
	UniqueState *uniquestate;

	/* check for unsupported flags */
	Assert(!(eflags & (EXEC_FLAG_BACKWARD | EXEC_FLAG_MARK)));

	/*
	 * create state structure
	 */
	uniquestate = makeNode(UniqueState);
	uniquestate->ps.plan = (Plan *) node;
	uniquestate->ps.state = estate;

	/*
	 * Miscellaneous initialization
	 *
	 * Unique nodes have no ExprContext initialization because they never call
	 * ExecQual or ExecProject.  But they do need a per-tuple memory context
	 * anyway for calling execTuplesMatch.
	 */
	uniquestate->tempContext =
		AllocSetContextCreate(CurrentMemoryContext,
							  "Unique",
							  ALLOCSET_DEFAULT_MINSIZE,
							  ALLOCSET_DEFAULT_INITSIZE,
							  ALLOCSET_DEFAULT_MAXSIZE);

#define UNIQUE_NSLOTS 1

	/*
	 * Tuple table initialization
	 */
	ExecInitResultTupleSlot(estate, &uniquestate->ps);

	/*
	 * then initialize outer plan
	 */
	outerPlanState(uniquestate) = ExecInitNode(outerPlan(node), estate, eflags);

	/*
	 * unique nodes do no projections, so initialize projection info for this
	 * node appropriately
	 */
	ExecAssignResultTypeFromTL(&uniquestate->ps);
	uniquestate->ps.ps_ProjInfo = NULL;

	/*
	 * Precompute fmgr lookup data for inner loop
	 */
	uniquestate->eqfunctions =
		execTuplesMatchPrepare(node->numCols,
							   node->uniqOperators);

	initGpmonPktForUnique((Plan *)node, &uniquestate->ps.gpmon_pkt, estate);
	
	return uniquestate;
}

int
ExecCountSlotsUnique(Unique *node)
{
	return ExecCountSlotsNode(outerPlan(node)) +
		ExecCountSlotsNode(innerPlan(node)) +
		UNIQUE_NSLOTS;
}

/* ----------------------------------------------------------------
 *		ExecEndUnique
 *
 *		This shuts down the subplan and frees resources allocated
 *		to this node.
 * ----------------------------------------------------------------
 */
void
ExecEndUnique(UniqueState *node)
{
	/* clean up tuple table */
	ExecClearTuple(node->ps.ps_ResultTupleSlot);

	MemoryContextDelete(node->tempContext);

	ExecEndNode(outerPlanState(node));

	EndPlanStateGpmonPkt(&node->ps);
}


void
ExecReScanUnique(UniqueState *node, ExprContext *exprCtxt)
{
	/* must clear result tuple so first input tuple is returned */
	ExecClearTuple(node->ps.ps_ResultTupleSlot);

	/*
	 * if chgParam of subnode is not null then plan will be re-scanned by
	 * first ExecProcNode.
	 */
	if (((PlanState *) node)->lefttree->chgParam == NULL)
		ExecReScan(((PlanState *) node)->lefttree, exprCtxt);
}

void
initGpmonPktForUnique(Plan *planNode, gpmon_packet_t *gpmon_pkt, EState *estate)
{
	Assert(planNode != NULL && gpmon_pkt != NULL && IsA(planNode, Unique));

	{
		Assert(GPMON_UNIQUE_TOTAL <= (int)GPMON_QEXEC_M_COUNT);
		InitPlanNodeGpmonPkt(planNode, gpmon_pkt, estate, PMNT_Unique,
							 (int64)planNode->plan_rows,
							 NULL);
	}
}<|MERGE_RESOLUTION|>--- conflicted
+++ resolved
@@ -3,8 +3,6 @@
  * nodeUnique.c
  *	  Routines to handle unique'ing of queries where appropriate
  *
-<<<<<<< HEAD
-=======
  * Unique is a very simple node type that just filters out duplicate
  * tuples from a stream of sorted tuples from its subplan.  It's essentially
  * a dumbed-down form of Group: the duplicate-removal functionality is
@@ -13,7 +11,6 @@
  * (It's debatable whether the savings justifies carrying two plan node
  * types, though.)
  *
->>>>>>> d13f41d2
  * Portions Copyright (c) 1996-2008, PostgreSQL Global Development Group
  * Portions Copyright (c) 1994, Regents of the University of California
  *
