/*-------------------------------------------------------------------------
 *
 * nodeHashjoin.c
 *	  Routines to handle hash join nodes
 *
 * Portions Copyright (c) 2005-2008, Greenplum inc
 * Portions Copyright (c) 1996-2008, PostgreSQL Global Development Group
 * Portions Copyright (c) 1994, Regents of the University of California
 *
 *
 * IDENTIFICATION
<<<<<<< HEAD
 *	  $PostgreSQL: pgsql/src/backend/executor/nodeHashjoin.c,v 1.85.2.1 2007/02/02 00:07:28 tgl Exp $
=======
 *	  $PostgreSQL: pgsql/src/backend/executor/nodeHashjoin.c,v 1.88 2007/01/30 01:33:36 tgl Exp $
>>>>>>> 147a3ce1
 *
 *-------------------------------------------------------------------------
 */

#include "postgres.h"

#include "executor/executor.h"
#include "executor/hashjoin.h"
#include "executor/instrument.h"        /* Instrumentation */
#include "executor/nodeHash.h"
#include "executor/nodeHashjoin.h"
#include "utils/faultinjector.h"
#include "utils/memutils.h"

#include "cdb/cdbvars.h"
#include "miscadmin.h" /* work_mem */

#define EMPTY_WORKFILE_NAME "empty_workfile"

static TupleTableSlot *ExecHashJoinOuterGetTuple(PlanState *outerNode,
						  HashJoinState *hjstate,
						  uint32 *hashvalue);
static TupleTableSlot *ExecHashJoinGetSavedTuple(HashJoinBatchSide *side,
						  uint32 *hashvalue,
						  TupleTableSlot *tupleSlot);
static int	ExecHashJoinNewBatch(HashJoinState *hjstate);
static bool isNotDistinctJoin(List *qualList);

static void ReleaseHashTable(HashJoinState *node);
static bool isHashtableEmpty(HashJoinTable hashtable);

/* ----------------------------------------------------------------
 *		ExecHashJoin
 *
 *		This function implements the Hybrid Hashjoin algorithm.
 *
 *		Note: the relation we build hash table on is the "inner"
 *			  the other one is "outer".
 * ----------------------------------------------------------------
 */
TupleTableSlot *				/* return: a tuple or NULL */
ExecHashJoin(HashJoinState *node)
{
	EState	   *estate;
	PlanState  *outerNode;
	HashState  *hashNode;
	List	   *joinqual;
	List	   *otherqual;
	TupleTableSlot *inntuple;
	ExprContext *econtext;
	HashJoinTable hashtable;
	HashJoinTuple curtuple;
	TupleTableSlot *outerTupleSlot;
	uint32		hashvalue;
	int			batchno;

	/*
	 * get information from HashJoin node
	 */
	estate = node->js.ps.state;
	joinqual = node->js.joinqual;
	otherqual = node->js.ps.qual;
	hashNode = (HashState *) innerPlanState(node);
	outerNode = outerPlanState(node);

	/*
	 * get information from HashJoin state
	 */
	hashtable = node->hj_HashTable;
	econtext = node->js.ps.ps_ExprContext;

	/*
	 * If we're doing an IN join, we want to return at most one row per outer
	 * tuple; so we can stop scanning the inner scan if we matched on the
	 * previous try.
	 */
	if (node->js.jointype == JOIN_IN && node->hj_MatchedOuter)
		node->hj_NeedNewOuter = true;

	/*
	 * Reset per-tuple memory context to free any expression evaluation
	 * storage allocated in the previous tuple cycle.  Note this can't happen
	 * until we're done projecting out tuples from a join tuple.
	 */
	ResetExprContext(econtext);

	/*
	 * if this is the first call, build the hash table for inner relation
	 */
	if (hashtable == NULL)
	{
		/*
		 * MPP-4165: My fix for MPP-3300 was correct in that we avoided
		 * the *deadlock* but had very unexpected (and painful)
		 * performance characteristics: we basically de-pipeline and
		 * de-parallelize execution of any query which has motion below
		 * us.
		 *
		 * So now prefetch_inner is set (see createplan.c) if we have *any* motion
		 * below us. If we don't have any motion, it doesn't matter.
		 */
		if (!node->prefetch_inner)
		{
			/*
			 * If the outer relation is completely empty, we can quit without
			 * building the hash table.  However, for an inner join it is only a
			 * win to check this when the outer relation's startup cost is less
			 * than the projected cost of building the hash table.	Otherwise it's
			 * best to build the hash table first and see if the inner relation is
			 * empty.  (When it's an outer join, we should always make this check,
			 * since we aren't going to be able to skip the join on the strength
			 * of an empty inner relation anyway.)
			 *
			 * If we are rescanning the join, we make use of information gained on
			 * the previous scan: don't bother to try the prefetch if the previous
			 * scan found the outer relation nonempty.	This is not 100% reliable
			 * since with new parameters the outer relation might yield different
			 * results, but it's a good heuristic.
			 *
			 * The only way to make the check is to try to fetch a tuple from the
			 * outer plan node.  If we succeed, we have to stash it away for later
			 * consumption by ExecHashJoinOuterGetTuple.
			 */
			if ((node->js.jointype == JOIN_LEFT) ||
					(node->js.jointype == JOIN_LASJ) ||
					(node->js.jointype == JOIN_LASJ_NOTIN) ||
					(outerNode->plan->startup_cost < hashNode->ps.plan->total_cost &&
						!node->hj_OuterNotEmpty))
			{
				TupleTableSlot *slot;

                slot = ExecProcNode(outerNode);

				node->hj_FirstOuterTupleSlot = slot;
				if (TupIsNull(node->hj_FirstOuterTupleSlot))
				{
					node->hj_OuterNotEmpty = false;

					/* CDB: Tell inner subtree that its data will not be needed. */
					ExecSquelchNode((PlanState *)hashNode);

					return NULL;
				}
				else
					node->hj_OuterNotEmpty = true;
			}
			else
				node->hj_FirstOuterTupleSlot = NULL;
		}
		else
		{
			/* see MPP-989 comment above, for now we assume that we have
			 * at least one row on the outer. */
			node->hj_FirstOuterTupleSlot = NULL;
		}

		/*
		 * create the hash table
		 */
		hashtable = ExecHashTableCreate(hashNode,
										node,
										node->hj_HashOperators,
										PlanStateOperatorMemKB((PlanState *) hashNode));
		node->hj_HashTable = hashtable;

        /*
         * CDB: Offer extra info for EXPLAIN ANALYZE.
         */
        if (estate->es_instrument)
            ExecHashTableExplainInit(hashNode, node, hashtable);


		/*
		 * execute the Hash node, to build the hash table
		 */
		hashNode->hashtable = hashtable;

		/*
		 * Only if doing a LASJ_NOTIN join, we want to quit as soon as we find
		 * a NULL key on the inner side
		 */
		hashNode->hs_quit_if_hashkeys_null = (node->js.jointype == JOIN_LASJ_NOTIN);

		/* Store pointer to the HashJoinState in the hashtable, as we will need
		 * the HashJoin plan when creating the spill file set */
		hashtable->hjstate = node;

		/* Execute the Hash node and build the hashtable */
		(void) MultiExecProcNode((PlanState *) hashNode);

#ifdef HJDEBUG
		elog(gp_workfile_caching_loglevel, "HashJoin built table with %.1f tuples by executing subplan for batch 0", hashtable->totalTuples);
#endif

		/**
		 * If LASJ_NOTIN and a null was found on the inner side, then clean out.
		 */
		if (node->js.jointype == JOIN_LASJ_NOTIN && hashNode->hs_hashkeys_null)
		{
			/*
			 * CDB: We'll read no more from outer subtree. To keep sibling
			 * QEs from being starved, tell source QEs not to clog up the
			 * pipeline with our never-to-be-consumed data.
			 */
			ExecSquelchNode(outerNode);
			/* end of join */
			if (gp_eager_hashtable_release)
			{
				ExecEagerFreeHashJoin(node);
			}
			return NULL;
		}

		/*
		 * We just scanned the entire inner side and built the hashtable
		 * (and its overflow batches). Check here and remember if the inner
		 * side is empty.
		 */
		node->hj_InnerEmpty = isHashtableEmpty(hashtable);

		/*
		 * If the inner relation is completely empty, and we're not doing an
		 * outer join, we can quit without scanning the outer relation.
		 */
		if (node->js.jointype != JOIN_LEFT
				&& node->js.jointype != JOIN_LASJ
				&& node->js.jointype != JOIN_LASJ_NOTIN
				&& node->hj_InnerEmpty)
        {
			/*
			 * CDB: We'll read no more from outer subtree. To keep sibling
			 * QEs from being starved, tell source QEs not to clog up the
			 * pipeline with our never-to-be-consumed data.
			 */
			ExecSquelchNode(outerNode);
			/* end of join */
			if (gp_eager_hashtable_release)
			{
				ExecEagerFreeHashJoin(node);
			}
			return NULL;
        }

		/*
		 * Reset OuterNotEmpty for scan.  (It's OK if we fetched a tuple
		 * above, because ExecHashJoinOuterGetTuple will immediately set it
		 * again.)
		 */
		node->hj_OuterNotEmpty = false;
	}

	/*
	 * run the hash join process
	 */
	for (;;)
	{
		/* We must never use an eagerly released hash table */
		Assert(!hashtable->eagerlyReleased);
		
		/*
		 * If we don't have an outer tuple, get the next one
		 */
		if (node->hj_NeedNewOuter)
		{
			outerTupleSlot = ExecHashJoinOuterGetTuple(outerNode,
													   node,
													   &hashvalue);
			if (TupIsNull(outerTupleSlot))
			{
				/* end of join */
				if (gp_eager_hashtable_release)
				{
					ExecEagerFreeHashJoin(node);
				}
				return NULL;
			}

			Gpmon_M_Incr(GpmonPktFromHashJoinState(node), GPMON_QEXEC_M_ROWSIN); 
			CheckSendPlanStateGpmonPkt(&node->js.ps);
			node->js.ps.ps_OuterTupleSlot = outerTupleSlot;
			econtext->ecxt_outertuple = outerTupleSlot;
			node->hj_NeedNewOuter = false;
			node->hj_MatchedOuter = false;

			/*
			 * now we have an outer tuple, find the corresponding bucket for
			 * this tuple from the hash table
			 */
			node->hj_CurHashValue = hashvalue;
			ExecHashGetBucketAndBatch(hashtable, hashvalue,
									  &node->hj_CurBucketNo, &batchno);
			node->hj_CurTuple = NULL;

			/*
			 * Now we've got an outer tuple and the corresponding hash bucket,
			 * but this tuple may not belong to the current batch.
			 */
			if (batchno != hashtable->curbatch)
			{
				/*
				 * Need to postpone this outer tuple to a later batch. Save it
				 * in the corresponding outer-batch file.
				 */
				Assert(batchno != 0);
				Assert(batchno > hashtable->curbatch);
				ExecHashJoinSaveTuple(&node->js.ps, ExecFetchSlotMemTuple(outerTupleSlot, false),
									  hashvalue,
									  hashtable,
                                      &hashtable->batches[batchno]->outerside,
									  hashtable->bfCxt);
				node->hj_NeedNewOuter = true;
				continue;		/* loop around for a new outer tuple */
			}
		}

		/*
		 * OK, scan the selected hash bucket for matches
		 */
		for (;;)
		{
			/*
			 * OPT-3325: Handle NULLs in the outer side of LASJ_NOTIN
			 *  - if tuple is NULL and inner is not empty, drop outer tuple
			 *  - if tuple is NULL and inner is empty, keep going as we'll
			 *    find no match for this tuple in the inner side
			 */
			if (node->js.jointype == JOIN_LASJ_NOTIN &&
					!node->hj_InnerEmpty &&
					isJoinExprNull(node->hj_OuterHashKeys,econtext))
			{
				node->hj_MatchedOuter = true;
				break;		/* loop around for a new outer tuple */
			}

			curtuple = ExecScanHashBucket(hashNode, node, econtext);
			if (curtuple == NULL)
				break;			/* out of matches */

			/*
			 * we've got a match, but still need to test non-hashed quals
			 */
			inntuple = ExecStoreMemTuple(HJTUPLE_MINTUPLE(curtuple),
										 node->hj_HashTupleSlot,
										 false);	/* don't pfree */
			econtext->ecxt_innertuple = inntuple;

			/* reset temp memory each time to avoid leaks from qual expr */
			ResetExprContext(econtext);

			/*
			 * if we pass the qual, then save state for next call and have
			 * ExecProject form the projection, store it in the tuple table,
			 * and return the slot.
			 *
			 * Only the joinquals determine MatchedOuter status, but all quals
			 * must pass to actually return the tuple.
			 */
			if (joinqual == NIL || ExecQual(joinqual, econtext, false /* resultForNull */))
			{
				node->hj_MatchedOuter = true;

				/* In an antijoin, we never return a matched tuple */
				if (node->js.jointype == JOIN_LASJ || node->js.jointype == JOIN_LASJ_NOTIN)
				{
					node->hj_NeedNewOuter = true;
					break;		/* out of loop over hash bucket */
				}

				if (otherqual == NIL || ExecQual(otherqual, econtext, false))
				{
					Gpmon_M_Incr_Rows_Out(GpmonPktFromHashJoinState(node));
					CheckSendPlanStateGpmonPkt(&node->js.ps);
					return ExecProject(node->js.ps.ps_ProjInfo, NULL);
				}

				/*
				 * If we didn't return a tuple, may need to set NeedNewOuter
				 */
				if (node->js.jointype == JOIN_IN)
				{
					node->hj_NeedNewOuter = true;
					break;		/* out of loop over hash bucket */
				}
			}
		}

		/*
		 * Now the current outer tuple has run out of matches, so check
		 * whether to emit a dummy outer-join tuple. If not, loop around to
		 * get a new outer tuple.
		 */
		node->hj_NeedNewOuter = true;

		if (!node->hj_MatchedOuter &&
			(node->js.jointype == JOIN_LEFT ||
			node->js.jointype == JOIN_LASJ ||
			node->js.jointype == JOIN_LASJ_NOTIN))
		{
			/*
			 * We are doing an outer join and there were no join matches for
			 * this outer tuple.  Generate a fake join tuple with nulls for
			 * the inner tuple, and return it if it passes the non-join quals.
			 */
			econtext->ecxt_innertuple = node->hj_NullInnerTupleSlot;

			if (otherqual == NIL || ExecQual(otherqual, econtext, false))
			{
				Gpmon_M_Incr_Rows_Out(GpmonPktFromHashJoinState(node));
				CheckSendPlanStateGpmonPkt(&node->js.ps);
				return ExecProject(node->js.ps.ps_ProjInfo, NULL);
			}
		}
	}
}

/* ----------------------------------------------------------------
 *		ExecInitHashJoin
 *
 *		Init routine for HashJoin node.
 * ----------------------------------------------------------------
 */
HashJoinState *
ExecInitHashJoin(HashJoin *node, EState *estate, int eflags)
{
	HashJoinState *hjstate;
	Plan	   *outerNode;
	Hash	   *hashNode;
	List	   *lclauses;
	List	   *rclauses;
	List	   *hoperators;
	ListCell   *l;

	/* check for unsupported flags */
	Assert(!(eflags & (EXEC_FLAG_BACKWARD | EXEC_FLAG_MARK)));

	/*
	 * create state structure
	 */
	hjstate = makeNode(HashJoinState);
	hjstate->js.ps.plan = (Plan *) node;
	hjstate->js.ps.state = estate;

	/*
	 * Miscellaneous initialization
	 *
	 * create expression context for node
	 */
	ExecAssignExprContext(estate, &hjstate->js.ps);

	if ( node->hashqualclauses != NIL )
	{
		/* CDB: This must be an IS NOT DISTINCT join!  */
		Insist( isNotDistinctJoin(node->hashqualclauses) );
		hjstate->hj_nonequijoin = true;
	}
	else
		hjstate->hj_nonequijoin = false;

	/*
	 * initialize child expressions
	 */
	hjstate->js.ps.targetlist = (List *)
		ExecInitExpr((Expr *) node->join.plan.targetlist,
					 (PlanState *) hjstate);
	hjstate->js.ps.qual = (List *)
		ExecInitExpr((Expr *) node->join.plan.qual,
					 (PlanState *) hjstate);
	hjstate->js.jointype = node->join.jointype;
	hjstate->js.joinqual = (List *)
		ExecInitExpr((Expr *) node->join.joinqual,
					 (PlanState *) hjstate);
	hjstate->hashclauses = (List *)
		ExecInitExpr((Expr *) node->hashclauses,
					 (PlanState *) hjstate);
	
	if ( node->hashqualclauses != NIL )
	{
		hjstate->hashqualclauses = (List *)
			ExecInitExpr((Expr *) node->hashqualclauses,
						 (PlanState *) hjstate);
	}
	else
	{
		hjstate->hashqualclauses = hjstate->hashclauses;
	}	

	/* MPP-3300, we only pre-build hashtable if we need to (this is
	 * relaxing the fix to MPP-989) */
	hjstate->prefetch_inner = node->join.prefetch_inner;

	/*
	 * initialize child nodes
	 *
	 * Note: we could suppress the REWIND flag for the inner input, which
	 * would amount to betting that the hash will be a single batch.  Not
	 * clear if this would be a win or not.
	 */
	hashNode = (Hash *) innerPlan(node);
	outerNode = outerPlan(node);

	/* 
	 * XXX The following order are significant.  We init Hash first, then the outerNode
	 * this is the same order as we execute (in the sense of the first exec called).
	 * Until we have a better way to uncouple, share input needs this to be true.  If the
	 * order is wrong, when both hash and outer node have share input and (both ?) have 
	 * a subquery node, share input will fail because the estate of the nodes can not be
	 * set up correctly.
	 */
	innerPlanState(hjstate) = ExecInitNode((Plan *) hashNode, estate, eflags);
	((HashState *) innerPlanState(hjstate))->hs_keepnull = hjstate->hj_nonequijoin;

	outerPlanState(hjstate) = ExecInitNode(outerNode, estate, eflags);

#define HASHJOIN_NSLOTS 3

	/*
	 * tuple table initialization
	 */
	ExecInitResultTupleSlot(estate, &hjstate->js.ps);
	hjstate->hj_OuterTupleSlot = ExecInitExtraTupleSlot(estate);

	switch (node->join.jointype)
	{
		case JOIN_INNER:
		case JOIN_IN:
			break;
		case JOIN_LEFT:
		case JOIN_LASJ:
		case JOIN_LASJ_NOTIN:
			hjstate->hj_NullInnerTupleSlot =
				ExecInitNullTupleSlot(estate,
								 ExecGetResultType(innerPlanState(hjstate)));
			break;
		default:
			elog(ERROR, "unrecognized join type: %d",
				 (int) node->join.jointype);
	}

	/*
	 * now for some voodoo.  our temporary tuple slot is actually the result
	 * tuple slot of the Hash node (which is our inner plan).  we do this
	 * because Hash nodes don't return tuples via ExecProcNode() -- instead
	 * the hash join node uses ExecScanHashBucket() to get at the contents of
	 * the hash table.	-cim 6/9/91
	 */
	{
		HashState  *hashstate = (HashState *) innerPlanState(hjstate);
		TupleTableSlot *slot = hashstate->ps.ps_ResultTupleSlot;

		hjstate->hj_HashTupleSlot = slot;
	}

	/*
	 * initialize tuple type and projection info
	 */
	ExecAssignResultTypeFromTL(&hjstate->js.ps);
	ExecAssignProjectionInfo(&hjstate->js.ps, NULL);

	ExecSetSlotDescriptor(hjstate->hj_OuterTupleSlot,
						  ExecGetResultType(outerPlanState(hjstate)));

	/*
	 * initialize hash-specific info
	 */
	hjstate->hj_HashTable = NULL;
	hjstate->hj_FirstOuterTupleSlot = NULL;

	hjstate->hj_CurHashValue = 0;
	hjstate->hj_CurBucketNo = 0;
	hjstate->hj_CurTuple = NULL;

	/*
	 * Deconstruct the hash clauses into outer and inner argument values, so
	 * that we can evaluate those subexpressions separately.  Also make a list
	 * of the hash operator OIDs, in preparation for looking up the hash
	 * functions to use.
	 */
	lclauses = NIL;
	rclauses = NIL;
	hoperators = NIL;
	foreach(l, hjstate->hashclauses)
	{
		FuncExprState *fstate = (FuncExprState *) lfirst(l);
		OpExpr	   *hclause;

		Assert(IsA(fstate, FuncExprState));
		hclause = (OpExpr *) fstate->xprstate.expr;
		Assert(IsA(hclause, OpExpr));
		lclauses = lappend(lclauses, linitial(fstate->args));
		rclauses = lappend(rclauses, lsecond(fstate->args));
		hoperators = lappend_oid(hoperators, hclause->opno);
	}
	hjstate->hj_OuterHashKeys = lclauses;
	hjstate->hj_InnerHashKeys = rclauses;
	hjstate->hj_HashOperators = hoperators;
	/* child Hash node needs to evaluate inner hash keys, too */
	((HashState *) innerPlanState(hjstate))->hashkeys = rclauses;

	hjstate->js.ps.ps_OuterTupleSlot = NULL;
	hjstate->hj_NeedNewOuter = true;
	hjstate->hj_MatchedOuter = false;
	hjstate->hj_OuterNotEmpty = false;

	initGpmonPktForHashJoin((Plan *)node, &hjstate->js.ps.gpmon_pkt, estate);
	
	return hjstate;
}

int
ExecCountSlotsHashJoin(HashJoin *node)
{
	return ExecCountSlotsNode(outerPlan(node)) +
		ExecCountSlotsNode(innerPlan(node)) +
		HASHJOIN_NSLOTS;
}

/* ----------------------------------------------------------------
 *		ExecEndHashJoin
 *
 *		clean up routine for HashJoin node
 * ----------------------------------------------------------------
 */
void
ExecEndHashJoin(HashJoinState *node)
{
	/*
	 * Free hash table
	 */
	if (node->hj_HashTable)
	{
		if (!node->hj_HashTable->eagerlyReleased)
		{
			HashState *hashState = (HashState *) innerPlanState(node);
			ExecHashTableDestroy(hashState, node->hj_HashTable);
		}
		pfree(node->hj_HashTable);
		node->hj_HashTable = NULL;
	}

	/*
	 * Free the exprcontext
	 */
	ExecFreeExprContext(&node->js.ps);

	/*
	 * clean out the tuple table
	 */
	ExecClearTuple(node->js.ps.ps_ResultTupleSlot);
	ExecClearTuple(node->hj_OuterTupleSlot);
	ExecClearTuple(node->hj_HashTupleSlot);

	/*
	 * clean up subtrees
	 */
	ExecEndNode(outerPlanState(node));
	ExecEndNode(innerPlanState(node));

	EndPlanStateGpmonPkt(&node->js.ps);
}

/*
 * ExecHashJoinOuterGetTuple
 *
 *		get the next outer tuple for hashjoin: either by
 *		executing a plan node in the first pass, or from
 *		the temp files for the hashjoin batches.
 *
 * Returns a null slot if no more outer tuples.  On success, the tuple's
 * hash value is stored at *hashvalue --- this is either originally computed,
 * or re-read from the temp file.
 */
static TupleTableSlot *
ExecHashJoinOuterGetTuple(PlanState *outerNode,
						  HashJoinState *hjstate,
						  uint32 *hashvalue)
{
	HashJoinTable hashtable = hjstate->hj_HashTable;
	int			curbatch = hashtable->curbatch;
	TupleTableSlot *slot;
	ExprContext    *econtext;
	HashState *hashState = (HashState *) innerPlanState(hjstate);

<<<<<<< HEAD
	/* Read tuples from outer relation only if it's the first batch */
	if (curbatch == 0)
	{
		for (;;)
=======
	if (curbatch == 0)			/* if it is the first pass */
	{
		/*
		 * Check to see if first outer tuple was already fetched by
		 * ExecHashJoin() and not used yet.
		 */
		slot = hjstate->hj_FirstOuterTupleSlot;
		if (!TupIsNull(slot))
			hjstate->hj_FirstOuterTupleSlot = NULL;
		else
			slot = ExecProcNode(outerNode);

		while (!TupIsNull(slot))
>>>>>>> 147a3ce1
		{
			/*
			 * Check to see if first outer tuple was already fetched by
			 * ExecHashJoin() and not used yet.
			 */
			slot = hjstate->hj_FirstOuterTupleSlot;
			if (!TupIsNull(slot))
				hjstate->hj_FirstOuterTupleSlot = NULL;
			else
			{
                slot = ExecProcNode(outerNode);
			}

			if (TupIsNull(slot))
				break;

			/*
			 * We have to compute the tuple's hash value.
			 */
			econtext = hjstate->js.ps.ps_ExprContext;
			econtext->ecxt_outertuple = slot;
<<<<<<< HEAD

			bool hashkeys_null = false;
			bool keep_nulls = (hjstate->js.jointype == JOIN_LEFT) ||
					(hjstate->js.jointype == JOIN_LASJ) ||
					(hjstate->js.jointype == JOIN_LASJ_NOTIN) ||
					hjstate->hj_nonequijoin;
			if (ExecHashGetHashValue(hashState, hashtable, econtext,
						hjstate->hj_OuterHashKeys,
						keep_nulls,
						hashvalue,
						&hashkeys_null
						))
			{
				/* remember outer relation is not empty for possible rescan */
				hjstate->hj_OuterNotEmpty = true;

				return slot;
			}
=======
			if (ExecHashGetHashValue(hashtable, econtext,
									 hjstate->hj_OuterHashKeys,
									 true, /* outer tuple */
									 (hjstate->js.jointype == JOIN_LEFT),
									 hashvalue))
			{
				/* remember outer relation is not empty for possible rescan */
				hjstate->hj_OuterNotEmpty = true;

				return slot;
			}

>>>>>>> 147a3ce1
			/*
			 * That tuple couldn't match because of a NULL, so discard it
			 * and continue with the next one.
			 */
<<<<<<< HEAD
		} /* for (;;) */
=======
			slot = ExecProcNode(outerNode);
		}
>>>>>>> 147a3ce1

		/*
		 * We have just reached the end of the first pass. Try to switch to a
		 * saved batch.
		 */

		/* SFR: This can cause re-spill! */
		curbatch = ExecHashJoinNewBatch(hjstate);


#ifdef HJDEBUG
		elog(gp_workfile_caching_loglevel, "HashJoin built table with %.1f tuples for batch %d", hashtable->totalTuples, curbatch);
#endif

		Gpmon_M_Incr_Rows_Out(GpmonPktFromHashJoinState(hjstate)); 
		CheckSendPlanStateGpmonPkt(&hjstate->js.ps);
	} /* if (curbatch == 0) */

	/*
	 * Try to read from a temp file. Loop allows us to advance to new batches
	 * as needed.  NOTE: nbatch could increase inside ExecHashJoinNewBatch, so
	 * don't try to optimize this loop.
	 */
	while (curbatch < hashtable->nbatch)
	{
		/* 
		 * For batches > 0, we can be reading many many outer tuples from disk
		 * and probing them against the hashtable. If we don't find any matches, 
		 * we'll keep coming back here to read tuples from disk and 
		 * returning them (MPP-23213). Break this long tight loop here. 
		 */
		CHECK_FOR_INTERRUPTS();

		if (QueryFinishPending)
			return NULL;

		slot = ExecHashJoinGetSavedTuple(&hashtable->batches[curbatch]->outerside,
										 hashvalue,
										 hjstate->hj_OuterTupleSlot);
		if (!TupIsNull(slot))
			return slot;
		curbatch = ExecHashJoinNewBatch(hjstate);

#ifdef HJDEBUG
		elog(gp_workfile_caching_loglevel, "HashJoin built table with %.1f tuples for batch %d", hashtable->totalTuples, curbatch);
#endif

		Gpmon_M_Incr(GpmonPktFromHashJoinState(hjstate), GPMON_HASHJOIN_SPILLBATCH);
		CheckSendPlanStateGpmonPkt(&hjstate->js.ps);
	}

	/* Out of batches... */
	return NULL;
}

/*
 * ExecHashJoinNewBatch
 *		switch to a new hashjoin batch
 *
 * Returns the number of the new batch (1..nbatch-1), or nbatch if no more.
 * We will never return a batch number that has an empty outer batch file.
 */
static int
ExecHashJoinNewBatch(HashJoinState *hjstate)
{
	HashJoinTable hashtable = hjstate->hj_HashTable;
    HashJoinBatchData  *batch;
	int			nbatch;
	int			curbatch;
	TupleTableSlot *slot;
	uint32		hashvalue;

#ifdef FAULT_INJECTOR
	FaultInjector_InjectFaultIfSet(
			FaultExecHashJoinNewBatch,
			DDLNotSpecified,
			"",  // databaseName
			""); // tableName
#endif


	HashState *hashState = (HashState *) innerPlanState(hjstate);

start_over:
	nbatch = hashtable->nbatch;
	curbatch = hashtable->curbatch;

    if (curbatch >= nbatch)
        return nbatch;

    if (curbatch >= 0 && hashtable->stats)
        ExecHashTableExplainBatchEnd(hashState, hashtable);

	if (curbatch > 0)
	{
		/*
		 * We no longer need the previous outer batch file; close it right
		 * away to free disk space.
		 */
		batch = hashtable->batches[curbatch];
		if (batch->outerside.workfile != NULL)
		{
			workfile_mgr_close_file(hashtable->work_set, batch->outerside.workfile);
		}
		batch->outerside.workfile = NULL;
	}

	/*
	 * We can always skip over any batches that are completely empty on both
	 * sides.  We can sometimes skip over batches that are empty on only one
	 * side, but there are exceptions:
	 *
	 * 1. In a LEFT JOIN, we have to process outer batches even if the inner
	 * batch is empty.
	 *
	 * 2. If we have increased nbatch since the initial estimate, we have to
	 * scan inner batches since they might contain tuples that need to be
	 * reassigned to later inner batches.
	 *
	 * 3. Similarly, if we have increased nbatch since starting the outer
	 * scan, we have to rescan outer batches in case they contain tuples that
	 * need to be reassigned.
	 */
	curbatch++;
	while (curbatch < nbatch &&
		   (hashtable->batches[curbatch]->outerside.workfile == NULL ||
			hashtable->batches[curbatch]->innerside.workfile == NULL))

	{
        batch = hashtable->batches[curbatch];
		if (batch->outerside.workfile != NULL &&
			((hjstate->js.jointype == JOIN_LEFT) || 
			 (hjstate->js.jointype == JOIN_LASJ) ||
			 (hjstate->js.jointype == JOIN_LASJ_NOTIN)))
			break;				/* must process due to rule 1 */
		if (batch->innerside.workfile != NULL &&
			nbatch != hashtable->nbatch_original)
			break;				/* must process due to rule 2 */
		if (batch->outerside.workfile != NULL &&
			nbatch != hashtable->nbatch_outstart)
			break;				/* must process due to rule 3 */
		/* We can ignore this batch. */
		/* Release associated temp files right away. */
		if (batch->innerside.workfile != NULL)
		{
			workfile_mgr_close_file(hashtable->work_set, batch->innerside.workfile);
		}
		batch->innerside.workfile = NULL;
		
		if (batch->outerside.workfile != NULL)
		{
			workfile_mgr_close_file(hashtable->work_set, batch->outerside.workfile);
		}
		batch->outerside.workfile = NULL;

		curbatch++;
	}

    hashtable->curbatch = curbatch;     /* CDB: upd before return, even if no
                                         * more data, so stats logic can see
                                         * whether join was run to completion
                                         */

    if (curbatch >= nbatch)
	    return curbatch;		/* no more batches */

    batch = hashtable->batches[curbatch];

    /*
     * Reload the hash table with the new inner batch (which could be empty)
     */
    ExecHashTableReset(hashState, hashtable);

	if (batch->innerside.workfile != NULL)
	{
		/* Rewind batch file */
		bool result = ExecWorkFile_Rewind(batch->innerside.workfile);
		if (!result)
		{
			ereport(ERROR, (errcode_for_file_access(),
					errmsg("could not access temporary file")));
		}

	    for (;;)
	    {
		    CHECK_FOR_INTERRUPTS();

			if (QueryFinishPending)
				return nbatch;

		    slot = ExecHashJoinGetSavedTuple(&batch->innerside,
				    &hashvalue,
				    hjstate->hj_HashTupleSlot);
		    if (!slot)
			    break;

		    /*
		     * NOTE: some tuples may be sent to future batches.  Also, it is
		     * possible for hashtable->nbatch to be increased here!
		     */
		    ExecHashTableInsert(hashState, hashtable, slot, hashvalue);
		    hashtable->totalTuples += 1;
	    }

	    /*
	     * after we build the hash table, the inner batch file is no longer
	     * needed.
		 *
	     */
	    if (hjstate->js.ps.instrument)
	    {
	    	Assert(hashtable->stats);
	    	hashtable->stats->batchstats[curbatch].innerfilesize =
	    			ExecWorkFile_Tell64(hashtable->batches[curbatch]->innerside.workfile);
		}
	    workfile_mgr_close_file(hashtable->work_set, batch->innerside.workfile);
	    batch->innerside.workfile = NULL;
	}

    /*
     * If there's no outer batch file, advance to next batch.
     */
	if (batch->outerside.workfile == NULL)
	    goto start_over;

    /*
     * Rewind outer batch file, so that we can start reading it.
     */
	bool result = ExecWorkFile_Rewind(batch->outerside.workfile);
	if (!result)
	{
		ereport(ERROR, (errcode_for_file_access(),
				errmsg("could not access temporary file")));
	}
	
    return curbatch;
}

/*
 * ExecHashJoinSaveTuple
 *		save a tuple to a batch file.
 *
 * The data recorded in the file for each tuple is its hash value,
 * then the tuple in MinimalTuple format.
 *
 * Note: it is important always to call this in the regular executor
 * context, not in a shorter-lived context; else the temp file buffers
 * will get messed up.
 */
void
ExecHashJoinSaveTuple(PlanState *ps, MemTuple tuple, uint32 hashvalue,
					  HashJoinTable hashtable, struct HashJoinBatchSide *batchside,
					  MemoryContext bfCxt)
{
	if (hashtable->work_set == NULL)
	{
		hashtable->hjstate->workfiles_created = true;
		if (hashtable->hjstate->js.ps.instrument)
		{
			hashtable->hjstate->js.ps.instrument->workfileCreated = true;
		}

		MemoryContext   oldcxt;
		oldcxt = MemoryContextSwitchTo(bfCxt);

		hashtable->work_set = workfile_mgr_create_set(gp_workfile_type_hashjoin,
				true, /* can_be_reused */
				&hashtable->hjstate->js.ps,
				NULL_SNAPSHOT);

		/* First time spilling. Before creating any spill files, create a metadata file */
		hashtable->state_file = workfile_mgr_create_fileno(hashtable->work_set, WORKFILE_NUM_HASHJOIN_METADATA);
		elog(gp_workfile_caching_loglevel, "created state file %s", ExecWorkFile_GetFileName(hashtable->state_file));

		MemoryContextSwitchTo(oldcxt);
	}

	if (batchside->workfile == NULL)
	{
		MemoryContext   oldcxt;
		oldcxt = MemoryContextSwitchTo(bfCxt);

		/* First write to this batch file, so create it */
		Assert(hashtable->work_set != NULL);
		batchside->workfile = workfile_mgr_create_file(hashtable->work_set);
		
		elog(gp_workfile_caching_loglevel, "create batch file %s with gp_workfile_compress_algorithm=%d",
			 ExecWorkFile_GetFileName(batchside->workfile),
			 hashtable->work_set->metadata.bfz_compress_type);

		MemoryContextSwitchTo(oldcxt);
	}

	if (!ExecWorkFile_Write(batchside->workfile, (void *)&hashvalue, sizeof(uint32)))
	{
		workfile_mgr_report_error();
	}

	if (!ExecWorkFile_Write(batchside->workfile, (void *) tuple, memtuple_get_size(tuple, NULL)))
	{
		workfile_mgr_report_error();
	}

	batchside->total_tuples++;

	if(ps)
	{
		Gpmon_M_Incr(&ps->gpmon_pkt, GPMON_HASHJOIN_SPILLTUPLE);
		Gpmon_M_Add(&ps->gpmon_pkt, GPMON_HASHJOIN_SPILLBYTE, memtuple_get_size(tuple, NULL));
		CheckSendPlanStateGpmonPkt(ps);
	}
}

/*
 * ExecHashJoinGetSavedTuple
 *		read the next tuple from a batch file.	Return NULL if no more.
 *
 * On success, *hashvalue is set to the tuple's hash value, and the tuple
 * itself is stored in the given slot.
 */
static TupleTableSlot *
ExecHashJoinGetSavedTuple(HashJoinBatchSide *batchside,
						  uint32 *hashvalue,
						  TupleTableSlot *tupleSlot)
{
	uint32		header[2];
	size_t		nread;
	MemTuple tuple;

	/*
	 * Since both the hash value and the MinimalTuple length word are uint32,
	 * we can read them both in one BufFileRead() call without any type
	 * cheating.
	 */
	nread = ExecWorkFile_Read(batchside->workfile, (void *) header, sizeof(header));
	if (nread != sizeof(header))				/* end of file */
	{
		ExecClearTuple(tupleSlot);
		return NULL;
	}

	*hashvalue = header[0];
	tuple = (MemTuple) palloc(memtuple_size_from_uint32(header[1]));
	memtuple_set_mtlen(tuple, NULL, header[1]);

	nread = ExecWorkFile_Read(batchside->workfile,
							  (void *) ((char *) tuple + sizeof(uint32)),
							  memtuple_size_from_uint32(header[1]) - sizeof(uint32));
	
	if (nread != memtuple_size_from_uint32(header[1]) - sizeof(uint32))
		ereport(ERROR,
				(errcode_for_file_access(),
				 errmsg("could not read from temporary file")));
	return ExecStoreMemTuple(tuple, tupleSlot, true);
}


void
ExecReScanHashJoin(HashJoinState *node, ExprContext *exprCtxt)
{
	/*
	 * In a multi-batch join, we currently have to do rescans the hard way,
	 * primarily because batch temp files may have already been released. But
	 * if it's a single-batch join, and there is no parameter change for the
	 * inner subnode, then we can just re-use the existing hash table without
	 * rebuilding it.
	 */
	if (node->hj_HashTable != NULL)
	{
		if (node->hj_HashTable->nbatch == 1 &&
			((PlanState *) node)->righttree->chgParam == NULL
			&& !node->hj_HashTable->eagerlyReleased)
		{
			/*
			 * okay to reuse the hash table; needn't rescan inner, either.
			 *
			 * What we do need to do is reset our state about the emptiness of
			 * the outer relation, so that the new scan of the outer will
			 * update it correctly if it turns out to be empty this time.
			 * (There's no harm in clearing it now because ExecHashJoin won't
			 * need the info.  In the other cases, where the hash table
			 * doesn't exist or we are destroying it, we leave this state
			 * alone because ExecHashJoin will need it the first time
			 * through.)
			 */
			node->hj_OuterNotEmpty = false;

			/* MPP-1600: reset the batch number */
			node->hj_HashTable->curbatch = 0;
		}
		else
		{
			/* must destroy and rebuild hash table */
			if (!node->hj_HashTable->eagerlyReleased)
			{
				HashState *hashState = (HashState *) innerPlanState(node);
				ExecHashTableDestroy(hashState, node->hj_HashTable);
			}
			pfree(node->hj_HashTable);
			node->hj_HashTable = NULL;

			/*
			 * if chgParam of subnode is not null then plan will be re-scanned
			 * by first ExecProcNode.
			 */
			if (((PlanState *) node)->righttree->chgParam == NULL)
				ExecReScan(((PlanState *) node)->righttree, exprCtxt);
		}
	}

	/* Always reset intra-tuple state */
	node->hj_CurHashValue = 0;
	node->hj_CurBucketNo = 0;
	node->hj_CurTuple = NULL;

	node->js.ps.ps_OuterTupleSlot = NULL;
	node->hj_NeedNewOuter = true;
	node->hj_MatchedOuter = false;
	node->hj_FirstOuterTupleSlot = NULL;

	/*
	 * if chgParam of subnode is not null then plan will be re-scanned by
	 * first ExecProcNode.
	 */
	if (((PlanState *) node)->lefttree->chgParam == NULL)
		ExecReScan(((PlanState *) node)->lefttree, exprCtxt);
}

/**
 * This method releases the hash table's memory. It maintains some of the other
 * aspects of the hash table like memory usage statistics. These may be required
 * during an explain analyze. A hash table that has been released cannot perform
 * any useful function anymore. 
 */
static void ReleaseHashTable(HashJoinState *node)
{
	Assert(gp_eager_hashtable_release);
	
	if (node->hj_HashTable)
	{
		HashState *hashState = (HashState *) innerPlanState(node);

		/* This hashtable should not have been released already! */
		Assert(!node->hj_HashTable->eagerlyReleased);
	    if (node->hj_HashTable->stats)
	    {
	    	/* Report on batch in progress. */
	    	ExecHashTableExplainBatchEnd(hashState, node->hj_HashTable);
	    }
		ExecHashTableDestroy(hashState, node->hj_HashTable);
		node->hj_HashTable->eagerlyReleased = true;
	}
	
	/* Always reset intra-tuple state */
	node->hj_CurHashValue = 0;
	node->hj_CurBucketNo = 0;
	node->hj_CurTuple = NULL;

	node->js.ps.ps_OuterTupleSlot = NULL;
	node->hj_NeedNewOuter = true;
	node->hj_MatchedOuter = false;
	node->hj_FirstOuterTupleSlot = NULL;	

}

/* Is this an IS-NOT-DISTINCT-join qual list (as opposed the an equijoin)?
 *
 * XXX We perform an abbreviated test based on the assumptions that 
 *     these are the only possibilities and that all conjuncts are 
 *     alike in this regard.
 */
bool isNotDistinctJoin(List *qualList)
{
	ListCell *lc;
	
	foreach (lc, qualList)
	{
		BoolExpr *bex = (BoolExpr*)lfirst(lc);
		DistinctExpr *dex;
		
		if ( IsA(bex, BoolExpr) && bex->boolop == NOT_EXPR )
		{
			dex = (DistinctExpr*)linitial(bex->args);
			
			if ( IsA(dex, DistinctExpr) )
				return true; /* We assume the rest follow suit! */
		}
	}
	return false;
}

void
initGpmonPktForHashJoin(Plan *planNode, gpmon_packet_t *gpmon_pkt, EState *estate)
{
	Assert(planNode != NULL && gpmon_pkt != NULL && IsA(planNode, HashJoin));
	
	{
		PerfmonNodeType type = PMNT_Invalid;

		switch(((HashJoin *)planNode)->join.jointype)
		{
			case JOIN_INNER:
				type = PMNT_HashJoin;
				break;
			case JOIN_LEFT:
				type = PMNT_HashLeftJoin;
				break;
			case JOIN_LASJ:
			case JOIN_LASJ_NOTIN:
				type = PMNT_HashLeftAntiSemiJoin;
				break;
			case JOIN_FULL:
				type = PMNT_HashFullJoin;
				break;
			case JOIN_RIGHT:
				type = PMNT_HashRightJoin;
				break;
			case JOIN_IN:
				type = PMNT_HashExistsJoin;
				break;
			case JOIN_REVERSE_IN:
				type = PMNT_HashReverseInJoin;
				break;
			case JOIN_UNIQUE_OUTER:
				type = PMNT_HashUniqueOuterJoin;
				break;
			case JOIN_UNIQUE_INNER:
				type = PMNT_HashUniqueInnerJoin;
				break;
		}

		Assert(type != PMNT_Invalid);
		Assert(GPMON_HASHJOIN_TOTAL <= (int)GPMON_QEXEC_M_COUNT);
		InitPlanNodeGpmonPkt(planNode, gpmon_pkt, estate, type, 
							 (int64)planNode->plan_rows,
							 NULL);
	}
}

void
ExecEagerFreeHashJoin(HashJoinState *node)
{
	if (node->hj_HashTable != NULL && !node->hj_HashTable->eagerlyReleased)
	{
		ReleaseHashTable(node);
	}
}

void
ExecHashJoinSaveFirstInnerBatch(HashJoinTable hashtable)
{

	Assert(hashtable != NULL);

	if (hashtable->nbatch == 1)
	{
		/* Nothing to do, we're not spilling */
		return;
	}

	HashJoinBatchSide *batchside = &hashtable->batches[0]->innerside;

	int i;
	for (i = 0; i < hashtable->nbuckets; i++)
	{
		HashJoinTuple tuple;
		tuple = hashtable->buckets[i];

		while (tuple != NULL)
		{

#ifdef USE_ASSERT_CHECKING
			int			bucketno;
			int			batchno;

			ExecHashGetBucketAndBatch(hashtable, tuple->hashvalue,
					&bucketno, &batchno);
			Assert(bucketno == i);
			Assert(batchno == 0);
#endif

			ExecHashJoinSaveTuple(&hashtable->hjstate->js.ps, HJTUPLE_MINTUPLE(tuple),
								  tuple->hashvalue,
								  hashtable,
                                  batchside,
								  hashtable->bfCxt);


			tuple = tuple->next;
		}
	}
}

/*
 * isHashtableEmpty
 *
 *  After populating the hashtable with all the tuples from the innerside,
 *  scan all the batches and return true if the hashtable is completely empty
 *
 */
static bool
isHashtableEmpty(HashJoinTable hashtable)
{
    int         i;
    bool isEmpty = true;

    /* Is there a nonempty batch? */
    for (i = 0; i < hashtable->nbatch; i++)
    {
        /*
         * For batch 0, the number of inner tuples is stored in batches[i].innertuples.
         * For batches on disk (1 and above), the batches[i].innertuples is 0,
         * but batches[i].innerside.workfile is non-NULL if any tuples were written to disk.
         * Check both here.
         */
        if ((hashtable->batches[i]->innertuples > 0) ||
                (NULL != hashtable->batches[i]->innerside.workfile))
        {
            /* Found a non-empty batch, stop the search */
        	isEmpty = false;
            break;
        }
    }

    return isEmpty;
}

/* EOF */<|MERGE_RESOLUTION|>--- conflicted
+++ resolved
@@ -9,11 +9,7 @@
  *
  *
  * IDENTIFICATION
-<<<<<<< HEAD
- *	  $PostgreSQL: pgsql/src/backend/executor/nodeHashjoin.c,v 1.85.2.1 2007/02/02 00:07:28 tgl Exp $
-=======
  *	  $PostgreSQL: pgsql/src/backend/executor/nodeHashjoin.c,v 1.88 2007/01/30 01:33:36 tgl Exp $
->>>>>>> 147a3ce1
  *
  *-------------------------------------------------------------------------
  */
@@ -696,26 +692,10 @@
 	ExprContext    *econtext;
 	HashState *hashState = (HashState *) innerPlanState(hjstate);
 
-<<<<<<< HEAD
 	/* Read tuples from outer relation only if it's the first batch */
 	if (curbatch == 0)
 	{
 		for (;;)
-=======
-	if (curbatch == 0)			/* if it is the first pass */
-	{
-		/*
-		 * Check to see if first outer tuple was already fetched by
-		 * ExecHashJoin() and not used yet.
-		 */
-		slot = hjstate->hj_FirstOuterTupleSlot;
-		if (!TupIsNull(slot))
-			hjstate->hj_FirstOuterTupleSlot = NULL;
-		else
-			slot = ExecProcNode(outerNode);
-
-		while (!TupIsNull(slot))
->>>>>>> 147a3ce1
 		{
 			/*
 			 * Check to see if first outer tuple was already fetched by
@@ -737,7 +717,6 @@
 			 */
 			econtext = hjstate->js.ps.ps_ExprContext;
 			econtext->ecxt_outertuple = slot;
-<<<<<<< HEAD
 
 			bool hashkeys_null = false;
 			bool keep_nulls = (hjstate->js.jointype == JOIN_LEFT) ||
@@ -746,6 +725,7 @@
 					hjstate->hj_nonequijoin;
 			if (ExecHashGetHashValue(hashState, hashtable, econtext,
 						hjstate->hj_OuterHashKeys,
+						true,
 						keep_nulls,
 						hashvalue,
 						&hashkeys_null
@@ -756,30 +736,11 @@
 
 				return slot;
 			}
-=======
-			if (ExecHashGetHashValue(hashtable, econtext,
-									 hjstate->hj_OuterHashKeys,
-									 true, /* outer tuple */
-									 (hjstate->js.jointype == JOIN_LEFT),
-									 hashvalue))
-			{
-				/* remember outer relation is not empty for possible rescan */
-				hjstate->hj_OuterNotEmpty = true;
-
-				return slot;
-			}
-
->>>>>>> 147a3ce1
 			/*
 			 * That tuple couldn't match because of a NULL, so discard it
 			 * and continue with the next one.
 			 */
-<<<<<<< HEAD
-		} /* for (;;) */
-=======
-			slot = ExecProcNode(outerNode);
-		}
->>>>>>> 147a3ce1
+		}
 
 		/*
 		 * We have just reached the end of the first pass. Try to switch to a
