--- conflicted
+++ resolved
@@ -3,10 +3,7 @@
  * nodeSort.c
  *	  Routines to handle sorting of relations.
  *
-<<<<<<< HEAD
  * Portions Copyright (c) 2007-2008, Greenplum inc
-=======
->>>>>>> d13f41d2
  * Portions Copyright (c) 1996-2008, PostgreSQL Global Development Group
  * Portions Copyright (c) 1994, Regents of the University of California
  *
@@ -115,7 +112,6 @@
 		outerNode = outerPlanState(node);
 		tupDesc = ExecGetResultType(outerNode);
 
-<<<<<<< HEAD
 		if(plannode->share_type == SHARE_SORT_XSLICE)
 		{
 			char rwfile_prefix[100];
@@ -171,10 +167,14 @@
 
 		if(gp_enable_mk_sort)
 		{
+			if (node->bounded)
+				tuplesort_set_bound_mk(tuplesortstate_mk, node->bound);
 			node->tuplesortstate->sortstore_mk = tuplesortstate_mk;
 		}
 		else
 		{
+			if (node->bounded)
+				tuplesort_set_bound(tuplesortstate, node->bound);
 			node->tuplesortstate->sortstore = tuplesortstate;
 		}
 
@@ -262,18 +262,6 @@
 	{
 
 		Assert(outerNode != NULL);
-=======
-		tuplesortstate = tuplesort_begin_heap(tupDesc,
-											  plannode->numCols,
-											  plannode->sortColIdx,
-											  plannode->sortOperators,
-											  plannode->nullsFirst,
-											  work_mem,
-											  node->randomAccess);
-		if (node->bounded)
-			tuplesort_set_bound(tuplesortstate, node->bound);
-		node->tuplesortstate = (void *) tuplesortstate;
->>>>>>> d13f41d2
 
 		/*
 		 * Scan the subplan and feed all the tuples to tuplesort.
@@ -413,14 +401,11 @@
 										 EXEC_FLAG_BACKWARD |
 										 EXEC_FLAG_MARK)) != 0;
 
-<<<<<<< HEAD
 	/* If the sort is shared, we need random access */
 	if(node->share_type != SHARE_NOTSHARED) 
 		sortstate->randomAccess = true;
 
-=======
 	sortstate->bounded = false;
->>>>>>> d13f41d2
 	sortstate->sort_Done = false;
 	sortstate->tuplesortstate = palloc0(sizeof(GenericTupStore));
 	sortstate->share_lk_ctxt = NULL;
@@ -640,14 +625,10 @@
 	 * Otherwise we can just rewind and rescan the sorted output.
 	 */
 	if (((PlanState *) node)->lefttree->chgParam != NULL ||
-<<<<<<< HEAD
+		node->bounded != node->bounded_Done ||
+		node->bound != node->bound_Done ||
 		!node->randomAccess ||
 		(NULL == node->tuplesortstate->sortstore_mk && NULL == node->tuplesortstate->sortstore))
-=======
-		node->bounded != node->bounded_Done ||
-		node->bound != node->bound_Done ||
-		!node->randomAccess)
->>>>>>> d13f41d2
 	{
 		node->sort_Done = false;
 
