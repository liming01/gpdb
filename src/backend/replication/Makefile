--- conflicted
+++ resolved
@@ -12,12 +12,10 @@
 top_builddir = ../../..
 include $(top_builddir)/src/Makefile.global
 
-<<<<<<< HEAD
 override CPPFLAGS := -I$(srcdir) $(CPPFLAGS)
+override CPPFLAGS := -I. -I$(srcdir) $(CPPFLAGS)
+
 override CPPFLAGS := -I$(libpq_srcdir) $(CPPFLAGS)
-=======
-override CPPFLAGS := -I. -I$(srcdir) $(CPPFLAGS)
->>>>>>> 4f0bf335
 
 OBJS = walsender.o walreceiverfuncs.o walreceiver.o basebackup.o \
 	repl_gram.o slot.o slotfuncs.o syncrep.o
