/*-------------------------------------------------------------------------
 *
 * walreceiverfuncs.c
 *
 * This file contains functions used by the startup process to communicate
 * with the walreceiver process. Functions implementing walreceiver itself
 * are in walreceiver.c.
 *
 * Portions Copyright (c) 2010-2013, PostgreSQL Global Development Group
 *
 *
 * IDENTIFICATION
 *	  src/backend/replication/walreceiverfuncs.c
 *
 *-------------------------------------------------------------------------
 */
#include "postgres.h"

#include <sys/types.h>
#include <sys/stat.h>
#include <sys/time.h>
#include <time.h>
#include <unistd.h>
#include <signal.h>

#include "access/xlog_internal.h"
#include "postmaster/startup.h"
#include "replication/walreceiver.h"
#include "storage/pmsignal.h"
#include "storage/shmem.h"
#include "utils/timestamp.h"
#include "utils/guc.h"

WalRcvData *WalRcv = NULL;

/*
 * How long to wait for walreceiver to start up after requesting
 * postmaster to launch it. In seconds.
 */
#define WALRCV_STARTUP_TIMEOUT 10

/* Report shared memory space needed by WalRcvShmemInit */
Size
WalRcvShmemSize(void)
{
	Size		size = 0;

	size = add_size(size, sizeof(WalRcvData));

	return size;
}

/* Allocate and initialize walreceiver-related shared memory */
void
WalRcvShmemInit(void)
{
	bool		found;

	WalRcv = (WalRcvData *)
		ShmemInitStruct("Wal Receiver Ctl", WalRcvShmemSize(), &found);

	if (!found)
	{
		/* First time through, so initialize */
		MemSet(WalRcv, 0, WalRcvShmemSize());
		WalRcv->walRcvState = WALRCV_STOPPED;
		SpinLockInit(&WalRcv->mutex);
		InitSharedLatch(&WalRcv->latch);
	}
}

/* Is walreceiver running (or starting up)? */
bool
WalRcvRunning(void)
{
	/* use volatile pointer to prevent code rearrangement */
	volatile WalRcvData *walrcv = WalRcv;
	WalRcvState state;
	pg_time_t	startTime;

	SpinLockAcquire(&walrcv->mutex);

	state = walrcv->walRcvState;
	startTime = walrcv->startTime;

	SpinLockRelease(&walrcv->mutex);

	/*
	 * If it has taken too long for walreceiver to start up, give up. Setting
	 * the state to STOPPED ensures that if walreceiver later does start up
	 * after all, it will see that it's not supposed to be running and die
	 * without doing anything.
	 */
	if (state == WALRCV_STARTING)
	{
		pg_time_t	now = (pg_time_t) time(NULL);

		if ((now - startTime) > WALRCV_STARTUP_TIMEOUT)
		{
			SpinLockAcquire(&walrcv->mutex);

			if (walrcv->walRcvState == WALRCV_STARTING)
			{
				state = walrcv->walRcvState = WALRCV_STOPPED;

				elogif(debug_xlog_record_read, LOG,
					   "Set walreceiver state to %s as it has taken too"
					   "long to start up",
					   WalRcvGetStateString(walrcv->walRcvState));
			}

			SpinLockRelease(&walrcv->mutex);
		}
	}

	if (state != WALRCV_STOPPED)
		return true;
	else
		return false;
}

/*
 * Is walreceiver running and streaming (or at least attempting to connect,
 * or starting up)?
 */
bool
WalRcvStreaming(void)
{
	/* use volatile pointer to prevent code rearrangement */
	volatile WalRcvData *walrcv = WalRcv;
	WalRcvState state;
	pg_time_t	startTime;

	SpinLockAcquire(&walrcv->mutex);

	state = walrcv->walRcvState;
	startTime = walrcv->startTime;

	SpinLockRelease(&walrcv->mutex);

	/*
	 * If it has taken too long for walreceiver to start up, give up. Setting
	 * the state to STOPPED ensures that if walreceiver later does start up
	 * after all, it will see that it's not supposed to be running and die
	 * without doing anything.
	 */
	if (state == WALRCV_STARTING)
	{
		pg_time_t	now = (pg_time_t) time(NULL);

		if ((now - startTime) > WALRCV_STARTUP_TIMEOUT)
		{
			SpinLockAcquire(&walrcv->mutex);

			if (walrcv->walRcvState == WALRCV_STARTING)
				state = walrcv->walRcvState = WALRCV_STOPPED;

			SpinLockRelease(&walrcv->mutex);
		}
	}

	if (state == WALRCV_STREAMING || state == WALRCV_STARTING ||
		state == WALRCV_RESTARTING)
		return true;
	else
		return false;
}

/*
 * Stop walreceiver (if running) and wait for it to die.
 * Executed by the Startup process.
 */
void
ShutdownWalRcv(void)
{
	/* use volatile pointer to prevent code rearrangement */
	volatile WalRcvData *walrcv = WalRcv;
	pid_t		walrcvpid = 0;

	elogif(debug_xlog_record_read, LOG,
		   "walrcv shutdown -- Shutdown request with current walrcv state %s",
		   WalRcvGetStateString(walrcv->walRcvState));

	/*
	 * Request walreceiver to stop. Walreceiver will switch to WALRCV_STOPPED
	 * mode once it's finished, and will also request postmaster to not
	 * restart itself.
	 */
	SpinLockAcquire(&walrcv->mutex);
	switch (walrcv->walRcvState)
	{
		case WALRCV_STOPPED:
			break;
		case WALRCV_STARTING:
			walrcv->walRcvState = WALRCV_STOPPED;
			break;

		case WALRCV_STREAMING:
		case WALRCV_WAITING:
		case WALRCV_RESTARTING:
			walrcv->walRcvState = WALRCV_STOPPING;
			/* fall through */
		case WALRCV_STOPPING:
			walrcvpid = walrcv->pid;
			break;
	}
	SpinLockRelease(&walrcv->mutex);

	/*
	 * Signal walreceiver process if it was still running.
	 */
	if (walrcvpid != 0)
		kill(walrcvpid, SIGTERM);

	/*
	 * Wait for walreceiver to acknowledge its death by setting state to
	 * WALRCV_STOPPED.
	 */
	while (WalRcvRunning())
	{
		/*
		 * This possibly-long loop needs to handle interrupts of startup
		 * process.
		 */
		HandleStartupProcInterrupts();

		pg_usleep(100000);		/* 100ms */
	}

	elogif(debug_xlog_record_read, LOG,
		   "walrcv shutdown -- Shutdown performed with current walrcv state %s",
		   WalRcvGetStateString(walrcv->walRcvState));
}

/*
 * Request postmaster to start walreceiver.
 *
 * recptr indicates the position where streaming should begin, and conninfo
 * is a libpq connection string to use.
 */
void
RequestXLogStreaming(TimeLineID tli, XLogRecPtr recptr, const char *conninfo)
{
	/* use volatile pointer to prevent code rearrangement */
	volatile WalRcvData *walrcv = WalRcv;
	bool		launch = false;
	pg_time_t	now = (pg_time_t) time(NULL);

	/*
	 * If it's not stopped, nothing to do.
	 */
	if (walrcv->walRcvState != WALRCV_STOPPED)
	{
		elogif(debug_xlog_record_read, LOG,
			   "request streaming -- walreceiver state is %s. Hence, no need "
			   "to request streaming.", WalRcvGetStateString(walrcv->walRcvState));

		return;
	}

	/*
	 * We always start at the beginning of the segment. That prevents a broken
	 * segment (i.e., with no records in the first half of a segment) from
	 * being created by XLOG streaming, which might cause trouble later on if
	 * the segment is e.g archived.
	 */
	if (recptr % XLogSegSize != 0)
		recptr -= recptr % XLogSegSize;

	SpinLockAcquire(&walrcv->mutex);

	/* It better be stopped if we try to restart it */
	Assert(walrcv->walRcvState == WALRCV_STOPPED ||
		   walrcv->walRcvState == WALRCV_WAITING);

	if (conninfo != NULL)
		strlcpy((char *) walrcv->conninfo, conninfo, MAXCONNINFO);
	else
		walrcv->conninfo[0] = '\0';

	if (walrcv->walRcvState == WALRCV_STOPPED)
	{
		launch = true;
		walrcv->walRcvState = WALRCV_STARTING;
	}
	else
		walrcv->walRcvState = WALRCV_RESTARTING;
	walrcv->startTime = now;

	/*
	 * If this is the first startup of walreceiver (on this timeline),
	 * initialize receivedUpto and latestChunkStart to the starting point.
	 */
	if (walrcv->receiveStart == 0 || walrcv->receivedTLI != tli)
	{
		walrcv->receivedUpto = recptr;
		walrcv->receivedTLI = tli;
		walrcv->latestChunkStart = recptr;
	}
	walrcv->receiveStart = recptr;
	walrcv->receiveStartTLI = tli;

	SpinLockRelease(&walrcv->mutex);

<<<<<<< HEAD
	SendPostmasterSignal(PMSIGNAL_START_WALRECEIVER);

	elogif(debug_xlog_record_read, LOG,
		   "request streaming -- spawning walreceiver requested with "
		   "receivestart = %X/%X",
		   walrcv->receiveStart.xlogid, walrcv->receiveStart.xrecoff);

=======
	if (launch)
		SendPostmasterSignal(PMSIGNAL_START_WALRECEIVER);
	else
		SetLatch(&walrcv->latch);
>>>>>>> e472b921
}

/*
 * Returns the last+1 byte position that walreceiver has written.
 *
 * Optionally, returns the previous chunk start, that is the first byte
 * written in the most recent walreceiver flush cycle.	Callers not
 * interested in that value may pass NULL for latestChunkStart. Same for
 * receiveTLI.
 */
XLogRecPtr
GetWalRcvWriteRecPtr(XLogRecPtr *latestChunkStart, TimeLineID *receiveTLI)
{
	/* use volatile pointer to prevent code rearrangement */
	volatile WalRcvData *walrcv = WalRcv;
	XLogRecPtr	recptr;

	SpinLockAcquire(&walrcv->mutex);
	recptr = walrcv->receivedUpto;
	if (latestChunkStart)
		*latestChunkStart = walrcv->latestChunkStart;
	if (receiveTLI)
		*receiveTLI = walrcv->receivedTLI;
	SpinLockRelease(&walrcv->mutex);

	return recptr;
}

/*
 * Returns the replication apply delay in ms
 */
int
GetReplicationApplyDelay(void)
{
	/* use volatile pointer to prevent code rearrangement */
	volatile WalRcvData *walrcv = WalRcv;

	XLogRecPtr	receivePtr;
	XLogRecPtr	replayPtr;

	long		secs;
	int			usecs;

	SpinLockAcquire(&walrcv->mutex);
	receivePtr = walrcv->receivedUpto;
	SpinLockRelease(&walrcv->mutex);

	replayPtr = GetXLogReplayRecPtr(NULL);

	if (receivePtr == replayPtr)
		return 0;

	TimestampDifference(GetCurrentChunkReplayStartTime(),
						GetCurrentTimestamp(),
						&secs, &usecs);

	return (((int) secs * 1000) + (usecs / 1000));
}

/*
 * Returns the network latency in ms, note that this includes any
 * difference in clock settings between the servers, as well as timezone.
 */
int
GetReplicationTransferLatency(void)
{
	/* use volatile pointer to prevent code rearrangement */
	volatile WalRcvData *walrcv = WalRcv;

	TimestampTz lastMsgSendTime;
	TimestampTz lastMsgReceiptTime;

	long		secs = 0;
	int			usecs = 0;
	int			ms;

	SpinLockAcquire(&walrcv->mutex);
	lastMsgSendTime = walrcv->lastMsgSendTime;
	lastMsgReceiptTime = walrcv->lastMsgReceiptTime;
	SpinLockRelease(&walrcv->mutex);

	TimestampDifference(lastMsgSendTime,
						lastMsgReceiptTime,
						&secs, &usecs);

	ms = ((int) secs * 1000) + (usecs / 1000);

	return ms;
}<|MERGE_RESOLUTION|>--- conflicted
+++ resolved
@@ -302,20 +302,10 @@
 
 	SpinLockRelease(&walrcv->mutex);
 
-<<<<<<< HEAD
-	SendPostmasterSignal(PMSIGNAL_START_WALRECEIVER);
-
-	elogif(debug_xlog_record_read, LOG,
-		   "request streaming -- spawning walreceiver requested with "
-		   "receivestart = %X/%X",
-		   walrcv->receiveStart.xlogid, walrcv->receiveStart.xrecoff);
-
-=======
 	if (launch)
 		SendPostmasterSignal(PMSIGNAL_START_WALRECEIVER);
 	else
 		SetLatch(&walrcv->latch);
->>>>>>> e472b921
 }
 
 /*
