--- conflicted
+++ resolved
@@ -1356,14 +1356,6 @@
 					AlterLanguageOwner_oid(sdepForm->objid, newrole);
 					break;
 
-<<<<<<< HEAD
-				case OperatorClassRelationId:
-					AlterOpClassOwner_oid(sdepForm->objid, newrole);
-					break;
-
-				case OperatorFamilyRelationId:
-					AlterOpFamilyOwner_oid(sdepForm->objid, newrole);
-=======
 				case LargeObjectRelationId:
 					LargeObjectAlterOwner(sdepForm->objid, newrole);
 					break;
@@ -1373,7 +1365,14 @@
 					 * Ignore default ACLs; they should be handled by
 					 * DROP OWNED, not REASSIGN OWNED.
 					 */
->>>>>>> 78a09145
+					break;
+
+				case OperatorClassRelationId:
+					AlterOpClassOwner_oid(sdepForm->objid, newrole);
+					break;
+
+				case OperatorFamilyRelationId:
+					AlterOpFamilyOwner_oid(sdepForm->objid, newrole);
 					break;
 
 				default:
