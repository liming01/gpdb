/*-------------------------------------------------------------------------
 *
 * storage.c
 *	  code to create and destroy physical storage for relations
 *
 * Portions Copyright (c) 1996-2016, PostgreSQL Global Development Group
 * Portions Copyright (c) 1994, Regents of the University of California
 *
 *
 * IDENTIFICATION
 *	  src/backend/catalog/storage.c
 *
 * NOTES
 *	  Some of this code used to be in storage/smgr/smgr.c, and the
 *	  function names still reflect that.
 *
 *-------------------------------------------------------------------------
 */

#include "postgres.h"

#include "access/visibilitymap.h"
#include "access/xact.h"
#include "access/xlog.h"
#include "access/xloginsert.h"
#include "access/xlogutils.h"
#include "catalog/catalog.h"
#include "catalog/storage.h"
#include "catalog/storage_xlog.h"
#include "common/relpath.h"
#include "commands/dbcommands.h"
#include "storage/freespace.h"
#include "storage/smgr.h"
#include "utils/memutils.h"
#include "utils/rel.h"

/*
 * We keep a list of all relations (represented as RelFileNode values)
 * that have been created or deleted in the current transaction.  When
 * a relation is created, we create the physical file immediately, but
 * remember it so that we can delete the file again if the current
 * transaction is aborted.  Conversely, a deletion request is NOT
 * executed immediately, but is just entered in the list.  When and if
 * the transaction commits, we can delete the physical file.
 *
 * To handle subtransactions, every entry is marked with its transaction
 * nesting level.  At subtransaction commit, we reassign the subtransaction's
 * entries to the parent nesting level.  At subtransaction abort, we can
 * immediately execute the abort-time actions for all entries of the current
 * nesting level.
 *
 * NOTE: the list is kept in TopMemoryContext to be sure it won't disappear
 * unbetimes.  It'd probably be OK to keep it in TopTransactionContext,
 * but I'm being paranoid.
 */

typedef struct PendingRelDelete
{
	RelFileNodePendingDelete relnode;		/* relation that may need to be deleted */
	bool		atCommit;		/* T=delete at commit; F=delete at abort */
	int			nestLevel;		/* xact nesting level of request */
	struct PendingRelDelete *next;		/* linked-list link */
} PendingRelDelete;

static PendingRelDelete *pendingDeletes = NULL; /* head of linked list */

/*
 * RelationCreateStorage
 *		Create physical storage for a relation.
 *
 * Create the underlying disk file storage for the relation. This only
 * creates the main fork; additional forks are created lazily by the
 * modules that need them.
 *
 * This function is transactional. The creation is WAL-logged, and if the
 * transaction aborts later on, the storage will be destroyed.
 */
void
RelationCreateStorage(RelFileNode rnode, char relpersistence, char relstorage)
{
	PendingRelDelete *pending;
	SMgrRelation srel;
	BackendId	backend;
	bool		needs_wal;

	switch (relpersistence)
	{
		case RELPERSISTENCE_TEMP:
<<<<<<< HEAD
			backend = TempRelBackendId;
=======
			backend = BackendIdForTempRelations();
>>>>>>> b5bce6c1
			needs_wal = false;
			break;
		case RELPERSISTENCE_UNLOGGED:
			backend = InvalidBackendId;
			needs_wal = false;
			break;
		case RELPERSISTENCE_PERMANENT:
			backend = InvalidBackendId;
			needs_wal = true;
			break;
		default:
			elog(ERROR, "invalid relpersistence: %c", relpersistence);
			return;				/* placate compiler */
	}

	srel = smgropen(rnode, backend);
	smgrcreate(srel, MAIN_FORKNUM, false);

	if (needs_wal)
		log_smgrcreate(&srel->smgr_rnode.node, MAIN_FORKNUM);

	/* Add the relation to the list of stuff to delete at abort */
	pending = (PendingRelDelete *)
		MemoryContextAlloc(TopMemoryContext, sizeof(PendingRelDelete));
	pending->relnode.node = rnode;
	pending->relnode.relstorage = relstorage;
	pending->relnode.isTempRelation = backend == TempRelBackendId;
	pending->atCommit = false;	/* delete if abort */
	pending->nestLevel = GetCurrentTransactionNestLevel();
	pending->next = pendingDeletes;
	pendingDeletes = pending;
}

/*
 * Perform XLogInsert of an XLOG_SMGR_CREATE record to WAL.
 */
void
log_smgrcreate(RelFileNode *rnode, ForkNumber forkNum)
{
	xl_smgr_create xlrec;

	/*
	 * Make an XLOG entry reporting the file creation.
	 */
	xlrec.rnode = *rnode;
	xlrec.forkNum = forkNum;

	XLogBeginInsert();
	XLogRegisterData((char *) &xlrec, sizeof(xlrec));
	XLogInsert(RM_SMGR_ID, XLOG_SMGR_CREATE | XLR_SPECIAL_REL_UPDATE);
}

/*
 * RelationDropStorage
 *		Schedule unlinking of physical storage at transaction commit.
 */
void
RelationDropStorage(Relation rel)
{
	PendingRelDelete *pending;

	/* Add the relation to the list of stuff to delete at commit */
	pending = (PendingRelDelete *)
		MemoryContextAlloc(TopMemoryContext, sizeof(PendingRelDelete));
	pending->relnode.node = rel->rd_node;
	pending->relnode.relstorage = rel->rd_rel->relstorage;
	pending->relnode.isTempRelation = rel->rd_backend == TempRelBackendId;
	pending->atCommit = true;	/* delete if commit */
	pending->nestLevel = GetCurrentTransactionNestLevel();
	pending->next = pendingDeletes;
	pendingDeletes = pending;

	/*
	 * NOTE: if the relation was created in this transaction, it will now be
	 * present in the pending-delete list twice, once with atCommit true and
	 * once with atCommit false.  Hence, it will be physically deleted at end
	 * of xact in either case (and the other entry will be ignored by
	 * smgrDoPendingDeletes, so no error will occur).  We could instead remove
	 * the existing list entry and delete the physical file immediately, but
	 * for now I'll keep the logic simple.
	 */

	RelationCloseSmgr(rel);
}

/*
 * RelationPreserveStorage
 *		Mark a relation as not to be deleted after all.
 *
 * We need this function because relation mapping changes are committed
 * separately from commit of the whole transaction, so it's still possible
 * for the transaction to abort after the mapping update is done.
 * When a new physical relation is installed in the map, it would be
 * scheduled for delete-on-abort, so we'd delete it, and be in trouble.
 * The relation mapper fixes this by telling us to not delete such relations
 * after all as part of its commit.
 *
 * We also use this to reuse an old build of an index during ALTER TABLE, this
 * time removing the delete-at-commit entry.
 *
 * No-op if the relation is not among those scheduled for deletion.
 */
void
RelationPreserveStorage(RelFileNode rnode, bool atCommit)
{
	PendingRelDelete *pending;
	PendingRelDelete *prev;
	PendingRelDelete *next;

	prev = NULL;
	for (pending = pendingDeletes; pending != NULL; pending = next)
	{
		next = pending->next;
		if (RelFileNodeEquals(rnode, pending->relnode.node)
			&& pending->atCommit == atCommit)
		{
			/* unlink and delete list entry */
			if (prev)
				prev->next = next;
			else
				pendingDeletes = next;
			pfree(pending);
			/* prev does not change */
		}
		else
		{
			/* unrelated entry, don't touch it */
			prev = pending;
		}
	}
}

/*
 * RelationTruncate
 *		Physically truncate a relation to the specified number of blocks.
 *
 * This includes getting rid of any buffers for the blocks that are to be
 * dropped.
 */
void
RelationTruncate(Relation rel, BlockNumber nblocks)
{
	bool		fsm;
	bool		vm;

	/* Open it at the smgr level if not already done */
	RelationOpenSmgr(rel);

	/*
	 * Make sure smgr_targblock etc aren't pointing somewhere past new end
	 */
	rel->rd_smgr->smgr_targblock = InvalidBlockNumber;
	rel->rd_smgr->smgr_fsm_nblocks = InvalidBlockNumber;
	rel->rd_smgr->smgr_vm_nblocks = InvalidBlockNumber;

	/* Truncate the FSM first if it exists */
	fsm = smgrexists(rel->rd_smgr, FSM_FORKNUM);
	if (fsm)
		FreeSpaceMapTruncateRel(rel, nblocks);

	/* Truncate the visibility map too if it exists. */
	vm = smgrexists(rel->rd_smgr, VISIBILITYMAP_FORKNUM);
	if (vm)
		visibilitymap_truncate(rel, nblocks);

	/*
	 * We WAL-log the truncation before actually truncating, which means
	 * trouble if the truncation fails. If we then crash, the WAL replay
	 * likely isn't going to succeed in the truncation either, and cause a
	 * PANIC. It's tempting to put a critical section here, but that cure
	 * would be worse than the disease. It would turn a usually harmless
	 * failure to truncate, that might spell trouble at WAL replay, into a
	 * certain PANIC.
	 */
	if (RelationNeedsWAL(rel))
	{
		/*
		 * Make an XLOG entry reporting the file truncation.
		 */
		XLogRecPtr	lsn;
		xl_smgr_truncate xlrec;

		xlrec.blkno = nblocks;
		xlrec.rnode = rel->rd_node;
		xlrec.flags = SMGR_TRUNCATE_ALL;

		XLogBeginInsert();
		XLogRegisterData((char *) &xlrec, sizeof(xlrec));

		lsn = XLogInsert(RM_SMGR_ID,
						 XLOG_SMGR_TRUNCATE | XLR_SPECIAL_REL_UPDATE);

		/*
		 * Flush, because otherwise the truncation of the main relation might
		 * hit the disk before the WAL record, and the truncation of the FSM
		 * or visibility map. If we crashed during that window, we'd be left
		 * with a truncated heap, but the FSM or visibility map would still
		 * contain entries for the non-existent heap pages.
		 */
		if (fsm || vm)
			XLogFlush(lsn);
	}

	/* Do the real work */
	smgrtruncate(rel->rd_smgr, MAIN_FORKNUM, nblocks);
}

/*
 *	smgrDoPendingDeletes() -- Take care of relation deletes at end of xact.
 *
 * This also runs when aborting a subxact; we want to clean up a failed
 * subxact immediately.
 *
 * Note: It's possible that we're being asked to remove a relation that has
 * no physical storage in any fork. In particular, it's possible that we're
 * cleaning up an old temporary relation for which RemovePgTempFiles has
 * already recovered the physical storage.
 */
void
smgrDoPendingDeletes(bool isCommit)
{
	int			nestLevel = GetCurrentTransactionNestLevel();
	PendingRelDelete *pending;
	PendingRelDelete *prev;
	PendingRelDelete *next;
	int			nrels = 0,
				i = 0,
				maxrels = 0;
	SMgrRelation *srels = NULL;
	char	   *relstorages = NULL;

	prev = NULL;
	for (pending = pendingDeletes; pending != NULL; pending = next)
	{
		next = pending->next;
		if (pending->nestLevel < nestLevel)
		{
			/* outer-level entries should not be processed yet */
			prev = pending;
		}
		else
		{
			/* unlink list entry first, so we don't retry on failure */
			if (prev)
				prev->next = next;
			else
				pendingDeletes = next;
			/* do deletion if called for */
			if (pending->atCommit == isCommit)
			{
				SMgrRelation srel;
				/* GPDB: backend can only be TempRelBackendId or
				 * InvalidBackendId for a given relfile since we don't tie temp
				 * relations to their backends. */
				srel = smgropen(pending->relnode.node,
					pending->relnode.isTempRelation ?
					TempRelBackendId : InvalidBackendId);

				/* allocate the initial array, or extend it, if needed */
				if (maxrels == 0)
				{
					maxrels = 8;
					srels = palloc(sizeof(SMgrRelation) * maxrels);
					relstorages = palloc(maxrels * sizeof(char));
				}
				else if (maxrels <= nrels)
				{
					maxrels *= 2;
					srels = repalloc(srels, sizeof(SMgrRelation) * maxrels);
					relstorages = repalloc(relstorages, sizeof(char) * maxrels);
				}

				relstorages[nrels] = pending->relnode.relstorage;
				srels[nrels++] = srel;
			}
			/* must explicitly free the list entry */
			pfree(pending);
			/* prev does not change */
		}
	}

	if (nrels > 0)
	{
		smgrdounlinkall(srels, nrels, false, relstorages);

		for (i = 0; i < nrels; i++)
			smgrclose(srels[i]);

		pfree(srels);
		pfree(relstorages);
	}
}

/*
 * smgrGetPendingDeletes() -- Get a list of non-temp relations to be deleted.
 *
 * The return value is the number of relations scheduled for termination.
 * *ptr is set to point to a freshly-palloc'd array of RelFileNodes.
 * If there are no relations to be deleted, *ptr is set to NULL.
 *
 * Only non-temporary relations are included in the returned list.  This is OK
 * because the list is used only in contexts where temporary relations don't
 * matter: we're either writing to the two-phase state file (and transactions
 * that have touched temp tables can't be prepared) or we're writing to xlog
 * (and all temporary files will be zapped if we restart anyway, so no need
 * for redo to do it also).
 *
 * Note that the list does not include anything scheduled for termination
 * by upper-level transactions.
 *
 * Greenplum-specific notes: We *do* include temporary relations in the returned
 * list. Because unlike in Upstream Postgres, Greenplum two-phase commits can
 * involve temporary tables, which necessitates including the temporary
 * relations in the two-phase state files (PREPARE xlog record). Otherwise the
 * relation files won't get unlink(2)'d, or the shared buffers won't be
 * dropped at the end of COMMIT phase.
 */
int
smgrGetPendingDeletes(bool forCommit, RelFileNodePendingDelete **ptr)
{
	int			nestLevel = GetCurrentTransactionNestLevel();
	int			nrels;
	RelFileNodePendingDelete *rptr;
	PendingRelDelete *pending;

	nrels = 0;
	for (pending = pendingDeletes; pending != NULL; pending = pending->next)
	{
		if (pending->nestLevel >= nestLevel && pending->atCommit == forCommit
			/*
			 * Greenplum allows transactions that access temporary tables to be
			 * prepared.
			 */
			/* && pending->relnode.backend == InvalidBackendId) */
				)
			nrels++;
	}
	if (nrels == 0)
	{
		*ptr = NULL;
		return 0;
	}
	rptr = (RelFileNodePendingDelete *) palloc(nrels * sizeof(RelFileNodePendingDelete));
	*ptr = rptr;
	for (pending = pendingDeletes; pending != NULL; pending = pending->next)
	{
		if (pending->nestLevel >= nestLevel && pending->atCommit == forCommit
			/*
			 * Keep this loop condition identical to above
			 */
			/* && pending->relnode.backend == InvalidBackendId) */
				)
		{
			*rptr = pending->relnode;
			rptr++;
		}
	}
	return nrels;
}
/*
 *	PostPrepare_smgr -- Clean up after a successful PREPARE
 *
 * What we have to do here is throw away the in-memory state about pending
 * relation deletes.  It's all been recorded in the 2PC state file and
 * it's no longer smgr's job to worry about it.
 */
void
PostPrepare_smgr(void)
{
	PendingRelDelete *pending;
	PendingRelDelete *next;

	for (pending = pendingDeletes; pending != NULL; pending = next)
	{
		next = pending->next;
		pendingDeletes = next;
		/* must explicitly free the list entry */
		pfree(pending);
	}
}

/*
 * AtSubCommit_smgr() --- Take care of subtransaction commit.
 *
 * Reassign all items in the pending-deletes list to the parent transaction.
 */
void
AtSubCommit_smgr(void)
{
	int			nestLevel = GetCurrentTransactionNestLevel();
	PendingRelDelete *pending;

	for (pending = pendingDeletes; pending != NULL; pending = pending->next)
	{
		if (pending->nestLevel >= nestLevel)
			pending->nestLevel = nestLevel - 1;
	}
}

/*
 * AtSubAbort_smgr() --- Take care of subtransaction abort.
 *
 * Delete created relations and forget about deleted relations.
 * We can execute these operations immediately because we know this
 * subtransaction will not commit.
 */
void
AtSubAbort_smgr(void)
{
	smgrDoPendingDeletes(false);
}

void
smgr_redo(XLogReaderState *record)
{
	XLogRecPtr	lsn = record->EndRecPtr;
	uint8		info = XLogRecGetInfo(record) & ~XLR_INFO_MASK;

	/* Backup blocks are not used in smgr records */
	Assert(!XLogRecHasAnyBlockRefs(record));

	if (info == XLOG_SMGR_CREATE)
	{
		xl_smgr_create *xlrec = (xl_smgr_create *) XLogRecGetData(record);
		SMgrRelation reln;

		reln = smgropen(xlrec->rnode, InvalidBackendId);
		smgrcreate(reln, xlrec->forkNum, true);
	}
	else if (info == XLOG_SMGR_TRUNCATE)
	{
		xl_smgr_truncate *xlrec = (xl_smgr_truncate *) XLogRecGetData(record);
		SMgrRelation reln;
		Relation	rel;

		reln = smgropen(xlrec->rnode, InvalidBackendId);

		/*
		 * Forcibly create relation if it doesn't exist (which suggests that
		 * it was dropped somewhere later in the WAL sequence).  As in
		 * XLogReadBufferForRedo, we prefer to recreate the rel and replay the
		 * log as best we can until the drop is seen.
		 */
		smgrcreate(reln, MAIN_FORKNUM, true);

		/*
		 * Before we perform the truncation, update minimum recovery point to
		 * cover this WAL record. Once the relation is truncated, there's no
		 * going back. The buffer manager enforces the WAL-first rule for
		 * normal updates to relation files, so that the minimum recovery
		 * point is always updated before the corresponding change in the data
		 * file is flushed to disk. We have to do the same manually here.
		 *
		 * Doing this before the truncation means that if the truncation fails
		 * for some reason, you cannot start up the system even after restart,
		 * until you fix the underlying situation so that the truncation will
		 * succeed. Alternatively, we could update the minimum recovery point
		 * after truncation, but that would leave a small window where the
		 * WAL-first rule could be violated.
		 */
		XLogFlush(lsn);

		if ((xlrec->flags & SMGR_TRUNCATE_HEAP) != 0)
		{
			smgrtruncate(reln, MAIN_FORKNUM, xlrec->blkno);

			/* Also tell xlogutils.c about it */
			XLogTruncateRelation(xlrec->rnode, MAIN_FORKNUM, xlrec->blkno);
		}

		/* Truncate FSM and VM too */
		rel = CreateFakeRelcacheEntry(xlrec->rnode);

		if ((xlrec->flags & SMGR_TRUNCATE_FSM) != 0 &&
			smgrexists(reln, FSM_FORKNUM))
			FreeSpaceMapTruncateRel(rel, xlrec->blkno);
		if ((xlrec->flags & SMGR_TRUNCATE_VM) != 0 &&
			smgrexists(reln, VISIBILITYMAP_FORKNUM))
			visibilitymap_truncate(rel, xlrec->blkno);

		FreeFakeRelcacheEntry(rel);
	}
	else
		elog(PANIC, "smgr_redo: unknown op code %u", info);
}<|MERGE_RESOLUTION|>--- conflicted
+++ resolved
@@ -86,11 +86,7 @@
 	switch (relpersistence)
 	{
 		case RELPERSISTENCE_TEMP:
-<<<<<<< HEAD
-			backend = TempRelBackendId;
-=======
 			backend = BackendIdForTempRelations();
->>>>>>> b5bce6c1
 			needs_wal = false;
 			break;
 		case RELPERSISTENCE_UNLOGGED:
