/*-------------------------------------------------------------------------
 *
 * list.c
 *	  implementation for PostgreSQL generic linked list package
 *
 *
 * Portions Copyright (c) 1996-2009, PostgreSQL Global Development Group
 * Portions Copyright (c) 1994, Regents of the University of California
 *
 *
 * IDENTIFICATION
 *	  $PostgreSQL: pgsql/src/backend/nodes/list.c,v 1.70 2008/08/14 18:47:58 tgl Exp $
 *
 *-------------------------------------------------------------------------
 */
#include "postgres.h"

#include "nodes/pg_list.h"


/*
 * Routines to simplify writing assertions about the type of a list; a
 * NIL list is considered to be an empty list of any type.
 */
#define IsPointerList(l)		((l) == NIL || IsA((l), List))
#define IsIntegerList(l)		((l) == NIL || IsA((l), IntList))
#define IsOidList(l)			((l) == NIL || IsA((l), OidList))

#ifdef USE_ASSERT_CHECKING
/*
 * Check that the specified List is valid (so far as we can tell).
 */
static void
check_list_invariants(List *list)
{
	if (list == NIL)
		return;

	Assert(list->length > 0);
	Assert(list->head != NULL);
	Assert(list->tail != NULL);

	Assert(list->type == T_List ||
		   list->type == T_IntList ||
		   list->type == T_OidList);

	if (list->length == 1)
		Assert(list->head == list->tail);
	if (list->length == 2)
		Assert(list->head->next == list->tail);
	Assert(list->tail->next == NULL);
}
#else
#define check_list_invariants(l)
#endif   /* USE_ASSERT_CHECKING */

/*
 * Return a freshly allocated List. Since empty non-NIL lists are
 * invalid, new_list() also allocates the head cell of the new list:
 * the caller should be sure to fill in that cell's data.
 */
static List *
new_list(NodeTag type)
{
	List	   *new_list;
	ListCell   *new_head;

	new_head = (ListCell *) palloc(sizeof(*new_head));
	new_head->next = NULL;
	/* new_head->data is left undefined! */

	new_list = (List *) palloc(sizeof(*new_list));
	new_list->type = type;
	new_list->length = 1;
	new_list->head = new_head;
	new_list->tail = new_head;

	return new_list;
}

/*
 * Allocate a new cell and make it the head of the specified
 * list. Assumes the list it is passed is non-NIL.
 *
 * The data in the new head cell is undefined; the caller should be
 * sure to fill it in
 */
static void
new_head_cell(List *list)
{
	ListCell   *new_head;

	new_head = (ListCell *) palloc(sizeof(*new_head));
	new_head->next = list->head;

	list->head = new_head;
	list->length++;
}

/*
 * Allocate a new cell and make it the tail of the specified
 * list. Assumes the list it is passed is non-NIL.
 *
 * The data in the new tail cell is undefined; the caller should be
 * sure to fill it in
 */
static void
new_tail_cell(List *list)
{
	ListCell   *new_tail;

	new_tail = (ListCell *) palloc(sizeof(*new_tail));
	new_tail->next = NULL;

	list->tail->next = new_tail;
	list->tail = new_tail;
	list->length++;
}

/*
 * Append a pointer to the list. A pointer to the modified list is
 * returned. Note that this function may or may not destructively
 * modify the list; callers should always use this function's return
 * value, rather than continuing to use the pointer passed as the
 * first argument.
 */
List *
lappend(List *list, void *datum)
{
	Assert(IsPointerList(list));

	if (list == NIL)
		list = new_list(T_List);
	else
		new_tail_cell(list);

	lfirst(list->tail) = datum;
	check_list_invariants(list);
	return list;
}

/*
 * Append an integer to the specified list. See lappend()
 */
List *
lappend_int(List *list, int datum)
{
	Assert(IsIntegerList(list));

	if (list == NIL)
		list = new_list(T_IntList);
	else
		new_tail_cell(list);

	lfirst_int(list->tail) = datum;
	check_list_invariants(list);
	return list;
}

/*
 * Append an OID to the specified list. See lappend()
 */
List *
lappend_oid(List *list, Oid datum)
{
	Assert(IsOidList(list));

	if (list == NIL)
		list = new_list(T_OidList);
	else
		new_tail_cell(list);

	lfirst_oid(list->tail) = datum;
	check_list_invariants(list);
	return list;
}

/*
 * Add a new cell to the list, in the position after 'prev_cell'. The
 * data in the cell is left undefined, and must be filled in by the
 * caller. 'list' is assumed to be non-NIL, and 'prev_cell' is assumed
 * to be non-NULL and a member of 'list'.
 */
static ListCell *
add_new_cell(List *list, ListCell *prev_cell)
{
	ListCell   *new_cell;

	new_cell = (ListCell *) palloc(sizeof(*new_cell));
	/* new_cell->data is left undefined! */
	new_cell->next = prev_cell->next;
	prev_cell->next = new_cell;

	if (list->tail == prev_cell)
		list->tail = new_cell;

	list->length++;

	return new_cell;
}

/*
 * Add a new cell to the specified list (which must be non-NIL);
 * it will be placed after the list cell 'prev' (which must be
 * non-NULL and a member of 'list'). The data placed in the new cell
 * is 'datum'. The newly-constructed cell is returned.
 */
ListCell *
lappend_cell(List *list, ListCell *prev, void *datum)
{
	ListCell   *new_cell;

	Assert(IsPointerList(list));

	new_cell = add_new_cell(list, prev);
	lfirst(new_cell) = datum;
	check_list_invariants(list);
	return new_cell;
}

ListCell *
lappend_cell_int(List *list, ListCell *prev, int datum)
{
	ListCell   *new_cell;

	Assert(IsIntegerList(list));

	new_cell = add_new_cell(list, prev);
	lfirst_int(new_cell) = datum;
	check_list_invariants(list);
	return new_cell;
}

ListCell *
lappend_cell_oid(List *list, ListCell *prev, Oid datum)
{
	ListCell   *new_cell;

	Assert(IsOidList(list));

	new_cell = add_new_cell(list, prev);
	lfirst_oid(new_cell) = datum;
	check_list_invariants(list);
	return new_cell;
}

/*
 * Prepend a new element to the list. A pointer to the modified list
 * is returned. Note that this function may or may not destructively
 * modify the list; callers should always use this function's return
 * value, rather than continuing to use the pointer passed as the
 * second argument.
 *
 * Caution: before Postgres 8.0, the original List was unmodified and
 * could be considered to retain its separate identity.  This is no longer
 * the case.
 */
List *
lcons(void *datum, List *list)
{
	Assert(IsPointerList(list));

	if (list == NIL)
		list = new_list(T_List);
	else
		new_head_cell(list);

	lfirst(list->head) = datum;
	check_list_invariants(list);
	return list;
}

/*
 * Prepend an integer to the list. See lcons()
 */
List *
lcons_int(int datum, List *list)
{
	Assert(IsIntegerList(list));

	if (list == NIL)
		list = new_list(T_IntList);
	else
		new_head_cell(list);

	lfirst_int(list->head) = datum;
	check_list_invariants(list);
	return list;
}

/*
 * Prepend an OID to the list. See lcons()
 */
List *
lcons_oid(Oid datum, List *list)
{
	Assert(IsOidList(list));

	if (list == NIL)
		list = new_list(T_OidList);
	else
		new_head_cell(list);

	lfirst_oid(list->head) = datum;
	check_list_invariants(list);
	return list;
}

/*
 * Concatenate list2 to the end of list1, and return list1. list1 is
 * destructively changed. Callers should be sure to use the return
 * value as the new pointer to the concatenated list: the 'list1'
 * input pointer may or may not be the same as the returned pointer.
 *
 * The nodes in list2 are merely appended to the end of list1 in-place
 * (i.e. they aren't copied; the two lists will share some of the same
 * storage). Therefore, invoking list_free() on list2 will also
 * invalidate a portion of list1.
 */
List *
list_concat(List *list1, List *list2)
{
	if (list1 == NIL)
		return list2;
	if (list2 == NIL)
		return list1;
	if (list1 == list2)
		elog(ERROR, "cannot list_concat() a list to itself");

	Assert(list1->type == list2->type);

	list1->length += list2->length;
	list1->tail->next = list2->head;
	list1->tail = list2->tail;

	check_list_invariants(list1);
	return list1;
}

/*
 * Truncate 'list' to contain no more than 'new_size' elements. This
 * modifies the list in-place! Despite this, callers should use the
 * pointer returned by this function to refer to the newly truncated
 * list -- it may or may not be the same as the pointer that was
 * passed.
 *
 * Note that any cells removed by list_truncate() are NOT pfree'd.
 */
List *
list_truncate(List *list, int new_size)
{
	ListCell   *cell;
	int			n;

	if (new_size <= 0)
		return NIL;				/* truncate to zero length */

	/* If asked to effectively extend the list, do nothing */
	if (new_size >= list_length(list))
		return list;

	n = 1;
	foreach(cell, list)
	{
		if (n == new_size)
		{
			cell->next = NULL;
			list->tail = cell;
			list->length = new_size;
			check_list_invariants(list);
			return list;
		}
		n++;
	}

	/* keep the compiler quiet; never reached */
	Assert(false);
	return list;
}

/*
 * Locate the n'th cell (counting from 0) of the list.  It is an assertion
 * failure if there is no such cell.
 */
ListCell *
list_nth_cell(List *list, int n)
{
	ListCell   *match;

	Assert(list != NIL);
	Assert(n >= 0);
	Assert(n < list->length);
	check_list_invariants(list);

	/* Does the caller actually mean to fetch the tail? */
	if (n == list->length - 1)
		return list->tail;

	for (match = list->head; n-- > 0; match = match->next)
		;

	return match;
}

/**
 * Replace the n-th data pointer in the list with newvalue.
 * Returns oldvalue. Assumes that n is a valid offset.
 */
void *
list_nth_replace(List *list, int n, void *new_data)
{
	ListCell *lc = NULL;
	lc = list_nth_cell(list, n);
	Assert(lc);
	void *old_data = lc->data.ptr_value;
	lc->data.ptr_value = new_data;
	return old_data;
}

/*
 * Return the data value contained in the n'th element of the
 * specified list. (List elements begin at 0.)
 */
void *
list_nth(List *list, int n)
{
	Assert(IsPointerList(list));
	return lfirst(list_nth_cell(list, n));
}

/*
 * Return the integer value contained in the n'th element of the
 * specified list.
 */
int
list_nth_int(List *list, int n)
{
	Assert(IsIntegerList(list));
	return lfirst_int(list_nth_cell(list, n));
}

/*
 * Return the OID value contained in the n'th element of the specified
 * list.
 */
Oid
list_nth_oid(List *list, int n)
{
	Assert(IsOidList(list));
	return lfirst_oid(list_nth_cell(list, n));
}

/*
 * Return true iff 'datum' is a member of the list. Equality is
 * determined via equal(), so callers should ensure that they pass a
 * Node as 'datum'.
 */
bool
list_member(List *list, void *datum)
{
	ListCell   *cell;

	Assert(IsPointerList(list));
	check_list_invariants(list);

	foreach(cell, list)
	{
		if (equal(lfirst(cell), datum))
			return true;
	}

	return false;
}

/*
 * Return true iff 'datum' is a member of the list. Equality is
 * determined by using simple pointer comparison.
 */
bool
list_member_ptr(List *list, void *datum)
{
	ListCell   *cell;

	Assert(IsPointerList(list));
	check_list_invariants(list);

	foreach(cell, list)
	{
		if (lfirst(cell) == datum)
			return true;
	}

	return false;
}

/*
 * Return true iff the integer 'datum' is a member of the list.
 */
bool
list_member_int(List *list, int datum)
{
	ListCell   *cell;

	Assert(IsIntegerList(list));
	check_list_invariants(list);

	foreach(cell, list)
	{
		if (lfirst_int(cell) == datum)
			return true;
	}

	return false;
}

/*
 * Return true iff the OID 'datum' is a member of the list.
 */
bool
list_member_oid(List *list, Oid datum)
{
	ListCell   *cell;

	Assert(IsOidList(list));
	check_list_invariants(list);

	foreach(cell, list)
	{
		if (lfirst_oid(cell) == datum)
			return true;
	}

	return false;
}

/*
 * Delete 'cell' from 'list'; 'prev' is the previous element to 'cell'
 * in 'list', if any (i.e. prev == NULL iff list->head == cell)
 *
 * The cell is pfree'd, as is the List header if this was the last member.
 */
List *
list_delete_cell(List *list, ListCell *cell, ListCell *prev)
{
	check_list_invariants(list);
	Assert(prev != NULL ? lnext(prev) == cell : list_head(list) == cell);

	/*
	 * If we're about to delete the last node from the list, free the whole
	 * list instead and return NIL, which is the only valid representation of
	 * a zero-length list.
	 */
	if (list->length == 1)
	{
		list_free(list);
		return NIL;
	}

	/*
	 * Otherwise, adjust the necessary list links, deallocate the particular
	 * node we have just removed, and return the list we were given.
	 */
	list->length--;

	if (prev)
		prev->next = cell->next;
	else
		list->head = cell->next;

	if (list->tail == cell)
		list->tail = prev;

	pfree(cell);
	return list;
}

/*
 * Delete the first cell in list that matches datum, if any.
 * Equality is determined via equal().
 */
List *
list_delete(List *list, void *datum)
{
	ListCell   *cell;
	ListCell   *prev;

	Assert(IsPointerList(list));
	check_list_invariants(list);

	prev = NULL;
	foreach(cell, list)
	{
		if (equal(lfirst(cell), datum))
			return list_delete_cell(list, cell, prev);

		prev = cell;
	}

	/* Didn't find a match: return the list unmodified */
	return list;
}

/* As above, but use simple pointer equality */
List *
list_delete_ptr(List *list, void *datum)
{
	ListCell   *cell;
	ListCell   *prev;

	Assert(IsPointerList(list));
	check_list_invariants(list);

	prev = NULL;
	foreach(cell, list)
	{
		if (lfirst(cell) == datum)
			return list_delete_cell(list, cell, prev);

		prev = cell;
	}

	/* Didn't find a match: return the list unmodified */
	return list;
}

/* As above, but for integers */
List *
list_delete_int(List *list, int datum)
{
	ListCell   *cell;
	ListCell   *prev;

	Assert(IsIntegerList(list));
	check_list_invariants(list);

	prev = NULL;
	foreach(cell, list)
	{
		if (lfirst_int(cell) == datum)
			return list_delete_cell(list, cell, prev);

		prev = cell;
	}

	/* Didn't find a match: return the list unmodified */
	return list;
}

/* As above, but for OIDs */
List *
list_delete_oid(List *list, Oid datum)
{
	ListCell   *cell;
	ListCell   *prev;

	Assert(IsOidList(list));
	check_list_invariants(list);

	prev = NULL;
	foreach(cell, list)
	{
		if (lfirst_oid(cell) == datum)
			return list_delete_cell(list, cell, prev);

		prev = cell;
	}

	/* Didn't find a match: return the list unmodified */
	return list;
}

/*
 * Delete the first element of the list.
 *
 * This is useful to replace the Lisp-y code "list = lnext(list);" in cases
 * where the intent is to alter the list rather than just traverse it.
 * Beware that the removed cell is freed, whereas the lnext() coding leaves
 * the original list head intact if there's another pointer to it.
 */
List *
list_delete_first(List *list)
{
	check_list_invariants(list);

	if (list == NIL)
		return NIL;				/* would an error be better? */

	return list_delete_cell(list, list_head(list), NULL);
}

/*
 * Generate the union of two lists. This is calculated by copying
 * list1 via list_copy(), then adding to it all the members of list2
 * that aren't already in list1.
 *
 * Whether an element is already a member of the list is determined
 * via equal().
 *
 * The returned list is newly-allocated, although the content of the
 * cells is the same (i.e. any pointed-to objects are not copied).
 *
 * NB: this function will NOT remove any duplicates that are present
 * in list1 (so it only performs a "union" if list1 is known unique to
 * start with).  Also, if you are about to write "x = list_union(x, y)"
 * you probably want to use list_concat_unique() instead to avoid wasting
 * the list cells of the old x list.
 *
 * This function could probably be implemented a lot faster if it is a
 * performance bottleneck.
 */
List *
list_union(List *list1, List *list2)
{
	List	   *result;
	ListCell   *cell;

	Assert(IsPointerList(list1));
	Assert(IsPointerList(list2));

	result = list_copy(list1);
	foreach(cell, list2)
	{
		if (!list_member(result, lfirst(cell)))
			result = lappend(result, lfirst(cell));
	}

	check_list_invariants(result);
	return result;
}

/*
 * This variant of list_union() determines duplicates via simple
 * pointer comparison.
 */
List *
list_union_ptr(List *list1, List *list2)
{
	List	   *result;
	ListCell   *cell;

	Assert(IsPointerList(list1));
	Assert(IsPointerList(list2));

	result = list_copy(list1);
	foreach(cell, list2)
	{
		if (!list_member_ptr(result, lfirst(cell)))
			result = lappend(result, lfirst(cell));
	}

	check_list_invariants(result);
	return result;
}

/*
 * This variant of list_union() operates upon lists of integers.
 */
List *
list_union_int(List *list1, List *list2)
{
	List	   *result;
	ListCell   *cell;

	Assert(IsIntegerList(list1));
	Assert(IsIntegerList(list2));

	result = list_copy(list1);
	foreach(cell, list2)
	{
		if (!list_member_int(result, lfirst_int(cell)))
			result = lappend_int(result, lfirst_int(cell));
	}

	check_list_invariants(result);
	return result;
}

/*
 * This variant of list_union() operates upon lists of OIDs.
 */
List *
list_union_oid(List *list1, List *list2)
{
	List	   *result;
	ListCell   *cell;

	Assert(IsOidList(list1));
	Assert(IsOidList(list2));

	result = list_copy(list1);
	foreach(cell, list2)
	{
		if (!list_member_oid(result, lfirst_oid(cell)))
			result = lappend_oid(result, lfirst_oid(cell));
	}

	check_list_invariants(result);
	return result;
}

/*
 * Return a list that contains all the cells that are in both list1 and
 * list2.  The returned list is freshly allocated via palloc(), but the
 * cells themselves point to the same objects as the cells of the
 * input lists.
 *
 * Duplicate entries in list1 will not be suppressed, so it's only a true
 * "intersection" if list1 is known unique beforehand.
 *
 * This variant works on lists of pointers, and determines list
<<<<<<< HEAD
 * membership via equal().	Note that the list1 member will be pointed
=======
 * membership via equal().  Note that the list1 member will be pointed
>>>>>>> 38e93482
 * to in the result.
 */
List *
list_intersection(List *list1, List *list2)
{
	List	   *result;
	ListCell   *cell;

	if (list1 == NIL || list2 == NIL)
		return NIL;

	Assert(IsPointerList(list1));
	Assert(IsPointerList(list2));

	result = NIL;
	foreach(cell, list1)
	{
		if (list_member(list2, lfirst(cell)))
			result = lappend(result, lfirst(cell));
	}

	check_list_invariants(result);
	return result;
}

/*
 * Return a list that contains all the cells in list1 that are not in
 * list2. The returned list is freshly allocated via palloc(), but the
 * cells themselves point to the same objects as the cells of the
 * input lists.
 *
 * This variant works on lists of pointers, and determines list
 * membership via equal()
 */
List *
list_difference(List *list1, List *list2)
{
	ListCell   *cell;
	List	   *result = NIL;

	Assert(IsPointerList(list1));
	Assert(IsPointerList(list2));

	if (list2 == NIL)
		return list_copy(list1);

	foreach(cell, list1)
	{
		if (!list_member(list2, lfirst(cell)))
			result = lappend(result, lfirst(cell));
	}

	check_list_invariants(result);
	return result;
}

/*
 * This variant of list_difference() determines list membership via
 * simple pointer equality.
 */
List *
list_difference_ptr(List *list1, List *list2)
{
	ListCell   *cell;
	List	   *result = NIL;

	Assert(IsPointerList(list1));
	Assert(IsPointerList(list2));

	if (list2 == NIL)
		return list_copy(list1);

	foreach(cell, list1)
	{
		if (!list_member_ptr(list2, lfirst(cell)))
			result = lappend(result, lfirst(cell));
	}

	check_list_invariants(result);
	return result;
}

/*
 * This variant of list_difference() operates upon lists of integers.
 */
List *
list_difference_int(List *list1, List *list2)
{
	ListCell   *cell;
	List	   *result = NIL;

	Assert(IsIntegerList(list1));
	Assert(IsIntegerList(list2));

	if (list2 == NIL)
		return list_copy(list1);

	foreach(cell, list1)
	{
		if (!list_member_int(list2, lfirst_int(cell)))
			result = lappend_int(result, lfirst_int(cell));
	}

	check_list_invariants(result);
	return result;
}

/*
 * This variant of list_difference() operates upon lists of OIDs.
 */
List *
list_difference_oid(List *list1, List *list2)
{
	ListCell   *cell;
	List	   *result = NIL;

	Assert(IsOidList(list1));
	Assert(IsOidList(list2));

	if (list2 == NIL)
		return list_copy(list1);

	foreach(cell, list1)
	{
		if (!list_member_oid(list2, lfirst_oid(cell)))
			result = lappend_oid(result, lfirst_oid(cell));
	}

	check_list_invariants(result);
	return result;
}

/*
 * Append datum to list, but only if it isn't already in the list.
 *
 * Whether an element is already a member of the list is determined
 * via equal().
 */
List *
list_append_unique(List *list, void *datum)
{
	if (list_member(list, datum))
		return list;
	else
		return lappend(list, datum);
}

/*
 * This variant of list_append_unique() determines list membership via
 * simple pointer equality.
 */
List *
list_append_unique_ptr(List *list, void *datum)
{
	if (list_member_ptr(list, datum))
		return list;
	else
		return lappend(list, datum);
}

/*
 * This variant of list_append_unique() operates upon lists of integers.
 */
List *
list_append_unique_int(List *list, int datum)
{
	if (list_member_int(list, datum))
		return list;
	else
		return lappend_int(list, datum);
}

/*
 * This variant of list_append_unique() operates upon lists of OIDs.
 */
List *
list_append_unique_oid(List *list, Oid datum)
{
	if (list_member_oid(list, datum))
		return list;
	else
		return lappend_oid(list, datum);
}

/*
 * Append to list1 each member of list2 that isn't already in list1.
 *
 * Whether an element is already a member of the list is determined
 * via equal().
 *
 * This is almost the same functionality as list_union(), but list1 is
 * modified in-place rather than being copied.	Note also that list2's cells
 * are not inserted in list1, so the analogy to list_concat() isn't perfect.
 */
List *
list_concat_unique(List *list1, List *list2)
{
	ListCell   *cell;

	Assert(IsPointerList(list1));
	Assert(IsPointerList(list2));

	foreach(cell, list2)
	{
		if (!list_member(list1, lfirst(cell)))
			list1 = lappend(list1, lfirst(cell));
	}

	check_list_invariants(list1);
	return list1;
}

/*
 * This variant of list_concat_unique() determines list membership via
 * simple pointer equality.
 */
List *
list_concat_unique_ptr(List *list1, List *list2)
{
	ListCell   *cell;

	Assert(IsPointerList(list1));
	Assert(IsPointerList(list2));

	foreach(cell, list2)
	{
		if (!list_member_ptr(list1, lfirst(cell)))
			list1 = lappend(list1, lfirst(cell));
	}

	check_list_invariants(list1);
	return list1;
}

/*
 * This variant of list_concat_unique() operates upon lists of integers.
 */
List *
list_concat_unique_int(List *list1, List *list2)
{
	ListCell   *cell;

	Assert(IsIntegerList(list1));
	Assert(IsIntegerList(list2));

	foreach(cell, list2)
	{
		if (!list_member_int(list1, lfirst_int(cell)))
			list1 = lappend_int(list1, lfirst_int(cell));
	}

	check_list_invariants(list1);
	return list1;
}

/*
 * This variant of list_concat_unique() operates upon lists of OIDs.
 */
List *
list_concat_unique_oid(List *list1, List *list2)
{
	ListCell   *cell;

	Assert(IsOidList(list1));
	Assert(IsOidList(list2));

	foreach(cell, list2)
	{
		if (!list_member_oid(list1, lfirst_oid(cell)))
			list1 = lappend_oid(list1, lfirst_oid(cell));
	}

	check_list_invariants(list1);
	return list1;
}

/*
 * Free all storage in a list, and optionally the pointed-to elements
 */
static void
list_free_private(List *list, bool deep)
{
	ListCell   *cell;

	check_list_invariants(list);

	cell = list_head(list);
	while (cell != NULL)
	{
		ListCell   *tmp = cell;

		cell = lnext(cell);
		if (deep)
			pfree(lfirst(tmp));
		pfree(tmp);
	}

	if (list)
		pfree(list);
}

/*
 * Free all the cells of the list, as well as the list itself. Any
 * objects that are pointed-to by the cells of the list are NOT
 * free'd.
 *
 * On return, the argument to this function has been freed, so the
 * caller would be wise to set it to NIL for safety's sake.
 */
void
list_free(List *list)
{
	list_free_private(list, false);
}

/*
 * Free all the cells of the list, the list itself, and all the
 * objects pointed-to by the cells of the list (each element in the
 * list must contain a pointer to a palloc()'d region of memory!)
 *
 * On return, the argument to this function has been freed, so the
 * caller would be wise to set it to NIL for safety's sake.
 */
void
list_free_deep(List *list)
{
	/*
	 * A "deep" free operation only makes sense on a list of pointers.
	 */
	Assert(IsPointerList(list));
	list_free_private(list, true);
}

/*
 * Return a shallow copy of the specified list.
 */
List *
list_copy(List *oldlist)
{
	List	   *newlist;
	ListCell   *newlist_prev;
	ListCell   *oldlist_cur;

	if (oldlist == NIL)
		return NIL;

	newlist = new_list(oldlist->type);
	newlist->length = oldlist->length;

	/*
	 * Copy over the data in the first cell; new_list() has already allocated
	 * the head cell itself
	 */
	newlist->head->data = oldlist->head->data;

	newlist_prev = newlist->head;
	oldlist_cur = oldlist->head->next;
	while (oldlist_cur)
	{
		ListCell   *newlist_cur;

		newlist_cur = (ListCell *) palloc(sizeof(*newlist_cur));
		newlist_cur->data = oldlist_cur->data;
		newlist_prev->next = newlist_cur;

		newlist_prev = newlist_cur;
		oldlist_cur = oldlist_cur->next;
	}

	newlist_prev->next = NULL;
	newlist->tail = newlist_prev;

	check_list_invariants(newlist);
	return newlist;
}

/*
 * Return a shallow copy of the specified list, without the first N elements.
 */
List *
list_copy_tail(List *oldlist, int nskip)
{
	List	   *newlist;
	ListCell   *newlist_prev;
	ListCell   *oldlist_cur;

	if (nskip < 0)
		nskip = 0;				/* would it be better to elog? */

	if (oldlist == NIL || nskip >= oldlist->length)
		return NIL;

	newlist = new_list(oldlist->type);
	newlist->length = oldlist->length - nskip;

	/*
	 * Skip over the unwanted elements.
	 */
	oldlist_cur = oldlist->head;
	while (nskip-- > 0)
		oldlist_cur = oldlist_cur->next;

	/*
	 * Copy over the data in the first remaining cell; new_list() has already
	 * allocated the head cell itself
	 */
	newlist->head->data = oldlist_cur->data;

	newlist_prev = newlist->head;
	oldlist_cur = oldlist_cur->next;
	while (oldlist_cur)
	{
		ListCell   *newlist_cur;

		newlist_cur = (ListCell *) palloc(sizeof(*newlist_cur));
		newlist_cur->data = oldlist_cur->data;
		newlist_prev->next = newlist_cur;

		newlist_prev = newlist_cur;
		oldlist_cur = oldlist_cur->next;
	}

	newlist_prev->next = NULL;
	newlist->tail = newlist_prev;

	check_list_invariants(newlist);
	return newlist;
}

/*
 * When using non-GCC compilers, we can't define these as inline
 * functions in pg_list.h, so they are defined here.
 *
 * TODO: investigate supporting inlining for some non-GCC compilers.
 */
#ifndef __GNUC__

ListCell *
list_head(List *l)
{
	return l ? l->head : NULL;
}

ListCell *
list_tail(List *l)
{
	return l ? l->tail : NULL;
}

int
list_length(List *l)
{
	return l ? l->length : 0;
}
#endif   /* ! __GNUC__ */

/*
 * Temporary compatibility functions
 *
 * In order to avoid warnings for these function definitions, we need
 * to include a prototype here as well as in pg_list.h. That's because
 * we don't enable list API compatibility in list.c, so we
 * don't see the prototypes for these functions.
 */

/*
 * Given a list, return its length. This is merely defined for the
 * sake of backward compatibility: we can't afford to define a macro
 * called "length", so it must be a function. New code should use the
 * list_length() macro in order to avoid the overhead of a function
 * call.
 */
int			length(List *list);

int
length(List *list)
{
	return list_length(list);
}<|MERGE_RESOLUTION|>--- conflicted
+++ resolved
@@ -808,11 +808,7 @@
  * "intersection" if list1 is known unique beforehand.
  *
  * This variant works on lists of pointers, and determines list
-<<<<<<< HEAD
- * membership via equal().	Note that the list1 member will be pointed
-=======
  * membership via equal().  Note that the list1 member will be pointed
->>>>>>> 38e93482
  * to in the result.
  */
 List *
