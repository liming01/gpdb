/*-------------------------------------------------------------------------
 *
 * copyfuncs.c
 *	  Copy functions for Postgres tree nodes.
 *
 * NOTE: we currently support copying all node types found in parse and
 * plan trees.	We do not support copying executor state trees; there
 * is no need for that, and no point in maintaining all the code that
 * would be needed.  We also do not support copying Path trees, mainly
 * because the circular linkages between RelOptInfo and Path nodes can't
 * be handled easily in a simple depth-first traversal.
 *
 *
<<<<<<< HEAD
 * Portions Copyright (c) 2005-2010, Greenplum inc
 * Portions Copyright (c) 2012-Present Pivotal Software, Inc.
 * Portions Copyright (c) 1996-2010, PostgreSQL Global Development Group
=======
 * Portions Copyright (c) 1996-2011, PostgreSQL Global Development Group
>>>>>>> a4bebdd9
 * Portions Copyright (c) 1994, Regents of the University of California
 *
 * IDENTIFICATION
 *	  src/backend/nodes/copyfuncs.c
 *
 *-------------------------------------------------------------------------
 */

#include "postgres.h"

<<<<<<< HEAD
#include "catalog/gp_policy.h"
#include "catalog/heap.h"
#include "miscadmin.h"
=======
#include "miscadmin.h"
#include "foreign/fdwapi.h"
>>>>>>> a4bebdd9
#include "nodes/plannodes.h"
#include "nodes/relation.h"
#include "utils/datum.h"
#include "cdb/cdbgang.h"


/*
 * Macros to simplify copying of different kinds of fields.  Use these
 * wherever possible to reduce the chance for silly typos.	Note that these
 * hard-wire the convention that the local variables in a Copy routine are
 * named 'newnode' and 'from'.
 */

/* Copy a simple scalar field (int, float, bool, enum, etc) */
#define COPY_SCALAR_FIELD(fldname) \
	(newnode->fldname = from->fldname)

/* Copy a field that is a pointer to some kind of Node or Node tree */
#define COPY_NODE_FIELD(fldname) \
	(newnode->fldname = copyObject(from->fldname))

/* Copy a field that is a pointer to a Bitmapset */
#define COPY_BITMAPSET_FIELD(fldname) \
	(newnode->fldname = bms_copy(from->fldname))

/* Copy a field that is a pointer to a C string, or perhaps NULL */
#define COPY_STRING_FIELD(fldname) \
	(newnode->fldname = from->fldname ? pstrdup(from->fldname) : (char *) NULL)

/* Copy a field that is a pointer to a simple palloc'd object of size sz */
#define COPY_POINTER_FIELD(fldname, sz) \
	do { \
		Size	_size = (sz); \
		newnode->fldname = palloc(_size); \
		memcpy(newnode->fldname, from->fldname, _size); \
	} while (0)

#define COPY_BINARY_FIELD(fldname, sz) \
	do { \
		Size _size = (sz); \
		memcpy(&newnode->fldname, &from->fldname, _size); \
	} while (0)

/* Copy a field that is a varlena datum */
#define COPY_VARLENA_FIELD(fldname, len) \
	do { \
		if (from->fldname) \
		{ \
			newnode->fldname = (bytea *) DatumGetPointer( \
					datumCopy(PointerGetDatum(from->fldname), false, len)); \
		} \
	} while (0)

/* Copy a parse location field (for Copy, this is same as scalar case) */
#define COPY_LOCATION_FIELD(fldname) \
	(newnode->fldname = from->fldname)


/* ****************************************************************
 *					 plannodes.h copy functions
 * ****************************************************************
 */

/*
 * _copyPlannedStmt
 */
static PlannedStmt *
_copyPlannedStmt(PlannedStmt *from)
{
	PlannedStmt *newnode = makeNode(PlannedStmt);

	COPY_SCALAR_FIELD(commandType);
	COPY_SCALAR_FIELD(planGen);
	COPY_SCALAR_FIELD(hasReturning);
	COPY_SCALAR_FIELD(hasModifyingCTE);
	COPY_SCALAR_FIELD(canSetTag);
	COPY_SCALAR_FIELD(transientPlan);
<<<<<<< HEAD
	COPY_SCALAR_FIELD(oneoffPlan);
	COPY_SCALAR_FIELD(simplyUpdatable);
=======
>>>>>>> a4bebdd9
	COPY_NODE_FIELD(planTree);
	COPY_NODE_FIELD(rtable);
	COPY_NODE_FIELD(resultRelations);
	COPY_NODE_FIELD(utilityStmt);
	COPY_NODE_FIELD(intoClause);
	COPY_NODE_FIELD(subplans);
	COPY_BITMAPSET_FIELD(rewindPlanIDs);

	COPY_NODE_FIELD(result_partitions);
	COPY_NODE_FIELD(result_aosegnos);
	COPY_NODE_FIELD(queryPartOids);
	COPY_NODE_FIELD(queryPartsMetadata);
	COPY_NODE_FIELD(numSelectorsPerScanId);
	COPY_NODE_FIELD(rowMarks);
	COPY_NODE_FIELD(relationOids);
	COPY_NODE_FIELD(invalItems);
	COPY_SCALAR_FIELD(nParamExec);
	COPY_SCALAR_FIELD(nMotionNodes);
	COPY_SCALAR_FIELD(nInitPlans);

	COPY_NODE_FIELD(intoPolicy);

	COPY_SCALAR_FIELD(query_mem);

	return newnode;
}

static QueryDispatchDesc *
_copyQueryDispatchDesc(QueryDispatchDesc *from)
{
	QueryDispatchDesc *newnode = makeNode(QueryDispatchDesc);

	COPY_NODE_FIELD(sliceTable);
	COPY_NODE_FIELD(oidAssignments);
	COPY_NODE_FIELD(cursorPositions);
	COPY_SCALAR_FIELD(validate_reloptions);

	return newnode;
}

static OidAssignment *
_copyOidAssignment(OidAssignment *from)
{
	OidAssignment *newnode = makeNode(OidAssignment);

	COPY_SCALAR_FIELD(catalog);
	COPY_STRING_FIELD(objname);
	COPY_SCALAR_FIELD(namespaceOid);
	COPY_SCALAR_FIELD(keyOid1);
	COPY_SCALAR_FIELD(keyOid2);
	COPY_SCALAR_FIELD(oid);

	return newnode;
}

/*
 * CopyPlanFields
 *
 *		This function copies the fields of the Plan node.  It is used by
 *		all the copy functions for classes which inherit from Plan.
 */
static void
CopyPlanFields(Plan *from, Plan *newnode)
{
	COPY_SCALAR_FIELD(plan_node_id);

	COPY_SCALAR_FIELD(startup_cost);
	COPY_SCALAR_FIELD(total_cost);
	COPY_SCALAR_FIELD(plan_rows);
	COPY_SCALAR_FIELD(plan_width);
	COPY_NODE_FIELD(targetlist);
	COPY_NODE_FIELD(qual);
	COPY_NODE_FIELD(lefttree);
	COPY_NODE_FIELD(righttree);
	COPY_NODE_FIELD(initPlan);
	COPY_BITMAPSET_FIELD(extParam);
	COPY_BITMAPSET_FIELD(allParam);
	COPY_NODE_FIELD(flow);
	COPY_SCALAR_FIELD(dispatch);
	COPY_SCALAR_FIELD(nMotionNodes);
	COPY_SCALAR_FIELD(nInitPlans);
	COPY_NODE_FIELD(sliceTable);

	COPY_SCALAR_FIELD(directDispatch.isDirectDispatch);
	COPY_NODE_FIELD(directDispatch.contentIds);
	COPY_SCALAR_FIELD(operatorMemKB);
	/*
	 * Don't copy memoryAccountId and this is an index to the account array
	 * specific to this process only.
	 */
}

/*
 * CopyLogicalIndexInfo
 *
 *		This function copies the LogicalIndexInfo, which is part of
 *		DynamicIndexScan node.
 */
static LogicalIndexInfo *
CopyLogicalIndexInfo(const LogicalIndexInfo *from)
{
	LogicalIndexInfo *newnode = palloc(sizeof(LogicalIndexInfo));

	COPY_SCALAR_FIELD(logicalIndexOid);
	COPY_SCALAR_FIELD(nColumns);
	COPY_POINTER_FIELD(indexKeys, from->nColumns * sizeof(AttrNumber));
	COPY_NODE_FIELD(indPred);
	COPY_NODE_FIELD(indExprs);
	COPY_SCALAR_FIELD(indIsUnique);
	COPY_SCALAR_FIELD(indType);
	COPY_NODE_FIELD(partCons);
	COPY_NODE_FIELD(defaultLevels);

	return newnode;
}

/*
 * _copyPlan
 */
static Plan *
_copyPlan(Plan *from)
{
	Plan	   *newnode = makeNode(Plan);

	/*
	 * copy node superclass fields
	 */
	CopyPlanFields(from, newnode);

	return newnode;
}


/*
 * _copyResult
 */
static Result *
_copyResult(Result *from)
{
	Result	   *newnode = makeNode(Result);

	/*
	 * copy node superclass fields
	 */
	CopyPlanFields((Plan *) from, (Plan *) newnode);

	/*
	 * copy remainder of node
	 */
	COPY_NODE_FIELD(resconstantqual);

	COPY_SCALAR_FIELD(hashFilter);
	COPY_NODE_FIELD(hashList);

	return newnode;
}

/*
 * _copyRepeat
 */
static Repeat *
_copyRepeat(Repeat *from)
{
	Repeat *newnode = makeNode(Repeat);

	/*
	 * copy node superclass fields
	 */
	CopyPlanFields((Plan *)from, (Plan *)newnode);

	/*
	 * copy remainder of node
	 */
	COPY_NODE_FIELD(repeatCountExpr);
	COPY_SCALAR_FIELD(grouping);

	return newnode;
}

/*
 * _copyModifyTable
 */
static ModifyTable *
_copyModifyTable(ModifyTable *from)
{
	ModifyTable *newnode = makeNode(ModifyTable);

	/*
	 * copy node superclass fields
	 */
	CopyPlanFields((Plan *) from, (Plan *) newnode);

	/*
	 * copy remainder of node
	 */
	COPY_SCALAR_FIELD(operation);
	COPY_SCALAR_FIELD(canSetTag);
	COPY_NODE_FIELD(resultRelations);
	COPY_SCALAR_FIELD(resultRelIndex);
	COPY_NODE_FIELD(plans);
	COPY_NODE_FIELD(returningLists);
	COPY_NODE_FIELD(rowMarks);
	COPY_SCALAR_FIELD(epqParam);

	return newnode;
}

/*
 * _copyAppend
 */
static Append *
_copyAppend(Append *from)
{
	Append	   *newnode = makeNode(Append);

	/*
	 * copy node superclass fields
	 */
	CopyPlanFields((Plan *) from, (Plan *) newnode);

	/*
	 * copy remainder of node
	 */
	COPY_NODE_FIELD(appendplans);

	return newnode;
}

static Sequence *
_copySequence(Sequence *from)
{
	Sequence *newnode = makeNode(Sequence);
	CopyPlanFields((Plan *) from, (Plan *) newnode);
	COPY_NODE_FIELD(subplans);

	return newnode;
}

/*
 * _copyMergeAppend
 */
static MergeAppend *
_copyMergeAppend(MergeAppend *from)
{
	MergeAppend *newnode = makeNode(MergeAppend);

	/*
	 * copy node superclass fields
	 */
	CopyPlanFields((Plan *) from, (Plan *) newnode);

	/*
	 * copy remainder of node
	 */
	COPY_NODE_FIELD(mergeplans);
	COPY_SCALAR_FIELD(numCols);
	COPY_POINTER_FIELD(sortColIdx, from->numCols * sizeof(AttrNumber));
	COPY_POINTER_FIELD(sortOperators, from->numCols * sizeof(Oid));
	COPY_POINTER_FIELD(collations, from->numCols * sizeof(Oid));
	COPY_POINTER_FIELD(nullsFirst, from->numCols * sizeof(bool));

	return newnode;
}

/*
 * _copyRecursiveUnion
 */
static RecursiveUnion *
_copyRecursiveUnion(RecursiveUnion *from)
{
	RecursiveUnion *newnode = makeNode(RecursiveUnion);

	/*
	 * copy node superclass fields
	 */
	CopyPlanFields((Plan *) from, (Plan *) newnode);

	/*
	 * copy remainder of node
	 */
	COPY_SCALAR_FIELD(wtParam);
	COPY_SCALAR_FIELD(numCols);
	if (from->numCols > 0)
	{
		COPY_POINTER_FIELD(dupColIdx, from->numCols * sizeof(AttrNumber));
		COPY_POINTER_FIELD(dupOperators, from->numCols * sizeof(Oid));
	}
	COPY_SCALAR_FIELD(numGroups);

	return newnode;
}

/*
 * _copyBitmapAnd
 */
static BitmapAnd *
_copyBitmapAnd(BitmapAnd *from)
{
	BitmapAnd  *newnode = makeNode(BitmapAnd);

	/*
	 * copy node superclass fields
	 */
	CopyPlanFields((Plan *) from, (Plan *) newnode);

	/*
	 * copy remainder of node
	 */
	COPY_NODE_FIELD(bitmapplans);

	return newnode;
}

/*
 * _copyBitmapOr
 */
static BitmapOr *
_copyBitmapOr(BitmapOr *from)
{
	BitmapOr   *newnode = makeNode(BitmapOr);

	/*
	 * copy node superclass fields
	 */
	CopyPlanFields((Plan *) from, (Plan *) newnode);

	/*
	 * copy remainder of node
	 */
	COPY_NODE_FIELD(bitmapplans);

	return newnode;
}


/*
 * CopyScanFields
 *
 *		This function copies the fields of the Scan node.  It is used by
 *		all the copy functions for classes which inherit from Scan.
 */
static void
CopyScanFields(Scan *from, Scan *newnode)
{
	CopyPlanFields((Plan *) from, (Plan *) newnode);

	COPY_SCALAR_FIELD(scanrelid);
	COPY_SCALAR_FIELD(partIndex);
	COPY_SCALAR_FIELD(partIndexPrintable);
}

/*
 * _copyScan
 */
static Scan *
_copyScan(Scan *from)
{
	Scan	   *newnode = makeNode(Scan);

	/*
	 * copy node superclass fields
	 */
	CopyScanFields((Scan *) from, (Scan *) newnode);

	return newnode;
}

/*
 * _copySeqScan
 */
static SeqScan *
_copySeqScan(SeqScan *from)
{
	SeqScan    *newnode = makeNode(SeqScan);

	/*
	 * copy node superclass fields
	 */
	CopyScanFields((Scan *) from, (Scan *) newnode);

	return newnode;
}

/*
 * _copyAppendOnlyScan
 */
static AppendOnlyScan *
_copyAppendOnlyScan(AppendOnlyScan *from)
{
	AppendOnlyScan    *newnode = makeNode(AppendOnlyScan);

	/*
	 * copy node superclass fields
	 */
	CopyScanFields((Scan *) from, (Scan *) newnode);

	return newnode;
}

/*
 * _copyAppendOnlyScan
 */
static AOCSScan *
_copyAOCSScan(AOCSScan *from)
{
	AOCSScan    *newnode = makeNode(AOCSScan);

	/*
	 * copy node superclass fields
	 */
	CopyScanFields((Scan *) from, (Scan *) newnode);

	return newnode;
}

static TableScan *
_copyTableScan(TableScan *from)
{
	TableScan *newnode = makeNode(TableScan);
	CopyScanFields((Scan *) from, (Scan *) newnode);

	return newnode;
}

static DynamicTableScan *
_copyDynamicTableScan(DynamicTableScan *from)
{
	DynamicTableScan *newnode = makeNode(DynamicTableScan);
	CopyScanFields((Scan *) from, (Scan *) newnode);
	COPY_SCALAR_FIELD(partIndex);
	COPY_SCALAR_FIELD(partIndexPrintable);

	return newnode;
}

/*
 * _copyExternalScan
 */
static ExternalScan *
_copyExternalScan(ExternalScan *from)
{
	ExternalScan    *newnode = makeNode(ExternalScan);

	/*
	 * copy node superclass fields
	 */
	CopyScanFields((Scan *) from, (Scan *) newnode);

	/*
	 * copy remainder of node
	 */
	COPY_NODE_FIELD(uriList);
	COPY_NODE_FIELD(fmtOpts);
	COPY_SCALAR_FIELD(fmtType);
	COPY_SCALAR_FIELD(isMasterOnly);
	COPY_SCALAR_FIELD(rejLimit);
	COPY_SCALAR_FIELD(rejLimitInRows);
	COPY_SCALAR_FIELD(logErrors);
	COPY_SCALAR_FIELD(encoding);
	COPY_SCALAR_FIELD(scancounter);

	return newnode;
}

static void
CopyIndexScanFields(const IndexScan *from, IndexScan *newnode)
{
	CopyScanFields((Scan *) from, (Scan *) newnode);

	COPY_SCALAR_FIELD(indexid);
	COPY_NODE_FIELD(indexqual);
	COPY_NODE_FIELD(indexqualorig);
	COPY_NODE_FIELD(indexorderby);
	COPY_NODE_FIELD(indexorderbyorig);
	COPY_SCALAR_FIELD(indexorderdir);
}

/*
 * _copyIndexScan
 */
static IndexScan *
_copyIndexScan(IndexScan *from)
{
	IndexScan  *newnode = makeNode(IndexScan);

	CopyIndexScanFields(from, newnode);

	return newnode;
}

/*
 * _copyDynamicIndexScan
 */
static DynamicIndexScan *
_copyDynamicIndexScan(const DynamicIndexScan *from)
{
	DynamicIndexScan  *newnode = makeNode(DynamicIndexScan);

	/* DynamicIndexScan has some content from IndexScan */
	CopyIndexScanFields(&from->indexscan, &newnode->indexscan);
	newnode->logicalIndexInfo = CopyLogicalIndexInfo(from->logicalIndexInfo);

	return newnode;
}

/*
 * _copyBitmapIndexScan
 */
static void
CopyBitmapIndexScanFields(BitmapIndexScan *from, BitmapIndexScan *newnode)
{
	CopyScanFields((Scan *) from, (Scan *) newnode);

	COPY_SCALAR_FIELD(indexid);
	COPY_NODE_FIELD(indexqual);
	COPY_NODE_FIELD(indexqualorig);
}

static BitmapIndexScan *
_copyBitmapIndexScan(BitmapIndexScan *from)
{
	BitmapIndexScan *newnode = makeNode(BitmapIndexScan);

	CopyBitmapIndexScanFields(from, newnode);

	return newnode;
}

/*
 * _copyDynamicBitmapIndexScan
 */
static DynamicBitmapIndexScan *
_copyDynamicBitmapIndexScan(DynamicBitmapIndexScan *from)
{
	DynamicBitmapIndexScan *newnode = makeNode(DynamicBitmapIndexScan);

	CopyBitmapIndexScanFields(&from->biscan, &newnode->biscan);
	newnode->logicalIndexInfo = CopyLogicalIndexInfo(from->logicalIndexInfo);

	return newnode;
}

/*
 * _copyBitmapHeapScan
 */
static BitmapHeapScan *
_copyBitmapHeapScan(BitmapHeapScan *from)
{
	BitmapHeapScan *newnode = makeNode(BitmapHeapScan);

	/*
	 * copy node superclass fields
	 */
	CopyScanFields((Scan *) from, (Scan *) newnode);

	/*
	 * copy remainder of node
	 */
	COPY_NODE_FIELD(bitmapqualorig);

	return newnode;
}

/*
 * _copyBitmapAppendOnlyScan
 */
static BitmapAppendOnlyScan *
_copyBitmapAppendOnlyScan(BitmapAppendOnlyScan *from)
{
	BitmapAppendOnlyScan *newnode = makeNode(BitmapAppendOnlyScan);

	/*
	 * copy node superclass fields
	 */
	CopyScanFields((Scan *) from, (Scan *) newnode);

	/*
	 * copy remainder of node
	 */
	COPY_NODE_FIELD(bitmapqualorig);
	COPY_SCALAR_FIELD(isAORow);

	return newnode;
}

/*
 * _copyBitmapTableScan
 */
static BitmapTableScan *
_copyBitmapTableScan(BitmapTableScan *from)
{
	BitmapTableScan *newnode = makeNode(BitmapTableScan);

	/*
	 * copy node superclass fields
	 */
	CopyScanFields((Scan *) from, (Scan *) newnode);

	/*
	 * copy remainder of node
	 */
	COPY_NODE_FIELD(bitmapqualorig);

	return newnode;
}

/*
 * _copyTidScan
 */
static TidScan *
_copyTidScan(TidScan *from)
{
	TidScan    *newnode = makeNode(TidScan);

	/*
	 * copy node superclass fields
	 */
	CopyScanFields((Scan *) from, (Scan *) newnode);

	/*
	 * copy remainder of node
	 */
	COPY_NODE_FIELD(tidquals);

	return newnode;
}

/*
 * _copySubqueryScan
 */
static SubqueryScan *
_copySubqueryScan(SubqueryScan *from)
{
	SubqueryScan *newnode = makeNode(SubqueryScan);

	/*
	 * copy node superclass fields
	 */
	CopyScanFields((Scan *) from, (Scan *) newnode);

	/*
	 * copy remainder of node
	 */
	COPY_NODE_FIELD(subplan);
	COPY_NODE_FIELD(subrtable);
	COPY_NODE_FIELD(subrowmark);

	return newnode;
}

/*
 * _copyFunctionScan
 */
static FunctionScan *
_copyFunctionScan(FunctionScan *from)
{
	FunctionScan *newnode = makeNode(FunctionScan);

	/*
	 * copy node superclass fields
	 */
	CopyScanFields((Scan *) from, (Scan *) newnode);

	/*
	 * copy remainder of node
	 */
	COPY_NODE_FIELD(funcexpr);
	COPY_NODE_FIELD(funccolnames);
	COPY_NODE_FIELD(funccoltypes);
	COPY_NODE_FIELD(funccoltypmods);
	COPY_NODE_FIELD(funccolcollations);

	return newnode;
}

/*
 * _copyValuesScan
 */
static ValuesScan *
_copyValuesScan(ValuesScan *from)
{
	ValuesScan *newnode = makeNode(ValuesScan);

	/*
	 * copy node superclass fields
	 */
	CopyScanFields((Scan *) from, (Scan *) newnode);

	/*
	 * copy remainder of node
	 */
	COPY_NODE_FIELD(values_lists);

	return newnode;
}

/*
 * _copyCteScan
 */
static CteScan *
_copyCteScan(CteScan *from)
{
	CteScan    *newnode = makeNode(CteScan);

	/*
	 * copy node superclass fields
	 */
	CopyScanFields((Scan *) from, (Scan *) newnode);

	/*
	 * copy remainder of node
	 */
	COPY_SCALAR_FIELD(ctePlanId);
	COPY_SCALAR_FIELD(cteParam);

	return newnode;
}

/*
 * _copyWorkTableScan
 */
static WorkTableScan *
_copyWorkTableScan(WorkTableScan *from)
{
	WorkTableScan *newnode = makeNode(WorkTableScan);

	/*
	 * copy node superclass fields
	 */
	CopyScanFields((Scan *) from, (Scan *) newnode);

	/*
	 * copy remainder of node
	 */
	COPY_SCALAR_FIELD(wtParam);

	return newnode;
}

/*
 * _copyForeignScan
 */
static ForeignScan *
_copyForeignScan(ForeignScan *from)
{
	ForeignScan *newnode = makeNode(ForeignScan);

	/*
	 * copy node superclass fields
	 */
	CopyScanFields((Scan *) from, (Scan *) newnode);

	/*
	 * copy remainder of node
	 */
	COPY_SCALAR_FIELD(fsSystemCol);
	COPY_NODE_FIELD(fdwplan);

	return newnode;
}

/*
 * _copyFdwPlan
 */
static FdwPlan *
_copyFdwPlan(FdwPlan *from)
{
	FdwPlan    *newnode = makeNode(FdwPlan);

	COPY_SCALAR_FIELD(startup_cost);
	COPY_SCALAR_FIELD(total_cost);
	COPY_NODE_FIELD(fdw_private);

	return newnode;
}

/*
 * CopyJoinFields
 *
 *		This function copies the fields of the Join node.  It is used by
 *		all the copy functions for classes which inherit from Join.
 */
static void
CopyJoinFields(Join *from, Join *newnode)
{
	CopyPlanFields((Plan *) from, (Plan *) newnode);

    COPY_SCALAR_FIELD(prefetch_inner);

	COPY_SCALAR_FIELD(jointype);
	COPY_NODE_FIELD(joinqual);
}


/*
 * _copyJoin
 */
static Join *
_copyJoin(Join *from)
{
	Join	   *newnode = makeNode(Join);

	/*
	 * copy node superclass fields
	 */
	CopyJoinFields(from, newnode);

	return newnode;
}


/*
 * _copyNestLoop
 */
static NestLoop *
_copyNestLoop(NestLoop *from)
{
	NestLoop   *newnode = makeNode(NestLoop);

	/*
	 * copy node superclass fields
	 */
	CopyJoinFields((Join *) from, (Join *) newnode);

<<<<<<< HEAD
    COPY_SCALAR_FIELD(shared_outer);
    COPY_SCALAR_FIELD(singleton_outer); /*CDB-OLAP*/
=======
	/*
	 * copy remainder of node
	 */
	COPY_NODE_FIELD(nestParams);

	return newnode;
}
>>>>>>> a4bebdd9

    return newnode;
}

/*
 * _copyMergeJoin
 */
static MergeJoin *
_copyMergeJoin(MergeJoin *from)
{
	MergeJoin  *newnode = makeNode(MergeJoin);
	int			numCols;

	/*
	 * copy node superclass fields
	 */
	CopyJoinFields((Join *) from, (Join *) newnode);

	/*
	 * copy remainder of node
	 */
	COPY_NODE_FIELD(mergeclauses);
	numCols = list_length(from->mergeclauses);
	COPY_POINTER_FIELD(mergeFamilies, numCols * sizeof(Oid));
	COPY_POINTER_FIELD(mergeCollations, numCols * sizeof(Oid));
	COPY_POINTER_FIELD(mergeStrategies, numCols * sizeof(int));
	COPY_POINTER_FIELD(mergeNullsFirst, numCols * sizeof(bool));
	COPY_SCALAR_FIELD(unique_outer);

	return newnode;
}

/*
 * _copyHashJoin
 */
static HashJoin *
_copyHashJoin(HashJoin *from)
{
	HashJoin   *newnode = makeNode(HashJoin);

	/*
	 * copy node superclass fields
	 */
	CopyJoinFields((Join *) from, (Join *) newnode);

	/*
	 * copy remainder of node
	 */
	COPY_NODE_FIELD(hashclauses);
	COPY_NODE_FIELD(hashqualclauses);

	return newnode;
}

/*
 * _copyShareInputScan
 */
static ShareInputScan *
_copyShareInputScan(ShareInputScan *from)
{
	ShareInputScan *newnode = makeNode(ShareInputScan);

	/* copy node superclass fields */
	CopyPlanFields((Plan *) from, (Plan *) newnode);
	COPY_SCALAR_FIELD(share_type);
	COPY_SCALAR_FIELD(share_id);
	COPY_SCALAR_FIELD(driver_slice);

	return newnode;
}


/*
 * _copyMaterial
 */
static Material *
_copyMaterial(Material *from)
{
	Material   *newnode = makeNode(Material);

	/*
	 * copy node superclass fields
	 */
	CopyPlanFields((Plan *) from, (Plan *) newnode);
    COPY_SCALAR_FIELD(cdb_strict);
	COPY_SCALAR_FIELD(share_type);
	COPY_SCALAR_FIELD(share_id);
	COPY_SCALAR_FIELD(driver_slice);
	COPY_SCALAR_FIELD(nsharer);
	COPY_SCALAR_FIELD(nsharer_xslice);

    return newnode;
}


/*
 * _copySort
 */
static Sort *
_copySort(Sort *from)
{
	Sort	   *newnode = makeNode(Sort);

	/*
	 * copy node superclass fields
	 */
	CopyPlanFields((Plan *) from, (Plan *) newnode);

	COPY_SCALAR_FIELD(numCols);
	COPY_POINTER_FIELD(sortColIdx, from->numCols * sizeof(AttrNumber));
	COPY_POINTER_FIELD(sortOperators, from->numCols * sizeof(Oid));
	COPY_POINTER_FIELD(collations, from->numCols * sizeof(Oid));
	COPY_POINTER_FIELD(nullsFirst, from->numCols * sizeof(bool));

    /* CDB */
	COPY_SCALAR_FIELD(noduplicates);

	COPY_SCALAR_FIELD(share_type);
	COPY_SCALAR_FIELD(share_id);
	COPY_SCALAR_FIELD(driver_slice);
	COPY_SCALAR_FIELD(nsharer);
	COPY_SCALAR_FIELD(nsharer_xslice);

	return newnode;
}

/*
 * _copyAgg
 */
static Agg *
_copyAgg(Agg *from)
{
	Agg		   *newnode = makeNode(Agg);

	CopyPlanFields((Plan *) from, (Plan *) newnode);

	COPY_SCALAR_FIELD(aggstrategy);
	COPY_SCALAR_FIELD(numCols);
	if (from->numCols > 0)
	{
		COPY_POINTER_FIELD(grpColIdx, from->numCols * sizeof(AttrNumber));
		COPY_POINTER_FIELD(grpOperators, from->numCols * sizeof(Oid));
	}
	COPY_SCALAR_FIELD(numGroups);
	COPY_SCALAR_FIELD(transSpace);
	COPY_SCALAR_FIELD(numNullCols);
	COPY_SCALAR_FIELD(inputGrouping);
	COPY_SCALAR_FIELD(grouping);
	COPY_SCALAR_FIELD(inputHasGrouping);
	COPY_SCALAR_FIELD(rollupGSTimes);
	COPY_SCALAR_FIELD(lastAgg);
	COPY_SCALAR_FIELD(streaming);

	return newnode;
}

/*
 * _copyWindowAgg
 */
static WindowAgg *
_copyWindowAgg(WindowAgg *from)
{
	WindowAgg  *newnode = makeNode(WindowAgg);

	CopyPlanFields((Plan *) from, (Plan *) newnode);

	COPY_SCALAR_FIELD(winref);
	COPY_SCALAR_FIELD(partNumCols);
	if (from->partNumCols > 0)
	{
		COPY_POINTER_FIELD(partColIdx, from->partNumCols * sizeof(AttrNumber));
		COPY_POINTER_FIELD(partOperators, from->partNumCols * sizeof(Oid));
	}
	COPY_SCALAR_FIELD(ordNumCols);
	if (from->ordNumCols > 0)
	{
		COPY_POINTER_FIELD(ordColIdx, from->ordNumCols * sizeof(AttrNumber));
		COPY_POINTER_FIELD(ordOperators, from->ordNumCols * sizeof(Oid));
	}
	COPY_SCALAR_FIELD(firstOrderCol);
	COPY_SCALAR_FIELD(firstOrderCmpOperator);
	COPY_SCALAR_FIELD(firstOrderNullsFirst);
	COPY_SCALAR_FIELD(frameOptions);
	COPY_NODE_FIELD(startOffset);
	COPY_NODE_FIELD(endOffset);

	return newnode;
}

/*
 * _copyTableFunctionScan
 */
static TableFunctionScan *
_copyTableFunctionScan(TableFunctionScan *from)
{
	TableFunctionScan	*newnode = makeNode(TableFunctionScan);

	CopyScanFields((Scan *) from, (Scan *) newnode);

	return newnode;
}

/*
 * _copyUnique
 */
static Unique *
_copyUnique(Unique *from)
{
	Unique	   *newnode = makeNode(Unique);

	/*
	 * copy node superclass fields
	 */
	CopyPlanFields((Plan *) from, (Plan *) newnode);

	/*
	 * copy remainder of node
	 */
	COPY_SCALAR_FIELD(numCols);
	COPY_POINTER_FIELD(uniqColIdx, from->numCols * sizeof(AttrNumber));
	COPY_POINTER_FIELD(uniqOperators, from->numCols * sizeof(Oid));

	return newnode;
}

/*
 * _copyHash
 */
static Hash *
_copyHash(Hash *from)
{
	Hash	   *newnode = makeNode(Hash);

	/*
	 * copy node superclass fields
	 */
	CopyPlanFields((Plan *) from, (Plan *) newnode);

	/*
	 * copy remainder of node
	 */
	COPY_SCALAR_FIELD(skewTable);
	COPY_SCALAR_FIELD(skewColumn);
	COPY_SCALAR_FIELD(skewInherit);
	COPY_SCALAR_FIELD(skewColType);
	COPY_SCALAR_FIELD(skewColTypmod);

	return newnode;
}

/*
 * _copySetOp
 */
static SetOp *
_copySetOp(SetOp *from)
{
	SetOp	   *newnode = makeNode(SetOp);

	/*
	 * copy node superclass fields
	 */
	CopyPlanFields((Plan *) from, (Plan *) newnode);

	/*
	 * copy remainder of node
	 */
	COPY_SCALAR_FIELD(cmd);
	COPY_SCALAR_FIELD(strategy);
	COPY_SCALAR_FIELD(numCols);
	COPY_POINTER_FIELD(dupColIdx, from->numCols * sizeof(AttrNumber));
	COPY_POINTER_FIELD(dupOperators, from->numCols * sizeof(Oid));
	COPY_SCALAR_FIELD(flagColIdx);
	COPY_SCALAR_FIELD(firstFlag);
	COPY_SCALAR_FIELD(numGroups);

	return newnode;
}

/*
 * _copyLockRows
 */
static LockRows *
_copyLockRows(LockRows *from)
{
	LockRows   *newnode = makeNode(LockRows);

	/*
	 * copy node superclass fields
	 */
	CopyPlanFields((Plan *) from, (Plan *) newnode);

	/*
	 * copy remainder of node
	 */
	COPY_NODE_FIELD(rowMarks);
	COPY_SCALAR_FIELD(epqParam);

	return newnode;
}

/*
 * _copyLimit
 */
static Limit *
_copyLimit(Limit *from)
{
	Limit	   *newnode = makeNode(Limit);

	/*
	 * copy node superclass fields
	 */
	CopyPlanFields((Plan *) from, (Plan *) newnode);

	/*
	 * copy remainder of node
	 */
	COPY_NODE_FIELD(limitOffset);
	COPY_NODE_FIELD(limitCount);

	return newnode;
}

/*
 * _copyNestLoopParam
 */
static NestLoopParam *
_copyNestLoopParam(NestLoopParam *from)
{
	NestLoopParam *newnode = makeNode(NestLoopParam);

	COPY_SCALAR_FIELD(paramno);
	COPY_NODE_FIELD(paramval);

	return newnode;
}

/*
 * _copyPlanRowMark
 */
static PlanRowMark *
_copyPlanRowMark(PlanRowMark *from)
{
	PlanRowMark *newnode = makeNode(PlanRowMark);

	COPY_SCALAR_FIELD(rti);
	COPY_SCALAR_FIELD(prti);
<<<<<<< HEAD
	COPY_SCALAR_FIELD(markType);
	COPY_SCALAR_FIELD(noWait);
	COPY_SCALAR_FIELD(isParent);
	COPY_SCALAR_FIELD(ctidAttNo);
	COPY_SCALAR_FIELD(toidAttNo);
	COPY_SCALAR_FIELD(wholeAttNo);

	return newnode;
}

/*
 * _copyPlanInvalItem
 */
static PlanInvalItem *
_copyPlanInvalItem(PlanInvalItem *from)
{
	PlanInvalItem *newnode = makeNode(PlanInvalItem);

	COPY_SCALAR_FIELD(cacheId);
	/* tupleId isn't really a "scalar", but this works anyway */
	COPY_SCALAR_FIELD(tupleId);

	return newnode;
}

/*
 * _copyMotion
 */
static Motion *
_copyMotion(Motion *from)
{
	Motion	   *newnode = makeNode(Motion);

	/*
	 * copy node superclass fields
	 */
	CopyPlanFields((Plan *) from, (Plan *) newnode);

	COPY_SCALAR_FIELD(sendSorted);
	COPY_SCALAR_FIELD(motionID);

	COPY_SCALAR_FIELD(motionType);

	COPY_NODE_FIELD(hashExpr);
	COPY_NODE_FIELD(hashDataTypes);

	COPY_SCALAR_FIELD(numOutputSegs);
	COPY_POINTER_FIELD(outputSegIdx, from->numOutputSegs * sizeof(int));

	COPY_SCALAR_FIELD(numSortCols);
	COPY_POINTER_FIELD(sortColIdx, from->numSortCols * sizeof(AttrNumber));
	COPY_POINTER_FIELD(sortOperators, from->numSortCols * sizeof(Oid));
	COPY_POINTER_FIELD(nullsFirst, from->numSortCols * sizeof(bool));

	COPY_SCALAR_FIELD(segidColIdx);

	return newnode;
}

/*
 * _copyDML
 */
static DML *
_copyDML(const DML *from)
{
	DML *newnode = makeNode(DML);

	/*
	 * copy node superclass fields
	 */
	CopyPlanFields((Plan *) from, (Plan *) newnode);

	COPY_SCALAR_FIELD(scanrelid);
	COPY_SCALAR_FIELD(actionColIdx);
	COPY_SCALAR_FIELD(ctidColIdx);
	COPY_SCALAR_FIELD(tupleoidColIdx);

	return newnode;
}

/*
 * _copySplitUpdate
 */
static SplitUpdate *
_copySplitUpdate(const SplitUpdate *from)
{
	SplitUpdate *newnode = makeNode(SplitUpdate);

	/*
	 * copy node superclass fields
	 */
	CopyPlanFields((Plan *) from, (Plan *) newnode);

	COPY_SCALAR_FIELD(actionColIdx);
	COPY_SCALAR_FIELD(ctidColIdx);
	COPY_SCALAR_FIELD(tupleoidColIdx);
	COPY_NODE_FIELD(insertColIdx);
	COPY_NODE_FIELD(deleteColIdx);

	return newnode;
}

/*
 * _copyRowTrigger
 */
static RowTrigger *
_copyRowTrigger(const RowTrigger *from)
{
	RowTrigger *newnode = makeNode(RowTrigger);

	/*
	 * copy node superclass fields
	 */
	CopyPlanFields((Plan *) from, (Plan *) newnode);

	COPY_SCALAR_FIELD(relid);
	COPY_SCALAR_FIELD(eventFlags);
	COPY_NODE_FIELD(oldValuesColIdx);
	COPY_NODE_FIELD(newValuesColIdx);

	return newnode;
}

/*
 * _copyAssertOp
 */
static AssertOp *
_copyAssertOp(const AssertOp *from)
{
	AssertOp *newnode = makeNode(AssertOp);

	/*
	 * copy node superclass fields
	 */
	CopyPlanFields((Plan *) from, (Plan *) newnode);

	COPY_SCALAR_FIELD(errcode);
	COPY_NODE_FIELD(errmessage);
=======
	COPY_SCALAR_FIELD(rowmarkId);
	COPY_SCALAR_FIELD(markType);
	COPY_SCALAR_FIELD(noWait);
	COPY_SCALAR_FIELD(isParent);
>>>>>>> a4bebdd9

	return newnode;
}

/*
 * _copyPartitionSelector
 */
static PartitionSelector *
_copyPartitionSelector(const PartitionSelector *from)
{
	PartitionSelector *newnode = makeNode(PartitionSelector);

	/*
	 * copy node superclass fields
	 */
	CopyPlanFields((Plan *) from, (Plan *) newnode);

	COPY_SCALAR_FIELD(relid);
	COPY_SCALAR_FIELD(nLevels);
	COPY_SCALAR_FIELD(scanId);
	COPY_SCALAR_FIELD(selectorId);
	COPY_NODE_FIELD(levelEqExpressions);
	COPY_NODE_FIELD(levelExpressions);
	COPY_NODE_FIELD(residualPredicate);
	COPY_NODE_FIELD(propagationExpression);
	COPY_NODE_FIELD(printablePredicate);
	COPY_SCALAR_FIELD(staticSelection);
	COPY_NODE_FIELD(staticPartOids);
	COPY_NODE_FIELD(staticScanIds);
	COPY_NODE_FIELD(partTabTargetlist);

	return newnode;
}

/* ****************************************************************
 *					   primnodes.h copy functions
 * ****************************************************************
 */

/*
 * _copyAlias
 */
static Alias *
_copyAlias(Alias *from)
{
	Alias	   *newnode = makeNode(Alias);

	COPY_STRING_FIELD(aliasname);
	COPY_NODE_FIELD(colnames);

	return newnode;
}

/*
 * _copyRangeVar
 */
static RangeVar *
_copyRangeVar(RangeVar *from)
{
	RangeVar   *newnode = makeNode(RangeVar);

	Assert(from->schemaname == NULL || strlen(from->schemaname)>0);
	COPY_STRING_FIELD(catalogname);
	COPY_STRING_FIELD(schemaname);
	COPY_STRING_FIELD(relname);
	COPY_SCALAR_FIELD(inhOpt);
	COPY_SCALAR_FIELD(relpersistence);
	COPY_NODE_FIELD(alias);
	COPY_LOCATION_FIELD(location);

	return newnode;
}

/*
 * _copyIntoClause
 */
static IntoClause *
_copyIntoClause(IntoClause *from)
{
	IntoClause *newnode = makeNode(IntoClause);

	COPY_NODE_FIELD(rel);
	COPY_NODE_FIELD(colNames);
	COPY_NODE_FIELD(options);
	COPY_SCALAR_FIELD(onCommit);
	COPY_STRING_FIELD(tableSpaceName);

	return newnode;
}

/*
 * We don't need a _copyExpr because Expr is an abstract supertype which
 * should never actually get instantiated.	Also, since it has no common
 * fields except NodeTag, there's no need for a helper routine to factor
 * out copying the common fields...
 */

/*
 * _copyVar
 */
static Var *
_copyVar(Var *from)
{
	Var		   *newnode = makeNode(Var);

	COPY_SCALAR_FIELD(varno);
	COPY_SCALAR_FIELD(varattno);
	COPY_SCALAR_FIELD(vartype);
	COPY_SCALAR_FIELD(vartypmod);
	COPY_SCALAR_FIELD(varcollid);
	COPY_SCALAR_FIELD(varlevelsup);
	COPY_SCALAR_FIELD(varnoold);
	COPY_SCALAR_FIELD(varoattno);
	COPY_LOCATION_FIELD(location);

	return newnode;
}

/*
 * _copyConst
 */
static Const *
_copyConst(Const *from)
{
	Const	   *newnode = makeNode(Const);

	COPY_SCALAR_FIELD(consttype);
	COPY_SCALAR_FIELD(consttypmod);
	COPY_SCALAR_FIELD(constcollid);
	COPY_SCALAR_FIELD(constlen);

	if (from->constbyval || from->constisnull)
	{
		/*
		 * passed by value so just copy the datum. Also, don't try to copy
		 * struct when value is null!
		 */
		newnode->constvalue = from->constvalue;
	}
	else
	{
		/*
		 * passed by reference.  We need a palloc'd copy.
		 */
		newnode->constvalue = datumCopy(from->constvalue,
										from->constbyval,
										from->constlen);
	}

	COPY_SCALAR_FIELD(constisnull);
	COPY_SCALAR_FIELD(constbyval);
	COPY_LOCATION_FIELD(location);

	return newnode;
}

/*
 * _copyParam
 */
static Param *
_copyParam(Param *from)
{
	Param	   *newnode = makeNode(Param);

	COPY_SCALAR_FIELD(paramkind);
	COPY_SCALAR_FIELD(paramid);
	COPY_SCALAR_FIELD(paramtype);
	COPY_SCALAR_FIELD(paramtypmod);
	COPY_SCALAR_FIELD(paramcollid);
	COPY_LOCATION_FIELD(location);

	return newnode;
}

/*
 * _copyAggref
 */
static Aggref *
_copyAggref(Aggref *from)
{
	Aggref	   *newnode = makeNode(Aggref);

	COPY_SCALAR_FIELD(aggfnoid);
	COPY_SCALAR_FIELD(aggtype);
<<<<<<< HEAD
	COPY_NODE_FIELD(aggdirectargs);
=======
	COPY_SCALAR_FIELD(aggcollid);
	COPY_SCALAR_FIELD(inputcollid);
>>>>>>> a4bebdd9
	COPY_NODE_FIELD(args);
	COPY_NODE_FIELD(aggorder);
	COPY_NODE_FIELD(aggdistinct);
	COPY_NODE_FIELD(aggfilter);
	COPY_SCALAR_FIELD(aggstar);
	COPY_SCALAR_FIELD(aggvariadic);
	COPY_SCALAR_FIELD(aggkind);
	COPY_SCALAR_FIELD(agglevelsup);
	COPY_SCALAR_FIELD(aggstage);
	COPY_LOCATION_FIELD(location);

	return newnode;
}

/*
 * _copyWindowFunc
 */
static WindowFunc *
_copyWindowFunc(WindowFunc *from)
{
	WindowFunc *newnode = makeNode(WindowFunc);

	COPY_SCALAR_FIELD(winfnoid);
	COPY_SCALAR_FIELD(wintype);
	COPY_SCALAR_FIELD(wincollid);
	COPY_SCALAR_FIELD(inputcollid);
	COPY_NODE_FIELD(args);
	COPY_NODE_FIELD(aggfilter);
	COPY_SCALAR_FIELD(winref);
	COPY_SCALAR_FIELD(winstar);
	COPY_SCALAR_FIELD(winagg);
	COPY_SCALAR_FIELD(windistinct);
	COPY_SCALAR_FIELD(winindex);
	COPY_SCALAR_FIELD(winstage);
	COPY_LOCATION_FIELD(location);

	return newnode;
}

/*
 * _copyArrayRef
 */
static ArrayRef *
_copyArrayRef(ArrayRef *from)
{
	ArrayRef   *newnode = makeNode(ArrayRef);

	COPY_SCALAR_FIELD(refarraytype);
	COPY_SCALAR_FIELD(refelemtype);
	COPY_SCALAR_FIELD(reftypmod);
	COPY_SCALAR_FIELD(refcollid);
	COPY_NODE_FIELD(refupperindexpr);
	COPY_NODE_FIELD(reflowerindexpr);
	COPY_NODE_FIELD(refexpr);
	COPY_NODE_FIELD(refassgnexpr);

	return newnode;
}

/*
 * _copyFuncExpr
 */
static FuncExpr *
_copyFuncExpr(FuncExpr *from)
{
	FuncExpr   *newnode = makeNode(FuncExpr);

	COPY_SCALAR_FIELD(funcid);
	COPY_SCALAR_FIELD(funcresulttype);
	COPY_SCALAR_FIELD(funcretset);
	COPY_SCALAR_FIELD(funcvariadic);
	COPY_SCALAR_FIELD(funcformat);
	COPY_SCALAR_FIELD(funccollid);
	COPY_SCALAR_FIELD(inputcollid);
	COPY_NODE_FIELD(args);
	COPY_SCALAR_FIELD(is_tablefunc);
	COPY_LOCATION_FIELD(location);

	return newnode;
}

/*
 * _copyNamedArgExpr *
 */
static NamedArgExpr *
_copyNamedArgExpr(NamedArgExpr *from)
{
	NamedArgExpr *newnode = makeNode(NamedArgExpr);

	COPY_NODE_FIELD(arg);
	COPY_STRING_FIELD(name);
	COPY_SCALAR_FIELD(argnumber);
	COPY_LOCATION_FIELD(location);

	return newnode;
}

/*
 * _copyOpExpr
 */
static OpExpr *
_copyOpExpr(OpExpr *from)
{
	OpExpr	   *newnode = makeNode(OpExpr);

	COPY_SCALAR_FIELD(opno);
	COPY_SCALAR_FIELD(opfuncid);
	COPY_SCALAR_FIELD(opresulttype);
	COPY_SCALAR_FIELD(opretset);
	COPY_SCALAR_FIELD(opcollid);
	COPY_SCALAR_FIELD(inputcollid);
	COPY_NODE_FIELD(args);
	COPY_LOCATION_FIELD(location);

	return newnode;
}

/*
 * _copyDistinctExpr (same as OpExpr)
 */
static DistinctExpr *
_copyDistinctExpr(DistinctExpr *from)
{
	DistinctExpr *newnode = makeNode(DistinctExpr);

	COPY_SCALAR_FIELD(opno);
	COPY_SCALAR_FIELD(opfuncid);
	COPY_SCALAR_FIELD(opresulttype);
	COPY_SCALAR_FIELD(opretset);
	COPY_SCALAR_FIELD(opcollid);
	COPY_SCALAR_FIELD(inputcollid);
	COPY_NODE_FIELD(args);
	COPY_LOCATION_FIELD(location);

	return newnode;
}

/*
 * _copyNullIfExpr (same as OpExpr)
 */
static NullIfExpr *
_copyNullIfExpr(NullIfExpr *from)
{
	NullIfExpr *newnode = makeNode(NullIfExpr);

	COPY_SCALAR_FIELD(opno);
	COPY_SCALAR_FIELD(opfuncid);
	COPY_SCALAR_FIELD(opresulttype);
	COPY_SCALAR_FIELD(opretset);
	COPY_SCALAR_FIELD(opcollid);
	COPY_SCALAR_FIELD(inputcollid);
	COPY_NODE_FIELD(args);
	COPY_LOCATION_FIELD(location);

	return newnode;
}

/*
 * _copyScalarArrayOpExpr
 */
static ScalarArrayOpExpr *
_copyScalarArrayOpExpr(ScalarArrayOpExpr *from)
{
	ScalarArrayOpExpr *newnode = makeNode(ScalarArrayOpExpr);

	COPY_SCALAR_FIELD(opno);
	COPY_SCALAR_FIELD(opfuncid);
	COPY_SCALAR_FIELD(useOr);
	COPY_SCALAR_FIELD(inputcollid);
	COPY_NODE_FIELD(args);
	COPY_LOCATION_FIELD(location);

	return newnode;
}

/*
 * _copyBoolExpr
 */
static BoolExpr *
_copyBoolExpr(BoolExpr *from)
{
	BoolExpr   *newnode = makeNode(BoolExpr);

	COPY_SCALAR_FIELD(boolop);
	COPY_NODE_FIELD(args);
	COPY_LOCATION_FIELD(location);

	return newnode;
}

/*
 * _copySubLink
 */
static SubLink *
_copySubLink(SubLink *from)
{
	SubLink    *newnode = makeNode(SubLink);

	COPY_SCALAR_FIELD(subLinkType);
	COPY_NODE_FIELD(testexpr);
	COPY_NODE_FIELD(operName);
	COPY_NODE_FIELD(subselect);
	COPY_LOCATION_FIELD(location);

	return newnode;
}

/*
 * _copySubPlan
 */
static SubPlan *
_copySubPlan(SubPlan *from)
{
	SubPlan    *newnode = makeNode(SubPlan);

	COPY_SCALAR_FIELD(subLinkType);
	COPY_SCALAR_FIELD(qDispSliceId);    /*CDB*/
	COPY_NODE_FIELD(testexpr);
	COPY_NODE_FIELD(paramIds);
	COPY_SCALAR_FIELD(plan_id);
	COPY_STRING_FIELD(plan_name);
	COPY_SCALAR_FIELD(firstColType);
	COPY_SCALAR_FIELD(firstColTypmod);
	COPY_SCALAR_FIELD(firstColCollation);
	COPY_SCALAR_FIELD(useHashTable);
	COPY_SCALAR_FIELD(unknownEqFalse);
	COPY_SCALAR_FIELD(is_initplan);	/*CDB*/
	COPY_SCALAR_FIELD(is_multirow);	/*CDB*/
	COPY_NODE_FIELD(setParam);
	COPY_NODE_FIELD(parParam);
	COPY_NODE_FIELD(args);
	COPY_NODE_FIELD(extParam);
	COPY_SCALAR_FIELD(startup_cost);
	COPY_SCALAR_FIELD(per_call_cost);

	return newnode;
}

/*
 * _copyAlternativeSubPlan
 */
static AlternativeSubPlan *
_copyAlternativeSubPlan(AlternativeSubPlan *from)
{
	AlternativeSubPlan *newnode = makeNode(AlternativeSubPlan);

	COPY_NODE_FIELD(subplans);

	return newnode;
}

/*
 * _copyFieldSelect
 */
static FieldSelect *
_copyFieldSelect(FieldSelect *from)
{
	FieldSelect *newnode = makeNode(FieldSelect);

	COPY_NODE_FIELD(arg);
	COPY_SCALAR_FIELD(fieldnum);
	COPY_SCALAR_FIELD(resulttype);
	COPY_SCALAR_FIELD(resulttypmod);
	COPY_SCALAR_FIELD(resultcollid);

	return newnode;
}

/*
 * _copyFieldStore
 */
static FieldStore *
_copyFieldStore(FieldStore *from)
{
	FieldStore *newnode = makeNode(FieldStore);

	COPY_NODE_FIELD(arg);
	COPY_NODE_FIELD(newvals);
	COPY_NODE_FIELD(fieldnums);
	COPY_SCALAR_FIELD(resulttype);

	return newnode;
}

/*
 * _copyRelabelType
 */
static RelabelType *
_copyRelabelType(RelabelType *from)
{
	RelabelType *newnode = makeNode(RelabelType);

	COPY_NODE_FIELD(arg);
	COPY_SCALAR_FIELD(resulttype);
	COPY_SCALAR_FIELD(resulttypmod);
	COPY_SCALAR_FIELD(resultcollid);
	COPY_SCALAR_FIELD(relabelformat);
	COPY_LOCATION_FIELD(location);

	return newnode;
}

/*
 * _copyCoerceViaIO
 */
static CoerceViaIO *
_copyCoerceViaIO(CoerceViaIO *from)
{
	CoerceViaIO *newnode = makeNode(CoerceViaIO);

	COPY_NODE_FIELD(arg);
	COPY_SCALAR_FIELD(resulttype);
	COPY_SCALAR_FIELD(resultcollid);
	COPY_SCALAR_FIELD(coerceformat);
	COPY_LOCATION_FIELD(location);

	return newnode;
}

/*
 * _copyArrayCoerceExpr
 */
static ArrayCoerceExpr *
_copyArrayCoerceExpr(ArrayCoerceExpr *from)
{
	ArrayCoerceExpr *newnode = makeNode(ArrayCoerceExpr);

	COPY_NODE_FIELD(arg);
	COPY_SCALAR_FIELD(elemfuncid);
	COPY_SCALAR_FIELD(resulttype);
	COPY_SCALAR_FIELD(resulttypmod);
	COPY_SCALAR_FIELD(resultcollid);
	COPY_SCALAR_FIELD(isExplicit);
	COPY_SCALAR_FIELD(coerceformat);
	COPY_LOCATION_FIELD(location);

	return newnode;
}

/*
 * _copyConvertRowtypeExpr
 */
static ConvertRowtypeExpr *
_copyConvertRowtypeExpr(ConvertRowtypeExpr *from)
{
	ConvertRowtypeExpr *newnode = makeNode(ConvertRowtypeExpr);

	COPY_NODE_FIELD(arg);
	COPY_SCALAR_FIELD(resulttype);
	COPY_SCALAR_FIELD(convertformat);
	COPY_LOCATION_FIELD(location);

	return newnode;
}

/*
 * _copyCollateExpr
 */
static CollateExpr *
_copyCollateExpr(CollateExpr *from)
{
	CollateExpr *newnode = makeNode(CollateExpr);

	COPY_NODE_FIELD(arg);
	COPY_SCALAR_FIELD(collOid);
	COPY_LOCATION_FIELD(location);

	return newnode;
}

/*
 * _copyCaseExpr
 */
static CaseExpr *
_copyCaseExpr(CaseExpr *from)
{
	CaseExpr   *newnode = makeNode(CaseExpr);

	COPY_SCALAR_FIELD(casetype);
	COPY_SCALAR_FIELD(casecollid);
	COPY_NODE_FIELD(arg);
	COPY_NODE_FIELD(args);
	COPY_NODE_FIELD(defresult);
	COPY_LOCATION_FIELD(location);

	return newnode;
}

/*
 * _copyCaseWhen
 */
static CaseWhen *
_copyCaseWhen(CaseWhen *from)
{
	CaseWhen   *newnode = makeNode(CaseWhen);

	COPY_NODE_FIELD(expr);
	COPY_NODE_FIELD(result);
	COPY_LOCATION_FIELD(location);

	return newnode;
}

/*
 * _copyCaseTestExpr
 */
static CaseTestExpr *
_copyCaseTestExpr(CaseTestExpr *from)
{
	CaseTestExpr *newnode = makeNode(CaseTestExpr);

	COPY_SCALAR_FIELD(typeId);
	COPY_SCALAR_FIELD(typeMod);
	COPY_SCALAR_FIELD(collation);

	return newnode;
}

/*
 * _copyArrayExpr
 */
static ArrayExpr *
_copyArrayExpr(ArrayExpr *from)
{
	ArrayExpr  *newnode = makeNode(ArrayExpr);

	COPY_SCALAR_FIELD(array_typeid);
	COPY_SCALAR_FIELD(array_collid);
	COPY_SCALAR_FIELD(element_typeid);
	COPY_NODE_FIELD(elements);
	COPY_SCALAR_FIELD(multidims);
	COPY_LOCATION_FIELD(location);

	return newnode;
}

/*
 * _copyRowExpr
 */
static RowExpr *
_copyRowExpr(RowExpr *from)
{
	RowExpr    *newnode = makeNode(RowExpr);

	COPY_NODE_FIELD(args);
	COPY_SCALAR_FIELD(row_typeid);
	COPY_SCALAR_FIELD(row_format);
	COPY_NODE_FIELD(colnames);
	COPY_LOCATION_FIELD(location);

	return newnode;
}

/*
 * _copyRowCompareExpr
 */
static RowCompareExpr *
_copyRowCompareExpr(RowCompareExpr *from)
{
	RowCompareExpr *newnode = makeNode(RowCompareExpr);

	COPY_SCALAR_FIELD(rctype);
	COPY_NODE_FIELD(opnos);
	COPY_NODE_FIELD(opfamilies);
	COPY_NODE_FIELD(inputcollids);
	COPY_NODE_FIELD(largs);
	COPY_NODE_FIELD(rargs);

	return newnode;
}

/*
 * _copyCoalesceExpr
 */
static CoalesceExpr *
_copyCoalesceExpr(CoalesceExpr *from)
{
	CoalesceExpr *newnode = makeNode(CoalesceExpr);

	COPY_SCALAR_FIELD(coalescetype);
	COPY_SCALAR_FIELD(coalescecollid);
	COPY_NODE_FIELD(args);
	COPY_LOCATION_FIELD(location);

	return newnode;
}

/*
 * _copyMinMaxExpr
 */
static MinMaxExpr *
_copyMinMaxExpr(MinMaxExpr *from)
{
	MinMaxExpr *newnode = makeNode(MinMaxExpr);

	COPY_SCALAR_FIELD(minmaxtype);
	COPY_SCALAR_FIELD(minmaxcollid);
	COPY_SCALAR_FIELD(inputcollid);
	COPY_SCALAR_FIELD(op);
	COPY_NODE_FIELD(args);
	COPY_LOCATION_FIELD(location);

	return newnode;
}

/*
 * _copyXmlExpr
 */
static XmlExpr *
_copyXmlExpr(XmlExpr *from)
{
	XmlExpr    *newnode = makeNode(XmlExpr);

	COPY_SCALAR_FIELD(op);
	COPY_STRING_FIELD(name);
	COPY_NODE_FIELD(named_args);
	COPY_NODE_FIELD(arg_names);
	COPY_NODE_FIELD(args);
	COPY_SCALAR_FIELD(xmloption);
	COPY_SCALAR_FIELD(type);
	COPY_SCALAR_FIELD(typmod);
	COPY_LOCATION_FIELD(location);

	return newnode;
}

/*
 * _copyNullTest
 */
static NullTest *
_copyNullTest(NullTest *from)
{
	NullTest   *newnode = makeNode(NullTest);

	COPY_NODE_FIELD(arg);
	COPY_SCALAR_FIELD(nulltesttype);
	COPY_SCALAR_FIELD(argisrow);

	return newnode;
}

/*
 * _copyBooleanTest
 */
static BooleanTest *
_copyBooleanTest(BooleanTest *from)
{
	BooleanTest *newnode = makeNode(BooleanTest);

	COPY_NODE_FIELD(arg);
	COPY_SCALAR_FIELD(booltesttype);

	return newnode;
}

/*
 * _copyCoerceToDomain
 */
static CoerceToDomain *
_copyCoerceToDomain(CoerceToDomain *from)
{
	CoerceToDomain *newnode = makeNode(CoerceToDomain);

	COPY_NODE_FIELD(arg);
	COPY_SCALAR_FIELD(resulttype);
	COPY_SCALAR_FIELD(resulttypmod);
	COPY_SCALAR_FIELD(resultcollid);
	COPY_SCALAR_FIELD(coercionformat);
	COPY_LOCATION_FIELD(location);

	return newnode;
}

/*
 * _copyCoerceToDomainValue
 */
static CoerceToDomainValue *
_copyCoerceToDomainValue(CoerceToDomainValue *from)
{
	CoerceToDomainValue *newnode = makeNode(CoerceToDomainValue);

	COPY_SCALAR_FIELD(typeId);
	COPY_SCALAR_FIELD(typeMod);
	COPY_SCALAR_FIELD(collation);
	COPY_LOCATION_FIELD(location);

	return newnode;
}

/*
 * _copySetToDefault
 */
static SetToDefault *
_copySetToDefault(SetToDefault *from)
{
	SetToDefault *newnode = makeNode(SetToDefault);

	COPY_SCALAR_FIELD(typeId);
	COPY_SCALAR_FIELD(typeMod);
	COPY_SCALAR_FIELD(collation);
	COPY_LOCATION_FIELD(location);

	return newnode;
}

/*
 * _copyCurrentOfExpr
 */
static CurrentOfExpr *
_copyCurrentOfExpr(CurrentOfExpr *from)
{
	CurrentOfExpr *newnode = makeNode(CurrentOfExpr);

	COPY_SCALAR_FIELD(cvarno);
	COPY_STRING_FIELD(cursor_name);
	COPY_SCALAR_FIELD(cursor_param);
	COPY_SCALAR_FIELD(target_relid);

	return newnode;
}

/*
 * _copyTargetEntry
 */
static TargetEntry *
_copyTargetEntry(TargetEntry *from)
{
	TargetEntry *newnode = makeNode(TargetEntry);

	COPY_NODE_FIELD(expr);
	COPY_SCALAR_FIELD(resno);
	COPY_STRING_FIELD(resname);
	COPY_SCALAR_FIELD(ressortgroupref);
	COPY_SCALAR_FIELD(resorigtbl);
	COPY_SCALAR_FIELD(resorigcol);
	COPY_SCALAR_FIELD(resjunk);

	return newnode;
}

/*
 * _copyRangeTblRef
 */
static RangeTblRef *
_copyRangeTblRef(RangeTblRef *from)
{
	RangeTblRef *newnode = makeNode(RangeTblRef);

	COPY_SCALAR_FIELD(rtindex);

	return newnode;
}

/*
 * _copyJoinExpr
 */
static JoinExpr *
_copyJoinExpr(JoinExpr *from)
{
	JoinExpr   *newnode = makeNode(JoinExpr);

	COPY_SCALAR_FIELD(jointype);
	COPY_SCALAR_FIELD(isNatural);
	COPY_NODE_FIELD(larg);
	COPY_NODE_FIELD(rarg);
	COPY_NODE_FIELD(usingClause);
	COPY_NODE_FIELD(quals);
	COPY_NODE_FIELD(alias);
	COPY_SCALAR_FIELD(rtindex);

	return newnode;
}

/*
 * _copyFromExpr
 */
static FromExpr *
_copyFromExpr(FromExpr *from)
{
	FromExpr   *newnode = makeNode(FromExpr);

	COPY_NODE_FIELD(fromlist);
	COPY_NODE_FIELD(quals);

	return newnode;
}

/*
 * _copyFlow
 */
static Flow *
_copyFlow(Flow *from)
{
	Flow   *newnode = makeNode(Flow);

	COPY_SCALAR_FIELD(flotype);
	COPY_SCALAR_FIELD(req_move);
	COPY_SCALAR_FIELD(locustype);
	COPY_SCALAR_FIELD(segindex);
	COPY_NODE_FIELD(hashExpr);
	COPY_NODE_FIELD(flow_before_req_move);

	return newnode;
}


/* ****************************************************************
 *						relation.h copy functions
 *
 * We don't support copying RelOptInfo, IndexOptInfo, or Path nodes.
 * There are some subsidiary structs that are useful to copy, though.
 * ****************************************************************
 */

/*
 * _copyCdbRelColumnInfo
 */
static CdbRelColumnInfo *
_copyCdbRelColumnInfo(CdbRelColumnInfo *from)
{
	CdbRelColumnInfo *newnode = makeNode(CdbRelColumnInfo);

	COPY_SCALAR_FIELD(pseudoattno);
    COPY_SCALAR_FIELD(targetresno);
	COPY_NODE_FIELD(defexpr);
	COPY_BITMAPSET_FIELD(where_needed);
	COPY_SCALAR_FIELD(attr_width);
    COPY_BINARY_FIELD(colname, sizeof(from->colname));

	return newnode;
}

/*
 * _copyPathKey
 */
static PathKey *
_copyPathKey(PathKey *from)
{
	PathKey    *newnode = makeNode(PathKey);

	/* EquivalenceClasses are never moved, so just shallow-copy the pointer */
	COPY_SCALAR_FIELD(pk_eclass);
	COPY_SCALAR_FIELD(pk_opfamily);
	COPY_SCALAR_FIELD(pk_strategy);
	COPY_SCALAR_FIELD(pk_nulls_first);

	return newnode;
}

/*
 * _copyRestrictInfo
 */
static RestrictInfo *
_copyRestrictInfo(RestrictInfo *from)
{
	RestrictInfo *newnode = makeNode(RestrictInfo);

	COPY_NODE_FIELD(clause);
	COPY_SCALAR_FIELD(is_pushed_down);
	COPY_SCALAR_FIELD(outerjoin_delayed);
	COPY_SCALAR_FIELD(can_join);
	COPY_SCALAR_FIELD(pseudoconstant);
	COPY_BITMAPSET_FIELD(clause_relids);
	COPY_BITMAPSET_FIELD(required_relids);
	COPY_BITMAPSET_FIELD(nullable_relids);
	COPY_BITMAPSET_FIELD(left_relids);
	COPY_BITMAPSET_FIELD(right_relids);
	COPY_NODE_FIELD(orclause);
	/* EquivalenceClasses are never copied, so shallow-copy the pointers */
	COPY_SCALAR_FIELD(parent_ec);
	COPY_SCALAR_FIELD(eval_cost);
	COPY_SCALAR_FIELD(norm_selec);
	COPY_SCALAR_FIELD(outer_selec);
	COPY_NODE_FIELD(mergeopfamilies);
	/* EquivalenceClasses are never copied, so shallow-copy the pointers */
	COPY_SCALAR_FIELD(left_ec);
	COPY_SCALAR_FIELD(right_ec);
	COPY_SCALAR_FIELD(left_em);
	COPY_SCALAR_FIELD(right_em);
	/* MergeScanSelCache isn't a Node, so hard to copy; just reset cache */
	newnode->scansel_cache = NIL;
	COPY_SCALAR_FIELD(outer_is_left);
	COPY_SCALAR_FIELD(hashjoinoperator);
	COPY_SCALAR_FIELD(left_bucketsize);
	COPY_SCALAR_FIELD(right_bucketsize);

	return newnode;
}

/*
 * _copyPlaceHolderVar
 */
static PlaceHolderVar *
_copyPlaceHolderVar(PlaceHolderVar *from)
{
	PlaceHolderVar *newnode = makeNode(PlaceHolderVar);

	COPY_NODE_FIELD(phexpr);
	COPY_BITMAPSET_FIELD(phrels);
	COPY_SCALAR_FIELD(phid);
	COPY_SCALAR_FIELD(phlevelsup);

	return newnode;
}

/*
 * _copySpecialJoinInfo
 */
static SpecialJoinInfo *
_copySpecialJoinInfo(SpecialJoinInfo *from)
{
	SpecialJoinInfo *newnode = makeNode(SpecialJoinInfo);

	COPY_BITMAPSET_FIELD(min_lefthand);
	COPY_BITMAPSET_FIELD(min_righthand);
	COPY_BITMAPSET_FIELD(syn_lefthand);
	COPY_BITMAPSET_FIELD(syn_righthand);
	COPY_SCALAR_FIELD(jointype);
	COPY_SCALAR_FIELD(lhs_strict);
	COPY_SCALAR_FIELD(delay_upper_joins);
	COPY_NODE_FIELD(join_quals);

	return newnode;
}

/*
 * _copyAppendRelInfo
 */
static AppendRelInfo *
_copyAppendRelInfo(AppendRelInfo *from)
{
	AppendRelInfo *newnode = makeNode(AppendRelInfo);

	COPY_SCALAR_FIELD(parent_relid);
	COPY_SCALAR_FIELD(child_relid);
	COPY_SCALAR_FIELD(parent_reltype);
	COPY_SCALAR_FIELD(child_reltype);
	COPY_NODE_FIELD(translated_vars);
	COPY_SCALAR_FIELD(parent_reloid);

	return newnode;
}

/*
 * _copyPlaceHolderInfo
 */
static PlaceHolderInfo *
_copyPlaceHolderInfo(PlaceHolderInfo *from)
{
	PlaceHolderInfo *newnode = makeNode(PlaceHolderInfo);

	COPY_SCALAR_FIELD(phid);
	COPY_NODE_FIELD(ph_var);
	COPY_BITMAPSET_FIELD(ph_eval_at);
	COPY_BITMAPSET_FIELD(ph_needed);
	COPY_BITMAPSET_FIELD(ph_may_need);
	COPY_SCALAR_FIELD(ph_width);

	return newnode;
}

/* ****************************************************************
 *					parsenodes.h copy functions
 * ****************************************************************
 */

static RangeTblEntry *
_copyRangeTblEntry(RangeTblEntry *from)
{
	RangeTblEntry *newnode = makeNode(RangeTblEntry);

	COPY_SCALAR_FIELD(rtekind);
	COPY_SCALAR_FIELD(relid);
	COPY_SCALAR_FIELD(relkind);
	COPY_NODE_FIELD(subquery);
	COPY_SCALAR_FIELD(jointype);
	COPY_NODE_FIELD(joinaliasvars);
	COPY_NODE_FIELD(funcexpr);
	COPY_NODE_FIELD(funccoltypes);
	COPY_NODE_FIELD(funccoltypmods);
<<<<<<< HEAD
	COPY_VARLENA_FIELD(funcuserdata, -1);
=======
	COPY_NODE_FIELD(funccolcollations);
>>>>>>> a4bebdd9
	COPY_NODE_FIELD(values_lists);
	COPY_NODE_FIELD(values_collations);
	COPY_STRING_FIELD(ctename);
	COPY_SCALAR_FIELD(ctelevelsup);
	COPY_SCALAR_FIELD(self_reference);
	COPY_NODE_FIELD(ctecoltypes);
	COPY_NODE_FIELD(ctecoltypmods);
	COPY_NODE_FIELD(ctecolcollations);
	COPY_NODE_FIELD(alias);
	COPY_NODE_FIELD(eref);
	COPY_SCALAR_FIELD(inh);
	COPY_SCALAR_FIELD(inFromCl);
	COPY_SCALAR_FIELD(requiredPerms);
	COPY_SCALAR_FIELD(checkAsUser);
	COPY_BITMAPSET_FIELD(selectedCols);
	COPY_BITMAPSET_FIELD(modifiedCols);

	COPY_STRING_FIELD(ctename);
	COPY_SCALAR_FIELD(ctelevelsup);
	COPY_SCALAR_FIELD(self_reference);
	COPY_NODE_FIELD(ctecoltypes);
	COPY_NODE_FIELD(ctecoltypmods);

	COPY_SCALAR_FIELD(forceDistRandom);
    COPY_NODE_FIELD(pseudocols);                /*CDB*/

	return newnode;
}

static SortGroupClause *
_copySortGroupClause(SortGroupClause *from)
{
	SortGroupClause *newnode = makeNode(SortGroupClause);

	COPY_SCALAR_FIELD(tleSortGroupRef);
	COPY_SCALAR_FIELD(eqop);
	COPY_SCALAR_FIELD(sortop);
	COPY_SCALAR_FIELD(nulls_first);
	COPY_SCALAR_FIELD(hashable);

	return newnode;
}

static GroupingClause *
_copyGroupingClause(GroupingClause *from)
{
	GroupingClause *newnode = makeNode(GroupingClause);
	COPY_SCALAR_FIELD(groupType);
	COPY_NODE_FIELD(groupsets);

	return newnode;
}

static GroupingFunc *
_copyGroupingFunc(GroupingFunc *from)
{
	GroupingFunc *newnode = makeNode(GroupingFunc);

	COPY_NODE_FIELD(args);
	COPY_SCALAR_FIELD(ngrpcols);

	return newnode;
}

static Grouping *
_copyGrouping(Grouping *from)
{
	Grouping *newnode = makeNode(Grouping);

	return newnode;
}

static GroupId *
_copyGroupId(GroupId *from)
{
	GroupId *newnode = makeNode(GroupId);

	return newnode;
}

static WindowClause *
_copyWindowClause(WindowClause *from)
{
	WindowClause *newnode = makeNode(WindowClause);

	COPY_STRING_FIELD(name);
	COPY_STRING_FIELD(refname);
	COPY_NODE_FIELD(partitionClause);
	COPY_NODE_FIELD(orderClause);
	COPY_SCALAR_FIELD(frameOptions);
	COPY_NODE_FIELD(startOffset);
	COPY_NODE_FIELD(endOffset);
	COPY_SCALAR_FIELD(winref);
	COPY_SCALAR_FIELD(copiedOrder);

	return newnode;
}

static RowMarkClause *
_copyRowMarkClause(RowMarkClause *from)
{
	RowMarkClause *newnode = makeNode(RowMarkClause);

	COPY_SCALAR_FIELD(rti);
	COPY_SCALAR_FIELD(forUpdate);
	COPY_SCALAR_FIELD(noWait);
	COPY_SCALAR_FIELD(pushedDown);

	return newnode;
}

static WithClause *
_copyWithClause(WithClause *from)
{
	WithClause *newnode = makeNode(WithClause);

	COPY_NODE_FIELD(ctes);
	COPY_SCALAR_FIELD(recursive);
	COPY_LOCATION_FIELD(location);

	return newnode;
}

static CommonTableExpr *
_copyCommonTableExpr(CommonTableExpr *from)
{
	CommonTableExpr *newnode = makeNode(CommonTableExpr);

	COPY_STRING_FIELD(ctename);
	COPY_NODE_FIELD(aliascolnames);
	COPY_NODE_FIELD(ctequery);
	COPY_LOCATION_FIELD(location);
	COPY_SCALAR_FIELD(cterecursive);
	COPY_SCALAR_FIELD(cterefcount);
	COPY_NODE_FIELD(ctecolnames);
	COPY_NODE_FIELD(ctecoltypes);
	COPY_NODE_FIELD(ctecoltypmods);
	COPY_NODE_FIELD(ctecolcollations);

	return newnode;
}

static A_Expr *
_copyAExpr(A_Expr *from)
{
	A_Expr	   *newnode = makeNode(A_Expr);

	COPY_SCALAR_FIELD(kind);
	COPY_NODE_FIELD(name);
	COPY_NODE_FIELD(lexpr);
	COPY_NODE_FIELD(rexpr);
	COPY_LOCATION_FIELD(location);

	return newnode;
}

static ColumnRef *
_copyColumnRef(ColumnRef *from)
{
	ColumnRef  *newnode = makeNode(ColumnRef);

	COPY_NODE_FIELD(fields);
	COPY_LOCATION_FIELD(location);

	return newnode;
}

static ParamRef *
_copyParamRef(ParamRef *from)
{
	ParamRef   *newnode = makeNode(ParamRef);

	COPY_SCALAR_FIELD(number);
	COPY_LOCATION_FIELD(location);

	return newnode;
}

static A_Const *
_copyAConst(A_Const *from)
{
	A_Const    *newnode = makeNode(A_Const);

	/* This part must duplicate _copyValue */
	COPY_SCALAR_FIELD(val.type);
	switch (from->val.type)
	{
		case T_Integer:
			COPY_SCALAR_FIELD(val.val.ival);
			break;
		case T_Float:
		case T_String:
		case T_BitString:
			COPY_STRING_FIELD(val.val.str);
			break;
		case T_Null:
			/* nothing to do */
			break;
		default:
			elog(ERROR, "unrecognized node type: %d",
				 (int) from->val.type);
			break;
	}

	COPY_LOCATION_FIELD(location);

	return newnode;
}

static FuncCall *
_copyFuncCall(FuncCall *from)
{
	FuncCall   *newnode = makeNode(FuncCall);

	COPY_NODE_FIELD(funcname);
	COPY_NODE_FIELD(args);
	COPY_NODE_FIELD(agg_order);
	COPY_NODE_FIELD(agg_filter);
	COPY_SCALAR_FIELD(agg_within_group);
	COPY_SCALAR_FIELD(agg_star);
	COPY_SCALAR_FIELD(agg_distinct);
	COPY_SCALAR_FIELD(func_variadic);
	COPY_NODE_FIELD(over);
	COPY_LOCATION_FIELD(location);

	return newnode;
}

static A_Star *
_copyAStar(A_Star *from)
{
	A_Star	   *newnode = makeNode(A_Star);

	return newnode;
}

static A_Indices *
_copyAIndices(A_Indices *from)
{
	A_Indices  *newnode = makeNode(A_Indices);

	COPY_NODE_FIELD(lidx);
	COPY_NODE_FIELD(uidx);

	return newnode;
}

static A_Indirection *
_copyA_Indirection(A_Indirection *from)
{
	A_Indirection *newnode = makeNode(A_Indirection);

	COPY_NODE_FIELD(arg);
	COPY_NODE_FIELD(indirection);

	return newnode;
}

static A_ArrayExpr *
_copyA_ArrayExpr(A_ArrayExpr *from)
{
	A_ArrayExpr *newnode = makeNode(A_ArrayExpr);

	COPY_NODE_FIELD(elements);
	COPY_LOCATION_FIELD(location);

	return newnode;
}

static ResTarget *
_copyResTarget(ResTarget *from)
{
	ResTarget  *newnode = makeNode(ResTarget);

	COPY_STRING_FIELD(name);
	COPY_NODE_FIELD(indirection);
	COPY_NODE_FIELD(val);
	COPY_LOCATION_FIELD(location);

	return newnode;
}

static TypeName *
_copyTypeName(TypeName *from)
{
	TypeName   *newnode = makeNode(TypeName);

	COPY_NODE_FIELD(names);
	COPY_SCALAR_FIELD(typeOid);
	COPY_SCALAR_FIELD(setof);
	COPY_SCALAR_FIELD(pct_type);
	COPY_NODE_FIELD(typmods);
	COPY_SCALAR_FIELD(typemod);
	COPY_NODE_FIELD(arrayBounds);
	COPY_LOCATION_FIELD(location);

	return newnode;
}

static SortBy *
_copySortBy(SortBy *from)
{
	SortBy	   *newnode = makeNode(SortBy);

	COPY_NODE_FIELD(node);
	COPY_SCALAR_FIELD(sortby_dir);
	COPY_SCALAR_FIELD(sortby_nulls);
	COPY_NODE_FIELD(useOp);
	COPY_NODE_FIELD(node);
	COPY_LOCATION_FIELD(location);

	return newnode;
}

static WindowDef *
_copyWindowDef(WindowDef *from)
{
	WindowDef  *newnode = makeNode(WindowDef);

	COPY_STRING_FIELD(name);
	COPY_STRING_FIELD(refname);
	COPY_NODE_FIELD(partitionClause);
	COPY_NODE_FIELD(orderClause);
	COPY_SCALAR_FIELD(frameOptions);
	COPY_NODE_FIELD(startOffset);
	COPY_NODE_FIELD(endOffset);
	COPY_LOCATION_FIELD(location);

	return newnode;
}

static RangeSubselect *
_copyRangeSubselect(RangeSubselect *from)
{
	RangeSubselect *newnode = makeNode(RangeSubselect);

	COPY_NODE_FIELD(subquery);
	COPY_NODE_FIELD(alias);

	return newnode;
}

static RangeFunction *
_copyRangeFunction(RangeFunction *from)
{
	RangeFunction *newnode = makeNode(RangeFunction);

	COPY_NODE_FIELD(funccallnode);
	COPY_NODE_FIELD(alias);
	COPY_NODE_FIELD(coldeflist);

	return newnode;
}

static TypeCast *
_copyTypeCast(TypeCast *from)
{
	TypeCast   *newnode = makeNode(TypeCast);

	COPY_NODE_FIELD(arg);
	COPY_NODE_FIELD(typeName);
	COPY_LOCATION_FIELD(location);

	return newnode;
}

static CollateClause *
_copyCollateClause(CollateClause *from)
{
	CollateClause *newnode = makeNode(CollateClause);

	COPY_NODE_FIELD(arg);
	COPY_NODE_FIELD(collname);
	COPY_LOCATION_FIELD(location);

	return newnode;
}

static IndexElem *
_copyIndexElem(IndexElem *from)
{
	IndexElem  *newnode = makeNode(IndexElem);

	COPY_STRING_FIELD(name);
	COPY_NODE_FIELD(expr);
	COPY_STRING_FIELD(indexcolname);
	COPY_NODE_FIELD(collation);
	COPY_NODE_FIELD(opclass);
	COPY_SCALAR_FIELD(ordering);
	COPY_SCALAR_FIELD(nulls_ordering);

	return newnode;
}

static ColumnDef *
_copyColumnDef(ColumnDef *from)
{
	ColumnDef  *newnode = makeNode(ColumnDef);

	COPY_STRING_FIELD(colname);
	COPY_NODE_FIELD(typeName);
	COPY_SCALAR_FIELD(inhcount);
	COPY_SCALAR_FIELD(is_local);
	COPY_SCALAR_FIELD(is_not_null);
<<<<<<< HEAD
	COPY_SCALAR_FIELD(attnum);
=======
	COPY_SCALAR_FIELD(is_from_type);
>>>>>>> a4bebdd9
	COPY_SCALAR_FIELD(storage);
	COPY_NODE_FIELD(raw_default);
	COPY_NODE_FIELD(cooked_default);
	COPY_NODE_FIELD(collClause);
	COPY_SCALAR_FIELD(collOid);
	COPY_NODE_FIELD(constraints);
	COPY_NODE_FIELD(encoding);

	return newnode;
}

static ColumnReferenceStorageDirective *
_copyColumnReferenceStorageDirective(ColumnReferenceStorageDirective *from)
{
	ColumnReferenceStorageDirective *newnode =
		makeNode(ColumnReferenceStorageDirective);

	COPY_STRING_FIELD(column);
	COPY_SCALAR_FIELD(deflt);
	COPY_NODE_FIELD(encoding);

	return newnode;
}

static Constraint *
_copyConstraint(Constraint *from)
{
	Constraint *newnode = makeNode(Constraint);

	COPY_SCALAR_FIELD(contype);
	COPY_STRING_FIELD(conname);
	COPY_SCALAR_FIELD(deferrable);
	COPY_SCALAR_FIELD(initdeferred);
	COPY_LOCATION_FIELD(location);
	COPY_NODE_FIELD(raw_expr);
	COPY_STRING_FIELD(cooked_expr);
	COPY_NODE_FIELD(keys);
	COPY_NODE_FIELD(exclusions);
	COPY_NODE_FIELD(options);
	COPY_STRING_FIELD(indexname);
	COPY_STRING_FIELD(indexspace);
	COPY_STRING_FIELD(access_method);
	COPY_NODE_FIELD(where_clause);
	COPY_NODE_FIELD(pktable);
	COPY_NODE_FIELD(fk_attrs);
	COPY_NODE_FIELD(pk_attrs);
	COPY_SCALAR_FIELD(fk_matchtype);
	COPY_SCALAR_FIELD(fk_upd_action);
	COPY_SCALAR_FIELD(fk_del_action);
	COPY_SCALAR_FIELD(skip_validation);
<<<<<<< HEAD
	COPY_SCALAR_FIELD(trig1Oid);
	COPY_SCALAR_FIELD(trig2Oid);
	COPY_SCALAR_FIELD(trig3Oid);
	COPY_SCALAR_FIELD(trig4Oid);
=======
	COPY_SCALAR_FIELD(initially_valid);
>>>>>>> a4bebdd9

	return newnode;
}

static DefElem *
_copyDefElem(DefElem *from)
{
	DefElem    *newnode = makeNode(DefElem);

	COPY_STRING_FIELD(defnamespace);
	COPY_STRING_FIELD(defname);
	COPY_NODE_FIELD(arg);
	COPY_SCALAR_FIELD(defaction);

	return newnode;
}

static LockingClause *
_copyLockingClause(LockingClause *from)
{
	LockingClause *newnode = makeNode(LockingClause);

	COPY_NODE_FIELD(lockedRels);
	COPY_SCALAR_FIELD(forUpdate);
	COPY_SCALAR_FIELD(noWait);

	return newnode;
}

static XmlSerialize *
_copyXmlSerialize(XmlSerialize *from)
{
	XmlSerialize *newnode = makeNode(XmlSerialize);

	COPY_SCALAR_FIELD(xmloption);
	COPY_NODE_FIELD(expr);
	COPY_NODE_FIELD(typeName);
	COPY_LOCATION_FIELD(location);

	return newnode;
}

static DMLActionExpr *
_copyDMLActionExpr(const DMLActionExpr *from)
{
	DMLActionExpr *newnode = makeNode(DMLActionExpr);

	return newnode;
}

static PartSelectedExpr *
_copyPartSelectedExpr(const PartSelectedExpr *from)
{
	PartSelectedExpr *newnode = makeNode(PartSelectedExpr);
	COPY_SCALAR_FIELD(dynamicScanId);
	COPY_SCALAR_FIELD(partOid);

	return newnode;
}

static PartDefaultExpr *
_copyPartDefaultExpr(const PartDefaultExpr *from)
{
	PartDefaultExpr *newnode = makeNode(PartDefaultExpr);
	COPY_SCALAR_FIELD(level);

	return newnode;
}

static PartBoundExpr *
_copyPartBoundExpr(const PartBoundExpr *from)
{
	PartBoundExpr *newnode = makeNode(PartBoundExpr);
	COPY_SCALAR_FIELD(level);
	COPY_SCALAR_FIELD(boundType);
	COPY_SCALAR_FIELD(isLowerBound);

	return newnode;
}

static PartBoundInclusionExpr *
_copyPartBoundInclusionExpr(const PartBoundInclusionExpr *from)
{
	PartBoundInclusionExpr *newnode = makeNode(PartBoundInclusionExpr);
	COPY_SCALAR_FIELD(level);
	COPY_SCALAR_FIELD(isLowerBound);

	return newnode;
}

static PartBoundOpenExpr *
_copyPartBoundOpenExpr(const PartBoundOpenExpr *from)
{
	PartBoundOpenExpr *newnode = makeNode(PartBoundOpenExpr);
	COPY_SCALAR_FIELD(level);
	COPY_SCALAR_FIELD(isLowerBound);

	return newnode;
}

static PartListRuleExpr *
_copyPartListRuleExpr(const PartListRuleExpr *from)
{
	PartListRuleExpr *newnode = makeNode(PartListRuleExpr);
	COPY_SCALAR_FIELD(level);
	COPY_SCALAR_FIELD(resulttype);
	COPY_SCALAR_FIELD(elementtype);

	return newnode;
}

static PartListNullTestExpr *
_copyPartListNullTestExpr(const PartListNullTestExpr *from)
{
	PartListNullTestExpr *newnode = makeNode(PartListNullTestExpr);
	COPY_SCALAR_FIELD(level);
	COPY_SCALAR_FIELD(nulltesttype);

	return newnode;
}

static Query *
_copyQuery(Query *from)
{
	Query	   *newnode = makeNode(Query);

	COPY_SCALAR_FIELD(commandType);
	COPY_SCALAR_FIELD(querySource);
	COPY_SCALAR_FIELD(canSetTag);
	COPY_NODE_FIELD(utilityStmt);
	COPY_SCALAR_FIELD(resultRelation);
	COPY_NODE_FIELD(intoClause);
	COPY_SCALAR_FIELD(hasAggs);
	COPY_SCALAR_FIELD(hasWindowFuncs);
	COPY_SCALAR_FIELD(hasSubLinks);
	COPY_SCALAR_FIELD(hasDynamicFunctions);
	COPY_SCALAR_FIELD(hasFuncsWithExecRestrictions);
	COPY_SCALAR_FIELD(hasDistinctOn);
	COPY_SCALAR_FIELD(hasRecursive);
	COPY_SCALAR_FIELD(hasModifyingCTE);
	COPY_SCALAR_FIELD(hasForUpdate);
	COPY_NODE_FIELD(cteList);
	COPY_NODE_FIELD(rtable);
	COPY_NODE_FIELD(jointree);
	COPY_NODE_FIELD(targetList);
	COPY_NODE_FIELD(returningList);
	COPY_NODE_FIELD(groupClause);
	COPY_NODE_FIELD(havingQual);
	COPY_NODE_FIELD(windowClause);
	COPY_NODE_FIELD(distinctClause);
	COPY_NODE_FIELD(sortClause);
	COPY_NODE_FIELD(scatterClause);
	COPY_SCALAR_FIELD(isTableValueSelect);
	COPY_NODE_FIELD(limitOffset);
	COPY_NODE_FIELD(limitCount);
	COPY_NODE_FIELD(rowMarks);
	COPY_NODE_FIELD(setOperations);
<<<<<<< HEAD
	if (from->intoPolicy)
	{
		COPY_NODE_FIELD(intoPolicy);
	}
	else
		newnode->intoPolicy = NULL;
=======
	COPY_NODE_FIELD(constraintDeps);
>>>>>>> a4bebdd9

	return newnode;
}

static InsertStmt *
_copyInsertStmt(InsertStmt *from)
{
	InsertStmt *newnode = makeNode(InsertStmt);

	COPY_NODE_FIELD(relation);
	COPY_NODE_FIELD(cols);
	COPY_NODE_FIELD(selectStmt);
	COPY_NODE_FIELD(returningList);
	COPY_NODE_FIELD(withClause);

	return newnode;
}

static DeleteStmt *
_copyDeleteStmt(DeleteStmt *from)
{
	DeleteStmt *newnode = makeNode(DeleteStmt);

	COPY_NODE_FIELD(relation);
	COPY_NODE_FIELD(usingClause);
	COPY_NODE_FIELD(whereClause);
	COPY_NODE_FIELD(returningList);
	COPY_NODE_FIELD(withClause);

	return newnode;
}

static UpdateStmt *
_copyUpdateStmt(UpdateStmt *from)
{
	UpdateStmt *newnode = makeNode(UpdateStmt);

	COPY_NODE_FIELD(relation);
	COPY_NODE_FIELD(targetList);
	COPY_NODE_FIELD(whereClause);
	COPY_NODE_FIELD(fromClause);
	COPY_NODE_FIELD(returningList);
	COPY_NODE_FIELD(withClause);

	return newnode;
}

static SelectStmt *
_copySelectStmt(SelectStmt *from)
{
	SelectStmt *newnode = makeNode(SelectStmt);

	COPY_NODE_FIELD(distinctClause);
	COPY_NODE_FIELD(intoClause);
	COPY_NODE_FIELD(targetList);
	COPY_NODE_FIELD(fromClause);
	COPY_NODE_FIELD(whereClause);
	COPY_NODE_FIELD(groupClause);
	COPY_NODE_FIELD(havingClause);
	COPY_NODE_FIELD(windowClause);
	COPY_NODE_FIELD(withClause);
	COPY_NODE_FIELD(valuesLists);
	COPY_NODE_FIELD(sortClause);
	COPY_NODE_FIELD(scatterClause);
	COPY_NODE_FIELD(limitOffset);
	COPY_NODE_FIELD(limitCount);
	COPY_NODE_FIELD(lockingClause);
	COPY_SCALAR_FIELD(op);
	COPY_SCALAR_FIELD(all);
	COPY_NODE_FIELD(larg);
	COPY_NODE_FIELD(rarg);
	COPY_NODE_FIELD(distributedBy);

	return newnode;
}

static SetOperationStmt *
_copySetOperationStmt(SetOperationStmt *from)
{
	SetOperationStmt *newnode = makeNode(SetOperationStmt);

	COPY_SCALAR_FIELD(op);
	COPY_SCALAR_FIELD(all);
	COPY_NODE_FIELD(larg);
	COPY_NODE_FIELD(rarg);
	COPY_NODE_FIELD(colTypes);
	COPY_NODE_FIELD(colTypmods);
	COPY_NODE_FIELD(colCollations);
	COPY_NODE_FIELD(groupClauses);

	return newnode;
}

static AlterTableStmt *
_copyAlterTableStmt(AlterTableStmt *from)
{
	AlterTableStmt *newnode = makeNode(AlterTableStmt);

	COPY_NODE_FIELD(relation);
	COPY_NODE_FIELD(cmds);
	COPY_SCALAR_FIELD(relkind);

	return newnode;
}

static AlterTableCmd *
_copyAlterTableCmd(AlterTableCmd *from)
{
	AlterTableCmd *newnode = makeNode(AlterTableCmd);

	COPY_SCALAR_FIELD(subtype);
	COPY_STRING_FIELD(name);
	COPY_NODE_FIELD(def);
	COPY_SCALAR_FIELD(behavior);
	COPY_SCALAR_FIELD(part_expanded);

	/* Need to copy AT workspace since process uses copy internally. */
	COPY_NODE_FIELD(partoids);
	COPY_SCALAR_FIELD(missing_ok);

	return newnode;
}

static SetDistributionCmd*
_copySetDistributionCmd(SetDistributionCmd *from)
{
	SetDistributionCmd *newnode = makeNode(SetDistributionCmd);

	COPY_SCALAR_FIELD(backendId);
	COPY_NODE_FIELD(relids);
	COPY_NODE_FIELD(indexOidMap);
	COPY_NODE_FIELD(hiddenTypes);

	return newnode;
}

static InheritPartitionCmd *
_copyInheritPartitionCmd(InheritPartitionCmd *from)
{
	InheritPartitionCmd *newnode = makeNode(InheritPartitionCmd);

	COPY_NODE_FIELD(parent);

	return newnode;
}

static AlterPartitionCmd *
_copyAlterPartitionCmd(AlterPartitionCmd *from)
{
	AlterPartitionCmd *newnode = makeNode(AlterPartitionCmd);

	COPY_NODE_FIELD(partid);
	COPY_NODE_FIELD(arg1);
	COPY_NODE_FIELD(arg2);

	return newnode;
}

static AlterPartitionId *
_copyAlterPartitionId(AlterPartitionId *from)
{
	AlterPartitionId *newnode = makeNode(AlterPartitionId);

	COPY_SCALAR_FIELD(idtype);
	COPY_NODE_FIELD(partiddef);

	return newnode;
}


static AlterDomainStmt *
_copyAlterDomainStmt(AlterDomainStmt *from)
{
	AlterDomainStmt *newnode = makeNode(AlterDomainStmt);

	COPY_SCALAR_FIELD(subtype);
	COPY_NODE_FIELD(typeName);
	COPY_STRING_FIELD(name);
	COPY_NODE_FIELD(def);
	COPY_SCALAR_FIELD(behavior);

	return newnode;
}

static GrantStmt *
_copyGrantStmt(GrantStmt *from)
{
	GrantStmt  *newnode = makeNode(GrantStmt);

	COPY_SCALAR_FIELD(is_grant);
	COPY_SCALAR_FIELD(targtype);
	COPY_SCALAR_FIELD(objtype);
	COPY_NODE_FIELD(objects);
	COPY_NODE_FIELD(privileges);
	COPY_NODE_FIELD(grantees);
	COPY_SCALAR_FIELD(grant_option);
	COPY_SCALAR_FIELD(behavior);

	return newnode;
}

static PrivGrantee *
_copyPrivGrantee(PrivGrantee *from)
{
	PrivGrantee *newnode = makeNode(PrivGrantee);

	COPY_STRING_FIELD(rolname);

	return newnode;
}

static FuncWithArgs *
_copyFuncWithArgs(FuncWithArgs *from)
{
	FuncWithArgs *newnode = makeNode(FuncWithArgs);

	COPY_NODE_FIELD(funcname);
	COPY_NODE_FIELD(funcargs);

	return newnode;
}

static AccessPriv *
_copyAccessPriv(AccessPriv *from)
{
	AccessPriv *newnode = makeNode(AccessPriv);

	COPY_STRING_FIELD(priv_name);
	COPY_NODE_FIELD(cols);

	return newnode;
}

static GrantRoleStmt *
_copyGrantRoleStmt(GrantRoleStmt *from)
{
	GrantRoleStmt *newnode = makeNode(GrantRoleStmt);

	COPY_NODE_FIELD(granted_roles);
	COPY_NODE_FIELD(grantee_roles);
	COPY_SCALAR_FIELD(is_grant);
	COPY_SCALAR_FIELD(admin_opt);
	COPY_STRING_FIELD(grantor);
	COPY_SCALAR_FIELD(behavior);

	return newnode;
}

static AlterDefaultPrivilegesStmt *
_copyAlterDefaultPrivilegesStmt(AlterDefaultPrivilegesStmt *from)
{
	AlterDefaultPrivilegesStmt *newnode = makeNode(AlterDefaultPrivilegesStmt);

	COPY_NODE_FIELD(options);
	COPY_NODE_FIELD(action);

	return newnode;
}

static DeclareCursorStmt *
_copyDeclareCursorStmt(DeclareCursorStmt *from)
{
	DeclareCursorStmt *newnode = makeNode(DeclareCursorStmt);

	COPY_STRING_FIELD(portalname);
	COPY_SCALAR_FIELD(options);
	COPY_NODE_FIELD(query);

	return newnode;
}

static ClosePortalStmt *
_copyClosePortalStmt(ClosePortalStmt *from)
{
	ClosePortalStmt *newnode = makeNode(ClosePortalStmt);

	COPY_STRING_FIELD(portalname);

	return newnode;
}

static ClusterStmt *
_copyClusterStmt(ClusterStmt *from)
{
	ClusterStmt *newnode = makeNode(ClusterStmt);

	COPY_NODE_FIELD(relation);
	COPY_STRING_FIELD(indexname);
	COPY_SCALAR_FIELD(verbose);

	return newnode;
}

static SingleRowErrorDesc *
_copySingleRowErrorDesc(SingleRowErrorDesc *from)
{
	SingleRowErrorDesc *newnode = makeNode(SingleRowErrorDesc);

	COPY_SCALAR_FIELD(rejectlimit);
	COPY_SCALAR_FIELD(is_limit_in_rows);
	COPY_SCALAR_FIELD(into_file);

	return newnode;
}

static CopyStmt *
_copyCopyStmt(CopyStmt *from)
{
	CopyStmt   *newnode = makeNode(CopyStmt);

	COPY_NODE_FIELD(relation);
	COPY_NODE_FIELD(query);
	COPY_NODE_FIELD(attlist);
	COPY_SCALAR_FIELD(is_from);
	COPY_SCALAR_FIELD(is_program);
	COPY_SCALAR_FIELD(skip_ext_partition);
	COPY_STRING_FIELD(filename);
	COPY_NODE_FIELD(options);
	COPY_NODE_FIELD(sreh);
	COPY_NODE_FIELD(policy);
	return newnode;
}

static CreateStmt *
_copyCreateStmt(CreateStmt *from)
{
	CreateStmt *newnode = makeNode(CreateStmt);

	COPY_NODE_FIELD(relation);
	COPY_NODE_FIELD(tableElts);
	COPY_NODE_FIELD(inhRelations);
	COPY_NODE_FIELD(inhOids);
	COPY_SCALAR_FIELD(parentOidCount);
	COPY_NODE_FIELD(ofTypename);
	COPY_NODE_FIELD(constraints);
	COPY_NODE_FIELD(options);
	COPY_SCALAR_FIELD(oncommit);
	COPY_STRING_FIELD(tablespacename);
	COPY_NODE_FIELD(distributedBy);
	COPY_NODE_FIELD(partitionBy);
	COPY_SCALAR_FIELD(relKind);
	COPY_SCALAR_FIELD(relStorage);
	if (from->policy)
	{
		COPY_NODE_FIELD(policy);
	}
	else
		newnode->policy = NULL;
	/* postCreate omitted (why?) */
	COPY_NODE_FIELD(deferredStmts);
	COPY_SCALAR_FIELD(is_part_child);
	COPY_SCALAR_FIELD(is_add_part);
	COPY_SCALAR_FIELD(is_split_part);
	COPY_SCALAR_FIELD(ownerid);
	COPY_SCALAR_FIELD(buildAoBlkdir);
	COPY_NODE_FIELD(attr_encodings);

	return newnode;
}

static PartitionBy *
_copyPartitionBy(PartitionBy *from)
{
	PartitionBy *newnode = makeNode(PartitionBy);

	COPY_SCALAR_FIELD(partType);
	COPY_NODE_FIELD(keys);
	COPY_NODE_FIELD(keyopclass);
	COPY_NODE_FIELD(subPart);
	COPY_NODE_FIELD(partSpec);
	COPY_SCALAR_FIELD(partDepth);
	COPY_NODE_FIELD(parentRel);
	COPY_SCALAR_FIELD(partQuiet);
	COPY_LOCATION_FIELD(location);

	return newnode;
}

static PartitionSpec *
_copyPartitionSpec(PartitionSpec *from)
{
	PartitionSpec *newnode = makeNode(PartitionSpec);

	COPY_NODE_FIELD(partElem);
	COPY_NODE_FIELD(subSpec);
	COPY_SCALAR_FIELD(istemplate);
	COPY_NODE_FIELD(enc_clauses);
	COPY_LOCATION_FIELD(location);

	return newnode;
}

static PartitionValuesSpec *
_copyPartitionValuesSpec(PartitionValuesSpec *from)
{
	PartitionValuesSpec *newnode = makeNode(PartitionValuesSpec);

	COPY_NODE_FIELD(partValues);
	COPY_LOCATION_FIELD(location);

	return newnode;
}

static PartitionElem *
_copyPartitionElem(PartitionElem *from)
{
	PartitionElem *newnode = makeNode(PartitionElem);

	COPY_STRING_FIELD(partName);
	COPY_NODE_FIELD(boundSpec);
	COPY_NODE_FIELD(subSpec);
	COPY_SCALAR_FIELD(isDefault);
	COPY_NODE_FIELD(storeAttr);
	COPY_SCALAR_FIELD(partno);
	COPY_SCALAR_FIELD(rrand);
	COPY_NODE_FIELD(colencs);
	COPY_LOCATION_FIELD(location);

	return newnode;
}

static PartitionRangeItem *
_copyPartitionRangeItem(PartitionRangeItem *from)
{
	PartitionRangeItem *newnode = makeNode(PartitionRangeItem);

	COPY_NODE_FIELD(partRangeVal);
	COPY_SCALAR_FIELD(partedge);
	COPY_LOCATION_FIELD(location);

	return newnode;
}

static PartitionBoundSpec *
_copyPartitionBoundSpec(PartitionBoundSpec *from)
{
	PartitionBoundSpec *newnode = makeNode(PartitionBoundSpec);

	COPY_NODE_FIELD(partStart);
	COPY_NODE_FIELD(partEnd);
	COPY_NODE_FIELD(partEvery);
	COPY_LOCATION_FIELD(location);

	return newnode;
}

static PgPartRule *
_copyPgPartRule(PgPartRule *from)
{
	PgPartRule *newnode = makeNode(PgPartRule);

	COPY_NODE_FIELD(pNode);
	COPY_NODE_FIELD(topRule);
	COPY_STRING_FIELD(partIdStr);
	COPY_SCALAR_FIELD(isName);
	COPY_SCALAR_FIELD(topRuleRank);
	COPY_STRING_FIELD(relname);

	return newnode;
}

static Partition *
_copyPartition(Partition *from)
{
	Partition *newnode = makeNode(Partition);

	COPY_SCALAR_FIELD(partid);
	COPY_SCALAR_FIELD(parrelid);
	COPY_SCALAR_FIELD(parkind);
	COPY_SCALAR_FIELD(parlevel);
	COPY_SCALAR_FIELD(paristemplate);
	COPY_SCALAR_FIELD(parnatts);
	COPY_POINTER_FIELD(paratts, from->parnatts * sizeof(AttrNumber));
	COPY_POINTER_FIELD(parclass, from->parnatts * sizeof(Oid));

	return newnode;
}

static PartitionRule *
_copyPartitionRule(PartitionRule *from)
{
	PartitionRule *newnode = makeNode(PartitionRule);

	COPY_SCALAR_FIELD(parruleid);
	COPY_SCALAR_FIELD(paroid);
	COPY_SCALAR_FIELD(parchildrelid);
	COPY_SCALAR_FIELD(parparentoid);
	COPY_SCALAR_FIELD(parisdefault);
	COPY_STRING_FIELD(parname);
	COPY_NODE_FIELD(parrangestart);
	COPY_SCALAR_FIELD(parrangestartincl);
	COPY_NODE_FIELD(parrangeend);
	COPY_SCALAR_FIELD(parrangeendincl);
	COPY_NODE_FIELD(parrangeevery);
	COPY_NODE_FIELD(parlistvalues);
	COPY_SCALAR_FIELD(parruleord);
	COPY_NODE_FIELD(parreloptions);
	COPY_SCALAR_FIELD(partemplatespaceId);
	COPY_NODE_FIELD(children); /* sub partition */

	return newnode;
}

static PartitionNode *
_copyPartitionNode(PartitionNode *from)
{
	PartitionNode *newnode = makeNode(PartitionNode);

	COPY_NODE_FIELD(part);
	COPY_NODE_FIELD(default_part);
	COPY_NODE_FIELD(rules);

	return newnode;
}

static ExtTableTypeDesc *
_copyExtTableTypeDesc(ExtTableTypeDesc *from)
{
	ExtTableTypeDesc *newnode = makeNode(ExtTableTypeDesc);

	COPY_SCALAR_FIELD(exttabletype);
	COPY_NODE_FIELD(location_list);
	COPY_NODE_FIELD(on_clause);
	COPY_STRING_FIELD(command_string);

	return newnode;
}

<<<<<<< HEAD
static CreateExternalStmt *
_copyCreateExternalStmt(CreateExternalStmt *from)
{
	CreateExternalStmt *newnode = makeNode(CreateExternalStmt);

	COPY_NODE_FIELD(relation);
	COPY_NODE_FIELD(tableElts);
	COPY_NODE_FIELD(exttypedesc);
	COPY_STRING_FIELD(format);
	COPY_NODE_FIELD(formatOpts);
	COPY_SCALAR_FIELD(isweb);
	COPY_SCALAR_FIELD(iswritable);
	COPY_NODE_FIELD(sreh);
	COPY_NODE_FIELD(extOptions);
	COPY_NODE_FIELD(encoding);
	COPY_NODE_FIELD(distributedBy);
	if (from->policy)
	{
		COPY_NODE_FIELD(policy);
	}
	else
		newnode->policy = NULL;
=======
/*
 * CopyCreateStmtFields
 *
 *		This function copies the fields of the CreateStmt node.  It is used by
 *		copy functions for classes which inherit from CreateStmt.
 */
static void
CopyCreateStmtFields(CreateStmt *from, CreateStmt *newnode)
{
	COPY_NODE_FIELD(relation);
	COPY_NODE_FIELD(tableElts);
	COPY_NODE_FIELD(inhRelations);
	COPY_NODE_FIELD(ofTypename);
	COPY_NODE_FIELD(constraints);
	COPY_NODE_FIELD(options);
	COPY_SCALAR_FIELD(oncommit);
	COPY_STRING_FIELD(tablespacename);
	COPY_SCALAR_FIELD(if_not_exists);
}

static CreateStmt *
_copyCreateStmt(CreateStmt *from)
{
	CreateStmt *newnode = makeNode(CreateStmt);

	CopyCreateStmtFields(from, newnode);
>>>>>>> a4bebdd9

	return newnode;
}

static InhRelation *
_copyInhRelation(InhRelation *from)
{
	InhRelation *newnode = makeNode(InhRelation);

	COPY_NODE_FIELD(relation);
	COPY_SCALAR_FIELD(options);

	return newnode;
}

static DefineStmt *
_copyDefineStmt(DefineStmt *from)
{
	DefineStmt *newnode = makeNode(DefineStmt);

	COPY_SCALAR_FIELD(kind);
	COPY_SCALAR_FIELD(oldstyle);
	COPY_NODE_FIELD(defnames);
	COPY_NODE_FIELD(args);
	COPY_NODE_FIELD(definition);
	COPY_SCALAR_FIELD(trusted);  /* CDB */

	return newnode;
}

static DropStmt *
_copyDropStmt(DropStmt *from)
{
	DropStmt   *newnode = makeNode(DropStmt);

	COPY_SCALAR_FIELD(removeType);
	COPY_NODE_FIELD(objects);
	COPY_SCALAR_FIELD(behavior);
	COPY_SCALAR_FIELD(missing_ok);
	COPY_SCALAR_FIELD(bAllowPartn);

	return newnode;
}

static TruncateStmt *
_copyTruncateStmt(TruncateStmt *from)
{
	TruncateStmt *newnode = makeNode(TruncateStmt);

	COPY_NODE_FIELD(relations);
	COPY_SCALAR_FIELD(restart_seqs);
	COPY_SCALAR_FIELD(behavior);

	return newnode;
}

static CommentStmt *
_copyCommentStmt(CommentStmt *from)
{
	CommentStmt *newnode = makeNode(CommentStmt);

	COPY_SCALAR_FIELD(objtype);
	COPY_NODE_FIELD(objname);
	COPY_NODE_FIELD(objargs);
	COPY_STRING_FIELD(comment);

	return newnode;
}

static SecLabelStmt *
_copySecLabelStmt(SecLabelStmt *from)
{
	SecLabelStmt *newnode = makeNode(SecLabelStmt);

	COPY_SCALAR_FIELD(objtype);
	COPY_NODE_FIELD(objname);
	COPY_NODE_FIELD(objargs);
	COPY_STRING_FIELD(provider);
	COPY_STRING_FIELD(label);

	return newnode;
}

static FetchStmt *
_copyFetchStmt(FetchStmt *from)
{
	FetchStmt  *newnode = makeNode(FetchStmt);

	COPY_SCALAR_FIELD(direction);
	COPY_SCALAR_FIELD(howMany);
	COPY_STRING_FIELD(portalname);
	COPY_SCALAR_FIELD(ismove);

	return newnode;
}

static IndexStmt *
_copyIndexStmt(IndexStmt *from)
{
	IndexStmt  *newnode = makeNode(IndexStmt);

	COPY_STRING_FIELD(idxname);
	COPY_NODE_FIELD(relation);
	COPY_STRING_FIELD(accessMethod);
	COPY_STRING_FIELD(tableSpace);
	COPY_NODE_FIELD(indexParams);
	COPY_NODE_FIELD(options);
	COPY_NODE_FIELD(whereClause);
	COPY_NODE_FIELD(excludeOpNames);
<<<<<<< HEAD
	COPY_SCALAR_FIELD(is_part_child);
=======
	COPY_SCALAR_FIELD(indexOid);
>>>>>>> a4bebdd9
	COPY_SCALAR_FIELD(unique);
	COPY_SCALAR_FIELD(primary);
	COPY_SCALAR_FIELD(isconstraint);
	COPY_SCALAR_FIELD(deferrable);
	COPY_SCALAR_FIELD(initdeferred);
	COPY_SCALAR_FIELD(concurrent);
	COPY_STRING_FIELD(altconname);
	COPY_SCALAR_FIELD(is_split_part);

	return newnode;
}

static CreateFunctionStmt *
_copyCreateFunctionStmt(CreateFunctionStmt *from)
{
	CreateFunctionStmt *newnode = makeNode(CreateFunctionStmt);

	COPY_SCALAR_FIELD(replace);
	COPY_NODE_FIELD(funcname);
	COPY_NODE_FIELD(parameters);
	COPY_NODE_FIELD(returnType);
	COPY_NODE_FIELD(options);
	COPY_NODE_FIELD(withClause);

	return newnode;
}

static FunctionParameter *
_copyFunctionParameter(FunctionParameter *from)
{
	FunctionParameter *newnode = makeNode(FunctionParameter);

	COPY_STRING_FIELD(name);
	COPY_NODE_FIELD(argType);
	COPY_SCALAR_FIELD(mode);
	COPY_NODE_FIELD(defexpr);

	return newnode;
}

static AlterFunctionStmt *
_copyAlterFunctionStmt(AlterFunctionStmt *from)
{
	AlterFunctionStmt *newnode = makeNode(AlterFunctionStmt);

	COPY_NODE_FIELD(func);
	COPY_NODE_FIELD(actions);

	return newnode;
}

static RemoveFuncStmt *
_copyRemoveFuncStmt(RemoveFuncStmt *from)
{
	RemoveFuncStmt *newnode = makeNode(RemoveFuncStmt);

	COPY_SCALAR_FIELD(kind);
	COPY_NODE_FIELD(name);
	COPY_NODE_FIELD(args);
	COPY_SCALAR_FIELD(behavior);
	COPY_SCALAR_FIELD(missing_ok);

	return newnode;
}

static DoStmt *
_copyDoStmt(DoStmt *from)
{
	DoStmt	   *newnode = makeNode(DoStmt);

	COPY_NODE_FIELD(args);

	return newnode;
}

static RemoveOpClassStmt *
_copyRemoveOpClassStmt(RemoveOpClassStmt *from)
{
	RemoveOpClassStmt *newnode = makeNode(RemoveOpClassStmt);

	COPY_NODE_FIELD(opclassname);
	COPY_STRING_FIELD(amname);
	COPY_SCALAR_FIELD(behavior);
	COPY_SCALAR_FIELD(missing_ok);

	return newnode;
}

static RemoveOpFamilyStmt *
_copyRemoveOpFamilyStmt(RemoveOpFamilyStmt *from)
{
	RemoveOpFamilyStmt *newnode = makeNode(RemoveOpFamilyStmt);

	COPY_NODE_FIELD(opfamilyname);
	COPY_STRING_FIELD(amname);
	COPY_SCALAR_FIELD(behavior);
	COPY_SCALAR_FIELD(missing_ok);

	return newnode;
}

static RenameStmt *
_copyRenameStmt(RenameStmt *from)
{
	RenameStmt *newnode = makeNode(RenameStmt);

	COPY_SCALAR_FIELD(renameType);
	COPY_NODE_FIELD(relation);
	COPY_SCALAR_FIELD(objid);
	COPY_NODE_FIELD(object);
	COPY_NODE_FIELD(objarg);
	COPY_STRING_FIELD(subname);
	COPY_STRING_FIELD(newname);
<<<<<<< HEAD
	COPY_SCALAR_FIELD(bAllowPartn);
=======
	COPY_SCALAR_FIELD(behavior);
>>>>>>> a4bebdd9

	return newnode;
}

static AlterObjectSchemaStmt *
_copyAlterObjectSchemaStmt(AlterObjectSchemaStmt *from)
{
	AlterObjectSchemaStmt *newnode = makeNode(AlterObjectSchemaStmt);

	COPY_SCALAR_FIELD(objectType);
	COPY_NODE_FIELD(relation);
	COPY_NODE_FIELD(object);
	COPY_NODE_FIELD(objarg);
	COPY_STRING_FIELD(addname);
	COPY_STRING_FIELD(newschema);

	return newnode;
}

static AlterOwnerStmt *
_copyAlterOwnerStmt(AlterOwnerStmt *from)
{
	AlterOwnerStmt *newnode = makeNode(AlterOwnerStmt);

	COPY_SCALAR_FIELD(objectType);
	COPY_NODE_FIELD(relation);
	COPY_NODE_FIELD(object);
	COPY_NODE_FIELD(objarg);
	COPY_STRING_FIELD(addname);
	COPY_STRING_FIELD(newowner);

	return newnode;
}

static RuleStmt *
_copyRuleStmt(RuleStmt *from)
{
	RuleStmt   *newnode = makeNode(RuleStmt);

	COPY_NODE_FIELD(relation);
	COPY_STRING_FIELD(rulename);
	COPY_NODE_FIELD(whereClause);
	COPY_SCALAR_FIELD(event);
	COPY_SCALAR_FIELD(instead);
	COPY_NODE_FIELD(actions);
	COPY_SCALAR_FIELD(replace);

	return newnode;
}

static NotifyStmt *
_copyNotifyStmt(NotifyStmt *from)
{
	NotifyStmt *newnode = makeNode(NotifyStmt);

	COPY_STRING_FIELD(conditionname);
	COPY_STRING_FIELD(payload);

	return newnode;
}

static ListenStmt *
_copyListenStmt(ListenStmt *from)
{
	ListenStmt *newnode = makeNode(ListenStmt);

	COPY_STRING_FIELD(conditionname);

	return newnode;
}

static UnlistenStmt *
_copyUnlistenStmt(UnlistenStmt *from)
{
	UnlistenStmt *newnode = makeNode(UnlistenStmt);

	COPY_STRING_FIELD(conditionname);

	return newnode;
}

static TransactionStmt *
_copyTransactionStmt(TransactionStmt *from)
{
	TransactionStmt *newnode = makeNode(TransactionStmt);

	COPY_SCALAR_FIELD(kind);
	COPY_NODE_FIELD(options);
	COPY_STRING_FIELD(gid);

	return newnode;
}

static CompositeTypeStmt *
_copyCompositeTypeStmt(CompositeTypeStmt *from)
{
	CompositeTypeStmt *newnode = makeNode(CompositeTypeStmt);

	COPY_NODE_FIELD(typevar);
	COPY_NODE_FIELD(coldeflist);

	return newnode;
}

static CreateEnumStmt *
_copyCreateEnumStmt(CreateEnumStmt *from)
{
	CreateEnumStmt *newnode = makeNode(CreateEnumStmt);

	COPY_NODE_FIELD(typeName);
	COPY_NODE_FIELD(vals);

	return newnode;
}

static AlterEnumStmt *
_copyAlterEnumStmt(AlterEnumStmt *from)
{
	AlterEnumStmt *newnode = makeNode(AlterEnumStmt);

	COPY_NODE_FIELD(typeName);
	COPY_STRING_FIELD(newVal);
	COPY_STRING_FIELD(newValNeighbor);
	COPY_SCALAR_FIELD(newValIsAfter);

	return newnode;
}

static ViewStmt *
_copyViewStmt(ViewStmt *from)
{
	ViewStmt   *newnode = makeNode(ViewStmt);

	COPY_NODE_FIELD(view);
	COPY_NODE_FIELD(aliases);
	COPY_NODE_FIELD(query);
	COPY_SCALAR_FIELD(replace);

	return newnode;
}

static LoadStmt *
_copyLoadStmt(LoadStmt *from)
{
	LoadStmt   *newnode = makeNode(LoadStmt);

	COPY_STRING_FIELD(filename);

	return newnode;
}

static CreateDomainStmt *
_copyCreateDomainStmt(CreateDomainStmt *from)
{
	CreateDomainStmt *newnode = makeNode(CreateDomainStmt);

	COPY_NODE_FIELD(domainname);
	COPY_NODE_FIELD(typeName);
	COPY_NODE_FIELD(collClause);
	COPY_NODE_FIELD(constraints);

	return newnode;
}

static CreateOpClassStmt *
_copyCreateOpClassStmt(CreateOpClassStmt *from)
{
	CreateOpClassStmt *newnode = makeNode(CreateOpClassStmt);

	COPY_NODE_FIELD(opclassname);
	COPY_NODE_FIELD(opfamilyname);
	COPY_STRING_FIELD(amname);
	COPY_NODE_FIELD(datatype);
	COPY_NODE_FIELD(items);
	COPY_SCALAR_FIELD(isDefault);

	return newnode;
}

static CreateOpClassItem *
_copyCreateOpClassItem(CreateOpClassItem *from)
{
	CreateOpClassItem *newnode = makeNode(CreateOpClassItem);

	COPY_SCALAR_FIELD(itemtype);
	COPY_NODE_FIELD(name);
	COPY_NODE_FIELD(args);
	COPY_SCALAR_FIELD(number);
	COPY_NODE_FIELD(order_family);
	COPY_NODE_FIELD(class_args);
	COPY_NODE_FIELD(storedtype);

	return newnode;
}

static CreateOpFamilyStmt *
_copyCreateOpFamilyStmt(CreateOpFamilyStmt *from)
{
	CreateOpFamilyStmt *newnode = makeNode(CreateOpFamilyStmt);

	COPY_NODE_FIELD(opfamilyname);
	COPY_STRING_FIELD(amname);

	return newnode;
}

static AlterOpFamilyStmt *
_copyAlterOpFamilyStmt(AlterOpFamilyStmt *from)
{
	AlterOpFamilyStmt *newnode = makeNode(AlterOpFamilyStmt);

	COPY_NODE_FIELD(opfamilyname);
	COPY_STRING_FIELD(amname);
	COPY_SCALAR_FIELD(isDrop);
	COPY_NODE_FIELD(items);

	return newnode;
}

static CreatedbStmt *
_copyCreatedbStmt(CreatedbStmt *from)
{
	CreatedbStmt *newnode = makeNode(CreatedbStmt);

	COPY_STRING_FIELD(dbname);
	COPY_NODE_FIELD(options);

	return newnode;
}

static AlterDatabaseStmt *
_copyAlterDatabaseStmt(AlterDatabaseStmt *from)
{
	AlterDatabaseStmt *newnode = makeNode(AlterDatabaseStmt);

	COPY_STRING_FIELD(dbname);
	COPY_NODE_FIELD(options);

	return newnode;
}

static AlterDatabaseSetStmt *
_copyAlterDatabaseSetStmt(AlterDatabaseSetStmt *from)
{
	AlterDatabaseSetStmt *newnode = makeNode(AlterDatabaseSetStmt);

	COPY_STRING_FIELD(dbname);
	COPY_NODE_FIELD(setstmt);

	return newnode;
}

static DropdbStmt *
_copyDropdbStmt(DropdbStmt *from)
{
	DropdbStmt *newnode = makeNode(DropdbStmt);

	COPY_STRING_FIELD(dbname);
	COPY_SCALAR_FIELD(missing_ok);

	return newnode;
}

static VacuumStmt *
_copyVacuumStmt(VacuumStmt *from)
{
	VacuumStmt *newnode = makeNode(VacuumStmt);

	COPY_SCALAR_FIELD(options);
	COPY_SCALAR_FIELD(freeze_min_age);
	COPY_SCALAR_FIELD(freeze_table_age);
	COPY_NODE_FIELD(relation);
	COPY_NODE_FIELD(va_cols);

	COPY_SCALAR_FIELD(skip_twophase);
	COPY_NODE_FIELD(expanded_relids);
	COPY_NODE_FIELD(appendonly_compaction_segno);
	COPY_NODE_FIELD(appendonly_compaction_insert_segno);
	COPY_SCALAR_FIELD(appendonly_phase);
	COPY_SCALAR_FIELD(appendonly_relation_empty);

	return newnode;
}

static ExplainStmt *
_copyExplainStmt(ExplainStmt *from)
{
	ExplainStmt *newnode = makeNode(ExplainStmt);

	COPY_NODE_FIELD(query);
	COPY_NODE_FIELD(options);

	return newnode;
}

static CreateSeqStmt *
_copyCreateSeqStmt(CreateSeqStmt *from)
{
	CreateSeqStmt *newnode = makeNode(CreateSeqStmt);

	COPY_NODE_FIELD(sequence);
	COPY_NODE_FIELD(options);
	COPY_SCALAR_FIELD(ownerId);

	return newnode;
}

static AlterSeqStmt *
_copyAlterSeqStmt(AlterSeqStmt *from)
{
	AlterSeqStmt *newnode = makeNode(AlterSeqStmt);

	COPY_NODE_FIELD(sequence);
	COPY_NODE_FIELD(options);

	return newnode;
}

static VariableSetStmt *
_copyVariableSetStmt(VariableSetStmt *from)
{
	VariableSetStmt *newnode = makeNode(VariableSetStmt);

	COPY_SCALAR_FIELD(kind);
	COPY_STRING_FIELD(name);
	COPY_NODE_FIELD(args);
	COPY_SCALAR_FIELD(is_local);

	return newnode;
}

static VariableShowStmt *
_copyVariableShowStmt(VariableShowStmt *from)
{
	VariableShowStmt *newnode = makeNode(VariableShowStmt);

	COPY_STRING_FIELD(name);

	return newnode;
}

static DiscardStmt *
_copyDiscardStmt(DiscardStmt *from)
{
	DiscardStmt *newnode = makeNode(DiscardStmt);

	COPY_SCALAR_FIELD(target);

	return newnode;
}

static CreateExtensionStmt *
_copyCreateExtensionStmt(const CreateExtensionStmt *from)
{
	CreateExtensionStmt *newnode = makeNode(CreateExtensionStmt);

	COPY_STRING_FIELD(extname);
	COPY_SCALAR_FIELD(if_not_exists);
	COPY_NODE_FIELD(options);
	COPY_SCALAR_FIELD(create_ext_state);

	return newnode;
}

static AlterExtensionStmt *
_copyAlterExtensionStmt(AlterExtensionStmt *from)
{
	AlterExtensionStmt *newnode = makeNode(AlterExtensionStmt);

	COPY_STRING_FIELD(extname);
	COPY_NODE_FIELD(options);

	return newnode;
}

static AlterExtensionContentsStmt *
_copyAlterExtensionContentsStmt(AlterExtensionContentsStmt *from)
{
	AlterExtensionContentsStmt *newnode = makeNode(AlterExtensionContentsStmt);

	COPY_STRING_FIELD(extname);
	COPY_SCALAR_FIELD(action);
	COPY_SCALAR_FIELD(objtype);
	COPY_NODE_FIELD(objname);
	COPY_NODE_FIELD(objargs);

	return newnode;
}

static CreateTableSpaceStmt *
_copyCreateTableSpaceStmt(CreateTableSpaceStmt *from)
{
	CreateTableSpaceStmt *newnode = makeNode(CreateTableSpaceStmt);

	COPY_STRING_FIELD(tablespacename);
	COPY_STRING_FIELD(owner);
	COPY_STRING_FIELD(location);
	COPY_NODE_FIELD(options);

	return newnode;
}

static DropTableSpaceStmt *
_copyDropTableSpaceStmt(DropTableSpaceStmt *from)
{
	DropTableSpaceStmt *newnode = makeNode(DropTableSpaceStmt);

	COPY_STRING_FIELD(tablespacename);
	COPY_SCALAR_FIELD(missing_ok);

	return newnode;
}

static AlterTableSpaceOptionsStmt *
_copyAlterTableSpaceOptionsStmt(AlterTableSpaceOptionsStmt *from)
{
	AlterTableSpaceOptionsStmt *newnode = makeNode(AlterTableSpaceOptionsStmt);

	COPY_STRING_FIELD(tablespacename);
	COPY_NODE_FIELD(options);
	COPY_SCALAR_FIELD(isReset);

	return newnode;
}

static CreateExtensionStmt *
_copyCreateExtensionStmt(CreateExtensionStmt *from)
{
	CreateExtensionStmt *newnode = makeNode(CreateExtensionStmt);

	COPY_STRING_FIELD(extname);
	COPY_SCALAR_FIELD(if_not_exists);
	COPY_NODE_FIELD(options);

	return newnode;
}

static AlterExtensionStmt *
_copyAlterExtensionStmt(AlterExtensionStmt *from)
{
	AlterExtensionStmt *newnode = makeNode(AlterExtensionStmt);

	COPY_STRING_FIELD(extname);
	COPY_NODE_FIELD(options);

	return newnode;
}

static AlterExtensionContentsStmt *
_copyAlterExtensionContentsStmt(AlterExtensionContentsStmt *from)
{
	AlterExtensionContentsStmt *newnode = makeNode(AlterExtensionContentsStmt);

	COPY_STRING_FIELD(extname);
	COPY_SCALAR_FIELD(action);
	COPY_SCALAR_FIELD(objtype);
	COPY_NODE_FIELD(objname);
	COPY_NODE_FIELD(objargs);

	return newnode;
}

static CreateFdwStmt *
_copyCreateFdwStmt(CreateFdwStmt *from)
{
	CreateFdwStmt *newnode = makeNode(CreateFdwStmt);

	COPY_STRING_FIELD(fdwname);
	COPY_NODE_FIELD(func_options);
	COPY_NODE_FIELD(options);

	return newnode;
}

static AlterFdwStmt *
_copyAlterFdwStmt(AlterFdwStmt *from)
{
	AlterFdwStmt *newnode = makeNode(AlterFdwStmt);

	COPY_STRING_FIELD(fdwname);
	COPY_NODE_FIELD(func_options);
	COPY_NODE_FIELD(options);

	return newnode;
}

static DropFdwStmt *
_copyDropFdwStmt(DropFdwStmt *from)
{
	DropFdwStmt *newnode = makeNode(DropFdwStmt);

	COPY_STRING_FIELD(fdwname);
	COPY_SCALAR_FIELD(missing_ok);
	COPY_SCALAR_FIELD(behavior);

	return newnode;
}

static CreateForeignServerStmt *
_copyCreateForeignServerStmt(CreateForeignServerStmt *from)
{
	CreateForeignServerStmt *newnode = makeNode(CreateForeignServerStmt);

	COPY_STRING_FIELD(servername);
	COPY_STRING_FIELD(servertype);
	COPY_STRING_FIELD(version);
	COPY_STRING_FIELD(fdwname);
	COPY_NODE_FIELD(options);

	return newnode;
}

static AlterForeignServerStmt *
_copyAlterForeignServerStmt(AlterForeignServerStmt *from)
{
	AlterForeignServerStmt *newnode = makeNode(AlterForeignServerStmt);

	COPY_STRING_FIELD(servername);
	COPY_STRING_FIELD(version);
	COPY_NODE_FIELD(options);
	COPY_SCALAR_FIELD(has_version);

	return newnode;
}

static DropForeignServerStmt *
_copyDropForeignServerStmt(DropForeignServerStmt *from)
{
	DropForeignServerStmt *newnode = makeNode(DropForeignServerStmt);

	COPY_STRING_FIELD(servername);
	COPY_SCALAR_FIELD(missing_ok);
	COPY_SCALAR_FIELD(behavior);

	return newnode;
}

static CreateUserMappingStmt *
_copyCreateUserMappingStmt(CreateUserMappingStmt *from)
{
	CreateUserMappingStmt *newnode = makeNode(CreateUserMappingStmt);

	COPY_STRING_FIELD(username);
	COPY_STRING_FIELD(servername);
	COPY_NODE_FIELD(options);

	return newnode;
}

static AlterUserMappingStmt *
_copyAlterUserMappingStmt(AlterUserMappingStmt *from)
{
	AlterUserMappingStmt *newnode = makeNode(AlterUserMappingStmt);

	COPY_STRING_FIELD(username);
	COPY_STRING_FIELD(servername);
	COPY_NODE_FIELD(options);

	return newnode;
}

static DropUserMappingStmt *
_copyDropUserMappingStmt(DropUserMappingStmt *from)
{
	DropUserMappingStmt *newnode = makeNode(DropUserMappingStmt);

	COPY_STRING_FIELD(username);
	COPY_STRING_FIELD(servername);
	COPY_SCALAR_FIELD(missing_ok);

	return newnode;
}

static CreateForeignTableStmt *
_copyCreateForeignTableStmt(CreateForeignTableStmt *from)
{
	CreateForeignTableStmt *newnode = makeNode(CreateForeignTableStmt);

	CopyCreateStmtFields((CreateStmt *) from, (CreateStmt *) newnode);

	COPY_STRING_FIELD(servername);
	COPY_NODE_FIELD(options);

	return newnode;
}

static CreateTrigStmt *
_copyCreateTrigStmt(CreateTrigStmt *from)
{
	CreateTrigStmt *newnode = makeNode(CreateTrigStmt);

	COPY_STRING_FIELD(trigname);
	COPY_NODE_FIELD(relation);
	COPY_NODE_FIELD(funcname);
	COPY_NODE_FIELD(args);
	COPY_SCALAR_FIELD(row);
	COPY_SCALAR_FIELD(timing);
	COPY_SCALAR_FIELD(events);
	COPY_NODE_FIELD(columns);
	COPY_NODE_FIELD(whenClause);
	COPY_SCALAR_FIELD(isconstraint);
	COPY_SCALAR_FIELD(deferrable);
	COPY_SCALAR_FIELD(initdeferred);
	COPY_NODE_FIELD(constrrel);

	return newnode;
}

static DropPropertyStmt *
_copyDropPropertyStmt(DropPropertyStmt *from)
{
	DropPropertyStmt *newnode = makeNode(DropPropertyStmt);

	COPY_NODE_FIELD(relation);
	COPY_STRING_FIELD(property);
	COPY_SCALAR_FIELD(removeType);
	COPY_SCALAR_FIELD(behavior);
	COPY_SCALAR_FIELD(missing_ok);

	return newnode;
}

static CreatePLangStmt *
_copyCreatePLangStmt(CreatePLangStmt *from)
{
	CreatePLangStmt *newnode = makeNode(CreatePLangStmt);

	COPY_SCALAR_FIELD(replace);
	COPY_STRING_FIELD(plname);
	COPY_NODE_FIELD(plhandler);
	COPY_NODE_FIELD(plinline);
	COPY_NODE_FIELD(plvalidator);
	COPY_SCALAR_FIELD(pltrusted);

	return newnode;
}

static DropPLangStmt *
_copyDropPLangStmt(DropPLangStmt *from)
{
	DropPLangStmt *newnode = makeNode(DropPLangStmt);

	COPY_STRING_FIELD(plname);
	COPY_SCALAR_FIELD(behavior);
	COPY_SCALAR_FIELD(missing_ok);

	return newnode;
}

static CreateRoleStmt *
_copyCreateRoleStmt(CreateRoleStmt *from)
{
	CreateRoleStmt *newnode = makeNode(CreateRoleStmt);

	COPY_SCALAR_FIELD(stmt_type);
	COPY_STRING_FIELD(role);
	COPY_NODE_FIELD(options);

	return newnode;
}

static DenyLoginInterval *
_copyDenyLoginInterval(DenyLoginInterval *from)
{
	DenyLoginInterval *newnode = makeNode(DenyLoginInterval);

	COPY_NODE_FIELD(start);
	COPY_NODE_FIELD(end);

	return newnode;
}

static DenyLoginPoint *
_copyDenyLoginPoint(DenyLoginPoint *from)
{
	DenyLoginPoint *newnode = makeNode(DenyLoginPoint);

	COPY_NODE_FIELD(day);
	COPY_NODE_FIELD(time);

	return newnode;
}

static AlterRoleStmt *
_copyAlterRoleStmt(AlterRoleStmt *from)
{
	AlterRoleStmt *newnode = makeNode(AlterRoleStmt);

	COPY_STRING_FIELD(role);
	COPY_NODE_FIELD(options);
	COPY_SCALAR_FIELD(action);

	return newnode;
}

static AlterRoleSetStmt *
_copyAlterRoleSetStmt(AlterRoleSetStmt *from)
{
	AlterRoleSetStmt *newnode = makeNode(AlterRoleSetStmt);

	COPY_STRING_FIELD(role);
	COPY_STRING_FIELD(database);
	COPY_NODE_FIELD(setstmt);

	return newnode;
}

static DropRoleStmt *
_copyDropRoleStmt(DropRoleStmt *from)
{
	DropRoleStmt *newnode = makeNode(DropRoleStmt);

	COPY_NODE_FIELD(roles);
	COPY_SCALAR_FIELD(missing_ok);

	return newnode;
}

static LockStmt *
_copyLockStmt(LockStmt *from)
{
	LockStmt   *newnode = makeNode(LockStmt);

	COPY_NODE_FIELD(relations);
	COPY_SCALAR_FIELD(mode);
	COPY_SCALAR_FIELD(nowait);

	return newnode;
}

static ConstraintsSetStmt *
_copyConstraintsSetStmt(ConstraintsSetStmt *from)
{
	ConstraintsSetStmt *newnode = makeNode(ConstraintsSetStmt);

	COPY_NODE_FIELD(constraints);
	COPY_SCALAR_FIELD(deferred);

	return newnode;
}

static ReindexStmt *
_copyReindexStmt(ReindexStmt *from)
{
	ReindexStmt *newnode = makeNode(ReindexStmt);

	COPY_SCALAR_FIELD(kind);
	COPY_NODE_FIELD(relation);
	COPY_STRING_FIELD(name);
	COPY_SCALAR_FIELD(do_system);
	COPY_SCALAR_FIELD(do_user);
	COPY_SCALAR_FIELD(relid);

	return newnode;
}

static CreateSchemaStmt *
_copyCreateSchemaStmt(CreateSchemaStmt *from)
{
	CreateSchemaStmt *newnode = makeNode(CreateSchemaStmt);

	COPY_STRING_FIELD(schemaname);
	COPY_STRING_FIELD(authid);
	COPY_NODE_FIELD(schemaElts);
	COPY_SCALAR_FIELD(istemp);

	return newnode;
}

static CreateConversionStmt *
_copyCreateConversionStmt(CreateConversionStmt *from)
{
	CreateConversionStmt *newnode = makeNode(CreateConversionStmt);

	COPY_NODE_FIELD(conversion_name);
	COPY_STRING_FIELD(for_encoding_name);
	COPY_STRING_FIELD(to_encoding_name);
	COPY_NODE_FIELD(func_name);
	COPY_SCALAR_FIELD(def);

	return newnode;
}

static CreateCastStmt *
_copyCreateCastStmt(CreateCastStmt *from)
{
	CreateCastStmt *newnode = makeNode(CreateCastStmt);

	COPY_NODE_FIELD(sourcetype);
	COPY_NODE_FIELD(targettype);
	COPY_NODE_FIELD(func);
	COPY_SCALAR_FIELD(context);
	COPY_SCALAR_FIELD(inout);

	return newnode;
}

static DropCastStmt *
_copyDropCastStmt(DropCastStmt *from)
{
	DropCastStmt *newnode = makeNode(DropCastStmt);

	COPY_NODE_FIELD(sourcetype);
	COPY_NODE_FIELD(targettype);
	COPY_SCALAR_FIELD(behavior);
	COPY_SCALAR_FIELD(missing_ok);

	return newnode;
}

static PrepareStmt *
_copyPrepareStmt(PrepareStmt *from)
{
	PrepareStmt *newnode = makeNode(PrepareStmt);

	COPY_STRING_FIELD(name);
	COPY_NODE_FIELD(argtypes);
	COPY_NODE_FIELD(query);

	return newnode;
}

static ExecuteStmt *
_copyExecuteStmt(ExecuteStmt *from)
{
	ExecuteStmt *newnode = makeNode(ExecuteStmt);

	COPY_STRING_FIELD(name);
	COPY_NODE_FIELD(into);
	COPY_NODE_FIELD(params);

	return newnode;
}

static DeallocateStmt *
_copyDeallocateStmt(DeallocateStmt *from)
{
	DeallocateStmt *newnode = makeNode(DeallocateStmt);

	COPY_STRING_FIELD(name);

	return newnode;
}

static DropOwnedStmt *
_copyDropOwnedStmt(DropOwnedStmt *from)
{
	DropOwnedStmt *newnode = makeNode(DropOwnedStmt);

	COPY_NODE_FIELD(roles);
	COPY_SCALAR_FIELD(behavior);

	return newnode;
}

static ReassignOwnedStmt *
_copyReassignOwnedStmt(ReassignOwnedStmt *from)
{
	ReassignOwnedStmt *newnode = makeNode(ReassignOwnedStmt);

	COPY_NODE_FIELD(roles);
	COPY_STRING_FIELD(newrole);

	return newnode;
}

static AlterTSDictionaryStmt *
_copyAlterTSDictionaryStmt(AlterTSDictionaryStmt *from)
{
	AlterTSDictionaryStmt *newnode = makeNode(AlterTSDictionaryStmt);

	COPY_NODE_FIELD(dictname);
	COPY_NODE_FIELD(options);

	return newnode;
}

static AlterTSConfigurationStmt *
_copyAlterTSConfigurationStmt(AlterTSConfigurationStmt *from)
{
	AlterTSConfigurationStmt *newnode = makeNode(AlterTSConfigurationStmt);

	COPY_NODE_FIELD(cfgname);
	COPY_NODE_FIELD(tokentype);
	COPY_NODE_FIELD(dicts);
	COPY_SCALAR_FIELD(override);
	COPY_SCALAR_FIELD(replace);
	COPY_SCALAR_FIELD(missing_ok);

	return newnode;
}



static CdbProcess *
_copyCdbProcess(CdbProcess *from)
{
	CdbProcess *newnode = makeNode(CdbProcess);

	COPY_STRING_FIELD(listenerAddr);
	COPY_SCALAR_FIELD(listenerPort);
	COPY_SCALAR_FIELD(pid);
	COPY_SCALAR_FIELD(contentid);

	return newnode;
}

static Slice *
_copySlice(Slice *from)
{
	Slice *newnode = makeNode(Slice);

	COPY_SCALAR_FIELD(sliceIndex);
	COPY_SCALAR_FIELD(rootIndex);
	COPY_SCALAR_FIELD(gangType);
	COPY_SCALAR_FIELD(gangSize);
	COPY_SCALAR_FIELD(numGangMembersToBeActive);
	COPY_SCALAR_FIELD(directDispatch.isDirectDispatch);
	COPY_NODE_FIELD(directDispatch.contentIds);

	newnode->primaryGang = from->primaryGang;
	COPY_SCALAR_FIELD(parentIndex);
	COPY_NODE_FIELD(children);
	COPY_NODE_FIELD(primaryProcesses);

	return newnode;
}

static SliceTable *
_copySliceTable(SliceTable *from)
{
	SliceTable *newnode = makeNode(SliceTable);

	COPY_SCALAR_FIELD(nMotions);
	COPY_SCALAR_FIELD(nInitPlans);
	COPY_SCALAR_FIELD(localSlice);
	COPY_NODE_FIELD(slices);
	COPY_SCALAR_FIELD(instrument_options);
	COPY_SCALAR_FIELD(ic_instance_id);

	return newnode;
}

static CursorPosInfo *
_copyCursorPosInfo(CursorPosInfo *from)
{
	CursorPosInfo *newnode = makeNode(CursorPosInfo);

	COPY_STRING_FIELD(cursor_name);
	COPY_SCALAR_FIELD(gp_segment_id);
	COPY_BINARY_FIELD(ctid, sizeof(ItemPointerData));
	COPY_SCALAR_FIELD(table_oid);

	return newnode;
}


static CreateQueueStmt *
_copyCreateQueueStmt(CreateQueueStmt *from)
{
	CreateQueueStmt *newnode = makeNode(CreateQueueStmt);

	COPY_STRING_FIELD(queue);
	COPY_NODE_FIELD(options);

	return newnode;
}

static AlterQueueStmt *
_copyAlterQueueStmt(AlterQueueStmt *from)
{
	AlterQueueStmt *newnode = makeNode(AlterQueueStmt);

	COPY_STRING_FIELD(queue);
	COPY_NODE_FIELD(options);

	return newnode;
}

static DropQueueStmt *
_copyDropQueueStmt(DropQueueStmt *from)
{
	DropQueueStmt *newnode = makeNode(DropQueueStmt);

	COPY_STRING_FIELD(queue);

	return newnode;
}

static CreateResourceGroupStmt *
_copyCreateResourceGroupStmt(CreateResourceGroupStmt *from)
{
	CreateResourceGroupStmt *newnode = makeNode(CreateResourceGroupStmt);

	COPY_STRING_FIELD(name);
	COPY_NODE_FIELD(options);

	return newnode;
}

static DropResourceGroupStmt *
_copyDropResourceGroupStmt(DropResourceGroupStmt *from)
{
	DropResourceGroupStmt *newnode = makeNode(DropResourceGroupStmt);

	COPY_STRING_FIELD(name);

	return newnode;
}

static AlterResourceGroupStmt *
_copyAlterResourceGroupStmt(AlterResourceGroupStmt *from)
{
	AlterResourceGroupStmt *newnode = makeNode(AlterResourceGroupStmt);

	COPY_STRING_FIELD(name);
	COPY_NODE_FIELD(options);

	return newnode;
}

static TableValueExpr *
_copyTableValueExpr(TableValueExpr *from)
{
	TableValueExpr *newnode = makeNode(TableValueExpr);

	COPY_NODE_FIELD(subquery);
	COPY_LOCATION_FIELD(location);

	return newnode;
}

static AlterTypeStmt *
_copyAlterTypeStmt(AlterTypeStmt *from)
{
	AlterTypeStmt *newnode = makeNode(AlterTypeStmt);

	COPY_NODE_FIELD(typeName);
	COPY_NODE_FIELD(encoding);

	return newnode;
}

static CookedConstraint *
_copyCookedConstraint(CookedConstraint *from)
{
	CookedConstraint *newnode = makeNode(CookedConstraint);

	COPY_SCALAR_FIELD(contype);
	COPY_STRING_FIELD(name);
	COPY_SCALAR_FIELD(attnum);
	COPY_NODE_FIELD(expr);
	COPY_SCALAR_FIELD(is_local);
	COPY_SCALAR_FIELD(inhcount);

	return newnode;
}

static GpPolicy *
_copyGpPolicy(GpPolicy *from)
{
	GpPolicy *newnode = makeNode(GpPolicy);

	COPY_SCALAR_FIELD(ptype);
	COPY_SCALAR_FIELD(nattrs);
	COPY_POINTER_FIELD(attrs, from->nattrs * sizeof(AttrNumber));

	return newnode;
}

static DistributedBy *
_copyDistributedBy(DistributedBy *from)
{
	DistributedBy *newnode = makeNode(DistributedBy);

	COPY_SCALAR_FIELD(ptype);
	COPY_NODE_FIELD(keys);

	return newnode;
}

/* ****************************************************************
 *					pg_list.h copy functions
 * ****************************************************************
 */

/*
 * Perform a deep copy of the specified list, using copyObject(). The
 * list MUST be of type T_List; T_IntList and T_OidList nodes don't
 * need deep copies, so they should be copied via list_copy()
 */
#define COPY_NODE_CELL(new, old)					\
	(new) = (ListCell *) palloc(sizeof(ListCell));	\
	lfirst(new) = copyObject(lfirst(old));

static List *
_copyList(List *from)
{
	List	   *new;
	ListCell   *curr_old;
	ListCell   *prev_new;

	Assert(list_length(from) >= 1);

	new = makeNode(List);
	new->length = from->length;

	COPY_NODE_CELL(new->head, from->head);
	prev_new = new->head;
	curr_old = lnext(from->head);

	while (curr_old)
	{
		COPY_NODE_CELL(prev_new->next, curr_old);
		prev_new = prev_new->next;
		curr_old = curr_old->next;
	}
	prev_new->next = NULL;
	new->tail = prev_new;

	return new;
}

/* ****************************************************************
 *					value.h copy functions
 * ****************************************************************
 */
static Value *
_copyValue(Value *from)
{
	Value	   *newnode = makeNode(Value);

	/* See also _copyAConst when changing this code! */

	COPY_SCALAR_FIELD(type);
	switch (from->type)
	{
		case T_Integer:
			COPY_SCALAR_FIELD(val.ival);
			break;
		case T_Float:
		case T_String:
		case T_BitString:
			COPY_STRING_FIELD(val.str);
			break;
		case T_Null:
			/* nothing to do */
			break;
		default:
			elog(ERROR, "unrecognized node type: %d",
				 (int) from->type);
			break;
	}
	return newnode;
}

/*
 * copyObject
 *
 * Create a copy of a Node tree or list.  This is a "deep" copy: all
 * substructure is copied too, recursively.
 */
void *
copyObject(void *from)
{
	void	   *retval;

	if (from == NULL)
		return NULL;

	/* Guard against stack overflow due to overly complex expressions */
	check_stack_depth();

	switch (nodeTag(from))
	{
			/*
			 * PLAN NODES
			 */
		case T_PlannedStmt:
			retval = _copyPlannedStmt(from);
			break;
		case T_QueryDispatchDesc:
			retval = _copyQueryDispatchDesc(from);
			break;
		case T_OidAssignment:
			retval = _copyOidAssignment(from);
			break;
		case T_Plan:
			retval = _copyPlan(from);
			break;
		case T_Result:
			retval = _copyResult(from);
			break;
		case T_Repeat:
			retval = _copyRepeat(from);
			break;
		case T_ModifyTable:
			retval = _copyModifyTable(from);
			break;
		case T_Append:
			retval = _copyAppend(from);
			break;
		case T_MergeAppend:
			retval = _copyMergeAppend(from);
			break;
		case T_RecursiveUnion:
			retval = _copyRecursiveUnion(from);
			break;
		case T_Sequence:
			retval = _copySequence(from);
			break;
		case T_BitmapAnd:
			retval = _copyBitmapAnd(from);
			break;
		case T_BitmapOr:
			retval = _copyBitmapOr(from);
			break;
		case T_Scan:
			retval = _copyScan(from);
			break;
		case T_SeqScan:
			retval = _copySeqScan(from);
			break;
		case T_AppendOnlyScan:
			retval = _copyAppendOnlyScan(from);
			break;
		case T_AOCSScan:
			retval = _copyAOCSScan(from);
			break;
		case T_TableScan:
			retval = _copyTableScan(from);
			break;
		case T_DynamicTableScan:
			retval = _copyDynamicTableScan(from);
			break;
		case T_ExternalScan:
			retval = _copyExternalScan(from);
			break;
		case T_IndexScan:
			retval = _copyIndexScan(from);
			break;
		case T_DynamicIndexScan:
			retval = _copyDynamicIndexScan(from);
			break;
		case T_BitmapIndexScan:
			retval = _copyBitmapIndexScan(from);
			break;
		case T_DynamicBitmapIndexScan:
			retval = _copyDynamicBitmapIndexScan(from);
			break;
		case T_BitmapHeapScan:
			retval = _copyBitmapHeapScan(from);
			break;
		case T_BitmapAppendOnlyScan:
			retval = _copyBitmapAppendOnlyScan(from);
			break;
		case T_BitmapTableScan:
			retval = _copyBitmapTableScan(from);
			break;
		case T_TidScan:
			retval = _copyTidScan(from);
			break;
		case T_SubqueryScan:
			retval = _copySubqueryScan(from);
			break;
		case T_FunctionScan:
			retval = _copyFunctionScan(from);
			break;
		case T_ValuesScan:
			retval = _copyValuesScan(from);
			break;
		case T_CteScan:
			retval = _copyCteScan(from);
			break;
		case T_WorkTableScan:
			retval = _copyWorkTableScan(from);
			break;
		case T_ForeignScan:
			retval = _copyForeignScan(from);
			break;
		case T_FdwPlan:
			retval = _copyFdwPlan(from);
			break;
		case T_Join:
			retval = _copyJoin(from);
			break;
		case T_NestLoop:
			retval = _copyNestLoop(from);
			break;
		case T_MergeJoin:
			retval = _copyMergeJoin(from);
			break;
		case T_HashJoin:
			retval = _copyHashJoin(from);
			break;
		case T_ShareInputScan:
			retval = _copyShareInputScan(from);
			break;
		case T_Material:
			retval = _copyMaterial(from);
			break;
		case T_Sort:
			retval = _copySort(from);
			break;
		case T_Agg:
			retval = _copyAgg(from);
			break;
		case T_WindowAgg:
			retval = _copyWindowAgg(from);
			break;
		case T_TableFunctionScan:
			retval = _copyTableFunctionScan(from);
			break;
		case T_Unique:
			retval = _copyUnique(from);
			break;
		case T_Hash:
			retval = _copyHash(from);
			break;
		case T_SetOp:
			retval = _copySetOp(from);
			break;
		case T_LockRows:
			retval = _copyLockRows(from);
			break;
		case T_Limit:
			retval = _copyLimit(from);
			break;
		case T_NestLoopParam:
			retval = _copyNestLoopParam(from);
			break;
		case T_PlanRowMark:
			retval = _copyPlanRowMark(from);
			break;
		case T_PlanInvalItem:
			retval = _copyPlanInvalItem(from);
			break;
		case T_Motion:
			retval = _copyMotion(from);
			break;
		case T_DML:
			retval = _copyDML(from);
			break;
		case T_SplitUpdate:
			retval = _copySplitUpdate(from);
			break;
		case T_RowTrigger:
			retval = _copyRowTrigger(from);
			break;
		case T_AssertOp:
			retval = _copyAssertOp(from);
			break;
		case T_PartitionSelector:
			retval = _copyPartitionSelector(from);
			break;

			/*
			 * PRIMITIVE NODES
			 */
		case T_Alias:
			retval = _copyAlias(from);
			break;
		case T_RangeVar:
			retval = _copyRangeVar(from);
			break;
		case T_IntoClause:
			retval = _copyIntoClause(from);
			break;
		case T_Var:
			retval = _copyVar(from);
			break;
		case T_Const:
			retval = _copyConst(from);
			break;
		case T_Param:
			retval = _copyParam(from);
			break;
		case T_Aggref:
			retval = _copyAggref(from);
			break;
		case T_WindowFunc:
			retval = _copyWindowFunc(from);
			break;
		case T_ArrayRef:
			retval = _copyArrayRef(from);
			break;
		case T_FuncExpr:
			retval = _copyFuncExpr(from);
			break;
		case T_NamedArgExpr:
			retval = _copyNamedArgExpr(from);
			break;
		case T_OpExpr:
			retval = _copyOpExpr(from);
			break;
		case T_DistinctExpr:
			retval = _copyDistinctExpr(from);
			break;
		case T_NullIfExpr:
			retval = _copyNullIfExpr(from);
			break;
		case T_ScalarArrayOpExpr:
			retval = _copyScalarArrayOpExpr(from);
			break;
		case T_BoolExpr:
			retval = _copyBoolExpr(from);
			break;
		case T_SubLink:
			retval = _copySubLink(from);
			break;
		case T_SubPlan:
			retval = _copySubPlan(from);
			break;
		case T_AlternativeSubPlan:
			retval = _copyAlternativeSubPlan(from);
			break;
		case T_FieldSelect:
			retval = _copyFieldSelect(from);
			break;
		case T_FieldStore:
			retval = _copyFieldStore(from);
			break;
		case T_RelabelType:
			retval = _copyRelabelType(from);
			break;
		case T_CoerceViaIO:
			retval = _copyCoerceViaIO(from);
			break;
		case T_ArrayCoerceExpr:
			retval = _copyArrayCoerceExpr(from);
			break;
		case T_ConvertRowtypeExpr:
			retval = _copyConvertRowtypeExpr(from);
			break;
		case T_CollateExpr:
			retval = _copyCollateExpr(from);
			break;
		case T_CaseExpr:
			retval = _copyCaseExpr(from);
			break;
		case T_CaseWhen:
			retval = _copyCaseWhen(from);
			break;
		case T_CaseTestExpr:
			retval = _copyCaseTestExpr(from);
			break;
		case T_ArrayExpr:
			retval = _copyArrayExpr(from);
			break;
		case T_RowExpr:
			retval = _copyRowExpr(from);
			break;
		case T_RowCompareExpr:
			retval = _copyRowCompareExpr(from);
			break;
		case T_CoalesceExpr:
			retval = _copyCoalesceExpr(from);
			break;
		case T_MinMaxExpr:
			retval = _copyMinMaxExpr(from);
			break;
		case T_XmlExpr:
			retval = _copyXmlExpr(from);
			break;
		case T_NullTest:
			retval = _copyNullTest(from);
			break;
		case T_BooleanTest:
			retval = _copyBooleanTest(from);
			break;
		case T_CoerceToDomain:
			retval = _copyCoerceToDomain(from);
			break;
		case T_CoerceToDomainValue:
			retval = _copyCoerceToDomainValue(from);
			break;
		case T_SetToDefault:
			retval = _copySetToDefault(from);
			break;
		case T_CurrentOfExpr:
			retval = _copyCurrentOfExpr(from);
			break;
		case T_TargetEntry:
			retval = _copyTargetEntry(from);
			break;
		case T_RangeTblRef:
			retval = _copyRangeTblRef(from);
			break;
		case T_JoinExpr:
			retval = _copyJoinExpr(from);
			break;
		case T_FromExpr:
			retval = _copyFromExpr(from);
			break;
		case T_Flow:
			retval = _copyFlow(from);
			break;

			/*
			 * RELATION NODES
			 */
		case T_CdbRelColumnInfo:
			retval = _copyCdbRelColumnInfo(from);
			break;
		case T_PathKey:
			retval = _copyPathKey(from);
			break;
		case T_RestrictInfo:
			retval = _copyRestrictInfo(from);
			break;
		case T_PlaceHolderVar:
			retval = _copyPlaceHolderVar(from);
			break;
		case T_SpecialJoinInfo:
			retval = _copySpecialJoinInfo(from);
			break;
		case T_AppendRelInfo:
			retval = _copyAppendRelInfo(from);
			break;
		case T_PlaceHolderInfo:
			retval = _copyPlaceHolderInfo(from);
			break;

			/*
			 * VALUE NODES
			 */
		case T_Integer:
		case T_Float:
		case T_String:
		case T_BitString:
		case T_Null:
			retval = _copyValue(from);
			break;

			/*
			 * LIST NODES
			 */
		case T_List:
			retval = _copyList(from);
			break;

			/*
			 * Lists of integers and OIDs don't need to be deep-copied, so we
			 * perform a shallow copy via list_copy()
			 */
		case T_IntList:
		case T_OidList:
			retval = list_copy(from);
			break;

			/*
			 * PARSE NODES
			 */
		case T_Query:
			retval = _copyQuery(from);
			break;
		case T_InsertStmt:
			retval = _copyInsertStmt(from);
			break;
		case T_DeleteStmt:
			retval = _copyDeleteStmt(from);
			break;
		case T_UpdateStmt:
			retval = _copyUpdateStmt(from);
			break;
		case T_SelectStmt:
			retval = _copySelectStmt(from);
			break;
		case T_SetOperationStmt:
			retval = _copySetOperationStmt(from);
			break;
		case T_AlterTableStmt:
			retval = _copyAlterTableStmt(from);
			break;
		case T_AlterTableCmd:
			retval = _copyAlterTableCmd(from);
			break;
		case T_SetDistributionCmd:
			retval = _copySetDistributionCmd(from);
			break;
		case T_InheritPartitionCmd:
			retval = _copyInheritPartitionCmd(from);
			break;
		case T_AlterPartitionCmd:
			retval = _copyAlterPartitionCmd(from);
			break;
		case T_AlterPartitionId:
			retval = _copyAlterPartitionId(from);
			break;
		case T_AlterDomainStmt:
			retval = _copyAlterDomainStmt(from);
			break;
		case T_GrantStmt:
			retval = _copyGrantStmt(from);
			break;
		case T_GrantRoleStmt:
			retval = _copyGrantRoleStmt(from);
			break;
		case T_AlterDefaultPrivilegesStmt:
			retval = _copyAlterDefaultPrivilegesStmt(from);
			break;
		case T_DeclareCursorStmt:
			retval = _copyDeclareCursorStmt(from);
			break;
		case T_ClosePortalStmt:
			retval = _copyClosePortalStmt(from);
			break;
		case T_ClusterStmt:
			retval = _copyClusterStmt(from);
			break;
		case T_SingleRowErrorDesc:
			retval = _copySingleRowErrorDesc(from);
			break;
		case T_CopyStmt:
			retval = _copyCopyStmt(from);
			break;
		case T_CreateStmt:
			retval = _copyCreateStmt(from);
			break;
		case T_PartitionBy:
			retval = _copyPartitionBy(from);
			break;
		case T_PartitionSpec:
			retval = _copyPartitionSpec(from);
			break;
		case T_PartitionValuesSpec:
			retval = _copyPartitionValuesSpec(from);
			break;
		case T_PartitionElem:
			retval = _copyPartitionElem(from);
			break;
		case T_PartitionRangeItem:
			retval = _copyPartitionRangeItem(from);
			break;
		case T_PartitionBoundSpec:
			retval = _copyPartitionBoundSpec(from);
			break;
		case T_PgPartRule:
			retval = _copyPgPartRule(from);
			break;
		case T_PartitionNode:
			retval = _copyPartitionNode(from);
			break;
		case T_Partition:
			retval = _copyPartition(from);
			break;
		case T_PartitionRule:
			retval = _copyPartitionRule(from);
			break;
		case T_ExtTableTypeDesc:
			retval = _copyExtTableTypeDesc(from);
			break;
		case T_CreateExternalStmt:
			retval = _copyCreateExternalStmt(from);
			break;
		case T_InhRelation:
			retval = _copyInhRelation(from);
			break;
		case T_DefineStmt:
			retval = _copyDefineStmt(from);
			break;
		case T_DropStmt:
			retval = _copyDropStmt(from);
			break;
		case T_TruncateStmt:
			retval = _copyTruncateStmt(from);
			break;
		case T_CommentStmt:
			retval = _copyCommentStmt(from);
			break;
		case T_SecLabelStmt:
			retval = _copySecLabelStmt(from);
			break;
		case T_FetchStmt:
			retval = _copyFetchStmt(from);
			break;
		case T_IndexStmt:
			retval = _copyIndexStmt(from);
			break;
		case T_CreateFunctionStmt:
			retval = _copyCreateFunctionStmt(from);
			break;
		case T_FunctionParameter:
			retval = _copyFunctionParameter(from);
			break;
		case T_AlterFunctionStmt:
			retval = _copyAlterFunctionStmt(from);
			break;
		case T_RemoveFuncStmt:
			retval = _copyRemoveFuncStmt(from);
			break;
		case T_DoStmt:
			retval = _copyDoStmt(from);
			break;
		case T_RemoveOpClassStmt:
			retval = _copyRemoveOpClassStmt(from);
			break;
		case T_RemoveOpFamilyStmt:
			retval = _copyRemoveOpFamilyStmt(from);
			break;
		case T_RenameStmt:
			retval = _copyRenameStmt(from);
			break;
		case T_AlterObjectSchemaStmt:
			retval = _copyAlterObjectSchemaStmt(from);
			break;
		case T_AlterOwnerStmt:
			retval = _copyAlterOwnerStmt(from);
			break;
		case T_RuleStmt:
			retval = _copyRuleStmt(from);
			break;
		case T_NotifyStmt:
			retval = _copyNotifyStmt(from);
			break;
		case T_ListenStmt:
			retval = _copyListenStmt(from);
			break;
		case T_UnlistenStmt:
			retval = _copyUnlistenStmt(from);
			break;
		case T_TransactionStmt:
			retval = _copyTransactionStmt(from);
			break;
		case T_CompositeTypeStmt:
			retval = _copyCompositeTypeStmt(from);
			break;
		case T_CreateEnumStmt:
			retval = _copyCreateEnumStmt(from);
			break;
		case T_AlterEnumStmt:
			retval = _copyAlterEnumStmt(from);
			break;
		case T_ViewStmt:
			retval = _copyViewStmt(from);
			break;
		case T_LoadStmt:
			retval = _copyLoadStmt(from);
			break;
		case T_CreateDomainStmt:
			retval = _copyCreateDomainStmt(from);
			break;
		case T_CreateOpClassStmt:
			retval = _copyCreateOpClassStmt(from);
			break;
		case T_CreateOpClassItem:
			retval = _copyCreateOpClassItem(from);
			break;
		case T_CreateOpFamilyStmt:
			retval = _copyCreateOpFamilyStmt(from);
			break;
		case T_AlterOpFamilyStmt:
			retval = _copyAlterOpFamilyStmt(from);
			break;
		case T_CreatedbStmt:
			retval = _copyCreatedbStmt(from);
			break;
		case T_AlterDatabaseStmt:
			retval = _copyAlterDatabaseStmt(from);
			break;
		case T_AlterDatabaseSetStmt:
			retval = _copyAlterDatabaseSetStmt(from);
			break;
		case T_DropdbStmt:
			retval = _copyDropdbStmt(from);
			break;
		case T_VacuumStmt:
			retval = _copyVacuumStmt(from);
			break;
		case T_ExplainStmt:
			retval = _copyExplainStmt(from);
			break;
		case T_CreateSeqStmt:
			retval = _copyCreateSeqStmt(from);
			break;
		case T_AlterSeqStmt:
			retval = _copyAlterSeqStmt(from);
			break;
		case T_VariableSetStmt:
			retval = _copyVariableSetStmt(from);
			break;
		case T_VariableShowStmt:
			retval = _copyVariableShowStmt(from);
			break;
		case T_DiscardStmt:
			retval = _copyDiscardStmt(from);
			break;
		case T_CreateExtensionStmt:
			retval = _copyCreateExtensionStmt(from);
			break;
		case T_AlterExtensionStmt:
			retval = _copyAlterExtensionStmt(from);
			break;
		case T_AlterExtensionContentsStmt:
			retval = _copyAlterExtensionContentsStmt(from);
			break;
		case T_CreateTableSpaceStmt:
			retval = _copyCreateTableSpaceStmt(from);
			break;
		case T_DropTableSpaceStmt:
			retval = _copyDropTableSpaceStmt(from);
			break;
		case T_AlterTableSpaceOptionsStmt:
			retval = _copyAlterTableSpaceOptionsStmt(from);
			break;
		case T_CreateExtensionStmt:
			retval = _copyCreateExtensionStmt(from);
			break;
		case T_AlterExtensionStmt:
			retval = _copyAlterExtensionStmt(from);
			break;
		case T_AlterExtensionContentsStmt:
			retval = _copyAlterExtensionContentsStmt(from);
			break;
		case T_CreateFdwStmt:
			retval = _copyCreateFdwStmt(from);
			break;
		case T_AlterFdwStmt:
			retval = _copyAlterFdwStmt(from);
			break;
		case T_DropFdwStmt:
			retval = _copyDropFdwStmt(from);
			break;
		case T_CreateForeignServerStmt:
			retval = _copyCreateForeignServerStmt(from);
			break;
		case T_AlterForeignServerStmt:
			retval = _copyAlterForeignServerStmt(from);
			break;
		case T_DropForeignServerStmt:
			retval = _copyDropForeignServerStmt(from);
			break;
		case T_CreateUserMappingStmt:
			retval = _copyCreateUserMappingStmt(from);
			break;
		case T_AlterUserMappingStmt:
			retval = _copyAlterUserMappingStmt(from);
			break;
		case T_DropUserMappingStmt:
			retval = _copyDropUserMappingStmt(from);
			break;
		case T_CreateForeignTableStmt:
			retval = _copyCreateForeignTableStmt(from);
			break;
		case T_CreateTrigStmt:
			retval = _copyCreateTrigStmt(from);
			break;
		case T_DropPropertyStmt:
			retval = _copyDropPropertyStmt(from);
			break;
		case T_CreatePLangStmt:
			retval = _copyCreatePLangStmt(from);
			break;
		case T_DropPLangStmt:
			retval = _copyDropPLangStmt(from);
			break;
		case T_CreateRoleStmt:
			retval = _copyCreateRoleStmt(from);
			break;
		case T_AlterRoleStmt:
			retval = _copyAlterRoleStmt(from);
			break;
		case T_AlterRoleSetStmt:
			retval = _copyAlterRoleSetStmt(from);
			break;
		case T_DropRoleStmt:
			retval = _copyDropRoleStmt(from);
			break;
		case T_LockStmt:
			retval = _copyLockStmt(from);
			break;
		case T_ConstraintsSetStmt:
			retval = _copyConstraintsSetStmt(from);
			break;
		case T_ReindexStmt:
			retval = _copyReindexStmt(from);
			break;
		case T_CheckPointStmt:
			retval = (void *) makeNode(CheckPointStmt);
			break;
		case T_CreateSchemaStmt:
			retval = _copyCreateSchemaStmt(from);
			break;
		case T_CreateConversionStmt:
			retval = _copyCreateConversionStmt(from);
			break;
		case T_CreateCastStmt:
			retval = _copyCreateCastStmt(from);
			break;
		case T_DropCastStmt:
			retval = _copyDropCastStmt(from);
			break;
		case T_PrepareStmt:
			retval = _copyPrepareStmt(from);
			break;
		case T_ExecuteStmt:
			retval = _copyExecuteStmt(from);
			break;
		case T_DeallocateStmt:
			retval = _copyDeallocateStmt(from);
			break;
		case T_DropOwnedStmt:
			retval = _copyDropOwnedStmt(from);
			break;
		case T_ReassignOwnedStmt:
			retval = _copyReassignOwnedStmt(from);
			break;
		case T_AlterTSDictionaryStmt:
			retval = _copyAlterTSDictionaryStmt(from);
			break;
		case T_AlterTSConfigurationStmt:
			retval = _copyAlterTSConfigurationStmt(from);
			break;

		case T_CreateQueueStmt:
			retval = _copyCreateQueueStmt(from);
			break;
		case T_AlterQueueStmt:
			retval = _copyAlterQueueStmt(from);
			break;
		case T_DropQueueStmt:
			retval = _copyDropQueueStmt(from);
			break;

		case T_CreateResourceGroupStmt:
			retval = _copyCreateResourceGroupStmt(from);
			break;
		case T_DropResourceGroupStmt:
			retval = _copyDropResourceGroupStmt(from);
			break;
		case T_AlterResourceGroupStmt:
			retval = _copyAlterResourceGroupStmt(from);
			break;

		case T_A_Expr:
			retval = _copyAExpr(from);
			break;
		case T_ColumnRef:
			retval = _copyColumnRef(from);
			break;
		case T_ParamRef:
			retval = _copyParamRef(from);
			break;
		case T_A_Const:
			retval = _copyAConst(from);
			break;
		case T_FuncCall:
			retval = _copyFuncCall(from);
			break;
		case T_A_Star:
			retval = _copyAStar(from);
			break;
		case T_A_Indices:
			retval = _copyAIndices(from);
			break;
		case T_A_Indirection:
			retval = _copyA_Indirection(from);
			break;
		case T_A_ArrayExpr:
			retval = _copyA_ArrayExpr(from);
			break;
		case T_ResTarget:
			retval = _copyResTarget(from);
			break;
		case T_TypeCast:
			retval = _copyTypeCast(from);
			break;
		case T_CollateClause:
			retval = _copyCollateClause(from);
			break;
		case T_SortBy:
			retval = _copySortBy(from);
			break;
		case T_WindowDef:
			retval = _copyWindowDef(from);
			break;
		case T_RangeSubselect:
			retval = _copyRangeSubselect(from);
			break;
		case T_RangeFunction:
			retval = _copyRangeFunction(from);
			break;
		case T_TypeName:
			retval = _copyTypeName(from);
			break;
		case T_IndexElem:
			retval = _copyIndexElem(from);
			break;
		case T_ColumnDef:
			retval = _copyColumnDef(from);
			break;
		case T_ColumnReferenceStorageDirective:
			retval = _copyColumnReferenceStorageDirective(from);
			break;
		case T_Constraint:
			retval = _copyConstraint(from);
			break;
		case T_DefElem:
			retval = _copyDefElem(from);
			break;
		case T_LockingClause:
			retval = _copyLockingClause(from);
			break;
		case T_DMLActionExpr:
			retval = _copyDMLActionExpr(from);
			break;
		case T_PartSelectedExpr:
			retval = _copyPartSelectedExpr(from);
			break;
		case T_PartDefaultExpr:
			retval = _copyPartDefaultExpr(from);
			break;
		case T_PartBoundExpr:
			retval = _copyPartBoundExpr(from);
			break;
		case T_PartBoundInclusionExpr:
			retval = _copyPartBoundInclusionExpr(from);
			break;
		case T_PartBoundOpenExpr:
			retval = _copyPartBoundOpenExpr(from);
			break;
		case T_PartListRuleExpr:
			retval = _copyPartListRuleExpr(from);
			break;
		case T_PartListNullTestExpr:
			retval = _copyPartListNullTestExpr(from);
			break;
		case T_RangeTblEntry:
			retval = _copyRangeTblEntry(from);
			break;
		case T_SortGroupClause:
			retval = _copySortGroupClause(from);
			break;
		case T_GroupingClause:
			retval = _copyGroupingClause(from);
			break;
		case T_GroupingFunc:
			retval = _copyGroupingFunc(from);
			break;
		case T_Grouping:
			retval = _copyGrouping(from);
			break;
		case T_GroupId:
			retval = _copyGroupId(from);
			break;
		case T_WindowClause:
			retval = _copyWindowClause(from);
			break;
		case T_RowMarkClause:
			retval = _copyRowMarkClause(from);
			break;
		case T_WithClause:
			retval = _copyWithClause(from);
			break;
		case T_CommonTableExpr:
			retval = _copyCommonTableExpr(from);
			break;
		case T_PrivGrantee:
			retval = _copyPrivGrantee(from);
			break;
		case T_FuncWithArgs:
			retval = _copyFuncWithArgs(from);
			break;
		case T_AccessPriv:
			retval = _copyAccessPriv(from);
			break;
		case T_XmlSerialize:
			retval = _copyXmlSerialize(from);
			break;

		case T_CdbProcess:
			retval = _copyCdbProcess(from);
			break;
		case T_Slice:
			retval = _copySlice(from);
			break;
		case T_SliceTable:
			retval = _copySliceTable(from);
			break;
		case T_CursorPosInfo:
			retval = _copyCursorPosInfo(from);
			break;
		case T_TableValueExpr:
			retval = _copyTableValueExpr(from);
			break;
		case T_AlterTypeStmt:
			retval = _copyAlterTypeStmt(from);
			break;

		case T_DenyLoginInterval:
			retval = _copyDenyLoginInterval(from);
			break;
		case T_DenyLoginPoint:
			retval = _copyDenyLoginPoint(from);
			break;

		case T_CookedConstraint:
			retval = _copyCookedConstraint(from);
			break;
		case T_GpPolicy:
			retval = _copyGpPolicy(from);
			break;

		case T_DistributedBy:
			retval = _copyDistributedBy(from);
			break;

		default:
			elog(ERROR, "unrecognized node type: %d", (int) nodeTag(from));
			retval = from;		/* keep compiler quiet */
			break;
	}

	return retval;
}<|MERGE_RESOLUTION|>--- conflicted
+++ resolved
@@ -11,13 +11,9 @@
  * be handled easily in a simple depth-first traversal.
  *
  *
-<<<<<<< HEAD
  * Portions Copyright (c) 2005-2010, Greenplum inc
  * Portions Copyright (c) 2012-Present Pivotal Software, Inc.
- * Portions Copyright (c) 1996-2010, PostgreSQL Global Development Group
-=======
  * Portions Copyright (c) 1996-2011, PostgreSQL Global Development Group
->>>>>>> a4bebdd9
  * Portions Copyright (c) 1994, Regents of the University of California
  *
  * IDENTIFICATION
@@ -28,14 +24,10 @@
 
 #include "postgres.h"
 
-<<<<<<< HEAD
 #include "catalog/gp_policy.h"
 #include "catalog/heap.h"
 #include "miscadmin.h"
-=======
-#include "miscadmin.h"
 #include "foreign/fdwapi.h"
->>>>>>> a4bebdd9
 #include "nodes/plannodes.h"
 #include "nodes/relation.h"
 #include "utils/datum.h"
@@ -113,11 +105,8 @@
 	COPY_SCALAR_FIELD(hasModifyingCTE);
 	COPY_SCALAR_FIELD(canSetTag);
 	COPY_SCALAR_FIELD(transientPlan);
-<<<<<<< HEAD
 	COPY_SCALAR_FIELD(oneoffPlan);
 	COPY_SCALAR_FIELD(simplyUpdatable);
-=======
->>>>>>> a4bebdd9
 	COPY_NODE_FIELD(planTree);
 	COPY_NODE_FIELD(rtable);
 	COPY_NODE_FIELD(resultRelations);
@@ -570,7 +559,7 @@
 	 * copy remainder of node
 	 */
 	COPY_NODE_FIELD(uriList);
-	COPY_NODE_FIELD(fmtOpts);
+	COPY_STRING_FIELD(fmtOptString);
 	COPY_SCALAR_FIELD(fmtType);
 	COPY_SCALAR_FIELD(isMasterOnly);
 	COPY_SCALAR_FIELD(rejLimit);
@@ -587,6 +576,9 @@
 {
 	CopyScanFields((Scan *) from, (Scan *) newnode);
 
+	/*
+	 * copy remainder of node
+	 */
 	COPY_SCALAR_FIELD(indexid);
 	COPY_NODE_FIELD(indexqual);
 	COPY_NODE_FIELD(indexqualorig);
@@ -942,20 +934,15 @@
 	 */
 	CopyJoinFields((Join *) from, (Join *) newnode);
 
-<<<<<<< HEAD
+	/*
+	 * copy remainder of node
+	 */
+	COPY_NODE_FIELD(nestParams);
+
     COPY_SCALAR_FIELD(shared_outer);
     COPY_SCALAR_FIELD(singleton_outer); /*CDB-OLAP*/
-=======
-	/*
-	 * copy remainder of node
-	 */
-	COPY_NODE_FIELD(nestParams);
-
-	return newnode;
-}
->>>>>>> a4bebdd9
-
-    return newnode;
+
+	return newnode;
 }
 
 /*
@@ -1300,13 +1287,10 @@
 
 	COPY_SCALAR_FIELD(rti);
 	COPY_SCALAR_FIELD(prti);
-<<<<<<< HEAD
+	COPY_SCALAR_FIELD(rowmarkId);
 	COPY_SCALAR_FIELD(markType);
 	COPY_SCALAR_FIELD(noWait);
 	COPY_SCALAR_FIELD(isParent);
-	COPY_SCALAR_FIELD(ctidAttNo);
-	COPY_SCALAR_FIELD(toidAttNo);
-	COPY_SCALAR_FIELD(wholeAttNo);
 
 	return newnode;
 }
@@ -1353,6 +1337,7 @@
 	COPY_SCALAR_FIELD(numSortCols);
 	COPY_POINTER_FIELD(sortColIdx, from->numSortCols * sizeof(AttrNumber));
 	COPY_POINTER_FIELD(sortOperators, from->numSortCols * sizeof(Oid));
+	COPY_POINTER_FIELD(collations, from->numSortCols * sizeof(Oid));
 	COPY_POINTER_FIELD(nullsFirst, from->numSortCols * sizeof(bool));
 
 	COPY_SCALAR_FIELD(segidColIdx);
@@ -1439,12 +1424,6 @@
 
 	COPY_SCALAR_FIELD(errcode);
 	COPY_NODE_FIELD(errmessage);
-=======
-	COPY_SCALAR_FIELD(rowmarkId);
-	COPY_SCALAR_FIELD(markType);
-	COPY_SCALAR_FIELD(noWait);
-	COPY_SCALAR_FIELD(isParent);
->>>>>>> a4bebdd9
 
 	return newnode;
 }
@@ -1629,12 +1608,9 @@
 
 	COPY_SCALAR_FIELD(aggfnoid);
 	COPY_SCALAR_FIELD(aggtype);
-<<<<<<< HEAD
-	COPY_NODE_FIELD(aggdirectargs);
-=======
 	COPY_SCALAR_FIELD(aggcollid);
 	COPY_SCALAR_FIELD(inputcollid);
->>>>>>> a4bebdd9
+	COPY_NODE_FIELD(aggdirectargs);
 	COPY_NODE_FIELD(args);
 	COPY_NODE_FIELD(aggorder);
 	COPY_NODE_FIELD(aggdistinct);
@@ -2515,11 +2491,8 @@
 	COPY_NODE_FIELD(funcexpr);
 	COPY_NODE_FIELD(funccoltypes);
 	COPY_NODE_FIELD(funccoltypmods);
-<<<<<<< HEAD
+	COPY_NODE_FIELD(funccolcollations);
 	COPY_VARLENA_FIELD(funcuserdata, -1);
-=======
-	COPY_NODE_FIELD(funccolcollations);
->>>>>>> a4bebdd9
 	COPY_NODE_FIELD(values_lists);
 	COPY_NODE_FIELD(values_collations);
 	COPY_STRING_FIELD(ctename);
@@ -2924,11 +2897,8 @@
 	COPY_SCALAR_FIELD(inhcount);
 	COPY_SCALAR_FIELD(is_local);
 	COPY_SCALAR_FIELD(is_not_null);
-<<<<<<< HEAD
+	COPY_SCALAR_FIELD(is_from_type);
 	COPY_SCALAR_FIELD(attnum);
-=======
-	COPY_SCALAR_FIELD(is_from_type);
->>>>>>> a4bebdd9
 	COPY_SCALAR_FIELD(storage);
 	COPY_NODE_FIELD(raw_default);
 	COPY_NODE_FIELD(cooked_default);
@@ -2979,14 +2949,12 @@
 	COPY_SCALAR_FIELD(fk_upd_action);
 	COPY_SCALAR_FIELD(fk_del_action);
 	COPY_SCALAR_FIELD(skip_validation);
-<<<<<<< HEAD
+	COPY_SCALAR_FIELD(initially_valid);
+
 	COPY_SCALAR_FIELD(trig1Oid);
 	COPY_SCALAR_FIELD(trig2Oid);
 	COPY_SCALAR_FIELD(trig3Oid);
 	COPY_SCALAR_FIELD(trig4Oid);
-=======
-	COPY_SCALAR_FIELD(initially_valid);
->>>>>>> a4bebdd9
 
 	return newnode;
 }
@@ -3144,16 +3112,14 @@
 	COPY_NODE_FIELD(limitCount);
 	COPY_NODE_FIELD(rowMarks);
 	COPY_NODE_FIELD(setOperations);
-<<<<<<< HEAD
+	COPY_NODE_FIELD(constraintDeps);
+
 	if (from->intoPolicy)
 	{
 		COPY_NODE_FIELD(intoPolicy);
 	}
 	else
 		newnode->intoPolicy = NULL;
-=======
-	COPY_NODE_FIELD(constraintDeps);
->>>>>>> a4bebdd9
 
 	return newnode;
 }
@@ -3477,11 +3443,15 @@
 	return newnode;
 }
 
-static CreateStmt *
-_copyCreateStmt(CreateStmt *from)
-{
-	CreateStmt *newnode = makeNode(CreateStmt);
-
+/*
+ * CopyCreateStmtFields
+ *
+ *		This function copies the fields of the CreateStmt node.  It is used by
+ *		copy functions for classes which inherit from CreateStmt.
+ */
+static void
+CopyCreateStmtFields(CreateStmt *from, CreateStmt *newnode)
+{
 	COPY_NODE_FIELD(relation);
 	COPY_NODE_FIELD(tableElts);
 	COPY_NODE_FIELD(inhRelations);
@@ -3492,6 +3462,8 @@
 	COPY_NODE_FIELD(options);
 	COPY_SCALAR_FIELD(oncommit);
 	COPY_STRING_FIELD(tablespacename);
+	COPY_SCALAR_FIELD(if_not_exists);
+
 	COPY_NODE_FIELD(distributedBy);
 	COPY_NODE_FIELD(partitionBy);
 	COPY_SCALAR_FIELD(relKind);
@@ -3510,6 +3482,25 @@
 	COPY_SCALAR_FIELD(ownerid);
 	COPY_SCALAR_FIELD(buildAoBlkdir);
 	COPY_NODE_FIELD(attr_encodings);
+}
+
+static CreateStmt *
+_copyCreateStmt(CreateStmt *from)
+{
+	CreateStmt *newnode = makeNode(CreateStmt);
+
+	CopyCreateStmtFields(from, newnode);
+
+	return newnode;
+}
+
+static InhRelation *
+_copyInhRelation(InhRelation *from)
+{
+	InhRelation *newnode = makeNode(InhRelation);
+
+	COPY_NODE_FIELD(relation);
+	COPY_SCALAR_FIELD(options);
 
 	return newnode;
 }
@@ -3682,7 +3673,6 @@
 	return newnode;
 }
 
-<<<<<<< HEAD
 static CreateExternalStmt *
 _copyCreateExternalStmt(CreateExternalStmt *from)
 {
@@ -3705,45 +3695,6 @@
 	}
 	else
 		newnode->policy = NULL;
-=======
-/*
- * CopyCreateStmtFields
- *
- *		This function copies the fields of the CreateStmt node.  It is used by
- *		copy functions for classes which inherit from CreateStmt.
- */
-static void
-CopyCreateStmtFields(CreateStmt *from, CreateStmt *newnode)
-{
-	COPY_NODE_FIELD(relation);
-	COPY_NODE_FIELD(tableElts);
-	COPY_NODE_FIELD(inhRelations);
-	COPY_NODE_FIELD(ofTypename);
-	COPY_NODE_FIELD(constraints);
-	COPY_NODE_FIELD(options);
-	COPY_SCALAR_FIELD(oncommit);
-	COPY_STRING_FIELD(tablespacename);
-	COPY_SCALAR_FIELD(if_not_exists);
-}
-
-static CreateStmt *
-_copyCreateStmt(CreateStmt *from)
-{
-	CreateStmt *newnode = makeNode(CreateStmt);
-
-	CopyCreateStmtFields(from, newnode);
->>>>>>> a4bebdd9
-
-	return newnode;
-}
-
-static InhRelation *
-_copyInhRelation(InhRelation *from)
-{
-	InhRelation *newnode = makeNode(InhRelation);
-
-	COPY_NODE_FIELD(relation);
-	COPY_SCALAR_FIELD(options);
 
 	return newnode;
 }
@@ -3842,11 +3793,8 @@
 	COPY_NODE_FIELD(options);
 	COPY_NODE_FIELD(whereClause);
 	COPY_NODE_FIELD(excludeOpNames);
-<<<<<<< HEAD
 	COPY_SCALAR_FIELD(is_part_child);
-=======
 	COPY_SCALAR_FIELD(indexOid);
->>>>>>> a4bebdd9
 	COPY_SCALAR_FIELD(unique);
 	COPY_SCALAR_FIELD(primary);
 	COPY_SCALAR_FIELD(isconstraint);
@@ -3960,11 +3908,9 @@
 	COPY_NODE_FIELD(objarg);
 	COPY_STRING_FIELD(subname);
 	COPY_STRING_FIELD(newname);
-<<<<<<< HEAD
+	COPY_SCALAR_FIELD(behavior);
+
 	COPY_SCALAR_FIELD(bAllowPartn);
-=======
-	COPY_SCALAR_FIELD(behavior);
->>>>>>> a4bebdd9
 
 	return newnode;
 }
@@ -4316,6 +4262,42 @@
 	return newnode;
 }
 
+static CreateTableSpaceStmt *
+_copyCreateTableSpaceStmt(CreateTableSpaceStmt *from)
+{
+	CreateTableSpaceStmt *newnode = makeNode(CreateTableSpaceStmt);
+
+	COPY_STRING_FIELD(tablespacename);
+	COPY_STRING_FIELD(owner);
+	COPY_STRING_FIELD(location);
+	COPY_NODE_FIELD(options);
+
+	return newnode;
+}
+
+static DropTableSpaceStmt *
+_copyDropTableSpaceStmt(DropTableSpaceStmt *from)
+{
+	DropTableSpaceStmt *newnode = makeNode(DropTableSpaceStmt);
+
+	COPY_STRING_FIELD(tablespacename);
+	COPY_SCALAR_FIELD(missing_ok);
+
+	return newnode;
+}
+
+static AlterTableSpaceOptionsStmt *
+_copyAlterTableSpaceOptionsStmt(AlterTableSpaceOptionsStmt *from)
+{
+	AlterTableSpaceOptionsStmt *newnode = makeNode(AlterTableSpaceOptionsStmt);
+
+	COPY_STRING_FIELD(tablespacename);
+	COPY_NODE_FIELD(options);
+	COPY_SCALAR_FIELD(isReset);
+
+	return newnode;
+}
+
 static CreateExtensionStmt *
 _copyCreateExtensionStmt(const CreateExtensionStmt *from)
 {
@@ -4325,79 +4307,6 @@
 	COPY_SCALAR_FIELD(if_not_exists);
 	COPY_NODE_FIELD(options);
 	COPY_SCALAR_FIELD(create_ext_state);
-
-	return newnode;
-}
-
-static AlterExtensionStmt *
-_copyAlterExtensionStmt(AlterExtensionStmt *from)
-{
-	AlterExtensionStmt *newnode = makeNode(AlterExtensionStmt);
-
-	COPY_STRING_FIELD(extname);
-	COPY_NODE_FIELD(options);
-
-	return newnode;
-}
-
-static AlterExtensionContentsStmt *
-_copyAlterExtensionContentsStmt(AlterExtensionContentsStmt *from)
-{
-	AlterExtensionContentsStmt *newnode = makeNode(AlterExtensionContentsStmt);
-
-	COPY_STRING_FIELD(extname);
-	COPY_SCALAR_FIELD(action);
-	COPY_SCALAR_FIELD(objtype);
-	COPY_NODE_FIELD(objname);
-	COPY_NODE_FIELD(objargs);
-
-	return newnode;
-}
-
-static CreateTableSpaceStmt *
-_copyCreateTableSpaceStmt(CreateTableSpaceStmt *from)
-{
-	CreateTableSpaceStmt *newnode = makeNode(CreateTableSpaceStmt);
-
-	COPY_STRING_FIELD(tablespacename);
-	COPY_STRING_FIELD(owner);
-	COPY_STRING_FIELD(location);
-	COPY_NODE_FIELD(options);
-
-	return newnode;
-}
-
-static DropTableSpaceStmt *
-_copyDropTableSpaceStmt(DropTableSpaceStmt *from)
-{
-	DropTableSpaceStmt *newnode = makeNode(DropTableSpaceStmt);
-
-	COPY_STRING_FIELD(tablespacename);
-	COPY_SCALAR_FIELD(missing_ok);
-
-	return newnode;
-}
-
-static AlterTableSpaceOptionsStmt *
-_copyAlterTableSpaceOptionsStmt(AlterTableSpaceOptionsStmt *from)
-{
-	AlterTableSpaceOptionsStmt *newnode = makeNode(AlterTableSpaceOptionsStmt);
-
-	COPY_STRING_FIELD(tablespacename);
-	COPY_NODE_FIELD(options);
-	COPY_SCALAR_FIELD(isReset);
-
-	return newnode;
-}
-
-static CreateExtensionStmt *
-_copyCreateExtensionStmt(CreateExtensionStmt *from)
-{
-	CreateExtensionStmt *newnode = makeNode(CreateExtensionStmt);
-
-	COPY_STRING_FIELD(extname);
-	COPY_SCALAR_FIELD(if_not_exists);
-	COPY_NODE_FIELD(options);
 
 	return newnode;
 }
@@ -5752,15 +5661,6 @@
 		case T_DiscardStmt:
 			retval = _copyDiscardStmt(from);
 			break;
-		case T_CreateExtensionStmt:
-			retval = _copyCreateExtensionStmt(from);
-			break;
-		case T_AlterExtensionStmt:
-			retval = _copyAlterExtensionStmt(from);
-			break;
-		case T_AlterExtensionContentsStmt:
-			retval = _copyAlterExtensionContentsStmt(from);
-			break;
 		case T_CreateTableSpaceStmt:
 			retval = _copyCreateTableSpaceStmt(from);
 			break;
