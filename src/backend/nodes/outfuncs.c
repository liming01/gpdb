--- conflicted
+++ resolved
@@ -461,20 +461,11 @@
 	WRITE_NODE_FIELD(subplans);
 }
 
+#ifndef COMPILING_BINARY_FUNCS
 static void
 _outRecursiveUnion(StringInfo str, RecursiveUnion *node)
 {
-	WRITE_NODE_TYPE("RECURSIVEUNION");
-
-	_outPlanInfo(str, (Plan *) node);
-
-	WRITE_INT_FIELD(wtParam);
-}
-
-static void
-_outRecursiveUnion(StringInfo str, RecursiveUnion *node)
-{
-	int i;
+	int			i;
 
 	WRITE_NODE_TYPE("RECURSIVEUNION");
 
@@ -493,6 +484,7 @@
 
 	WRITE_LONG_FIELD(numGroups);
 }
+#endif /* COMPILING_BINARY_FUNCS */
 
 static void
 _outBitmapAnd(StringInfo str, BitmapAnd *node)
@@ -988,14 +980,6 @@
 
 #ifndef COMPILING_BINARY_FUNCS
 static void
-_outHash(StringInfo str, Hash *node)
-{
-	WRITE_NODE_TYPE("HASH");
-
-	_outPlanInfo(str, (Plan *) node);
-}
-
-static void
 _outSetOp(StringInfo str, SetOp *node)
 {
 	int			i;
@@ -1038,7 +1022,6 @@
 _outPlanInvalItem(StringInfo str, PlanInvalItem *node)
 {
 	WRITE_NODE_TYPE("PLANINVALITEM");
-<<<<<<< HEAD
 
 	WRITE_INT_FIELD(cacheId);
 	appendStringInfo(str, " :tupleId (%u,%u)",
@@ -1167,13 +1150,8 @@
 	WRITE_NODE_FIELD(staticPartOids);
 	WRITE_NODE_FIELD(staticScanIds);
 	WRITE_NODE_FIELD(partTabTargetlist);
-=======
->>>>>>> 38e93482
-
-	WRITE_INT_FIELD(cacheId);
-	appendStringInfo(str, " :tupleId (%u,%u)",
-					 ItemPointerGetBlockNumber(&node->tupleId),
-					 ItemPointerGetOffsetNumber(&node->tupleId));
+
+	_outPlanInfo(str, (Plan *) node);
 }
 
 /*****************************************************************************
@@ -1280,13 +1258,9 @@
 	WRITE_UINT_FIELD(agglevelsup);
 	WRITE_BOOL_FIELD(aggstar);
 	WRITE_BOOL_FIELD(aggdistinct);
-<<<<<<< HEAD
 	WRITE_NODE_FIELD(aggfilter);
 	WRITE_ENUM_FIELD(aggstage, AggStage);
 	WRITE_NODE_FIELD(aggorder);
-=======
-	WRITE_LOCATION_FIELD(location);
->>>>>>> 38e93482
 }
 #endif /* COMPILING_BINARY_FUNCS */
 
@@ -1332,7 +1306,6 @@
 	WRITE_NODE_FIELD(refassgnexpr);
 }
 
-#ifndef COMPILING_BINARY_FUNCS
 static void
 _outFuncExpr(StringInfo str, FuncExpr *node)
 {
@@ -1343,13 +1316,9 @@
 	WRITE_BOOL_FIELD(funcretset);
 	WRITE_ENUM_FIELD(funcformat, CoercionForm);
 	WRITE_NODE_FIELD(args);
-<<<<<<< HEAD
 	WRITE_BOOL_FIELD(is_tablefunc);  /* GPDB */
-=======
 	WRITE_LOCATION_FIELD(location);
->>>>>>> 38e93482
-}
-#endif /* COMPILING_BINARY_FUNCS */
+}
 
 static void
 _outOpExpr(StringInfo str, OpExpr *node)
@@ -1418,7 +1387,6 @@
 }
 #endif /* COMPILING_BINARY_FUNCS */
 
-#ifndef COMPILING_BINARY_FUNCS
 static void
 _outSubLink(StringInfo str, SubLink *node)
 {
@@ -1427,16 +1395,9 @@
 	WRITE_ENUM_FIELD(subLinkType, SubLinkType);
 	WRITE_NODE_FIELD(testexpr);
 	WRITE_NODE_FIELD(operName);
-    /*
-     * CDB: For now we don't serialize the 'location' field, for compatibility
-     * so stored sublinks can be read by pre-3.2 releases.  Anyway it's only
-     * meaningful with the original source string, which isn't kept when a
-     * view or rule definition is stored in the catalog.
-     */
 	WRITE_NODE_FIELD(subselect);
 	WRITE_LOCATION_FIELD(location);
 }
-#endif /* COMPILING_BINARY_FUNCS */
 
 static void
 _outSubPlan(StringInfo str, SubPlan *node)
@@ -1458,10 +1419,7 @@
 	WRITE_NODE_FIELD(setParam);
 	WRITE_NODE_FIELD(parParam);
 	WRITE_NODE_FIELD(args);
-<<<<<<< HEAD
 	WRITE_NODE_FIELD(extParam);
-=======
->>>>>>> 38e93482
 	WRITE_FLOAT_FIELD(startup_cost, "%.2f");
 	WRITE_FLOAT_FIELD(per_call_cost, "%.2f");
 }
@@ -1584,11 +1542,7 @@
 	WRITE_OID_FIELD(element_typeid);
 	WRITE_NODE_FIELD(elements);
 	WRITE_BOOL_FIELD(multidims);
-<<<<<<< HEAD
-/*	WRITE_LOCATION_FIELD(location); */
-=======
 	WRITE_LOCATION_FIELD(location);
->>>>>>> 38e93482
 }
 
 static void
@@ -2050,14 +2004,11 @@
 	WRITE_NODE_FIELD(invalItems);
 	WRITE_UINT_FIELD(lastPHId);
 	WRITE_BOOL_FIELD(transientPlan);
-<<<<<<< HEAD
 	WRITE_BOOL_FIELD(oneoffPlan);
 	WRITE_NODE_FIELD(share.motStack);
 	WRITE_NODE_FIELD(share.qdShares);
 	WRITE_NODE_FIELD(share.qdSlices);
 	WRITE_INT_FIELD(share.nextPlanId);
-=======
->>>>>>> 38e93482
 }
 #endif /* COMPILING_BINARY_FUNCS */
 
@@ -2296,20 +2247,6 @@
 }
 
 static void
-<<<<<<< HEAD
-=======
-_outFlattenedSubLink(StringInfo str, FlattenedSubLink *node)
-{
-	WRITE_NODE_TYPE("FLATTENEDSUBLINK");
-
-	WRITE_ENUM_FIELD(jointype, JoinType);
-	WRITE_BITMAPSET_FIELD(lefthand);
-	WRITE_BITMAPSET_FIELD(righthand);
-	WRITE_NODE_FIELD(quals);
-}
-
-static void
->>>>>>> 38e93482
 _outPlaceHolderVar(StringInfo str, PlaceHolderVar *node)
 {
 	WRITE_NODE_TYPE("PLACEHOLDERVAR");
@@ -2333,13 +2270,10 @@
 	WRITE_BOOL_FIELD(lhs_strict);
 	WRITE_BOOL_FIELD(delay_upper_joins);
 	WRITE_NODE_FIELD(join_quals);
-<<<<<<< HEAD
 	WRITE_BOOL_FIELD(try_join_unique);	/*CDB*/
 	WRITE_BOOL_FIELD(consider_dedup);	/*CDB*/
 	WRITE_NODE_FIELD(semi_operators);
 	WRITE_NODE_FIELD(semi_rhs_exprs);
-=======
->>>>>>> 38e93482
 }
 
 static void
@@ -2364,10 +2298,7 @@
 	WRITE_NODE_FIELD(ph_var);
 	WRITE_BITMAPSET_FIELD(ph_eval_at);
 	WRITE_BITMAPSET_FIELD(ph_needed);
-<<<<<<< HEAD
 	WRITE_BITMAPSET_FIELD(ph_may_need);
-=======
->>>>>>> 38e93482
 	WRITE_INT_FIELD(ph_width);
 }
 
@@ -2482,16 +2413,12 @@
 {
 	WRITE_NODE_TYPE("REINDEXSTMT");
 
-<<<<<<< HEAD
 	WRITE_ENUM_FIELD(kind,ObjectType);
 	WRITE_NODE_FIELD(relation);
 	WRITE_STRING_FIELD(name);
 	WRITE_BOOL_FIELD(do_system);
 	WRITE_BOOL_FIELD(do_user);
 	WRITE_OID_FIELD(relid);
-=======
-	WRITE_STRING_FIELD(conditionname);
->>>>>>> 38e93482
 }
 
 
@@ -2514,25 +2441,10 @@
 	WRITE_NODE_FIELD(relation);
 	WRITE_STRING_FIELD(rulename);
 	WRITE_NODE_FIELD(whereClause);
-<<<<<<< HEAD
 	WRITE_ENUM_FIELD(event, CmdType);
 	WRITE_BOOL_FIELD(instead);
 	WRITE_NODE_FIELD(actions);
 	WRITE_BOOL_FIELD(replace);
-=======
-	WRITE_NODE_FIELD(groupClause);
-	WRITE_NODE_FIELD(havingClause);
-	WRITE_NODE_FIELD(withClause);
-	WRITE_NODE_FIELD(valuesLists);
-	WRITE_NODE_FIELD(sortClause);
-	WRITE_NODE_FIELD(limitOffset);
-	WRITE_NODE_FIELD(limitCount);
-	WRITE_NODE_FIELD(lockingClause);
-	WRITE_ENUM_FIELD(op, SetOperation);
-	WRITE_BOOL_FIELD(all);
-	WRITE_NODE_FIELD(larg);
-	WRITE_NODE_FIELD(rarg);
->>>>>>> 38e93482
 }
 
 static void
@@ -2540,20 +2452,11 @@
 {
 	WRITE_NODE_TYPE("DROPSTMT");
 
-<<<<<<< HEAD
 	WRITE_NODE_FIELD(objects);
 	WRITE_ENUM_FIELD(removeType, ObjectType);
 	WRITE_ENUM_FIELD(behavior, DropBehavior);
 	WRITE_BOOL_FIELD(missing_ok);
 	WRITE_BOOL_FIELD(bAllowPartn);
-=======
-	WRITE_NODE_FIELD(funcname);
-	WRITE_NODE_FIELD(args);
-	WRITE_BOOL_FIELD(agg_star);
-	WRITE_BOOL_FIELD(agg_distinct);
-	WRITE_BOOL_FIELD(func_variadic);
-	WRITE_LOCATION_FIELD(location);
->>>>>>> 38e93482
 }
 
 static void
@@ -2582,15 +2485,8 @@
 {
 	WRITE_NODE_TYPE("REASSIGNOWNEDSTMT");
 
-<<<<<<< HEAD
 	WRITE_NODE_FIELD(roles);
 	WRITE_STRING_FIELD(newrole);
-=======
-	WRITE_ENUM_FIELD(xmloption, XmlOptionType);
-	WRITE_NODE_FIELD(expr);
-	WRITE_NODE_FIELD(typename);
-	WRITE_LOCATION_FIELD(location);
->>>>>>> 38e93482
 }
 
 static void
@@ -2607,20 +2503,9 @@
 {
 	WRITE_NODE_TYPE("ALTERTABLESTMT");
 
-<<<<<<< HEAD
 	WRITE_NODE_FIELD(relation);
 	WRITE_NODE_FIELD(cmds);
 	WRITE_ENUM_FIELD(relkind, ObjectType);
-=======
-	WRITE_NODE_FIELD(names);
-	WRITE_OID_FIELD(typeid);
-	WRITE_BOOL_FIELD(setof);
-	WRITE_BOOL_FIELD(pct_type);
-	WRITE_NODE_FIELD(typmods);
-	WRITE_INT_FIELD(typemod);
-	WRITE_NODE_FIELD(arrayBounds);
-	WRITE_LOCATION_FIELD(location);
->>>>>>> 38e93482
 }
 
 static void
@@ -2628,7 +2513,6 @@
 {
 	WRITE_NODE_TYPE("ALTERTABLECMD");
 
-<<<<<<< HEAD
 	WRITE_ENUM_FIELD(subtype, AlterTableType);
 	WRITE_STRING_FIELD(name);
 	WRITE_NODE_FIELD(def);
@@ -2636,11 +2520,6 @@
 	WRITE_ENUM_FIELD(behavior, DropBehavior);
 	WRITE_BOOL_FIELD(part_expanded);
 	WRITE_NODE_FIELD(partoids);
-=======
-	WRITE_NODE_FIELD(arg);
-	WRITE_NODE_FIELD(typename);
-	WRITE_LOCATION_FIELD(location);
->>>>>>> 38e93482
 }
 
 static void
@@ -2659,29 +2538,7 @@
 {
 	WRITE_NODE_TYPE("INHERITPARTITION");
 
-<<<<<<< HEAD
 	WRITE_NODE_FIELD(parent);
-=======
-	WRITE_INT_FIELD(resultRelation);
-	WRITE_NODE_FIELD(intoClause);
-	WRITE_BOOL_FIELD(hasAggs);
-	WRITE_BOOL_FIELD(hasSubLinks);
-	WRITE_BOOL_FIELD(hasDistinctOn);
-	WRITE_BOOL_FIELD(hasRecursive);
-	WRITE_NODE_FIELD(cteList);
-	WRITE_NODE_FIELD(rtable);
-	WRITE_NODE_FIELD(jointree);
-	WRITE_NODE_FIELD(targetList);
-	WRITE_NODE_FIELD(returningList);
-	WRITE_NODE_FIELD(groupClause);
-	WRITE_NODE_FIELD(havingQual);
-	WRITE_NODE_FIELD(distinctClause);
-	WRITE_NODE_FIELD(sortClause);
-	WRITE_NODE_FIELD(limitOffset);
-	WRITE_NODE_FIELD(limitCount);
-	WRITE_NODE_FIELD(rowMarks);
-	WRITE_NODE_FIELD(setOperations);
->>>>>>> 38e93482
 }
 
 #ifndef COMPILING_BINARY_FUNCS
@@ -2701,7 +2558,6 @@
 {
 	WRITE_NODE_TYPE("ALTERPARTITIONID");
 
-<<<<<<< HEAD
 	WRITE_ENUM_FIELD(idtype, AlterPartitionIdType);
 	WRITE_NODE_FIELD(partiddef);
 }
@@ -3113,6 +2969,7 @@
 	WRITE_NODE_FIELD(targettype);
 	WRITE_NODE_FIELD(func);
 	WRITE_ENUM_FIELD(context, CoercionContext);
+	WRITE_BOOL_FIELD(inout);
 }
 
 static void
@@ -3212,7 +3069,7 @@
 {
 	WRITE_NODE_TYPE("NOTIFY");
 
-	WRITE_NODE_FIELD(relation);
+	WRITE_STRING_FIELD(conditionname);
 }
 
 static void
@@ -3340,10 +3197,10 @@
 	WRITE_NODE_FIELD(groupClause);
 	WRITE_NODE_FIELD(havingClause);
 	WRITE_NODE_FIELD(windowClause);
+	WRITE_NODE_FIELD(withClause);
 	WRITE_NODE_FIELD(valuesLists);
 	WRITE_NODE_FIELD(sortClause);
 	WRITE_NODE_FIELD(scatterClause);
-	WRITE_NODE_FIELD(withClause);
 	WRITE_NODE_FIELD(limitOffset);
 	WRITE_NODE_FIELD(limitCount);
 	WRITE_NODE_FIELD(lockingClause);
@@ -3431,6 +3288,7 @@
 	WRITE_ENUM_FIELD(xmloption, XmlOptionType);
 	WRITE_NODE_FIELD(expr);
 	WRITE_NODE_FIELD(typeName);
+	WRITE_LOCATION_FIELD(location);
 }
 
 static void
@@ -3539,16 +3397,15 @@
 }
 #endif /* COMPILING_BINARY_FUNCS */
 
-#ifndef COMPILING_BINARY_FUNCS
 static void
 _outTypeCast(StringInfo str, TypeCast *node)
 {
 	WRITE_NODE_TYPE("TYPECAST");
 
 	WRITE_NODE_FIELD(arg);
-	WRITE_NODE_FIELD_AS(typeName, typename);
-}
-#endif /* COMPILING_BINARY_FUNCS */
+	WRITE_NODE_FIELD(typeName);
+	WRITE_LOCATION_FIELD(location);
+}
 
 static void
 _outIndexElem(StringInfo str, IndexElem *node)
@@ -3671,8 +3528,10 @@
 	WRITE_BOOL_FIELD(hasWindowFuncs);
 	WRITE_BOOL_FIELD(hasSubLinks);
 	WRITE_BOOL_FIELD(hasDistinctOn);
+	WRITE_BOOL_FIELD(hasRecursive);
 	WRITE_BOOL_FIELD(hasDynamicFunctions);
 	WRITE_BOOL_FIELD(hasFuncsWithExecRestrictions);
+	WRITE_NODE_FIELD(cteList);
 	WRITE_NODE_FIELD(rtable);
 	WRITE_NODE_FIELD(jointree);
 	WRITE_NODE_FIELD(targetList);
@@ -3684,8 +3543,6 @@
 	WRITE_NODE_FIELD(sortClause);
 	WRITE_NODE_FIELD(scatterClause);
 	WRITE_BOOL_FIELD(isTableValueSelect);
-	WRITE_NODE_FIELD(cteList);
-	WRITE_BOOL_FIELD(hasRecursive);
 	WRITE_NODE_FIELD(limitOffset);
 	WRITE_NODE_FIELD(limitCount);
 	WRITE_NODE_FIELD(rowMarks);
@@ -3772,15 +3629,10 @@
 	WRITE_NODE_TYPE("ROWMARKCLAUSE");
 
 	WRITE_UINT_FIELD(rti);
-	WRITE_BOOL_FIELD(forUpdate);
-	WRITE_BOOL_FIELD(noWait);
-=======
-	WRITE_UINT_FIELD(rti);
 	WRITE_UINT_FIELD(prti);
 	WRITE_BOOL_FIELD(forUpdate);
 	WRITE_BOOL_FIELD(noWait);
 	WRITE_BOOL_FIELD(isParent);
->>>>>>> 38e93482
 }
 
 static void
@@ -4024,24 +3876,15 @@
 	appendStringInfoChar(str, ' ');
 
 	_outValue(str, &(node->val));
-<<<<<<< HEAD
-    /*
-     * CDB: For now we don't serialize the 'location' field, for compatibility
-     * so stored constants can be read by pre-3.2 releases.  Anyway it's only
-     * meaningful with the original source string, which isn't kept when a
-     * view or rule definition is stored in the catalog.
-     */
-=======
 	WRITE_LOCATION_FIELD(location);
 }
+#endif /* COMPILING_BINARY_FUNCS */
 
 static void
 _outA_Star(StringInfo str, A_Star *node)
 {
 	WRITE_NODE_TYPE("A_STAR");
->>>>>>> 38e93482
-}
-#endif /* COMPILING_BINARY_FUNCS */
+}
 
 static void
 _outA_Indices(StringInfo str, A_Indices *node)
@@ -4090,7 +3933,6 @@
 	WRITE_ENUM_FIELD(sortby_dir, SortByDir);
 	WRITE_ENUM_FIELD(sortby_nulls, SortByNulls);
 	WRITE_NODE_FIELD(useOp);
-<<<<<<< HEAD
 	WRITE_NODE_FIELD(node);
 	WRITE_LOCATION_FIELD(location);
 }
@@ -4118,28 +3960,6 @@
 
 	WRITE_NODE_FIELD(subquery);
 	WRITE_NODE_FIELD(alias);
-=======
-	WRITE_LOCATION_FIELD(location);
-}
-
-static void
-_outRangeSubselect(StringInfo str, RangeSubselect *node)
-{
-	WRITE_NODE_TYPE("RANGESUBSELECT");
-
-	WRITE_NODE_FIELD(subquery);
-	WRITE_NODE_FIELD(alias);
-}
-
-static void
-_outRangeFunction(StringInfo str, RangeFunction *node)
-{
-	WRITE_NODE_TYPE("RANGEFUNCTION");
-
-	WRITE_NODE_FIELD(funccallnode);
-	WRITE_NODE_FIELD(alias);
-	WRITE_NODE_FIELD(coldeflist);
->>>>>>> 38e93482
 }
 
 static void
@@ -4266,8 +4086,10 @@
 	WRITE_BOOL_FIELD(verbose);
 	WRITE_BOOL_FIELD(rootonly);
 	WRITE_INT_FIELD(freeze_min_age);
+	WRITE_BOOL_FIELD(scan_all);
 	WRITE_NODE_FIELD(relation);
 	WRITE_NODE_FIELD(va_cols);
+
 	WRITE_NODE_FIELD(expanded_relids);
 	WRITE_NODE_FIELD(appendonly_compaction_segno);
 	WRITE_NODE_FIELD(appendonly_compaction_insert_segno);
@@ -4599,12 +4421,9 @@
 			case T_Append:
 				_outAppend(str, obj);
 				break;
-<<<<<<< HEAD
 			case T_Sequence:
 				_outSequence(str, obj);
 				break;
-=======
->>>>>>> 38e93482
 			case T_RecursiveUnion:
 				_outRecursiveUnion(str, obj);
 				break;
@@ -4718,7 +4537,6 @@
 				break;
 			case T_PlanInvalItem:
 				_outPlanInvalItem(str, obj);
-<<<<<<< HEAD
 				break;
 			case T_Motion:
 				_outMotion(str, obj);
@@ -4737,8 +4555,6 @@
 				break;
 			case T_PartitionSelector:
 				_outPartitionSelector(str, obj);
-=======
->>>>>>> 38e93482
 				break;
 			case T_Alias:
 				_outAlias(str, obj);
@@ -4960,12 +4776,6 @@
 			case T_InnerIndexscanInfo:
 				_outInnerIndexscanInfo(str, obj);
 				break;
-<<<<<<< HEAD
-=======
-			case T_FlattenedSubLink:
-				_outFlattenedSubLink(str, obj);
-				break;
->>>>>>> 38e93482
 			case T_PlaceHolderVar:
 				_outPlaceHolderVar(str, obj);
 				break;
@@ -5311,12 +5121,6 @@
 				break;
 			case T_ResTarget:
 				_outResTarget(str, obj);
-				break;
-			case T_RangeSubselect:
-				_outRangeSubselect(str, obj);
-				break;
-			case T_RangeFunction:
-				_outRangeFunction(str, obj);
 				break;
 			case T_RangeSubselect:
 				_outRangeSubselect(str, obj);
