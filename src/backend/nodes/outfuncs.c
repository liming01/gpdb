/*-------------------------------------------------------------------------
 *
 * outfuncs.c
 *	  Output functions for Postgres tree nodes.
 *
<<<<<<< HEAD
 * Portions Copyright (c) 2005-2010, Greenplum inc
 * Portions Copyright (c) 2012-Present Pivotal Software, Inc.
 * Portions Copyright (c) 1996-2015, PostgreSQL Global Development Group
=======
 * Portions Copyright (c) 1996-2016, PostgreSQL Global Development Group
>>>>>>> b5bce6c1
 * Portions Copyright (c) 1994, Regents of the University of California
 *
 *
 * IDENTIFICATION
 *	  src/backend/nodes/outfuncs.c
 *
 * NOTES
 *	  Every node type that can appear in stored rules' parsetrees *must*
 *	  have an output function defined here (as well as an input function
 *	  in readfuncs.c).  In addition, plan nodes should have input and
 *	  output functions so that they can be sent to parallel workers.
 *	  For use in debugging, we also provide output functions for nodes
 *	  that appear in raw parsetrees and path.  These nodes however need
 *	  not have input functions.
 *
 *    N.B. Faster variants of these functions (producing illegible output)
 *         are supplied in outfast.c for use in Greenplum Database serialization.  The
 *         function in this file are intended to produce legible output.
 *
 *-------------------------------------------------------------------------
 */
#include "postgres.h"

#include <ctype.h>

#include "lib/stringinfo.h"
#include "nodes/extensible.h"
#include "nodes/plannodes.h"
#include "nodes/relation.h"
#include "utils/datum.h"
<<<<<<< HEAD
#include "cdb/cdbgang.h"

=======
#include "utils/rel.h"
>>>>>>> b5bce6c1

/*
 * outfuncs.c is compiled normally into outfuncs.o, but it's also
 * #included from outfast.c. When #included, outfast.c defines
 * COMPILING_BINARY_FUNCS, and provides replacements WRITE_* macros. See
 * comments at top of readfast.c.
 */
#ifndef COMPILING_BINARY_FUNCS

/*
 * Macros to simplify output of different kinds of fields.  Use these
 * wherever possible to reduce the chance for silly typos.  Note that these
 * hard-wire conventions about the names of the local variables in an Out
 * routine.
 */

/* Write the label for the node type */
#define WRITE_NODE_TYPE(nodelabel) \
	appendStringInfoLiteral(str, nodelabel)

/* Write an integer field (anything written as ":fldname %d") */
#define WRITE_INT_FIELD(fldname) \
	appendStringInfo(str, " :" CppAsString(fldname) " %d", node->fldname)

/* Write an unsigned integer field (anything written as ":fldname %u") */
#define WRITE_UINT_FIELD(fldname) \
	appendStringInfo(str, " :" CppAsString(fldname) " %u", node->fldname)

/* Write an uint64 field (anything written as ":fldname %u") */
#define WRITE_UINT64_FIELD(fldname) \
	appendStringInfo(str, " :" CppAsString(fldname) " " UINT64_FORMAT, node->fldname)

/* Write an OID field (don't hard-wire assumption that OID is same as uint) */
#define WRITE_OID_FIELD(fldname) \
	appendStringInfo(str, " :" CppAsString(fldname) " %u", node->fldname)

/* CDB: Write an OID field, renamed */
#define WRITE_OID_FIELD_AS(fldname, asname) \
	appendStringInfo(str, " :" CppAsString(asname) " %u", node->fldname)

/* Write a long-integer field */
#define WRITE_LONG_FIELD(fldname) \
	appendStringInfo(str, " :" CppAsString(fldname) " %ld", node->fldname)

/* Write a char field (ie, one ascii character) */
#define WRITE_CHAR_FIELD(fldname) \
	if ( node->fldname == '\\' ) \
		appendStringInfo(str, " :" CppAsString(fldname) " \\\\"); \
	else if ( isprint(node->fldname) ) \
		appendStringInfo(str, " :" CppAsString(fldname) " %c", node->fldname); \
	else \
		appendStringInfo(str, " :" CppAsString(fldname) " %03u", (unsigned)node->fldname)


/* Write an enumerated-type field as an integer code */
#define WRITE_ENUM_FIELD(fldname, enumtype) \
	appendStringInfo(str, " :" CppAsString(fldname) " %d", \
					 (int) node->fldname)

/* Write a float field --- caller must give format to define precision */
#define WRITE_FLOAT_FIELD(fldname,format) \
	appendStringInfo(str, " :" CppAsString(fldname) " " format, node->fldname)

/* Write a boolean field */
#define WRITE_BOOL_FIELD(fldname) \
	appendStringInfo(str, " :" CppAsString(fldname) " %s", \
					 booltostr(node->fldname))

/* Write a character-string (possibly NULL) field */
#define WRITE_STRING_FIELD(fldname) \
	(appendStringInfo(str, " :" CppAsString(fldname) " "), \
	 _outToken(str, node->fldname))

/* Write a parse location field (actually same as INT case) */
#define WRITE_LOCATION_FIELD(fldname) \
	appendStringInfo(str, " :" CppAsString(fldname) " %d", node->fldname)

/* Write a Node field */
#define WRITE_NODE_FIELD(fldname) \
	(appendStringInfo(str, " :" CppAsString(fldname) " "), \
	 outNode(str, node->fldname))

/* CDB: Write a Node field, renamed */
#define WRITE_NODE_FIELD_AS(fldname, asname) \
	(appendStringInfo(str, " :" CppAsString(asname) " "), \
	 _outNode(str, node->fldname))

/* Write a bitmapset field */
#define WRITE_BITMAPSET_FIELD(fldname) \
	(appendStringInfo(str, " :" CppAsString(fldname) " "), \
	 _outBitmapset(str, node->fldname))

/* Write a bytea field */
#define WRITE_BYTEA_FIELD(fldname) \
	(_outDatum(str, PointerGetDatum(node->fldname), -1, false))

/* Write a dummy field -- value not displayable or copyable */
#define WRITE_DUMMY_FIELD(fldname) \
	(appendStringInfo(str, " :" CppAsString(fldname) " "), \
	 _outToken(str, NULL))

#endif /* COMPILING_BINARY_FUNCS */

#define booltostr(x)  ((x) ? "true" : "false")

<<<<<<< HEAD
#ifndef COMPILING_BINARY_FUNCS
static void _outNode(StringInfo str, const void *obj);
=======
>>>>>>> b5bce6c1

/*
 * _outToken
 *	  Convert an ordinary string (eg, an identifier) into a form that
 *	  will be decoded back to a plain token by read.c's functions.
 *
 *	  If a null or empty string is given, it is encoded as "<>".
 */
static void
_outToken(StringInfo str, const char *s)
{
	if (s == NULL || *s == '\0')
	{
		appendStringInfoString(str, "<>");
		return;
	}

	/*
	 * Look for characters or patterns that are treated specially by read.c
	 * (either in pg_strtok() or in nodeRead()), and therefore need a
	 * protective backslash.
	 */
	/* These characters only need to be quoted at the start of the string */
	if (*s == '<' ||
		*s == '"' ||
		isdigit((unsigned char) *s) ||
		((*s == '+' || *s == '-') &&
		 (isdigit((unsigned char) s[1]) || s[1] == '.')))
		appendStringInfoChar(str, '\\');
	while (*s)
	{
		/* These chars must be backslashed anywhere in the string */
		if (*s == ' ' || *s == '\n' || *s == '\t' ||
			*s == '(' || *s == ')' || *s == '{' || *s == '}' ||
			*s == '\\')
			appendStringInfoChar(str, '\\');
		appendStringInfoChar(str, *s++);
	}
}

/* for use by extensions which define extensible nodes */
void
outToken(StringInfo str, const char *s)
{
	_outToken(str, s);
}

static void
_outList(StringInfo str, const List *node)
{
	const ListCell *lc;

	appendStringInfoChar(str, '(');

	if (IsA(node, IntList))
		appendStringInfoChar(str, 'i');
	else if (IsA(node, OidList))
		appendStringInfoChar(str, 'o');

	foreach(lc, node)
	{
		/*
		 * For the sake of backward compatibility, we emit a slightly
		 * different whitespace format for lists of nodes vs. other types of
		 * lists. XXX: is this necessary?
		 */
		if (IsA(node, List))
		{
			outNode(str, lfirst(lc));
			if (lnext(lc))
				appendStringInfoChar(str, ' ');
		}
		else if (IsA(node, IntList))
			appendStringInfo(str, " %d", lfirst_int(lc));
		else if (IsA(node, OidList))
			appendStringInfo(str, " %u", lfirst_oid(lc));
		else
			elog(ERROR, "unrecognized list node type: %d",
				 (int) node->type);
	}

	appendStringInfoChar(str, ')');
}

/*
 * _outBitmapset -
 *	   converts a bitmap set of integers
 *
 * Note: the output format is "(b int int ...)", similar to an integer List.
 */
static void
_outBitmapset(StringInfo str, const Bitmapset *bms)
{
	int			x;

	appendStringInfoChar(str, '(');
	appendStringInfoChar(str, 'b');
	x = -1;
	while ((x = bms_next_member(bms, x)) >= 0)
		appendStringInfo(str, " %d", x);
	appendStringInfoChar(str, ')');
}

/* for use by extensions which define extensible nodes */
void
outBitmapset(StringInfo str, const Bitmapset *bms)
{
	_outBitmapset(str, bms);
}

/*
 * Print the value of a Datum given its type.
 */
void
outDatum(StringInfo str, Datum value, int typlen, bool typbyval)
{
	Size		length,
				i;
	char	   *s;

	length = datumGetSize(value, typbyval, typlen);

	if (typbyval)
	{
		s = (char *) (&value);
		appendStringInfo(str, "%u [ ", (unsigned int) length);
		for (i = 0; i < (Size) sizeof(Datum); i++)
			appendStringInfo(str, "%d ", (int) (s[i]));
		appendStringInfoChar(str, ']');
	}
	else
	{
		s = (char *) DatumGetPointer(value);
		if (!PointerIsValid(s))
			appendStringInfoString(str, "0 [ ]");
		else
		{
			appendStringInfo(str, "%u [ ", (unsigned int) length);
			for (i = 0; i < length; i++)
				appendStringInfo(str, "%d ", (int) (s[i]));
			appendStringInfoChar(str, ']');
		}
	}
}

#endif /* COMPILING_BINARY_FUNCS */

static void _outPlanInfo(StringInfo str, const Plan *node);
static void outLogicalIndexInfo(StringInfo str, const LogicalIndexInfo *node);

/*
 *	Stuff from plannodes.h
 */

#ifndef COMPILING_BINARY_FUNCS
static void
_outPlannedStmt(StringInfo str, const PlannedStmt *node)
{
	WRITE_NODE_TYPE("PLANNEDSTMT");

	WRITE_ENUM_FIELD(commandType, CmdType);
	WRITE_ENUM_FIELD(planGen, PlanGenerator);
	WRITE_UINT_FIELD(queryId);
	WRITE_BOOL_FIELD(hasReturning);
	WRITE_BOOL_FIELD(hasModifyingCTE);
	WRITE_BOOL_FIELD(canSetTag);
	WRITE_BOOL_FIELD(transientPlan);
<<<<<<< HEAD
	WRITE_BOOL_FIELD(oneoffPlan);
	WRITE_BOOL_FIELD(simplyUpdatable);
=======
	WRITE_BOOL_FIELD(dependsOnRole);
	WRITE_BOOL_FIELD(parallelModeNeeded);
>>>>>>> b5bce6c1
	WRITE_NODE_FIELD(planTree);
	WRITE_NODE_FIELD(rtable);
	WRITE_NODE_FIELD(resultRelations);
	WRITE_NODE_FIELD(utilityStmt);
	WRITE_NODE_FIELD(subplans);
	WRITE_BITMAPSET_FIELD(rewindPlanIDs);

	WRITE_NODE_FIELD(result_partitions);
	WRITE_NODE_FIELD(result_aosegnos);
	WRITE_NODE_FIELD(queryPartOids);
	WRITE_NODE_FIELD(queryPartsMetadata);
	WRITE_NODE_FIELD(numSelectorsPerScanId);
	WRITE_NODE_FIELD(rowMarks);
	WRITE_NODE_FIELD(relationOids);
	WRITE_NODE_FIELD(invalItems);
	WRITE_INT_FIELD(nParamExec);
<<<<<<< HEAD
	WRITE_BOOL_FIELD(hasRowSecurity);
	WRITE_INT_FIELD(nMotionNodes);
	WRITE_INT_FIELD(nInitPlans);

	WRITE_NODE_FIELD(intoPolicy);

	WRITE_UINT64_FIELD(query_mem);
	WRITE_NODE_FIELD(intoClause);
	WRITE_NODE_FIELD(copyIntoClause);
	WRITE_NODE_FIELD(refreshClause);
	WRITE_INT_FIELD(metricsQueryType);
}
#endif /* COMPILING_BINARY_FUNCS */

static void
_outQueryDispatchDesc(StringInfo str, const QueryDispatchDesc *node)
{
	WRITE_NODE_TYPE("QUERYDISPATCHDESC");

	WRITE_STRING_FIELD(intoTableSpaceName);
	WRITE_NODE_FIELD(oidAssignments);
	WRITE_NODE_FIELD(sliceTable);
	WRITE_NODE_FIELD(cursorPositions);
	WRITE_BOOL_FIELD(useChangedAOOpts);
}

static void
_outOidAssignment(StringInfo str, const OidAssignment *node)
{
	WRITE_NODE_TYPE("OIDASSIGNMENT");

	WRITE_OID_FIELD(catalog);
	WRITE_STRING_FIELD(objname);
	WRITE_OID_FIELD(namespaceOid);
	WRITE_OID_FIELD(keyOid1);
	WRITE_OID_FIELD(keyOid2);
	WRITE_OID_FIELD(oid);
=======
>>>>>>> b5bce6c1
}

#ifndef COMPILING_BINARY_FUNCS
/*
 * print the basic stuff of all nodes that inherit from Plan
 */
static void
_outPlanInfo(StringInfo str, const Plan *node)
{
	WRITE_INT_FIELD(plan_node_id);

	WRITE_FLOAT_FIELD(startup_cost, "%.2f");
	WRITE_FLOAT_FIELD(total_cost, "%.2f");
	WRITE_FLOAT_FIELD(plan_rows, "%.0f");
	WRITE_INT_FIELD(plan_width);
<<<<<<< HEAD

=======
	WRITE_BOOL_FIELD(parallel_aware);
	WRITE_INT_FIELD(plan_node_id);
>>>>>>> b5bce6c1
	WRITE_NODE_FIELD(targetlist);
	WRITE_NODE_FIELD(qual);

	WRITE_BITMAPSET_FIELD(extParam);
	WRITE_BITMAPSET_FIELD(allParam);

	WRITE_NODE_FIELD(flow);
	WRITE_ENUM_FIELD(dispatch, DispatchMethod);

	WRITE_NODE_FIELD(lefttree);
	WRITE_NODE_FIELD(righttree);
	WRITE_NODE_FIELD(initPlan);

	WRITE_UINT64_FIELD(operatorMemKB);
}
#endif /* COMPILING_BINARY_FUNCS */

/*
 * print the basic stuff of all nodes that inherit from Scan
 */
static void
_outScanInfo(StringInfo str, const Scan *node)
{
	_outPlanInfo(str, (const Plan *) node);

	WRITE_UINT_FIELD(scanrelid);
}

/*
 * print the basic stuff of all nodes that inherit from Join
 */
static void
_outJoinPlanInfo(StringInfo str, const Join *node)
{
	_outPlanInfo(str, (const Plan *) node);

	WRITE_BOOL_FIELD(prefetch_inner);
	WRITE_BOOL_FIELD(prefetch_joinqual);

	WRITE_ENUM_FIELD(jointype, JoinType);
	WRITE_NODE_FIELD(joinqual);
}

static void
_outPlan(StringInfo str, const Plan *node)
{
	WRITE_NODE_TYPE("PLAN");

	_outPlanInfo(str, (const Plan *) node);
}

#ifndef COMPILING_BINARY_FUNCS
static void
_outResult(StringInfo str, const Result *node)
{
	int			i;

	WRITE_NODE_TYPE("RESULT");

	_outPlanInfo(str, (const Plan *) node);

	WRITE_NODE_FIELD(resconstantqual);

	WRITE_INT_FIELD(numHashFilterCols);
	appendStringInfoString(str, " :hashFilterColIdx");
	for (i = 0; i < node->numHashFilterCols; i++)
		appendStringInfo(str, " %d", node->hashFilterColIdx[i]);

	for (i = 0; i < node->numHashFilterCols; i++)
		appendStringInfo(str, " %u", node->hashFilterFuncs[i]);
}
#endif

static void
_outRepeat(StringInfo str, const Repeat *node)
{
	WRITE_NODE_TYPE("REPEAT");

	_outPlanInfo(str, (Plan *) node);

	WRITE_NODE_FIELD(repeatCountExpr);
	WRITE_UINT64_FIELD(grouping);
}

static void
_outModifyTable(StringInfo str, const ModifyTable *node)
{
	WRITE_NODE_TYPE("MODIFYTABLE");

	_outPlanInfo(str, (const Plan *) node);

	WRITE_ENUM_FIELD(operation, CmdType);
	WRITE_BOOL_FIELD(canSetTag);
	WRITE_UINT_FIELD(nominalRelation);
	WRITE_NODE_FIELD(resultRelations);
	WRITE_INT_FIELD(resultRelIndex);
	WRITE_NODE_FIELD(plans);
	WRITE_NODE_FIELD(withCheckOptionLists);
	WRITE_NODE_FIELD(returningLists);
	WRITE_NODE_FIELD(fdwPrivLists);
	WRITE_BITMAPSET_FIELD(fdwDirectModifyPlans);
	WRITE_NODE_FIELD(rowMarks);
	WRITE_INT_FIELD(epqParam);
	WRITE_ENUM_FIELD(onConflictAction, OnConflictAction);
	WRITE_NODE_FIELD(arbiterIndexes);
	WRITE_NODE_FIELD(onConflictSet);
	WRITE_NODE_FIELD(onConflictWhere);
	WRITE_UINT_FIELD(exclRelRTI);
	WRITE_NODE_FIELD(exclRelTlist);
	WRITE_NODE_FIELD(action_col_idxes);
	WRITE_NODE_FIELD(oid_col_idxes);
}

static void
_outAppend(StringInfo str, const Append *node)
{
	WRITE_NODE_TYPE("APPEND");

	_outPlanInfo(str, (const Plan *) node);

	WRITE_NODE_FIELD(appendplans);
}

static void
_outSequence(StringInfo str, const Sequence *node)
{
	WRITE_NODE_TYPE("SEQUENCE");
	_outPlanInfo(str, (Plan *)node);
	WRITE_NODE_FIELD(subplans);
}

#ifndef COMPILING_BINARY_FUNCS
static void
_outMergeAppend(StringInfo str, const MergeAppend *node)
{
	int			i;

	WRITE_NODE_TYPE("MERGEAPPEND");

	_outPlanInfo(str, (const Plan *) node);

	WRITE_NODE_FIELD(mergeplans);

	WRITE_INT_FIELD(numCols);

	appendStringInfoString(str, " :sortColIdx");
	for (i = 0; i < node->numCols; i++)
		appendStringInfo(str, " %d", node->sortColIdx[i]);

	appendStringInfoString(str, " :sortOperators");
	for (i = 0; i < node->numCols; i++)
		appendStringInfo(str, " %u", node->sortOperators[i]);

	appendStringInfoString(str, " :collations");
	for (i = 0; i < node->numCols; i++)
		appendStringInfo(str, " %u", node->collations[i]);

	appendStringInfoString(str, " :nullsFirst");
	for (i = 0; i < node->numCols; i++)
		appendStringInfo(str, " %s", booltostr(node->nullsFirst[i]));
}
#endif

#ifndef COMPILING_BINARY_FUNCS
static void
_outRecursiveUnion(StringInfo str, const RecursiveUnion *node)
{
	int			i;

	WRITE_NODE_TYPE("RECURSIVEUNION");

	_outPlanInfo(str, (const Plan *) node);

	WRITE_INT_FIELD(wtParam);
	WRITE_INT_FIELD(numCols);

	appendStringInfoString(str, " :dupColIdx");
	for (i = 0; i < node->numCols; i++)
		appendStringInfo(str, " %d", node->dupColIdx[i]);

	appendStringInfoString(str, " :dupOperators");
	for (i = 0; i < node->numCols; i++)
		appendStringInfo(str, " %u", node->dupOperators[i]);

	WRITE_LONG_FIELD(numGroups);
}
#endif /* COMPILING_BINARY_FUNCS */

static void
_outBitmapAnd(StringInfo str, const BitmapAnd *node)
{
	WRITE_NODE_TYPE("BITMAPAND");

	_outPlanInfo(str, (const Plan *) node);

	WRITE_NODE_FIELD(bitmapplans);
}

static void
_outBitmapOr(StringInfo str, const BitmapOr *node)
{
	WRITE_NODE_TYPE("BITMAPOR");

	_outPlanInfo(str, (const Plan *) node);

	WRITE_NODE_FIELD(bitmapplans);
}

static void
_outGather(StringInfo str, const Gather *node)
{
	WRITE_NODE_TYPE("GATHER");

	_outPlanInfo(str, (const Plan *) node);

	WRITE_INT_FIELD(num_workers);
	WRITE_BOOL_FIELD(single_copy);
	WRITE_BOOL_FIELD(invisible);
}

static void
_outScan(StringInfo str, const Scan *node)
{
	WRITE_NODE_TYPE("SCAN");

	_outScanInfo(str, node);
}

static void
_outSeqScan(StringInfo str, const SeqScan *node)
{
	WRITE_NODE_TYPE("SEQSCAN");

	_outScanInfo(str, (const Scan *) node);
}

static void
<<<<<<< HEAD
_outDynamicSeqScan(StringInfo str, const DynamicSeqScan *node)
=======
_outSampleScan(StringInfo str, const SampleScan *node)
{
	WRITE_NODE_TYPE("SAMPLESCAN");

	_outScanInfo(str, (const Scan *) node);

	WRITE_NODE_FIELD(tablesample);
}

static void
_outIndexScan(StringInfo str, const IndexScan *node)
>>>>>>> b5bce6c1
{
	WRITE_NODE_TYPE("DYNAMICSEQSCAN");

	_outScanInfo(str, (Scan *)node);
	WRITE_INT_FIELD(partIndex);
	WRITE_INT_FIELD(partIndexPrintable);
}

static void
_outExternalScan(StringInfo str, const ExternalScan *node)
{
	WRITE_NODE_TYPE("EXTERNALSCAN");

	_outScanInfo(str, (Scan *) node);

	WRITE_NODE_FIELD(uriList);
	WRITE_STRING_FIELD(fmtOptString);
	WRITE_CHAR_FIELD(fmtType);
	WRITE_BOOL_FIELD(isMasterOnly);
	WRITE_INT_FIELD(rejLimit);
	WRITE_BOOL_FIELD(rejLimitInRows);
	WRITE_BOOL_FIELD(logErrors);
	WRITE_INT_FIELD(encoding);
	WRITE_INT_FIELD(scancounter);
}

#ifndef COMPILING_BINARY_FUNCS
static void
outLogicalIndexInfo(StringInfo str, const LogicalIndexInfo *node)
{
	WRITE_OID_FIELD(logicalIndexOid);
	WRITE_INT_FIELD(nColumns);
	appendStringInfoLiteral(str, " :indexKeys");
	for (int i = 0; i < node->nColumns; i++)
	{
		appendStringInfo(str, " %d", node->indexKeys[i]);
	}
	WRITE_NODE_FIELD(indPred);
	WRITE_NODE_FIELD(indExprs);
	WRITE_BOOL_FIELD(indIsUnique);
	WRITE_ENUM_FIELD(indType, LogicalIndexType);
	WRITE_NODE_FIELD(partCons);
	WRITE_NODE_FIELD(defaultLevels);
}
#endif /* COMPILING_BINARY_FUNCS */

static void
outIndexScanFields(StringInfo str, const IndexScan *node)
{
	_outScanInfo(str, (const Scan *) node);

	WRITE_OID_FIELD(indexid);
	WRITE_NODE_FIELD(indexqual);
	WRITE_NODE_FIELD(indexqualorig);
	WRITE_NODE_FIELD(indexorderby);
	WRITE_NODE_FIELD(indexorderbyorig);
	WRITE_NODE_FIELD(indexorderbyops);
	WRITE_ENUM_FIELD(indexorderdir, ScanDirection);
}

static void
_outIndexScan(StringInfo str, const IndexScan *node)
{
	WRITE_NODE_TYPE("INDEXSCAN");

	outIndexScanFields(str, node);
}

static void
_outIndexOnlyScan(StringInfo str, const IndexOnlyScan *node)
{
	WRITE_NODE_TYPE("INDEXONLYSCAN");

	_outScanInfo(str, (const Scan *) node);

	WRITE_OID_FIELD(indexid);
	WRITE_NODE_FIELD(indexqual);
	WRITE_NODE_FIELD(indexorderby);
	WRITE_NODE_FIELD(indextlist);
	WRITE_ENUM_FIELD(indexorderdir, ScanDirection);
}

static void
_outDynamicIndexScan(StringInfo str, const DynamicIndexScan *node)
{
	WRITE_NODE_TYPE("DYNAMICINDEXSCAN");

	outIndexScanFields(str, &node->indexscan);
	WRITE_INT_FIELD(partIndex);
	WRITE_INT_FIELD(partIndexPrintable);
	outLogicalIndexInfo(str, node->logicalIndexInfo);
}

static void
_outBitmapIndexScanFields(StringInfo str, const BitmapIndexScan *node)
{
	_outScanInfo(str, (Scan *) node);

	WRITE_OID_FIELD(indexid);
	WRITE_NODE_FIELD(indexqual);
	WRITE_NODE_FIELD(indexqualorig);
}

static void
_outBitmapIndexScan(StringInfo str, const BitmapIndexScan *node)
{
	WRITE_NODE_TYPE("BITMAPINDEXSCAN");

	_outBitmapIndexScanFields(str, node);
}

static void
_outDynamicBitmapIndexScan(StringInfo str, const DynamicBitmapIndexScan *node)
{
	WRITE_NODE_TYPE("DYNAMICBITMAPINDEXSCAN");

	_outBitmapIndexScanFields(str, &node->biscan);
	WRITE_INT_FIELD(partIndex);
	WRITE_INT_FIELD(partIndexPrintable);
	outLogicalIndexInfo(str, node->logicalIndexInfo);
}

static void
outBitmapHeapScanFields(StringInfo str, const BitmapHeapScan *node)
{
	_outScanInfo(str, (const Scan *) node);

	WRITE_NODE_FIELD(bitmapqualorig);
}

static void
_outBitmapHeapScan(StringInfo str, const BitmapHeapScan *node)
{
	WRITE_NODE_TYPE("BITMAPHEAPSCAN");

	outBitmapHeapScanFields(str, node);
}

static void
_outDynamicBitmapHeapScan(StringInfo str, const DynamicBitmapHeapScan *node)
{
	WRITE_NODE_TYPE("DYNAMICBITMAPHEAPSCAN");

	outBitmapHeapScanFields(str, &node->bitmapheapscan);
	WRITE_INT_FIELD(partIndex);
	WRITE_INT_FIELD(partIndexPrintable);
}

static void
_outTidScan(StringInfo str, const TidScan *node)
{
	WRITE_NODE_TYPE("TIDSCAN");

	_outScanInfo(str, (const Scan *) node);

	WRITE_NODE_FIELD(tidquals);
}

#ifndef COMPILING_BINARY_FUNCS
static void
_outSubqueryScan(StringInfo str, const SubqueryScan *node)
{
	WRITE_NODE_TYPE("SUBQUERYSCAN");

	_outScanInfo(str, (const Scan *) node);

	WRITE_NODE_FIELD(subplan);
}
#endif /* COMPILING_BINARY_FUNCS */

static void
_outFunctionScan(StringInfo str, const FunctionScan *node)
{
	WRITE_NODE_TYPE("FUNCTIONSCAN");

	_outScanInfo(str, (const Scan *) node);

	WRITE_NODE_FIELD(functions);
	WRITE_BOOL_FIELD(funcordinality);
}

static void
_outValuesScan(StringInfo str, const ValuesScan *node)
{
	WRITE_NODE_TYPE("VALUESSCAN");

	_outScanInfo(str, (const Scan *) node);

	WRITE_NODE_FIELD(values_lists);
}

static void
_outCteScan(StringInfo str, const CteScan *node)
{
	WRITE_NODE_TYPE("CTESCAN");

	_outScanInfo(str, (const Scan *) node);

	WRITE_INT_FIELD(ctePlanId);
	WRITE_INT_FIELD(cteParam);
}

static void
_outWorkTableScan(StringInfo str, const WorkTableScan *node)
{
	WRITE_NODE_TYPE("WORKTABLESCAN");

	_outScanInfo(str, (const Scan *) node);

	WRITE_INT_FIELD(wtParam);
}

static void
_outForeignScan(StringInfo str, const ForeignScan *node)
{
	WRITE_NODE_TYPE("FOREIGNSCAN");

	_outScanInfo(str, (const Scan *) node);

	WRITE_ENUM_FIELD(operation, CmdType);
	WRITE_OID_FIELD(fs_server);
	WRITE_NODE_FIELD(fdw_exprs);
	WRITE_NODE_FIELD(fdw_private);
	WRITE_NODE_FIELD(fdw_scan_tlist);
	WRITE_NODE_FIELD(fdw_recheck_quals);
	WRITE_BITMAPSET_FIELD(fs_relids);
	WRITE_BOOL_FIELD(fsSystemCol);
}

#ifndef COMPILING_BINARY_FUNCS
static void
_outCustomScan(StringInfo str, const CustomScan *node)
{
	WRITE_NODE_TYPE("CUSTOMSCAN");

	_outScanInfo(str, (const Scan *) node);

	WRITE_UINT_FIELD(flags);
	WRITE_NODE_FIELD(custom_plans);
	WRITE_NODE_FIELD(custom_exprs);
	WRITE_NODE_FIELD(custom_private);
	WRITE_NODE_FIELD(custom_scan_tlist);
	WRITE_BITMAPSET_FIELD(custom_relids);
	/* CustomName is a key to lookup CustomScanMethods */
	appendStringInfoString(str, " :methods ");
	_outToken(str, node->methods->CustomName);
<<<<<<< HEAD
	if (node->methods->TextOutCustomScan)
		node->methods->TextOutCustomScan(str, node);
}
#endif /* COMPILING_BINARY_FUNCS */

static void
_outSampleScan(StringInfo str, const SampleScan *node)
{
	WRITE_NODE_TYPE("SAMPLESCAN");

	_outScanInfo(str, (const Scan *) node);
=======
>>>>>>> b5bce6c1
}

static void
_outJoin(StringInfo str, const Join *node)
{
	WRITE_NODE_TYPE("JOIN");

	_outJoinPlanInfo(str, (const Join *) node);
}

static void
_outNestLoop(StringInfo str, const NestLoop *node)
{
	WRITE_NODE_TYPE("NESTLOOP");

	_outJoinPlanInfo(str, (const Join *) node);

	WRITE_NODE_FIELD(nestParams);

	WRITE_BOOL_FIELD(shared_outer);
	WRITE_BOOL_FIELD(singleton_outer); /*CDB-OLAP*/
}

#ifndef COMPILING_BINARY_FUNCS
static void
_outMergeJoin(StringInfo str, const MergeJoin *node)
{
	int			numCols;
	int			i;

	WRITE_NODE_TYPE("MERGEJOIN");

	_outJoinPlanInfo(str, (const Join *) node);

	WRITE_NODE_FIELD(mergeclauses);

	numCols = list_length(node->mergeclauses);

	appendStringInfoString(str, " :mergeFamilies");
	for (i = 0; i < numCols; i++)
		appendStringInfo(str, " %u", node->mergeFamilies[i]);

	appendStringInfoString(str, " :mergeCollations");
	for (i = 0; i < numCols; i++)
		appendStringInfo(str, " %u", node->mergeCollations[i]);

	appendStringInfoString(str, " :mergeStrategies");
	for (i = 0; i < numCols; i++)
		appendStringInfo(str, " %d", node->mergeStrategies[i]);

	appendStringInfoString(str, " :mergeNullsFirst");
	for (i = 0; i < numCols; i++)
<<<<<<< HEAD
		appendStringInfo(str, " %d", (int) node->mergeNullsFirst[i]);

	WRITE_BOOL_FIELD(unique_outer);
=======
		appendStringInfo(str, " %s", booltostr(node->mergeNullsFirst[i]));
>>>>>>> b5bce6c1
}
#endif /* COMPILING_BINARY_FUNCS */

static void
_outHashJoin(StringInfo str, const HashJoin *node)
{
	WRITE_NODE_TYPE("HASHJOIN");

	_outJoinPlanInfo(str, (const Join *) node);

	WRITE_NODE_FIELD(hashclauses);
	WRITE_NODE_FIELD(hashqualclauses);
}

#ifndef COMPILING_BINARY_FUNCS
static void
_outAgg(StringInfo str, const Agg *node)
{
	int         i;

	WRITE_NODE_TYPE("AGG");

	_outPlanInfo(str, (const Plan *) node);

	WRITE_ENUM_FIELD(aggstrategy, AggStrategy);
	WRITE_ENUM_FIELD(aggsplit, AggSplit);
	WRITE_INT_FIELD(numCols);

	appendStringInfoString(str, " :grpColIdx");
	for (i = 0; i < node->numCols; i++)
		appendStringInfo(str, " %d", node->grpColIdx[i]);

	appendStringInfoString(str, " :grpOperators");
	for (i = 0; i < node->numCols; i++)
		appendStringInfo(str, " %u", node->grpOperators[i]);

	WRITE_LONG_FIELD(numGroups);
	WRITE_NODE_FIELD(groupingSets);
	WRITE_NODE_FIELD(chain);
	WRITE_BOOL_FIELD(streaming);
}
#endif /* COMPILING_BINARY_FUNCS */

#ifndef COMPILING_BINARY_FUNCS
static void
_outWindowAgg(StringInfo str, const WindowAgg *node)
{
	int			i;

	WRITE_NODE_TYPE("WINDOWAGG");

	_outPlanInfo(str, (const Plan *) node);

	WRITE_UINT_FIELD(winref);
	WRITE_INT_FIELD(partNumCols);

	appendStringInfoString(str, " :partColIdx");
	for (i = 0; i < node->partNumCols; i++)
		appendStringInfo(str, " %d", node->partColIdx[i]);

	appendStringInfoString(str, " :partOperations");
	for (i = 0; i < node->partNumCols; i++)
		appendStringInfo(str, " %u", node->partOperators[i]);

	WRITE_INT_FIELD(ordNumCols);

	appendStringInfoString(str, " :ordColIdx");
	for (i = 0; i < node->ordNumCols; i++)
		appendStringInfo(str, " %d", node->ordColIdx[i]);

	appendStringInfoString(str, " :ordOperations");
	for (i = 0; i < node->ordNumCols; i++)
		appendStringInfo(str, " %u", node->ordOperators[i]);

	WRITE_INT_FIELD(firstOrderCol);
	WRITE_OID_FIELD(firstOrderCmpOperator);
	WRITE_BOOL_FIELD(firstOrderNullsFirst);

	WRITE_INT_FIELD(frameOptions);
	WRITE_NODE_FIELD(startOffset);
	WRITE_NODE_FIELD(endOffset);
}
#endif /* COMPILING_BINARY_FUNCS */

static void
_outTableFunctionScan(StringInfo str, const TableFunctionScan *node)
{
	WRITE_NODE_TYPE("TABLEFUNCTIONSCAN");

	_outScanInfo(str, (Scan *) node);

	WRITE_NODE_FIELD(function);
}

static void
_outMaterial(StringInfo str, const Material *node)
{
	WRITE_NODE_TYPE("MATERIAL");

	WRITE_BOOL_FIELD(cdb_strict);
	WRITE_BOOL_FIELD(cdb_shield_child_from_rescans);

	WRITE_ENUM_FIELD(share_type, ShareType);
	WRITE_INT_FIELD(share_id);
	WRITE_INT_FIELD(driver_slice);
	WRITE_INT_FIELD(nsharer);
	WRITE_INT_FIELD(nsharer_xslice);

	_outPlanInfo(str, (Plan *) node);
}

static void
_outShareInputScan(StringInfo str, const ShareInputScan *node)
{
	WRITE_NODE_TYPE("SHAREINPUTSCAN");

	WRITE_ENUM_FIELD(share_type, ShareType);
	WRITE_INT_FIELD(share_id);
	WRITE_INT_FIELD(driver_slice);

	_outPlanInfo(str, (Plan *) node);
}

#ifndef COMPILING_BINARY_FUNCS
static void
_outSort(StringInfo str, const Sort *node)
{
	int			i;

	WRITE_NODE_TYPE("SORT");

	_outPlanInfo(str, (const Plan *) node);

	WRITE_INT_FIELD(numCols);

	appendStringInfoString(str, " :sortColIdx");
	for (i = 0; i < node->numCols; i++)
		appendStringInfo(str, " %d", node->sortColIdx[i]);

	appendStringInfoString(str, " :sortOperators");
	for (i = 0; i < node->numCols; i++)
		appendStringInfo(str, " %u", node->sortOperators[i]);

	appendStringInfoString(str, " :collations");
	for (i = 0; i < node->numCols; i++)
		appendStringInfo(str, " %u", node->collations[i]);

	appendStringInfoString(str, " :nullsFirst");
	for (i = 0; i < node->numCols; i++)
		appendStringInfo(str, " %s", booltostr(node->nullsFirst[i]));

	/* CDB */
    WRITE_BOOL_FIELD(noduplicates);

	WRITE_ENUM_FIELD(share_type, ShareType);
	WRITE_INT_FIELD(share_id);
	WRITE_INT_FIELD(driver_slice);
	WRITE_INT_FIELD(nsharer);
	WRITE_INT_FIELD(nsharer_xslice);
}
#endif /* COMPILING_BINARY_FUNCS */

#ifndef COMPILING_BINARY_FUNCS
static void
_outUnique(StringInfo str, const Unique *node)
{
	int			i;

	WRITE_NODE_TYPE("UNIQUE");

	_outPlanInfo(str, (const Plan *) node);

	WRITE_INT_FIELD(numCols);

	appendStringInfoString(str, " :uniqColIdx");
	for (i = 0; i < node->numCols; i++)
		appendStringInfo(str, " %d", node->uniqColIdx[i]);

	appendStringInfoString(str, " :uniqOperators");
	for (i = 0; i < node->numCols; i++)
		appendStringInfo(str, " %u", node->uniqOperators[i]);
}
#endif /* COMPILING_BINARY_FUNCS */

static void
_outHash(StringInfo str, const Hash *node)
{
	WRITE_NODE_TYPE("HASH");

	_outPlanInfo(str, (const Plan *) node);

	WRITE_OID_FIELD(skewTable);
	WRITE_INT_FIELD(skewColumn);
	WRITE_BOOL_FIELD(skewInherit);
	WRITE_OID_FIELD(skewColType);
	WRITE_INT_FIELD(skewColTypmod);

	WRITE_BOOL_FIELD(rescannable);          /*CDB*/
}

#ifndef COMPILING_BINARY_FUNCS
static void
_outSetOp(StringInfo str, const SetOp *node)
{
	int			i;

	WRITE_NODE_TYPE("SETOP");

	_outPlanInfo(str, (const Plan *) node);

	WRITE_ENUM_FIELD(cmd, SetOpCmd);
	WRITE_ENUM_FIELD(strategy, SetOpStrategy);
	WRITE_INT_FIELD(numCols);

	appendStringInfoString(str, " :dupColIdx");
	for (i = 0; i < node->numCols; i++)
		appendStringInfo(str, " %d", node->dupColIdx[i]);

	appendStringInfoString(str, " :dupOperators");
	for (i = 0; i < node->numCols; i++)
		appendStringInfo(str, " %u", node->dupOperators[i]);

	WRITE_INT_FIELD(flagColIdx);
	WRITE_INT_FIELD(firstFlag);
	WRITE_LONG_FIELD(numGroups);
}
#endif /* COMPILING_BINARY_FUNCS */

static void
_outLockRows(StringInfo str, const LockRows *node)
{
	WRITE_NODE_TYPE("LOCKROWS");

	_outPlanInfo(str, (const Plan *) node);

	WRITE_NODE_FIELD(rowMarks);
	WRITE_INT_FIELD(epqParam);
}

static void
_outLimit(StringInfo str, const Limit *node)
{
	WRITE_NODE_TYPE("LIMIT");

	_outPlanInfo(str, (const Plan *) node);

	WRITE_NODE_FIELD(limitOffset);
	WRITE_NODE_FIELD(limitCount);
}

static void
_outNestLoopParam(StringInfo str, const NestLoopParam *node)
{
	WRITE_NODE_TYPE("NESTLOOPPARAM");

	WRITE_INT_FIELD(paramno);
	WRITE_NODE_FIELD(paramval);
}

static void
_outPlanRowMark(StringInfo str, const PlanRowMark *node)
{
	WRITE_NODE_TYPE("PLANROWMARK");

	WRITE_UINT_FIELD(rti);
	WRITE_UINT_FIELD(prti);
	WRITE_UINT_FIELD(rowmarkId);
	WRITE_ENUM_FIELD(markType, RowMarkType);
	WRITE_INT_FIELD(allMarkTypes);
	WRITE_ENUM_FIELD(strength, LockClauseStrength);
	WRITE_ENUM_FIELD(waitPolicy, LockWaitPolicy);
	WRITE_BOOL_FIELD(isParent);
	WRITE_BOOL_FIELD(canOptSelectLockingClause);
}

#ifndef COMPILING_BINARY_FUNCS
static void
_outPlanInvalItem(StringInfo str, const PlanInvalItem *node)
{
	WRITE_NODE_TYPE("PLANINVALITEM");

	WRITE_INT_FIELD(cacheId);
	WRITE_UINT_FIELD(hashValue);
}
#endif /* COMPILING_BINARY_FUNCS */

#ifndef COMPILING_BINARY_FUNCS
static void
_outMotion(StringInfo str, const Motion *node)
{
	int i;

	WRITE_NODE_TYPE("MOTION");

	WRITE_INT_FIELD(motionID);
	WRITE_ENUM_FIELD(motionType, MotionType);

	WRITE_BOOL_FIELD(sendSorted);

	WRITE_NODE_FIELD(hashExprs);
	appendStringInfoLiteral(str, " :hashFuncs");
	for (i = 0; i < list_length(node->hashExprs); i++)
		appendStringInfo(str, " %u", node->hashFuncs[i]);

	WRITE_INT_FIELD(numSortCols);
	appendStringInfoLiteral(str, " :sortColIdx");
	for (i = 0; i < node->numSortCols; i++)
		appendStringInfo(str, " %d", node->sortColIdx[i]);

	appendStringInfoLiteral(str, " :sortOperators");
	for (i = 0; i < node->numSortCols; i++)
		appendStringInfo(str, " %u", node->sortOperators[i]);

	appendStringInfoLiteral(str, " :collations");
	for (i = 0; i < node->numSortCols; i++)
		appendStringInfo(str, " %u", node->collations[i]);

	WRITE_INT_FIELD(segidColIdx);

	_outPlanInfo(str, (Plan *) node);
}
#endif /* COMPILING_BINARY_FUNCS */

/*
 * _outDML
 */
static void
_outDML(StringInfo str, const DML *node)
{
	WRITE_NODE_TYPE("DML");

	WRITE_UINT_FIELD(scanrelid);
	WRITE_INT_FIELD(actionColIdx);
	WRITE_INT_FIELD(ctidColIdx);
	WRITE_INT_FIELD(tupleoidColIdx);

	_outPlanInfo(str, (Plan *) node);
}

/*
 * _outSplitUpdate
 */
static void
_outSplitUpdate(StringInfo str, const SplitUpdate *node)
{
	WRITE_NODE_TYPE("SplitUpdate");

	WRITE_INT_FIELD(actionColIdx);
	WRITE_INT_FIELD(tupleoidColIdx);
	WRITE_NODE_FIELD(insertColIdx);
	WRITE_NODE_FIELD(deleteColIdx);

	WRITE_INT_FIELD(numHashAttrs);
#ifdef COMPILING_BINARY_FUNCS
	WRITE_INT_ARRAY(hashAttnos, node->numHashAttrs, AttrNumber);
	WRITE_OID_ARRAY(hashFuncs, node->numHashAttrs);
#else
	appendStringInfoLiteral(str, " :hashAttnos");
	for (int i = 0; i < node->numHashAttrs; i++)
		appendStringInfo(str, " %d", node->hashAttnos[i]);
	appendStringInfoLiteral(str, " :hashFuncs");
	for (int i = 0; i < node->numHashAttrs; i++)
		appendStringInfo(str, " %u", node->hashFuncs[i]);
#endif

	_outPlanInfo(str, (Plan *) node);
}

/*
 * _outRowTrigger
 */
static void
_outRowTrigger(StringInfo str, const RowTrigger *node)
{
	WRITE_NODE_TYPE("RowTrigger");

	WRITE_INT_FIELD(relid);
	WRITE_INT_FIELD(eventFlags);
	WRITE_NODE_FIELD(oldValuesColIdx);
	WRITE_NODE_FIELD(newValuesColIdx);

	_outPlanInfo(str, (Plan *) node);
}

/*
 * _outAssertOp
 */
static void
_outAssertOp(StringInfo str, const AssertOp *node)
{
	WRITE_NODE_TYPE("AssertOp");

	WRITE_NODE_FIELD(errmessage);
	WRITE_INT_FIELD(errcode);

	_outPlanInfo(str, (Plan *) node);
}

/*
 * _outPartitionSelector
 */
static void
_outPartitionSelector(StringInfo str, const PartitionSelector *node)
{
	WRITE_NODE_TYPE("PartitionSelector");

	WRITE_INT_FIELD(relid);
	WRITE_INT_FIELD(nLevels);
	WRITE_INT_FIELD(scanId);
	WRITE_INT_FIELD(selectorId);
	WRITE_NODE_FIELD(levelEqExpressions);
	WRITE_NODE_FIELD(levelExpressions);
	WRITE_NODE_FIELD(residualPredicate);
	WRITE_NODE_FIELD(propagationExpression);
	WRITE_NODE_FIELD(printablePredicate);
	WRITE_BOOL_FIELD(staticSelection);
	WRITE_NODE_FIELD(staticPartOids);
	WRITE_NODE_FIELD(staticScanIds);
	WRITE_NODE_FIELD(partTabTargetlist);

	_outPlanInfo(str, (Plan *) node);
}

/*****************************************************************************
 *
 *	Stuff from primnodes.h.
 *
 *****************************************************************************/

static void
_outAlias(StringInfo str, const Alias *node)
{
	WRITE_NODE_TYPE("ALIAS");

	WRITE_STRING_FIELD(aliasname);
	WRITE_NODE_FIELD(colnames);
}

static void
_outRangeVar(StringInfo str, const RangeVar *node)
{
	WRITE_NODE_TYPE("RANGEVAR");

	/*
	 * we deliberately ignore catalogname here, since it is presently not
	 * semantically meaningful
	 */
	WRITE_STRING_FIELD(catalogname);
	WRITE_STRING_FIELD(schemaname);
	WRITE_STRING_FIELD(relname);
	WRITE_ENUM_FIELD(inhOpt, InhOption);
	WRITE_CHAR_FIELD(relpersistence);
	WRITE_NODE_FIELD(alias);
	WRITE_LOCATION_FIELD(location);
}

static void
_outIntoClause(StringInfo str, const IntoClause *node)
{
	WRITE_NODE_TYPE("INTOCLAUSE");

	WRITE_NODE_FIELD(rel);
	WRITE_NODE_FIELD(colNames);
	WRITE_NODE_FIELD(options);
	WRITE_ENUM_FIELD(onCommit, OnCommitAction);
	WRITE_STRING_FIELD(tableSpaceName);
	WRITE_NODE_FIELD(viewQuery);
	WRITE_BOOL_FIELD(skipData);
	WRITE_NODE_FIELD(distributedBy);
}

static void
_outCopyIntoClause(StringInfo str, const CopyIntoClause *node)
{
	WRITE_NODE_TYPE("COPYINTOCLAUSE");

	WRITE_NODE_FIELD(attlist);
	WRITE_BOOL_FIELD(is_program);
	WRITE_STRING_FIELD(filename);
	WRITE_NODE_FIELD(options);
	WRITE_NODE_FIELD(ao_segnos);

}

static void
_outRefreshClause(StringInfo str, const RefreshClause *node)
{
	WRITE_NODE_TYPE("REFRESHCLAUSE");

	WRITE_BOOL_FIELD(concurrent);
	WRITE_NODE_FIELD(relation);
}

static void
_outVar(StringInfo str, const Var *node)
{
	WRITE_NODE_TYPE("VAR");

	WRITE_UINT_FIELD(varno);
	WRITE_INT_FIELD(varattno);
	WRITE_OID_FIELD(vartype);
	WRITE_INT_FIELD(vartypmod);
	WRITE_OID_FIELD(varcollid);
	WRITE_UINT_FIELD(varlevelsup);
	WRITE_UINT_FIELD(varnoold);
	WRITE_INT_FIELD(varoattno);
	WRITE_LOCATION_FIELD(location);
}

#ifndef COMPILING_BINARY_FUNCS
static void
_outConst(StringInfo str, const Const *node)
{
	WRITE_NODE_TYPE("CONST");

	WRITE_OID_FIELD(consttype);
	WRITE_INT_FIELD(consttypmod);
	WRITE_OID_FIELD(constcollid);
	WRITE_INT_FIELD(constlen);
	WRITE_BOOL_FIELD(constbyval);
	WRITE_BOOL_FIELD(constisnull);
	WRITE_LOCATION_FIELD(location);

	appendStringInfoString(str, " :constvalue ");
	if (node->constisnull)
		appendStringInfoString(str, "<>");
	else
		outDatum(str, node->constvalue, node->constlen, node->constbyval);
}
#endif /* COMPILING_BINARY_FUNCS */

static void
_outParam(StringInfo str, const Param *node)
{
	WRITE_NODE_TYPE("PARAM");

	WRITE_ENUM_FIELD(paramkind, ParamKind);
	WRITE_INT_FIELD(paramid);
	WRITE_OID_FIELD(paramtype);
	WRITE_INT_FIELD(paramtypmod);
	WRITE_OID_FIELD(paramcollid);
	WRITE_LOCATION_FIELD(location);
}

static void
_outAggref(StringInfo str, const Aggref *node)
{
	WRITE_NODE_TYPE("AGGREF");

	WRITE_OID_FIELD(aggfnoid);
	WRITE_OID_FIELD(aggtype);
	WRITE_OID_FIELD(aggcollid);
	WRITE_OID_FIELD(inputcollid);
	WRITE_OID_FIELD(aggtranstype);
	WRITE_NODE_FIELD(aggargtypes);
	WRITE_NODE_FIELD(aggdirectargs);
	WRITE_NODE_FIELD(args);
	WRITE_NODE_FIELD(aggorder);
	WRITE_NODE_FIELD(aggdistinct);
	WRITE_NODE_FIELD(aggfilter);
	WRITE_BOOL_FIELD(aggstar);
	WRITE_BOOL_FIELD(aggvariadic);
	WRITE_CHAR_FIELD(aggkind);
	WRITE_UINT_FIELD(agglevelsup);
<<<<<<< HEAD
	WRITE_ENUM_FIELD(aggstage, AggStage);
=======
	WRITE_ENUM_FIELD(aggsplit, AggSplit);
>>>>>>> b5bce6c1
	WRITE_LOCATION_FIELD(location);
}

static void
_outGroupingFunc(StringInfo str, const GroupingFunc *node)
{
	WRITE_NODE_TYPE("GROUPINGFUNC");

	WRITE_NODE_FIELD(args);
	WRITE_NODE_FIELD(refs);
	WRITE_NODE_FIELD(cols);
	WRITE_UINT_FIELD(agglevelsup);
	WRITE_LOCATION_FIELD(location);
}

static void
_outGroupId(StringInfo str, const GroupId *node)
{
	WRITE_NODE_TYPE("GROUPID");

	WRITE_INT_FIELD(agglevelsup);
	WRITE_LOCATION_FIELD(location);
}

static void
_outWindowFunc(StringInfo str, const WindowFunc *node)
{
	WRITE_NODE_TYPE("WINDOWFUNC");

	WRITE_OID_FIELD(winfnoid);
	WRITE_OID_FIELD(wintype);
	WRITE_OID_FIELD(wincollid);
	WRITE_OID_FIELD(inputcollid);
	WRITE_NODE_FIELD(args);
	WRITE_NODE_FIELD(aggfilter);
	WRITE_UINT_FIELD(winref);
	WRITE_BOOL_FIELD(winstar);
	WRITE_BOOL_FIELD(winagg);
	WRITE_BOOL_FIELD(windistinct);
	WRITE_LOCATION_FIELD(location);
}

static void
_outArrayRef(StringInfo str, const ArrayRef *node)
{
	WRITE_NODE_TYPE("ARRAYREF");

	WRITE_OID_FIELD(refarraytype);
	WRITE_OID_FIELD(refelemtype);
	WRITE_INT_FIELD(reftypmod);
	WRITE_OID_FIELD(refcollid);
	WRITE_NODE_FIELD(refupperindexpr);
	WRITE_NODE_FIELD(reflowerindexpr);
	WRITE_NODE_FIELD(refexpr);
	WRITE_NODE_FIELD(refassgnexpr);
}

static void
_outFuncExpr(StringInfo str, const FuncExpr *node)
{
	WRITE_NODE_TYPE("FUNCEXPR");

	WRITE_OID_FIELD(funcid);
	WRITE_OID_FIELD(funcresulttype);
	WRITE_BOOL_FIELD(funcretset);
	WRITE_BOOL_FIELD(funcvariadic);
	WRITE_ENUM_FIELD(funcformat, CoercionForm);
	WRITE_OID_FIELD(funccollid);
	WRITE_OID_FIELD(inputcollid);
	WRITE_NODE_FIELD(args);
	WRITE_BOOL_FIELD(is_tablefunc);  /* GPDB */
	WRITE_LOCATION_FIELD(location);
}

static void
_outNamedArgExpr(StringInfo str, const NamedArgExpr *node)
{
	WRITE_NODE_TYPE("NAMEDARGEXPR");

	WRITE_NODE_FIELD(arg);
	WRITE_STRING_FIELD(name);
	WRITE_INT_FIELD(argnumber);
	WRITE_LOCATION_FIELD(location);
}

static void
_outOpExpr(StringInfo str, const OpExpr *node)
{
	WRITE_NODE_TYPE("OPEXPR");

	WRITE_OID_FIELD(opno);
	WRITE_OID_FIELD(opfuncid);
	WRITE_OID_FIELD(opresulttype);
	WRITE_BOOL_FIELD(opretset);
	WRITE_OID_FIELD(opcollid);
	WRITE_OID_FIELD(inputcollid);
	WRITE_NODE_FIELD(args);
	WRITE_LOCATION_FIELD(location);
}

static void
_outDistinctExpr(StringInfo str, const DistinctExpr *node)
{
	WRITE_NODE_TYPE("DISTINCTEXPR");

	WRITE_OID_FIELD(opno);
	WRITE_OID_FIELD(opfuncid);
	WRITE_OID_FIELD(opresulttype);
	WRITE_BOOL_FIELD(opretset);
	WRITE_OID_FIELD(opcollid);
	WRITE_OID_FIELD(inputcollid);
	WRITE_NODE_FIELD(args);
	WRITE_LOCATION_FIELD(location);
}

static void
_outNullIfExpr(StringInfo str, const NullIfExpr *node)
{
	WRITE_NODE_TYPE("NULLIFEXPR");

	WRITE_OID_FIELD(opno);
	WRITE_OID_FIELD(opfuncid);
	WRITE_OID_FIELD(opresulttype);
	WRITE_BOOL_FIELD(opretset);
	WRITE_OID_FIELD(opcollid);
	WRITE_OID_FIELD(inputcollid);
	WRITE_NODE_FIELD(args);
	WRITE_LOCATION_FIELD(location);
}

static void
_outScalarArrayOpExpr(StringInfo str, const ScalarArrayOpExpr *node)
{
	WRITE_NODE_TYPE("SCALARARRAYOPEXPR");

	WRITE_OID_FIELD(opno);
	WRITE_OID_FIELD(opfuncid);
	WRITE_BOOL_FIELD(useOr);
	WRITE_OID_FIELD(inputcollid);
	WRITE_NODE_FIELD(args);
	WRITE_LOCATION_FIELD(location);
}

#ifndef COMPILING_BINARY_FUNCS
static void
_outBoolExpr(StringInfo str, const BoolExpr *node)
{
	char	   *opstr = NULL;

	WRITE_NODE_TYPE("BOOLEXPR");

	/* do-it-yourself enum representation */
	switch (node->boolop)
	{
		case AND_EXPR:
			opstr = "and";
			break;
		case OR_EXPR:
			opstr = "or";
			break;
		case NOT_EXPR:
			opstr = "not";
			break;
	}
	appendStringInfoString(str, " :boolop ");
	_outToken(str, opstr);

	WRITE_NODE_FIELD(args);
	WRITE_LOCATION_FIELD(location);
}
#endif /* COMPILING_BINARY_FUNCS */

static void
_outSubLink(StringInfo str, const SubLink *node)
{
	WRITE_NODE_TYPE("SUBLINK");

	WRITE_ENUM_FIELD(subLinkType, SubLinkType);
	WRITE_INT_FIELD(subLinkId);
	WRITE_NODE_FIELD(testexpr);
	WRITE_NODE_FIELD(operName);
	WRITE_NODE_FIELD(subselect);
	WRITE_LOCATION_FIELD(location);
}

static void
_outSubPlan(StringInfo str, const SubPlan *node)
{
	WRITE_NODE_TYPE("SUBPLAN");

	WRITE_ENUM_FIELD(subLinkType, SubLinkType);
	WRITE_NODE_FIELD(testexpr);
	WRITE_NODE_FIELD(paramIds);
	WRITE_INT_FIELD(plan_id);
	WRITE_STRING_FIELD(plan_name);
	WRITE_OID_FIELD(firstColType);
	WRITE_INT_FIELD(firstColTypmod);
	WRITE_OID_FIELD(firstColCollation);
	WRITE_BOOL_FIELD(useHashTable);
	WRITE_BOOL_FIELD(unknownEqFalse);
	WRITE_BOOL_FIELD(is_initplan); /*CDB*/
	WRITE_BOOL_FIELD(is_multirow); /*CDB*/
	WRITE_NODE_FIELD(setParam);
	WRITE_NODE_FIELD(parParam);
	WRITE_NODE_FIELD(args);
	WRITE_NODE_FIELD(extParam);
	WRITE_FLOAT_FIELD(startup_cost, "%.2f");
	WRITE_FLOAT_FIELD(per_call_cost, "%.2f");
}

static void
_outAlternativeSubPlan(StringInfo str, const AlternativeSubPlan *node)
{
	WRITE_NODE_TYPE("ALTERNATIVESUBPLAN");

	WRITE_NODE_FIELD(subplans);
}

static void
_outFieldSelect(StringInfo str, const FieldSelect *node)
{
	WRITE_NODE_TYPE("FIELDSELECT");

	WRITE_NODE_FIELD(arg);
	WRITE_INT_FIELD(fieldnum);
	WRITE_OID_FIELD(resulttype);
	WRITE_INT_FIELD(resulttypmod);
	WRITE_OID_FIELD(resultcollid);
}

static void
_outFieldStore(StringInfo str, const FieldStore *node)
{
	WRITE_NODE_TYPE("FIELDSTORE");

	WRITE_NODE_FIELD(arg);
	WRITE_NODE_FIELD(newvals);
	WRITE_NODE_FIELD(fieldnums);
	WRITE_OID_FIELD(resulttype);
}

static void
_outRelabelType(StringInfo str, const RelabelType *node)
{
	WRITE_NODE_TYPE("RELABELTYPE");

	WRITE_NODE_FIELD(arg);
	WRITE_OID_FIELD(resulttype);
	WRITE_INT_FIELD(resulttypmod);
	WRITE_OID_FIELD(resultcollid);
	WRITE_ENUM_FIELD(relabelformat, CoercionForm);
	WRITE_LOCATION_FIELD(location);
}

static void
_outCoerceViaIO(StringInfo str, const CoerceViaIO *node)
{
	WRITE_NODE_TYPE("COERCEVIAIO");

	WRITE_NODE_FIELD(arg);
	WRITE_OID_FIELD(resulttype);
	WRITE_OID_FIELD(resultcollid);
	WRITE_ENUM_FIELD(coerceformat, CoercionForm);
	WRITE_LOCATION_FIELD(location);
}

static void
_outArrayCoerceExpr(StringInfo str, const ArrayCoerceExpr *node)
{
	WRITE_NODE_TYPE("ARRAYCOERCEEXPR");

	WRITE_NODE_FIELD(arg);
	WRITE_OID_FIELD(elemfuncid);
	WRITE_OID_FIELD(resulttype);
	WRITE_INT_FIELD(resulttypmod);
	WRITE_OID_FIELD(resultcollid);
	WRITE_BOOL_FIELD(isExplicit);
	WRITE_ENUM_FIELD(coerceformat, CoercionForm);
	WRITE_LOCATION_FIELD(location);
}

static void
_outConvertRowtypeExpr(StringInfo str, const ConvertRowtypeExpr *node)
{
	WRITE_NODE_TYPE("CONVERTROWTYPEEXPR");

	WRITE_NODE_FIELD(arg);
	WRITE_OID_FIELD(resulttype);
	WRITE_ENUM_FIELD(convertformat, CoercionForm);
	WRITE_LOCATION_FIELD(location);
}

static void
_outCollateExpr(StringInfo str, const CollateExpr *node)
{
	WRITE_NODE_TYPE("COLLATE");

	WRITE_NODE_FIELD(arg);
	WRITE_OID_FIELD(collOid);
	WRITE_LOCATION_FIELD(location);
}

static void
_outCaseExpr(StringInfo str, const CaseExpr *node)
{
	WRITE_NODE_TYPE("CASE");

	WRITE_OID_FIELD(casetype);
	WRITE_OID_FIELD(casecollid);
	WRITE_NODE_FIELD(arg);
	WRITE_NODE_FIELD(args);
	WRITE_NODE_FIELD(defresult);
	WRITE_LOCATION_FIELD(location);
}

static void
_outCaseWhen(StringInfo str, const CaseWhen *node)
{
	WRITE_NODE_TYPE("WHEN");

	WRITE_NODE_FIELD(expr);
	WRITE_NODE_FIELD(result);
	WRITE_LOCATION_FIELD(location);
}

static void
_outCaseTestExpr(StringInfo str, const CaseTestExpr *node)
{
	WRITE_NODE_TYPE("CASETESTEXPR");

	WRITE_OID_FIELD(typeId);
	WRITE_INT_FIELD(typeMod);
	WRITE_OID_FIELD(collation);
}

static void
_outArrayExpr(StringInfo str, const ArrayExpr *node)
{
	WRITE_NODE_TYPE("ARRAY");

	WRITE_OID_FIELD(array_typeid);
	WRITE_OID_FIELD(array_collid);
	WRITE_OID_FIELD(element_typeid);
	WRITE_NODE_FIELD(elements);
	WRITE_BOOL_FIELD(multidims);
	WRITE_LOCATION_FIELD(location);
}

static void
_outRowExpr(StringInfo str, const RowExpr *node)
{
	WRITE_NODE_TYPE("ROW");

	WRITE_NODE_FIELD(args);
	WRITE_OID_FIELD(row_typeid);
	WRITE_ENUM_FIELD(row_format, CoercionForm);
	WRITE_NODE_FIELD(colnames);
	WRITE_LOCATION_FIELD(location);
}

static void
_outRowCompareExpr(StringInfo str, const RowCompareExpr *node)
{
	WRITE_NODE_TYPE("ROWCOMPARE");

	WRITE_ENUM_FIELD(rctype, RowCompareType);
	WRITE_NODE_FIELD(opnos);
	WRITE_NODE_FIELD(opfamilies);
	WRITE_NODE_FIELD(inputcollids);
	WRITE_NODE_FIELD(largs);
	WRITE_NODE_FIELD(rargs);
}

static void
_outCoalesceExpr(StringInfo str, const CoalesceExpr *node)
{
	WRITE_NODE_TYPE("COALESCE");

	WRITE_OID_FIELD(coalescetype);
	WRITE_OID_FIELD(coalescecollid);
	WRITE_NODE_FIELD(args);
	WRITE_LOCATION_FIELD(location);
}

static void
_outMinMaxExpr(StringInfo str, const MinMaxExpr *node)
{
	WRITE_NODE_TYPE("MINMAX");

	WRITE_OID_FIELD(minmaxtype);
	WRITE_OID_FIELD(minmaxcollid);
	WRITE_OID_FIELD(inputcollid);
	WRITE_ENUM_FIELD(op, MinMaxOp);
	WRITE_NODE_FIELD(args);
	WRITE_LOCATION_FIELD(location);
}

static void
_outXmlExpr(StringInfo str, const XmlExpr *node)
{
	WRITE_NODE_TYPE("XMLEXPR");

	WRITE_ENUM_FIELD(op, XmlExprOp);
	WRITE_STRING_FIELD(name);
	WRITE_NODE_FIELD(named_args);
	WRITE_NODE_FIELD(arg_names);
	WRITE_NODE_FIELD(args);
	WRITE_ENUM_FIELD(xmloption, XmlOptionType);
	WRITE_OID_FIELD(type);
	WRITE_INT_FIELD(typmod);
	WRITE_LOCATION_FIELD(location);
}

static void
_outNullTest(StringInfo str, const NullTest *node)
{
	WRITE_NODE_TYPE("NULLTEST");

	WRITE_NODE_FIELD(arg);
	WRITE_ENUM_FIELD(nulltesttype, NullTestType);
	WRITE_BOOL_FIELD(argisrow);
	WRITE_LOCATION_FIELD(location);
}

static void
_outBooleanTest(StringInfo str, const BooleanTest *node)
{
	WRITE_NODE_TYPE("BOOLEANTEST");

	WRITE_NODE_FIELD(arg);
	WRITE_ENUM_FIELD(booltesttype, BoolTestType);
	WRITE_LOCATION_FIELD(location);
}

static void
_outCoerceToDomain(StringInfo str, const CoerceToDomain *node)
{
	WRITE_NODE_TYPE("COERCETODOMAIN");

	WRITE_NODE_FIELD(arg);
	WRITE_OID_FIELD(resulttype);
	WRITE_INT_FIELD(resulttypmod);
	WRITE_OID_FIELD(resultcollid);
	WRITE_ENUM_FIELD(coercionformat, CoercionForm);
	WRITE_LOCATION_FIELD(location);
}

static void
_outCoerceToDomainValue(StringInfo str, const CoerceToDomainValue *node)
{
	WRITE_NODE_TYPE("COERCETODOMAINVALUE");

	WRITE_OID_FIELD(typeId);
	WRITE_INT_FIELD(typeMod);
	WRITE_OID_FIELD(collation);
	WRITE_LOCATION_FIELD(location);
}

static void
_outSetToDefault(StringInfo str, const SetToDefault *node)
{
	WRITE_NODE_TYPE("SETTODEFAULT");

	WRITE_OID_FIELD(typeId);
	WRITE_INT_FIELD(typeMod);
	WRITE_OID_FIELD(collation);
	WRITE_LOCATION_FIELD(location);
}

#ifndef COMPILING_BINARY_FUNCS
static void
_outCurrentOfExpr(StringInfo str, const CurrentOfExpr *node)
{
	WRITE_NODE_TYPE("CURRENTOFEXPR");

	WRITE_INT_FIELD(cvarno);
	WRITE_STRING_FIELD(cursor_name);
	WRITE_INT_FIELD(cursor_param);
	WRITE_OID_FIELD(target_relid);

	/* some attributes omitted as they're bound only just before executor dispatch */
}
#endif /* COMPILING_BINARY_FUNCS */

static void
_outInferenceElem(StringInfo str, const InferenceElem *node)
{
	WRITE_NODE_TYPE("INFERENCEELEM");

	WRITE_NODE_FIELD(expr);
	WRITE_OID_FIELD(infercollid);
	WRITE_OID_FIELD(inferopclass);
}

static void
_outTargetEntry(StringInfo str, const TargetEntry *node)
{
	WRITE_NODE_TYPE("TARGETENTRY");

	WRITE_NODE_FIELD(expr);
	WRITE_INT_FIELD(resno);
	WRITE_STRING_FIELD(resname);
	WRITE_UINT_FIELD(ressortgroupref);
	WRITE_OID_FIELD(resorigtbl);
	WRITE_INT_FIELD(resorigcol);
	WRITE_BOOL_FIELD(resjunk);
}

static void
_outRangeTblRef(StringInfo str, const RangeTblRef *node)
{
	WRITE_NODE_TYPE("RANGETBLREF");

	WRITE_INT_FIELD(rtindex);
}

#ifndef COMPILING_BINARY_FUNCS
static void
_outJoinExpr(StringInfo str, const JoinExpr *node)
{
	WRITE_NODE_TYPE("JOINEXPR");

	WRITE_ENUM_FIELD(jointype, JoinType);
	WRITE_BOOL_FIELD(isNatural);
	WRITE_NODE_FIELD(larg);
	WRITE_NODE_FIELD(rarg);
	WRITE_NODE_FIELD(usingClause);
	WRITE_NODE_FIELD(quals);
	WRITE_NODE_FIELD(alias);
	WRITE_INT_FIELD(rtindex);
}
#endif /* COMPILING_BINARY_FUNCS */

static void
_outFromExpr(StringInfo str, const FromExpr *node)
{
	WRITE_NODE_TYPE("FROMEXPR");

	WRITE_NODE_FIELD(fromlist);
	WRITE_NODE_FIELD(quals);
}

static void
_outFlow(StringInfo str, const Flow *node)
{
	WRITE_NODE_TYPE("FLOW");

	WRITE_ENUM_FIELD(flotype, FlowType);
	WRITE_ENUM_FIELD(locustype, CdbLocusType);
	WRITE_INT_FIELD(segindex);
	WRITE_INT_FIELD(numsegments);

	/*
	 * Don't send hashExprs to segments. It's not needed in segments.
	 * Also, the hash expressions are not processed by set_plan_references(),
	 * and might therefore still contain PlaceHolderVars, and we're missing
	 * out/readfast support for them, too.
	 *
	 * FIXME: It's a bit ugly that we need the other fields from 'flow'.
	 * We should clean that up, copying any information that's needed after
	 * planning elsewhere.
	 */
#ifndef COMPILING_BINARY_FUNCS
	WRITE_NODE_FIELD(hashExprs);
	WRITE_NODE_FIELD(hashOpfamilies);
#endif /* COMPILING_BINARY_FUNCS */
}

/*****************************************************************************
 *
 *	Stuff from cdbpathlocus.h.
 *
 *****************************************************************************/

/*
 * _outCdbPathLocus
 */
#ifndef COMPILING_BINARY_FUNCS
static void
_outCdbPathLocus(StringInfo str, const CdbPathLocus *node)
{
	WRITE_ENUM_FIELD(locustype, CdbLocusType);
	WRITE_NODE_FIELD(distkey);
	WRITE_INT_FIELD(numsegments);
}                               /* _outCdbPathLocus */
#endif /* COMPILING_BINARY_FUNCS */

static void
_outOnConflictExpr(StringInfo str, const OnConflictExpr *node)
{
	WRITE_NODE_TYPE("ONCONFLICTEXPR");

	WRITE_ENUM_FIELD(action, OnConflictAction);
	WRITE_NODE_FIELD(arbiterElems);
	WRITE_NODE_FIELD(arbiterWhere);
	WRITE_OID_FIELD(constraint);
	WRITE_NODE_FIELD(onConflictSet);
	WRITE_NODE_FIELD(onConflictWhere);
	WRITE_INT_FIELD(exclRelIndex);
	WRITE_NODE_FIELD(exclRelTlist);
}

/*****************************************************************************
 *
 *	Stuff from relation.h.
 *
 *****************************************************************************/

/*
 * None of this stuff is needed after planning, and doesn't need to be
 * dispatched to QEs.
 */
#ifndef COMPILING_BINARY_FUNCS

/*
 * print the basic stuff of all nodes that inherit from Path
 *
 * Note we do NOT print the parent, else we'd be in infinite recursion.
 * We can print the parent's relids for identification purposes, though.
 * We print the pathtarget only if it's not the default one for the rel.
 * We also do not print the whole of param_info, since it's printed by
 * _outRelOptInfo; it's sufficient and less cluttering to print just the
 * required outer relids.
 */
static void
_outPathInfo(StringInfo str, const Path *node)
{
	WRITE_ENUM_FIELD(pathtype, NodeTag);
	appendStringInfoString(str, " :parent_relids ");
	_outBitmapset(str, node->parent->relids);
	if (node->pathtarget != node->parent->reltarget)
		WRITE_NODE_FIELD(pathtarget);
	appendStringInfoString(str, " :required_outer ");
	if (node->param_info)
		_outBitmapset(str, node->param_info->ppi_req_outer);
	else
		_outBitmapset(str, NULL);
	WRITE_BOOL_FIELD(parallel_aware);
	WRITE_BOOL_FIELD(parallel_safe);
	WRITE_INT_FIELD(parallel_workers);
	WRITE_FLOAT_FIELD(rows, "%.0f");
	WRITE_FLOAT_FIELD(startup_cost, "%.2f");
	WRITE_FLOAT_FIELD(total_cost, "%.2f");
    _outCdbPathLocus(str, &node->locus);
	WRITE_NODE_FIELD(pathkeys);
}

/*
 * print the basic stuff of all nodes that inherit from JoinPath
 */
static void
_outJoinPathInfo(StringInfo str, const JoinPath *node)
{
	_outPathInfo(str, (const Path *) node);

	WRITE_ENUM_FIELD(jointype, JoinType);
	WRITE_NODE_FIELD(outerjoinpath);
	WRITE_NODE_FIELD(innerjoinpath);
	WRITE_NODE_FIELD(joinrestrictinfo);
}

static void
_outPath(StringInfo str, const Path *node)
{
	WRITE_NODE_TYPE("PATH");

	_outPathInfo(str, (const Path *) node);
}

static void
_outIndexPath(StringInfo str, const IndexPath *node)
{
	WRITE_NODE_TYPE("INDEXPATH");

	_outPathInfo(str, (const Path *) node);

	WRITE_NODE_FIELD(indexinfo);
	WRITE_NODE_FIELD(indexclauses);
	WRITE_NODE_FIELD(indexquals);
	WRITE_NODE_FIELD(indexqualcols);
	WRITE_NODE_FIELD(indexorderbys);
	WRITE_NODE_FIELD(indexorderbycols);
	WRITE_ENUM_FIELD(indexscandir, ScanDirection);
	WRITE_FLOAT_FIELD(indextotalcost, "%.2f");
	WRITE_FLOAT_FIELD(indexselectivity, "%.4f");
    WRITE_INT_FIELD(num_leading_eq);
}

static void
_outBitmapHeapPath(StringInfo str, const BitmapHeapPath *node)
{
	WRITE_NODE_TYPE("BITMAPHEAPPATH");

	_outPathInfo(str, (const Path *) node);

	WRITE_NODE_FIELD(bitmapqual);
}

static void
_outBitmapAndPath(StringInfo str, const BitmapAndPath *node)
{
	WRITE_NODE_TYPE("BITMAPANDPATH");

	_outPathInfo(str, (const Path *) node);

	WRITE_NODE_FIELD(bitmapquals);
	WRITE_FLOAT_FIELD(bitmapselectivity, "%.4f");
}

static void
_outBitmapOrPath(StringInfo str, const BitmapOrPath *node)
{
	WRITE_NODE_TYPE("BITMAPORPATH");

	_outPathInfo(str, (const Path *) node);

	WRITE_NODE_FIELD(bitmapquals);
	WRITE_FLOAT_FIELD(bitmapselectivity, "%.4f");
}

static void
_outTidPath(StringInfo str, const TidPath *node)
{
	WRITE_NODE_TYPE("TIDPATH");

	_outPathInfo(str, (const Path *) node);

	WRITE_NODE_FIELD(tidquals);
}

static void
_outSubqueryScanPath(StringInfo str, const SubqueryScanPath *node)
{
	WRITE_NODE_TYPE("SUBQUERYSCANPATH");

	_outPathInfo(str, (const Path *) node);

	WRITE_NODE_FIELD(subpath);
}

static void
_outForeignPath(StringInfo str, const ForeignPath *node)
{
	WRITE_NODE_TYPE("FOREIGNPATH");

	_outPathInfo(str, (const Path *) node);

	WRITE_NODE_FIELD(fdw_outerpath);
	WRITE_NODE_FIELD(fdw_private);
}

static void
_outCustomPath(StringInfo str, const CustomPath *node)
{
	WRITE_NODE_TYPE("CUSTOMPATH");

	_outPathInfo(str, (const Path *) node);

	WRITE_UINT_FIELD(flags);
	WRITE_NODE_FIELD(custom_paths);
	WRITE_NODE_FIELD(custom_private);
	appendStringInfoString(str, " :methods ");
	_outToken(str, node->methods->CustomName);
}

static void
_outAppendPath(StringInfo str, const AppendPath *node)
{
	WRITE_NODE_TYPE("APPENDPATH");

	_outPathInfo(str, (const Path *) node);

	WRITE_NODE_FIELD(subpaths);
}

static void
_outMergeAppendPath(StringInfo str, const MergeAppendPath *node)
{
	WRITE_NODE_TYPE("MERGEAPPENDPATH");

	_outPathInfo(str, (const Path *) node);

	WRITE_NODE_FIELD(subpaths);
	WRITE_FLOAT_FIELD(limit_tuples, "%.0f");
}

static void
_outAppendOnlyPath(StringInfo str, const AppendOnlyPath *node)
{
	WRITE_NODE_TYPE("APPENDONLYPATH");

	_outPathInfo(str, (Path *) node);
}

static void
_outAOCSPath(StringInfo str, const AOCSPath *node)
{
	WRITE_NODE_TYPE("APPENDONLYPATH");

	_outPathInfo(str, (Path *) node);
}

static void
_outResultPath(StringInfo str, const ResultPath *node)
{
	WRITE_NODE_TYPE("RESULTPATH");

	_outPathInfo(str, (const Path *) node);

	WRITE_NODE_FIELD(quals);
}

static void
_outMaterialPath(StringInfo str, const MaterialPath *node)
{
	WRITE_NODE_TYPE("MATERIALPATH");

	_outPathInfo(str, (const Path *) node);
	WRITE_BOOL_FIELD(cdb_strict);
	WRITE_BOOL_FIELD(cdb_shield_child_from_rescans);

	WRITE_NODE_FIELD(subpath);
}

static void
_outUniquePath(StringInfo str, const UniquePath *node)
{
	WRITE_NODE_TYPE("UNIQUEPATH");

	_outPathInfo(str, (const Path *) node);

	WRITE_NODE_FIELD(subpath);
	WRITE_ENUM_FIELD(umethod, UniquePathMethod);
	WRITE_NODE_FIELD(in_operators);
	WRITE_NODE_FIELD(uniq_exprs);

    WRITE_BOOL_FIELD(must_repartition);                 /*CDB*/
    WRITE_BITMAPSET_FIELD(distinct_on_rowid_relids);    /*CDB*/
}

static void
_outGatherPath(StringInfo str, const GatherPath *node)
{
	WRITE_NODE_TYPE("GATHERPATH");

	_outPathInfo(str, (const Path *) node);

	WRITE_NODE_FIELD(subpath);
	WRITE_BOOL_FIELD(single_copy);
}

static void
_outProjectionPath(StringInfo str, const ProjectionPath *node)
{
	WRITE_NODE_TYPE("PROJECTIONPATH");

	_outPathInfo(str, (const Path *) node);

	WRITE_NODE_FIELD(subpath);
	WRITE_BOOL_FIELD(dummypp);
}

static void
_outSortPath(StringInfo str, const SortPath *node)
{
	WRITE_NODE_TYPE("SORTPATH");

	_outPathInfo(str, (const Path *) node);

	WRITE_NODE_FIELD(subpath);
}

static void
_outGroupPath(StringInfo str, const GroupPath *node)
{
	WRITE_NODE_TYPE("GROUPPATH");

	_outPathInfo(str, (const Path *) node);

	WRITE_NODE_FIELD(subpath);
	WRITE_NODE_FIELD(groupClause);
	WRITE_NODE_FIELD(qual);
}

static void
_outUpperUniquePath(StringInfo str, const UpperUniquePath *node)
{
	WRITE_NODE_TYPE("UPPERUNIQUEPATH");

	_outPathInfo(str, (const Path *) node);

	WRITE_NODE_FIELD(subpath);
	WRITE_INT_FIELD(numkeys);
}

static void
_outAggPath(StringInfo str, const AggPath *node)
{
	WRITE_NODE_TYPE("AGGPATH");

	_outPathInfo(str, (const Path *) node);

	WRITE_NODE_FIELD(subpath);
	WRITE_ENUM_FIELD(aggstrategy, AggStrategy);
	WRITE_ENUM_FIELD(aggsplit, AggSplit);
	WRITE_FLOAT_FIELD(numGroups, "%.0f");
	WRITE_NODE_FIELD(groupClause);
	WRITE_NODE_FIELD(qual);
}

static void
_outGroupingSetsPath(StringInfo str, const GroupingSetsPath *node)
{
	WRITE_NODE_TYPE("GROUPINGSETSPATH");

	_outPathInfo(str, (const Path *) node);

	WRITE_NODE_FIELD(subpath);
	WRITE_NODE_FIELD(rollup_groupclauses);
	WRITE_NODE_FIELD(rollup_lists);
	WRITE_NODE_FIELD(qual);
}

static void
_outMinMaxAggPath(StringInfo str, const MinMaxAggPath *node)
{
	WRITE_NODE_TYPE("MINMAXAGGPATH");

	_outPathInfo(str, (const Path *) node);

	WRITE_NODE_FIELD(mmaggregates);
	WRITE_NODE_FIELD(quals);
}

static void
_outWindowAggPath(StringInfo str, const WindowAggPath *node)
{
	WRITE_NODE_TYPE("WINDOWAGGPATH");

	_outPathInfo(str, (const Path *) node);

	WRITE_NODE_FIELD(subpath);
	WRITE_NODE_FIELD(winclause);
	WRITE_NODE_FIELD(winpathkeys);
}

static void
_outSetOpPath(StringInfo str, const SetOpPath *node)
{
	WRITE_NODE_TYPE("SETOPPATH");

	_outPathInfo(str, (const Path *) node);

	WRITE_NODE_FIELD(subpath);
	WRITE_ENUM_FIELD(cmd, SetOpCmd);
	WRITE_ENUM_FIELD(strategy, SetOpStrategy);
	WRITE_NODE_FIELD(distinctList);
	WRITE_INT_FIELD(flagColIdx);
	WRITE_INT_FIELD(firstFlag);
	WRITE_FLOAT_FIELD(numGroups, "%.0f");
}

static void
_outRecursiveUnionPath(StringInfo str, const RecursiveUnionPath *node)
{
	WRITE_NODE_TYPE("RECURSIVEUNIONPATH");

	_outPathInfo(str, (const Path *) node);

	WRITE_NODE_FIELD(leftpath);
	WRITE_NODE_FIELD(rightpath);
	WRITE_NODE_FIELD(distinctList);
	WRITE_INT_FIELD(wtParam);
	WRITE_FLOAT_FIELD(numGroups, "%.0f");
}

static void
_outLockRowsPath(StringInfo str, const LockRowsPath *node)
{
	WRITE_NODE_TYPE("LOCKROWSPATH");

	_outPathInfo(str, (const Path *) node);

	WRITE_NODE_FIELD(subpath);
	WRITE_NODE_FIELD(rowMarks);
	WRITE_INT_FIELD(epqParam);
}

static void
_outModifyTablePath(StringInfo str, const ModifyTablePath *node)
{
	WRITE_NODE_TYPE("MODIFYTABLEPATH");

	_outPathInfo(str, (const Path *) node);

	WRITE_ENUM_FIELD(operation, CmdType);
	WRITE_BOOL_FIELD(canSetTag);
	WRITE_UINT_FIELD(nominalRelation);
	WRITE_NODE_FIELD(resultRelations);
	WRITE_NODE_FIELD(subpaths);
	WRITE_NODE_FIELD(subroots);
	WRITE_NODE_FIELD(withCheckOptionLists);
	WRITE_NODE_FIELD(returningLists);
	WRITE_NODE_FIELD(rowMarks);
	WRITE_NODE_FIELD(onconflict);
	WRITE_INT_FIELD(epqParam);
}

static void
_outLimitPath(StringInfo str, const LimitPath *node)
{
	WRITE_NODE_TYPE("LIMITPATH");

	_outPathInfo(str, (const Path *) node);

	WRITE_NODE_FIELD(subpath);
	WRITE_NODE_FIELD(limitOffset);
	WRITE_NODE_FIELD(limitCount);
}

static void
_outNestPath(StringInfo str, const NestPath *node)
{
	WRITE_NODE_TYPE("NESTPATH");

	_outJoinPathInfo(str, (const JoinPath *) node);
}

static void
_outMergePath(StringInfo str, const MergePath *node)
{
	WRITE_NODE_TYPE("MERGEPATH");

	_outJoinPathInfo(str, (const JoinPath *) node);

	WRITE_NODE_FIELD(path_mergeclauses);
	WRITE_NODE_FIELD(outersortkeys);
	WRITE_NODE_FIELD(innersortkeys);
	WRITE_BOOL_FIELD(materialize_inner);
}

static void
_outHashPath(StringInfo str, const HashPath *node)
{
	WRITE_NODE_TYPE("HASHPATH");

	_outJoinPathInfo(str, (const JoinPath *) node);

	WRITE_NODE_FIELD(path_hashclauses);
	WRITE_INT_FIELD(num_batches);
}

static void
_outProjectionPath(StringInfo str, const ProjectionPath *node)
{
	WRITE_NODE_TYPE("PROJECTIONPATH");

	_outPathInfo(str, (const Path *) node);

	WRITE_NODE_FIELD(subpath);
	WRITE_BOOL_FIELD(dummypp);
}

static void
_outCdbMotionPath(StringInfo str, const CdbMotionPath *node)
{
    WRITE_NODE_TYPE("MOTIONPATH");

    _outPathInfo(str, &node->path);

    WRITE_NODE_FIELD(subpath);
}

static void
_outPlannerGlobal(StringInfo str, const PlannerGlobal *node)
{
	WRITE_NODE_TYPE("PLANNERGLOBAL");

	/* NB: this isn't a complete set of fields */
	WRITE_NODE_FIELD(subplans);
	WRITE_BITMAPSET_FIELD(rewindPlanIDs);
	WRITE_NODE_FIELD(finalrtable);
	WRITE_NODE_FIELD(finalrowmarks);
	WRITE_NODE_FIELD(resultRelations);
	WRITE_NODE_FIELD(relationOids);
	WRITE_NODE_FIELD(invalItems);
	WRITE_INT_FIELD(nParamExec);
	WRITE_UINT_FIELD(lastPHId);
	WRITE_UINT_FIELD(lastRowMarkId);
	WRITE_INT_FIELD(lastPlanNodeId);
	WRITE_BOOL_FIELD(transientPlan);
<<<<<<< HEAD
	WRITE_BOOL_FIELD(oneoffPlan);
	WRITE_NODE_FIELD(share.motStack);
	WRITE_NODE_FIELD(share.qdShares);
	WRITE_NODE_FIELD(share.qdSlices);
	WRITE_INT_FIELD(share.nextPlanId);
	WRITE_BOOL_FIELD(hasRowSecurity);
=======
	WRITE_BOOL_FIELD(dependsOnRole);
	WRITE_BOOL_FIELD(parallelModeOK);
	WRITE_BOOL_FIELD(parallelModeNeeded);
>>>>>>> b5bce6c1
}

static void
_outPlannerInfo(StringInfo str, const PlannerInfo *node)
{
	WRITE_NODE_TYPE("PLANNERINFO");

	/* NB: this isn't a complete set of fields */
	WRITE_NODE_FIELD(parse);
	WRITE_NODE_FIELD(glob);
	WRITE_UINT_FIELD(query_level);
	WRITE_NODE_FIELD(plan_params);
	WRITE_BITMAPSET_FIELD(outer_params);
	WRITE_BITMAPSET_FIELD(all_baserels);
	WRITE_BITMAPSET_FIELD(nullable_baserels);
	WRITE_NODE_FIELD(join_rel_list);
	WRITE_INT_FIELD(join_cur_level);
	WRITE_NODE_FIELD(init_plans);
	WRITE_NODE_FIELD(cte_plan_ids);
	WRITE_NODE_FIELD(multiexpr_params);
	WRITE_NODE_FIELD(eq_classes);
	WRITE_NODE_FIELD(canon_pathkeys);
	WRITE_NODE_FIELD(left_join_clauses);
	WRITE_NODE_FIELD(right_join_clauses);
	WRITE_NODE_FIELD(full_join_clauses);
	WRITE_NODE_FIELD(join_info_list);
	WRITE_NODE_FIELD(append_rel_list);
	WRITE_NODE_FIELD(rowMarks);
	WRITE_NODE_FIELD(placeholder_list);
	WRITE_NODE_FIELD(fkey_list);
	WRITE_NODE_FIELD(query_pathkeys);
	WRITE_NODE_FIELD(group_pathkeys);
	WRITE_NODE_FIELD(window_pathkeys);
	WRITE_NODE_FIELD(distinct_pathkeys);
	WRITE_NODE_FIELD(sort_pathkeys);
	WRITE_NODE_FIELD(processed_tlist);
	WRITE_NODE_FIELD(minmax_aggs);
	WRITE_FLOAT_FIELD(total_table_pages, "%.0f");
	WRITE_FLOAT_FIELD(tuple_fraction, "%.4f");
	WRITE_FLOAT_FIELD(limit_tuples, "%.0f");
	WRITE_BOOL_FIELD(hasInheritedTarget);
	WRITE_BOOL_FIELD(hasJoinRTEs);
	WRITE_BOOL_FIELD(hasLateralRTEs);
	WRITE_BOOL_FIELD(hasDeletedRTEs);
	WRITE_BOOL_FIELD(hasHavingQual);
	WRITE_BOOL_FIELD(hasPseudoConstantQuals);
	WRITE_BOOL_FIELD(hasRecursion);
	WRITE_INT_FIELD(wt_param_id);
	WRITE_BITMAPSET_FIELD(curOuterRels);
	WRITE_NODE_FIELD(curOuterParams);
}

static void
_outRelOptInfo(StringInfo str, const RelOptInfo *node)
{
	WRITE_NODE_TYPE("RELOPTINFO");

	/* NB: this isn't a complete set of fields */
	WRITE_ENUM_FIELD(reloptkind, RelOptKind);
	WRITE_BITMAPSET_FIELD(relids);
	WRITE_FLOAT_FIELD(rows, "%.0f");
	WRITE_BOOL_FIELD(consider_startup);
	WRITE_BOOL_FIELD(consider_param_startup);
	WRITE_BOOL_FIELD(consider_parallel);
	WRITE_NODE_FIELD(reltarget);
	WRITE_NODE_FIELD(pathlist);
	WRITE_NODE_FIELD(ppilist);
	WRITE_NODE_FIELD(partial_pathlist);
	WRITE_NODE_FIELD(cheapest_startup_path);
	WRITE_NODE_FIELD(cheapest_total_path);
	WRITE_NODE_FIELD(cheapest_unique_path);
	WRITE_NODE_FIELD(cheapest_parameterized_paths);
<<<<<<< HEAD
=======
	WRITE_BITMAPSET_FIELD(direct_lateral_relids);
>>>>>>> b5bce6c1
	WRITE_BITMAPSET_FIELD(lateral_relids);
	WRITE_UINT_FIELD(relid);
	WRITE_OID_FIELD(reltablespace);
	WRITE_ENUM_FIELD(rtekind, RTEKind);
	WRITE_INT_FIELD(min_attr);
	WRITE_INT_FIELD(max_attr);
	WRITE_NODE_FIELD(lateral_vars);
	WRITE_BITMAPSET_FIELD(lateral_referencers);
	WRITE_NODE_FIELD(indexlist);
	WRITE_UINT_FIELD(pages);
	WRITE_FLOAT_FIELD(tuples, "%.0f");
	WRITE_FLOAT_FIELD(allvisfrac, "%.6f");
	WRITE_NODE_FIELD(subroot);
	WRITE_NODE_FIELD(subplan_params);
	WRITE_INT_FIELD(rel_parallel_workers);
	WRITE_OID_FIELD(serverid);
	WRITE_OID_FIELD(userid);
	WRITE_BOOL_FIELD(useridiscurrent);
	/* we don't try to print fdwroutine or fdw_private */
	WRITE_NODE_FIELD(baserestrictinfo);
	WRITE_NODE_FIELD(joininfo);
	WRITE_BOOL_FIELD(has_eclass_joins);
}

static void
_outIndexOptInfo(StringInfo str, const IndexOptInfo *node)
{
	WRITE_NODE_TYPE("INDEXOPTINFO");

	/* NB: this isn't a complete set of fields */
	WRITE_OID_FIELD(indexoid);
	/* Do NOT print rel field, else infinite recursion */
	WRITE_UINT_FIELD(pages);
	WRITE_FLOAT_FIELD(tuples, "%.0f");
	WRITE_INT_FIELD(tree_height);
	WRITE_INT_FIELD(ncolumns);
	/* array fields aren't really worth the trouble to print */
	WRITE_OID_FIELD(relam);
	/* indexprs is redundant since we print indextlist */
	WRITE_NODE_FIELD(indpred);
	WRITE_NODE_FIELD(indextlist);
	WRITE_NODE_FIELD(indrestrictinfo);
	WRITE_BOOL_FIELD(predOK);
	WRITE_BOOL_FIELD(unique);
	WRITE_BOOL_FIELD(immediate);
	WRITE_BOOL_FIELD(hypothetical);
	/* we don't bother with fields copied from the index AM's API struct */
}

static void
_outForeignKeyOptInfo(StringInfo str, const ForeignKeyOptInfo *node)
{
	int			i;

	WRITE_NODE_TYPE("FOREIGNKEYOPTINFO");

	WRITE_UINT_FIELD(con_relid);
	WRITE_UINT_FIELD(ref_relid);
	WRITE_INT_FIELD(nkeys);
	appendStringInfoString(str, " :conkey");
	for (i = 0; i < node->nkeys; i++)
		appendStringInfo(str, " %d", node->conkey[i]);
	appendStringInfoString(str, " :confkey");
	for (i = 0; i < node->nkeys; i++)
		appendStringInfo(str, " %d", node->confkey[i]);
	appendStringInfoString(str, " :conpfeqop");
	for (i = 0; i < node->nkeys; i++)
		appendStringInfo(str, " %u", node->conpfeqop[i]);
	WRITE_INT_FIELD(nmatched_ec);
	WRITE_INT_FIELD(nmatched_rcols);
	WRITE_INT_FIELD(nmatched_ri);
	/* for compactness, just print the number of matches per column: */
	appendStringInfoString(str, " :eclass");
	for (i = 0; i < node->nkeys; i++)
		appendStringInfo(str, " %d", (node->eclass[i] != NULL));
	appendStringInfoString(str, " :rinfos");
	for (i = 0; i < node->nkeys; i++)
		appendStringInfo(str, " %d", list_length(node->rinfos[i]));
}

static void
_outEquivalenceClass(StringInfo str, const EquivalenceClass *node)
{
	/*
	 * To simplify reading, we just chase up to the topmost merged EC and
	 * print that, without bothering to show the merge-ees separately.
	 */
	while (node->ec_merged)
		node = node->ec_merged;

	WRITE_NODE_TYPE("EQUIVALENCECLASS");

	WRITE_NODE_FIELD(ec_opfamilies);
	WRITE_OID_FIELD(ec_collation);
	WRITE_NODE_FIELD(ec_members);
	WRITE_NODE_FIELD(ec_sources);
	WRITE_NODE_FIELD(ec_derives);
	WRITE_BITMAPSET_FIELD(ec_relids);
	WRITE_BOOL_FIELD(ec_has_const);
	WRITE_BOOL_FIELD(ec_has_volatile);
	WRITE_BOOL_FIELD(ec_below_outer_join);
	WRITE_BOOL_FIELD(ec_broken);
	WRITE_UINT_FIELD(ec_sortref);
}

static void
_outEquivalenceMember(StringInfo str, const EquivalenceMember *node)
{
	WRITE_NODE_TYPE("EQUIVALENCEMEMBER");

	WRITE_NODE_FIELD(em_expr);
	WRITE_BITMAPSET_FIELD(em_relids);
	WRITE_BITMAPSET_FIELD(em_nullable_relids);
	WRITE_BOOL_FIELD(em_is_const);
	WRITE_BOOL_FIELD(em_is_child);
	WRITE_OID_FIELD(em_datatype);
}

static void
_outPathKey(StringInfo str, const PathKey *node)
{
	WRITE_NODE_TYPE("PATHKEY");

	WRITE_NODE_FIELD(pk_eclass);
	WRITE_OID_FIELD(pk_opfamily);
	WRITE_INT_FIELD(pk_strategy);
	WRITE_BOOL_FIELD(pk_nulls_first);
}

static void
<<<<<<< HEAD
_outDistributionKey(StringInfo str, const DistributionKey *node)
{
	WRITE_NODE_TYPE("DISTRIBUTIONKEY");

	WRITE_NODE_FIELD(dk_eclasses);
	WRITE_OID_FIELD(dk_opfamily);
=======
_outPathTarget(StringInfo str, const PathTarget *node)
{
	WRITE_NODE_TYPE("PATHTARGET");

	WRITE_NODE_FIELD(exprs);
	if (node->sortgrouprefs)
	{
		int			i;

		appendStringInfoString(str, " :sortgrouprefs");
		for (i = 0; i < list_length(node->exprs); i++)
			appendStringInfo(str, " %u", node->sortgrouprefs[i]);
	}
	WRITE_FLOAT_FIELD(cost.startup, "%.2f");
	WRITE_FLOAT_FIELD(cost.per_tuple, "%.2f");
	WRITE_INT_FIELD(width);
>>>>>>> b5bce6c1
}

static void
_outParamPathInfo(StringInfo str, const ParamPathInfo *node)
{
	WRITE_NODE_TYPE("PARAMPATHINFO");

	WRITE_BITMAPSET_FIELD(ppi_req_outer);
	WRITE_FLOAT_FIELD(ppi_rows, "%.0f");
	WRITE_NODE_FIELD(ppi_clauses);
}

static void
_outRestrictInfo(StringInfo str, const RestrictInfo *node)
{
	WRITE_NODE_TYPE("RESTRICTINFO");

	/* NB: this isn't a complete set of fields */
	WRITE_NODE_FIELD(clause);
	WRITE_BOOL_FIELD(is_pushed_down);
	WRITE_BOOL_FIELD(outerjoin_delayed);
	WRITE_BOOL_FIELD(can_join);
	WRITE_BOOL_FIELD(pseudoconstant);
	WRITE_BOOL_FIELD(contain_outer_query_references);
	WRITE_BITMAPSET_FIELD(clause_relids);
	WRITE_BITMAPSET_FIELD(required_relids);
	WRITE_BITMAPSET_FIELD(outer_relids);
	WRITE_BITMAPSET_FIELD(nullable_relids);
	WRITE_BITMAPSET_FIELD(left_relids);
	WRITE_BITMAPSET_FIELD(right_relids);
	WRITE_NODE_FIELD(orclause);
	/* don't write parent_ec, leads to infinite recursion in plan tree dump */
	WRITE_FLOAT_FIELD(norm_selec, "%.4f");
	WRITE_FLOAT_FIELD(outer_selec, "%.4f");
	WRITE_NODE_FIELD(mergeopfamilies);
	/* don't write left_ec, leads to infinite recursion in plan tree dump */
	/* don't write right_ec, leads to infinite recursion in plan tree dump */
	WRITE_NODE_FIELD(left_em);
	WRITE_NODE_FIELD(right_em);
	WRITE_BOOL_FIELD(outer_is_left);
	WRITE_OID_FIELD(hashjoinoperator);
}

static void
_outPlaceHolderVar(StringInfo str, const PlaceHolderVar *node)
{
	WRITE_NODE_TYPE("PLACEHOLDERVAR");

	WRITE_NODE_FIELD(phexpr);
	WRITE_BITMAPSET_FIELD(phrels);
	WRITE_UINT_FIELD(phid);
	WRITE_UINT_FIELD(phlevelsup);
}

static void
_outSpecialJoinInfo(StringInfo str, const SpecialJoinInfo *node)
{
	WRITE_NODE_TYPE("SPECIALJOININFO");

	WRITE_BITMAPSET_FIELD(min_lefthand);
	WRITE_BITMAPSET_FIELD(min_righthand);
	WRITE_BITMAPSET_FIELD(syn_lefthand);
	WRITE_BITMAPSET_FIELD(syn_righthand);
	WRITE_ENUM_FIELD(jointype, JoinType);
	WRITE_BOOL_FIELD(lhs_strict);
	WRITE_BOOL_FIELD(delay_upper_joins);
	WRITE_BOOL_FIELD(semi_can_btree);
	WRITE_BOOL_FIELD(semi_can_hash);
	WRITE_NODE_FIELD(semi_operators);
	WRITE_NODE_FIELD(semi_rhs_exprs);
}

static void
_outAppendRelInfo(StringInfo str, const AppendRelInfo *node)
{
	WRITE_NODE_TYPE("APPENDRELINFO");

	WRITE_UINT_FIELD(parent_relid);
	WRITE_UINT_FIELD(child_relid);
	WRITE_OID_FIELD(parent_reltype);
	WRITE_OID_FIELD(child_reltype);
	WRITE_NODE_FIELD(translated_vars);
	WRITE_OID_FIELD(parent_reloid);
}

static void
_outPlaceHolderInfo(StringInfo str, const PlaceHolderInfo *node)
{
	WRITE_NODE_TYPE("PLACEHOLDERINFO");

	WRITE_UINT_FIELD(phid);
	WRITE_NODE_FIELD(ph_var);
	WRITE_BITMAPSET_FIELD(ph_eval_at);
	WRITE_BITMAPSET_FIELD(ph_lateral);
	WRITE_BITMAPSET_FIELD(ph_needed);
	WRITE_INT_FIELD(ph_width);
}

static void
_outMinMaxAggInfo(StringInfo str, const MinMaxAggInfo *node)
{
	WRITE_NODE_TYPE("MINMAXAGGINFO");

	WRITE_OID_FIELD(aggfnoid);
	WRITE_OID_FIELD(aggsortop);
	WRITE_NODE_FIELD(target);
	/* We intentionally omit subroot --- too large, not interesting enough */
	WRITE_NODE_FIELD(path);
	WRITE_FLOAT_FIELD(pathcost, "%.2f");
	WRITE_NODE_FIELD(param);
}

static void
_outPlannerParamItem(StringInfo str, const PlannerParamItem *node)
{
	WRITE_NODE_TYPE("PLANNERPARAMITEM");

	WRITE_NODE_FIELD(item);
	WRITE_INT_FIELD(paramId);
}

#endif /* COMPILING_BINARY_FUNCS */

/*****************************************************************************
 *
 *	Stuff from extensible.h
 *
 *****************************************************************************/

static void
_outExtensibleNode(StringInfo str, const ExtensibleNode *node)
{
	const ExtensibleNodeMethods *methods;

	methods = GetExtensibleNodeMethods(node->extnodename, false);

	WRITE_NODE_TYPE("EXTENSIBLENODE");

	WRITE_STRING_FIELD(extnodename);

	/* serialize the private fields */
	methods->nodeOut(str, node);
}

/*****************************************************************************
 *
 *	Stuff from parsenodes.h.
 *
 *****************************************************************************/

#ifndef COMPILING_BINARY_FUNCS
/*
 * print the basic stuff of all nodes that inherit from CreateStmt
 */
static void
_outCreateStmtInfo(StringInfo str, const CreateStmt *node)
{
	WRITE_NODE_FIELD(relation);
	WRITE_NODE_FIELD(tableElts);
	WRITE_NODE_FIELD(inhRelations);
	WRITE_NODE_FIELD(inhOids);
	WRITE_INT_FIELD(parentOidCount);
	WRITE_NODE_FIELD(ofTypename);
	WRITE_NODE_FIELD(constraints);
	WRITE_NODE_FIELD(options);
	WRITE_ENUM_FIELD(oncommit, OnCommitAction);
	WRITE_STRING_FIELD(tablespacename);
	WRITE_BOOL_FIELD(if_not_exists);

	WRITE_NODE_FIELD(distributedBy);
	WRITE_NODE_FIELD(partitionBy);
	WRITE_CHAR_FIELD(relKind);
	WRITE_CHAR_FIELD(relStorage);
	/* policy omitted */
	WRITE_NODE_FIELD(deferredStmts);
	WRITE_BOOL_FIELD(is_part_child);
	WRITE_BOOL_FIELD(is_part_parent);
	WRITE_BOOL_FIELD(is_add_part);
	WRITE_BOOL_FIELD(is_split_part);
	WRITE_OID_FIELD(ownerid);
	WRITE_BOOL_FIELD(buildAoBlkdir);
	WRITE_NODE_FIELD(attr_encodings);
}

static void
_outCreateStmt(StringInfo str, const CreateStmt *node)
{
	WRITE_NODE_TYPE("CREATESTMT");

	_outCreateStmtInfo(str, (const CreateStmt *) node);
}

static void
_outCreateForeignTableStmt(StringInfo str, const CreateForeignTableStmt *node)
{
	WRITE_NODE_TYPE("CREATEFOREIGNTABLESTMT");

	_outCreateStmtInfo(str, (const CreateStmt *) node);

	WRITE_STRING_FIELD(servername);
	WRITE_NODE_FIELD(options);
}

#endif /* COMPILING_BINARY_FUNCS */

static void
_outColumnReferenceStorageDirective(StringInfo str, const ColumnReferenceStorageDirective *node)
{
	WRITE_NODE_TYPE("COLUMNREFERENCESTORAGEDIRECTIVE");

	WRITE_STRING_FIELD(column);
	WRITE_BOOL_FIELD(deflt);
	WRITE_NODE_FIELD(encoding);
}

static void
_outExtTableTypeDesc(StringInfo str, const ExtTableTypeDesc *node)
{
	WRITE_NODE_TYPE("EXTTABLETYPEDESC");

	WRITE_ENUM_FIELD(exttabletype, ExtTableType);
	WRITE_NODE_FIELD(location_list);
	WRITE_NODE_FIELD(on_clause);
	WRITE_STRING_FIELD(command_string);
}

static void
_outCreateExternalStmt(StringInfo str, const CreateExternalStmt *node)
{
	WRITE_NODE_TYPE("CREATEEXTERNALSTMT");

	WRITE_NODE_FIELD(relation);
	WRITE_NODE_FIELD(tableElts);
	WRITE_NODE_FIELD(exttypedesc);
	WRITE_STRING_FIELD(format);
	WRITE_NODE_FIELD(formatOpts);
	WRITE_BOOL_FIELD(isweb);
	WRITE_BOOL_FIELD(iswritable);
	WRITE_NODE_FIELD(sreh);
	WRITE_NODE_FIELD(extOptions);
	WRITE_NODE_FIELD(encoding);
	WRITE_NODE_FIELD(distributedBy);
}

static void
_outDistributedBy(StringInfo str, const DistributedBy *node)
{
	WRITE_NODE_TYPE("DISTRIBUTEDBY");

	WRITE_ENUM_FIELD(ptype, GpPolicyType);
	WRITE_INT_FIELD(numsegments);
	WRITE_NODE_FIELD(keyCols);
}


static void
_outImportForeignSchemaStmt(StringInfo str, const ImportForeignSchemaStmt *node)
{
	WRITE_NODE_TYPE("IMPORTFOREIGNSCHEMASTMT");

	WRITE_STRING_FIELD(server_name);
	WRITE_STRING_FIELD(remote_schema);
	WRITE_STRING_FIELD(local_schema);
	WRITE_ENUM_FIELD(list_type, ImportForeignSchemaType);
	WRITE_NODE_FIELD(table_list);
	WRITE_NODE_FIELD(options);
}

static void
_outIndexStmt(StringInfo str, const IndexStmt *node)
{
	WRITE_NODE_TYPE("INDEXSTMT");

	WRITE_STRING_FIELD(idxname);
	WRITE_NODE_FIELD(relation);
	WRITE_OID_FIELD(relationOid);
	WRITE_STRING_FIELD(accessMethod);
	WRITE_STRING_FIELD(tableSpace);
	WRITE_NODE_FIELD(indexParams);
	WRITE_NODE_FIELD(options);

	WRITE_NODE_FIELD(whereClause);
	WRITE_NODE_FIELD(excludeOpNames);
	WRITE_STRING_FIELD(idxcomment);
	WRITE_OID_FIELD(indexOid);
	WRITE_OID_FIELD(oldNode);
	WRITE_BOOL_FIELD(is_part_child);
	WRITE_BOOL_FIELD(unique);
	WRITE_BOOL_FIELD(primary);
	WRITE_BOOL_FIELD(isconstraint);
	WRITE_BOOL_FIELD(deferrable);
	WRITE_BOOL_FIELD(initdeferred);
	WRITE_BOOL_FIELD(transformed);
	WRITE_BOOL_FIELD(concurrent);
	WRITE_BOOL_FIELD(if_not_exists);
	WRITE_BOOL_FIELD(is_split_part);
	WRITE_OID_FIELD(parentIndexId);
	WRITE_OID_FIELD(parentConstraintId);
}

static void
_outReindexStmt(StringInfo str, const ReindexStmt *node)
{
	WRITE_NODE_TYPE("REINDEXSTMT");

	WRITE_ENUM_FIELD(kind,ReindexObjectType);
	WRITE_NODE_FIELD(relation);
	WRITE_STRING_FIELD(name);
	WRITE_OID_FIELD(relid);
}


static void
_outViewStmt(StringInfo str, const ViewStmt *node)
{
	WRITE_NODE_TYPE("VIEWSTMT");

	WRITE_NODE_FIELD(view);
	WRITE_NODE_FIELD(aliases);
	WRITE_NODE_FIELD(query);
	WRITE_BOOL_FIELD(replace);
}

static void
_outRuleStmt(StringInfo str, const RuleStmt *node)
{
	WRITE_NODE_TYPE("RULESTMT");

	WRITE_NODE_FIELD(relation);
	WRITE_STRING_FIELD(rulename);
	WRITE_NODE_FIELD(whereClause);
	WRITE_ENUM_FIELD(event, CmdType);
	WRITE_BOOL_FIELD(instead);
	WRITE_NODE_FIELD(actions);
	WRITE_BOOL_FIELD(replace);
}

static void
_outDropStmt(StringInfo str, const DropStmt *node)
{
	WRITE_NODE_TYPE("DROPSTMT");

	WRITE_NODE_FIELD(objects);
	WRITE_NODE_FIELD(arguments);
	WRITE_ENUM_FIELD(removeType, ObjectType);
	WRITE_ENUM_FIELD(behavior, DropBehavior);
	WRITE_BOOL_FIELD(missing_ok);
	WRITE_BOOL_FIELD(bAllowPartn);
	WRITE_BOOL_FIELD(concurrent);
}

static void
_outDropOwnedStmt(StringInfo str, const DropOwnedStmt *node)
{
	WRITE_NODE_TYPE("DROPOWNEDSTMT");

	WRITE_NODE_FIELD(roles);
	WRITE_ENUM_FIELD(behavior, DropBehavior);
}

static void
_outReassignOwnedStmt(StringInfo str, const ReassignOwnedStmt *node)
{
	WRITE_NODE_TYPE("REASSIGNOWNEDSTMT");

	WRITE_NODE_FIELD(roles);
	WRITE_NODE_FIELD(newrole);
}

static void
_outTruncateStmt(StringInfo str, const TruncateStmt *node)
{
	WRITE_NODE_TYPE("TRUNCATESTMT");

	WRITE_NODE_FIELD(relations);
	WRITE_ENUM_FIELD(behavior, DropBehavior);
}

static void
_outReplicaIdentityStmt(StringInfo str, const ReplicaIdentityStmt *node)
{
	WRITE_NODE_TYPE("REPLICAIDENTITYSTMT");

	WRITE_CHAR_FIELD(identity_type);
	WRITE_STRING_FIELD(name);
}

static void
_outAlterTableStmt(StringInfo str, const AlterTableStmt *node)
{
	WRITE_NODE_TYPE("ALTERTABLESTMT");

	WRITE_NODE_FIELD(relation);
	WRITE_NODE_FIELD(cmds);
	WRITE_ENUM_FIELD(relkind, ObjectType);
}

static void
_outAlterTableCmd(StringInfo str, const AlterTableCmd *node)
{
	WRITE_NODE_TYPE("ALTERTABLECMD");

	WRITE_ENUM_FIELD(subtype, AlterTableType);
	WRITE_STRING_FIELD(name);
	WRITE_NODE_FIELD(newowner);
	WRITE_NODE_FIELD(def);
	WRITE_NODE_FIELD(transform);
	WRITE_ENUM_FIELD(behavior, DropBehavior);
	WRITE_BOOL_FIELD(part_expanded);
	WRITE_NODE_FIELD(partoids);
	WRITE_BOOL_FIELD(missing_ok);
}

static void
_outSetDistributionCmd(StringInfo str, const SetDistributionCmd *node)
{
	WRITE_NODE_TYPE("SETDISTRIBUTIONCMD");

	WRITE_INT_FIELD(backendId);
	WRITE_NODE_FIELD(relids);
}

static void
_outInheritPartitionCmd(StringInfo str, const InheritPartitionCmd *node)
{
	WRITE_NODE_TYPE("INHERITPARTITION");

	WRITE_NODE_FIELD(parent);
}

#ifndef COMPILING_BINARY_FUNCS
static void
_outAlterPartitionCmd(StringInfo str, const AlterPartitionCmd *node)
{
	WRITE_NODE_TYPE("ALTERPARTITIONCMD");

	WRITE_NODE_FIELD(partid);
	WRITE_NODE_FIELD(arg1);
	WRITE_NODE_FIELD(arg2);
}
#endif /* COMPILING_BINARY_FUNCS */

static void
_outAlterPartitionId(StringInfo str, const AlterPartitionId *node)
{
	WRITE_NODE_TYPE("ALTERPARTITIONID");

	WRITE_ENUM_FIELD(idtype, AlterPartitionIdType);
	WRITE_NODE_FIELD(partiddef);
}

static void
_outCreateRoleStmt(StringInfo str, const CreateRoleStmt *node)
{
	WRITE_NODE_TYPE("CREATEROLESTMT");

	WRITE_ENUM_FIELD(stmt_type, RoleStmtType);
	WRITE_STRING_FIELD(role);
	WRITE_NODE_FIELD(options);
}

static void
_outDenyLoginInterval(StringInfo str, const DenyLoginInterval *node)
{
	WRITE_NODE_TYPE("DENYLOGININTERVAL");

	WRITE_NODE_FIELD(start);
	WRITE_NODE_FIELD(end);
}

static void
_outDenyLoginPoint(StringInfo str, const DenyLoginPoint *node)
{
	WRITE_NODE_TYPE("DENYLOGINPOINT");

	WRITE_NODE_FIELD(day);
	WRITE_NODE_FIELD(time);
}

static  void
_outDropRoleStmt(StringInfo str, const DropRoleStmt *node)
{
	WRITE_NODE_TYPE("DROPROLESTMT");

	WRITE_NODE_FIELD(roles);
	WRITE_BOOL_FIELD(missing_ok);
}

static  void
_outAlterRoleStmt(StringInfo str, const AlterRoleStmt *node)
{
	WRITE_NODE_TYPE("ALTERROLESTMT");

	WRITE_NODE_FIELD(role);
	WRITE_NODE_FIELD(options);
	WRITE_INT_FIELD(action);
}

static  void
_outAlterRoleSetStmt(StringInfo str, const AlterRoleSetStmt *node)
{
	WRITE_NODE_TYPE("ALTERROLESETSTMT");

	WRITE_NODE_FIELD(role);
	WRITE_NODE_FIELD(setstmt);
}


static  void
_outAlterOwnerStmt(StringInfo str, const AlterOwnerStmt *node)
{
	WRITE_NODE_TYPE("ALTEROWNERSTMT");

	WRITE_ENUM_FIELD(objectType,ObjectType);
	WRITE_NODE_FIELD(relation);
	WRITE_NODE_FIELD(object);
	WRITE_NODE_FIELD(objarg);
	WRITE_NODE_FIELD(newowner);
}


static void
_outRenameStmt(StringInfo str, const RenameStmt *node)
{
	WRITE_NODE_TYPE("RENAMESTMT");

	WRITE_ENUM_FIELD(renameType, ObjectType);
	WRITE_ENUM_FIELD(relationType, ObjectType);
	WRITE_NODE_FIELD(relation);
	WRITE_OID_FIELD(objid);
	WRITE_NODE_FIELD(object);
	WRITE_NODE_FIELD(objarg);
	WRITE_STRING_FIELD(subname);
	WRITE_STRING_FIELD(newname);
	WRITE_ENUM_FIELD(behavior,DropBehavior);

	WRITE_BOOL_FIELD(bAllowPartn);
	WRITE_BOOL_FIELD(missing_ok);
}

static void
_outAlterObjectSchemaStmt(StringInfo str, const AlterObjectSchemaStmt *node)
{
	WRITE_NODE_TYPE("ALTEROBJECTSCHEMASTMT");

	WRITE_NODE_FIELD(relation);
	WRITE_NODE_FIELD(object);
	WRITE_NODE_FIELD(objarg);
	WRITE_STRING_FIELD(newschema);
	WRITE_BOOL_FIELD(missing_ok);
	WRITE_ENUM_FIELD(objectType,ObjectType);
}

static void
_outCreateSeqStmt(StringInfo str, const CreateSeqStmt *node)
{
	WRITE_NODE_TYPE("CREATESEQSTMT");
	WRITE_NODE_FIELD(sequence);
	WRITE_NODE_FIELD(options);
}

static void
_outAlterSeqStmt(StringInfo str, const AlterSeqStmt *node)
{
	WRITE_NODE_TYPE("ALTERSEQSTMT");
	WRITE_NODE_FIELD(sequence);
	WRITE_NODE_FIELD(options);
}

static void
_outClusterStmt(StringInfo str, const ClusterStmt *node)
{
	WRITE_NODE_TYPE("CLUSTERSTMT");

	WRITE_NODE_FIELD(relation);
	WRITE_STRING_FIELD(indexname);
}

static void
_outCreatedbStmt(StringInfo str, const CreatedbStmt *node)
{
	WRITE_NODE_TYPE("CREATEDBSTMT");
	WRITE_STRING_FIELD(dbname);
	WRITE_NODE_FIELD(options);
}

static void
_outDropdbStmt(StringInfo str, const DropdbStmt *node)
{
	WRITE_NODE_TYPE("DROPDBSTMT");
	WRITE_STRING_FIELD(dbname);
	WRITE_BOOL_FIELD(missing_ok);
}

#ifndef COMPILING_BINARY_FUNCS
static void
_outCreateDomainStmt(StringInfo str, const CreateDomainStmt *node)
{
	WRITE_NODE_TYPE("CREATEDOMAINSTMT");
	WRITE_NODE_FIELD(domainname);
	WRITE_NODE_FIELD_AS(typeName, typename);
	WRITE_NODE_FIELD(constraints);
}
#endif /* COMPILING_BINARY_FUNCS */

#ifndef COMPILING_BINARY_FUNCS
static void
_outAlterDomainStmt(StringInfo str, const AlterDomainStmt *node)
{
	WRITE_NODE_TYPE("ALTERDOMAINSTMT");
	WRITE_CHAR_FIELD(subtype);
	WRITE_NODE_FIELD_AS(typeName, typename);
	WRITE_STRING_FIELD(name);
	WRITE_NODE_FIELD(def);
	WRITE_ENUM_FIELD(behavior, DropBehavior);
	WRITE_BOOL_FIELD(missing_ok);
}
#endif /* COMPILING_BINARY_FUNCS */

static void
_outCreateFunctionStmt(StringInfo str, const CreateFunctionStmt *node)
{
	WRITE_NODE_TYPE("CREATEFUNCSTMT");
	WRITE_BOOL_FIELD(replace);
	WRITE_NODE_FIELD(funcname);
	WRITE_NODE_FIELD(parameters);
	WRITE_NODE_FIELD(returnType);
	WRITE_NODE_FIELD(options);
	WRITE_NODE_FIELD(withClause);
}

static void
_outFunctionParameter(StringInfo str, const FunctionParameter *node)
{
	WRITE_NODE_TYPE("FUNCTIONPARAMETER");
	WRITE_STRING_FIELD(name);
	WRITE_NODE_FIELD(argType);
	WRITE_ENUM_FIELD(mode, FunctionParameterMode);
	WRITE_NODE_FIELD(defexpr);
}

static void
_outAlterFunctionStmt(StringInfo str, const AlterFunctionStmt *node)
{
	WRITE_NODE_TYPE("ALTERFUNCTIONSTMT");
	WRITE_NODE_FIELD(func);
	WRITE_NODE_FIELD(actions);
}

static void
_outPartitionBy(StringInfo str, const PartitionBy *node)
{
	WRITE_NODE_TYPE("PARTITIONBY");
	WRITE_ENUM_FIELD(partType, PartitionByType);
	WRITE_NODE_FIELD(keys);
	WRITE_NODE_FIELD(keyopclass);
	WRITE_NODE_FIELD(subPart);
	WRITE_NODE_FIELD(partSpec);
	WRITE_INT_FIELD(partDepth);
	WRITE_INT_FIELD(partQuiet);
	WRITE_LOCATION_FIELD(location);
}

#ifndef COMPILING_BINARY_FUNCS
static void
_outPartitionSpec(StringInfo str, const PartitionSpec *node)
{
	WRITE_NODE_TYPE("PARTITIONSPEC");
	WRITE_NODE_FIELD(partElem);
	WRITE_NODE_FIELD(subSpec);
	WRITE_BOOL_FIELD(istemplate);
	WRITE_LOCATION_FIELD(location);
}
#endif /* COMPILING_BINARY_FUNCS */

static void
_outPartitionElem(StringInfo str, const PartitionElem *node)
{
	WRITE_NODE_TYPE("PARTITIONELEM");
	WRITE_STRING_FIELD(partName);
	WRITE_NODE_FIELD(boundSpec);
	WRITE_NODE_FIELD(subSpec);
	WRITE_BOOL_FIELD(isDefault);
	WRITE_NODE_FIELD(storeAttr);
	WRITE_INT_FIELD(partno);
	WRITE_LONG_FIELD(rrand);
	WRITE_NODE_FIELD(colencs);
	WRITE_LOCATION_FIELD(location);
}

static void
_outPartitionRangeItem(StringInfo str, const PartitionRangeItem *node)
{
	WRITE_NODE_TYPE("PARTITIONRANGEITEM");
	WRITE_NODE_FIELD(partRangeVal);
	WRITE_ENUM_FIELD(partedge, PartitionEdgeBounding);
	WRITE_LOCATION_FIELD(location);
}

#ifndef COMPILING_BINARY_FUNCS
static void
_outPartitionBoundSpec(StringInfo str, const PartitionBoundSpec *node)
{
	WRITE_NODE_TYPE("PARTITIONBOUNDSPEC");
	WRITE_NODE_FIELD(partStart);
	WRITE_NODE_FIELD(partEnd);
	WRITE_NODE_FIELD(partEvery);
	WRITE_NODE_FIELD(everyGenList);
	WRITE_STRING_FIELD(pWithTnameStr);
	WRITE_LOCATION_FIELD(location);
}
#endif /* COMPILING_BINARY_FUNCS */

static void
_outPartitionValuesSpec(StringInfo str, const PartitionValuesSpec *node)
{
	WRITE_NODE_TYPE("PARTITIONVALUESSPEC");
	WRITE_NODE_FIELD(partValues);
	WRITE_LOCATION_FIELD(location);
}

static void
_outExpandStmtSpec(StringInfo str, const ExpandStmtSpec *node)
{
	WRITE_NODE_TYPE("EXPANDSTMTSPEC");
	WRITE_OID_FIELD(backendId);
}


#ifndef COMPILING_BINARY_FUNCS
static void
_outPartition(StringInfo str, const Partition *node)
{
	int i;

	WRITE_NODE_TYPE("PARTITION");

	WRITE_OID_FIELD(partid);
	WRITE_OID_FIELD(parrelid);
	WRITE_CHAR_FIELD(parkind);
	WRITE_INT_FIELD(parlevel);
	WRITE_BOOL_FIELD(paristemplate);
	WRITE_INT_FIELD(parnatts);
	appendStringInfoLiteral(str, " :paratts");
	for (i = 0; i < node->parnatts; i++)
		appendStringInfo(str, " %i", node->paratts[i]);

	appendStringInfoLiteral(str, " :parclass");
	for (i = 0; i < node->parnatts; i++)
		appendStringInfo(str, " %d", node->parclass[i]);
}
#endif /* COMPILING_BINARY_FUNCS */

#ifndef COMPILING_BINARY_FUNCS
static void
_outPartitionRule(StringInfo str, const PartitionRule *node)
{
	WRITE_NODE_TYPE("PARTITIONRULE");

	WRITE_OID_FIELD(parruleid);
	WRITE_OID_FIELD(paroid);
	WRITE_OID_FIELD(parchildrelid);
	WRITE_OID_FIELD(parparentoid);
	WRITE_STRING_FIELD(parname);
	WRITE_NODE_FIELD(parrangestart);
	WRITE_BOOL_FIELD(parrangestartincl);
	WRITE_NODE_FIELD(parrangeend);
	WRITE_BOOL_FIELD(parrangeendincl);
	WRITE_NODE_FIELD(parrangeevery);
	WRITE_NODE_FIELD(parlistvalues);
	WRITE_INT_FIELD(parruleord);
	WRITE_NODE_FIELD(parreloptions);
	WRITE_OID_FIELD(partemplatespaceId);
	WRITE_NODE_FIELD(children);
}
#endif /* COMPILING_BINARY_FUNCS */

static void
_outPartitionNode(StringInfo str, const PartitionNode *node)
{
	WRITE_NODE_TYPE("PARTITIONNODE");

	WRITE_NODE_FIELD(part);
	WRITE_NODE_FIELD(default_part);
	WRITE_NODE_FIELD(rules);
}

static void
_outPgPartRule(StringInfo str, const PgPartRule *node)
{
	WRITE_NODE_TYPE("PGPARTRULE");

	WRITE_NODE_FIELD(pNode);
	WRITE_NODE_FIELD(topRule);
	WRITE_STRING_FIELD(partIdStr);
	WRITE_BOOL_FIELD(isName);
	WRITE_INT_FIELD(topRuleRank);
	WRITE_STRING_FIELD(relname);
}

static void
_outSegfileMapNode(StringInfo str, const SegfileMapNode *node)
{
	WRITE_NODE_TYPE("SEGFILEMAPNODE");

	WRITE_OID_FIELD(relid);
	WRITE_INT_FIELD(segno);
}


static void
_outDefineStmt(StringInfo str, const DefineStmt *node)
{
	WRITE_NODE_TYPE("DEFINESTMT");
	WRITE_ENUM_FIELD(kind, ObjectType);
	WRITE_BOOL_FIELD(oldstyle);
	WRITE_NODE_FIELD(defnames);
	WRITE_NODE_FIELD(args);
	WRITE_NODE_FIELD(definition);
	WRITE_BOOL_FIELD(trusted);  /* CDB */
}

static void
_outCompositeTypeStmt(StringInfo str, const CompositeTypeStmt *node)
{
	WRITE_NODE_TYPE("COMPTYPESTMT");

	WRITE_NODE_FIELD(typevar);
	WRITE_NODE_FIELD(coldeflist);
}

static void
_outCreateEnumStmt(StringInfo str, const CreateEnumStmt *node)
{
	WRITE_NODE_TYPE("CREATEENUMSTMT");

	WRITE_NODE_FIELD(typeName);
	WRITE_NODE_FIELD(vals);
}

static void
_outCreateRangeStmt(StringInfo str, const CreateRangeStmt *node)
{
	WRITE_NODE_TYPE("CREATERANGESTMT");

	WRITE_NODE_FIELD(typeName);
	WRITE_NODE_FIELD(params);
}

static void
_outCreateCastStmt(StringInfo str, const CreateCastStmt *node)
{
	WRITE_NODE_TYPE("CREATECAST");
	WRITE_NODE_FIELD(sourcetype);
	WRITE_NODE_FIELD(targettype);
	WRITE_NODE_FIELD(func);
	WRITE_ENUM_FIELD(context, CoercionContext);
	WRITE_BOOL_FIELD(inout);
}

static void
_outCreateOpClassStmt(StringInfo str, const CreateOpClassStmt *node)
{
	WRITE_NODE_TYPE("CREATEOPCLASS");
	WRITE_NODE_FIELD(opclassname);
	WRITE_NODE_FIELD(opfamilyname);
	WRITE_STRING_FIELD(amname);
	WRITE_NODE_FIELD(datatype);
	WRITE_NODE_FIELD(items);
	WRITE_BOOL_FIELD(isDefault);
}

static void
_outCreateOpClassItem(StringInfo str, const CreateOpClassItem *node)
{
	WRITE_NODE_TYPE("CREATEOPCLASSITEM");
	WRITE_INT_FIELD(itemtype);
	WRITE_NODE_FIELD(name);
	WRITE_NODE_FIELD(args);
	WRITE_INT_FIELD(number);
	WRITE_NODE_FIELD(order_family);
	WRITE_NODE_FIELD(class_args);
	WRITE_NODE_FIELD(storedtype);
}

static void
_outCreateOpFamilyStmt(StringInfo str, const CreateOpFamilyStmt *node)
{
	WRITE_NODE_TYPE("CREATEOPFAMILY");
	WRITE_NODE_FIELD(opfamilyname);
	WRITE_STRING_FIELD(amname);
}

static void
_outAlterOpFamilyStmt(StringInfo str, const AlterOpFamilyStmt *node)
{
	WRITE_NODE_TYPE("ALTEROPFAMILY");
	WRITE_NODE_FIELD(opfamilyname);
	WRITE_STRING_FIELD(amname);
	WRITE_BOOL_FIELD(isDrop);
	WRITE_NODE_FIELD(items);
}

static void
_outCreatePolicyStmt(StringInfo str, const CreatePolicyStmt *node)
{
	WRITE_NODE_TYPE("CREATEPOLICYSTMT");

	WRITE_STRING_FIELD(policy_name);
	WRITE_NODE_FIELD(table);
	WRITE_STRING_FIELD(cmd);
	WRITE_NODE_FIELD(roles);
	WRITE_NODE_FIELD(qual);
	WRITE_NODE_FIELD(with_check);
}

static void
_outAlterPolicyStmt(StringInfo str, const AlterPolicyStmt *node)
{
	WRITE_NODE_TYPE("ALTERPOLICYSTMT");

	WRITE_STRING_FIELD(policy_name);
	WRITE_NODE_FIELD(table);
	WRITE_NODE_FIELD(roles);
	WRITE_NODE_FIELD(qual);
	WRITE_NODE_FIELD(with_check);
}

static void
_outCreateTransformStmt(StringInfo str, const CreateTransformStmt *node)
{
	WRITE_NODE_TYPE("CREATETRANSFORMSTMT");

	WRITE_BOOL_FIELD(replace);
	WRITE_NODE_FIELD(type_name);
	WRITE_STRING_FIELD(lang);
	WRITE_NODE_FIELD(fromsql);
	WRITE_NODE_FIELD(tosql);
}

static void
_outCreateConversionStmt(StringInfo str, const CreateConversionStmt *node)
{
	WRITE_NODE_TYPE("CREATECONVERSION");
	WRITE_NODE_FIELD(conversion_name);
	WRITE_STRING_FIELD(for_encoding_name);
	WRITE_STRING_FIELD(to_encoding_name);
	WRITE_NODE_FIELD(func_name);
	WRITE_BOOL_FIELD(def);
}

static void
_outTransactionStmt(StringInfo str, const TransactionStmt *node)
{
	WRITE_NODE_TYPE("TRANSACTIONSTMT");

	WRITE_ENUM_FIELD(kind, TransactionStmtKind);
	WRITE_NODE_FIELD(options);
}

static void
_outNotifyStmt(StringInfo str, const NotifyStmt *node)
{
	WRITE_NODE_TYPE("NOTIFY");

	WRITE_STRING_FIELD(conditionname);
	WRITE_STRING_FIELD(payload);
}

static void
_outDeclareCursorStmt(StringInfo str, const DeclareCursorStmt *node)
{
	WRITE_NODE_TYPE("DECLARECURSOR");

	WRITE_STRING_FIELD(portalname);
	WRITE_INT_FIELD(options);
	WRITE_NODE_FIELD(query);
}

static void
_outSingleRowErrorDesc(StringInfo str, const SingleRowErrorDesc *node)
{
	WRITE_NODE_TYPE("SINGLEROWERRORDESC");
	WRITE_INT_FIELD(rejectlimit);
	WRITE_BOOL_FIELD(is_limit_in_rows);
	WRITE_BOOL_FIELD(into_file);
}

#ifndef COMPILING_BINARY_FUNCS
static void
_outCopyStmt(StringInfo str, const CopyStmt *node)
{
	WRITE_NODE_TYPE("COPYSTMT");
	WRITE_NODE_FIELD(relation);
	WRITE_NODE_FIELD(attlist);
	WRITE_BOOL_FIELD(is_from);
	WRITE_BOOL_FIELD(is_program);
	WRITE_BOOL_FIELD(skip_ext_partition);
	WRITE_STRING_FIELD(filename);
	WRITE_NODE_FIELD(options);
	WRITE_NODE_FIELD(sreh);
	WRITE_NODE_FIELD(partitions);
	WRITE_NODE_FIELD(ao_segnos);
}
#endif/* COMPILING_BINARY_FUNCS */


static void
_outGrantStmt(StringInfo str, const GrantStmt *node)
{
	WRITE_NODE_TYPE("GRANTSTMT");
	WRITE_BOOL_FIELD(is_grant);
	WRITE_ENUM_FIELD(targtype,GrantTargetType);
	WRITE_ENUM_FIELD(objtype,GrantObjectType);
	WRITE_NODE_FIELD(objects);
	WRITE_NODE_FIELD(privileges);
	WRITE_NODE_FIELD(grantees);
	WRITE_BOOL_FIELD(grant_option);
	WRITE_ENUM_FIELD(behavior, DropBehavior);
}

static void
_outFuncWithArgs(StringInfo str, const FuncWithArgs *node)
{
	WRITE_NODE_TYPE("FUNCWITHARGS");
	WRITE_NODE_FIELD(funcname);
	WRITE_NODE_FIELD(funcargs);
}

static void
_outGrantRoleStmt(StringInfo str, const GrantRoleStmt *node)
{
	WRITE_NODE_TYPE("GRANTROLESTMT");
	WRITE_NODE_FIELD(granted_roles);
	WRITE_NODE_FIELD(grantee_roles);
	WRITE_BOOL_FIELD(is_grant);
	WRITE_BOOL_FIELD(admin_opt);
	WRITE_NODE_FIELD(grantor);
	WRITE_ENUM_FIELD(behavior, DropBehavior);
}

static void
_outLockStmt(StringInfo str, const LockStmt *node)
{
	WRITE_NODE_TYPE("LOCKSTMT");
	WRITE_NODE_FIELD(relations);
	WRITE_INT_FIELD(mode);
	WRITE_BOOL_FIELD(nowait);
}

static void
_outConstraintsSetStmt(StringInfo str, const ConstraintsSetStmt *node)
{
	WRITE_NODE_TYPE("CONSTRAINTSSETSTMT");
	WRITE_NODE_FIELD(constraints);
	WRITE_BOOL_FIELD(deferred);
}

/*
 * SelectStmt's are never written to the catalog, they only exist
 * between parse and parseTransform.  The only use of this function
 * is for debugging purposes.
 *
 * In GPDB, these are also dispatched from QD to QEs, so we need full
 * out/read support.
 *
 * If the Nodes Struct changed, we need to maintain these funtions.
 */
static void
_outSelectStmt(StringInfo str, const SelectStmt *node)
{
	WRITE_NODE_TYPE("SELECT");

	WRITE_NODE_FIELD(distinctClause);
	WRITE_NODE_FIELD(intoClause);
	WRITE_NODE_FIELD(targetList);
	WRITE_NODE_FIELD(fromClause);
	WRITE_NODE_FIELD(whereClause);
	WRITE_NODE_FIELD(groupClause);
	WRITE_NODE_FIELD(havingClause);
	WRITE_NODE_FIELD(windowClause);
	WRITE_NODE_FIELD(valuesLists);
	WRITE_NODE_FIELD(sortClause);
	WRITE_NODE_FIELD(scatterClause);
	WRITE_NODE_FIELD(limitOffset);
	WRITE_NODE_FIELD(limitCount);
	WRITE_NODE_FIELD(lockingClause);
	WRITE_NODE_FIELD(withClause);
	WRITE_ENUM_FIELD(op, SetOperation);
	WRITE_BOOL_FIELD(all);
	WRITE_NODE_FIELD(larg);
	WRITE_NODE_FIELD(rarg);
	WRITE_BOOL_FIELD(disableLockingOptimization);
}

static void
_outInsertStmt(StringInfo str, const InsertStmt *node)
{
	WRITE_NODE_TYPE("INSERT");

	WRITE_NODE_FIELD(relation);
	WRITE_NODE_FIELD(cols);
	WRITE_NODE_FIELD(selectStmt);
	WRITE_NODE_FIELD(returningList);
	WRITE_NODE_FIELD(withClause);
}

static void
_outDeleteStmt(StringInfo str, const DeleteStmt *node)
{
	WRITE_NODE_TYPE("DELETE");

	WRITE_NODE_FIELD(relation);
	WRITE_NODE_FIELD(usingClause);
	WRITE_NODE_FIELD(whereClause);
	WRITE_NODE_FIELD(returningList);
	WRITE_NODE_FIELD(withClause);
}

static void
_outUpdateStmt(StringInfo str, const UpdateStmt *node)
{
	WRITE_NODE_TYPE("UPDATE");

	WRITE_NODE_FIELD(relation);
	WRITE_NODE_FIELD(targetList);
	WRITE_NODE_FIELD(whereClause);
	WRITE_NODE_FIELD(fromClause);
	WRITE_NODE_FIELD(returningList);
	WRITE_NODE_FIELD(withClause);
}

static void
_outFuncCall(StringInfo str, const FuncCall *node)
{
	WRITE_NODE_TYPE("FUNCCALL");

	WRITE_NODE_FIELD(funcname);
	WRITE_NODE_FIELD(args);
	WRITE_NODE_FIELD(agg_order);
	WRITE_NODE_FIELD(agg_filter);
	WRITE_BOOL_FIELD(agg_within_group);
	WRITE_BOOL_FIELD(agg_star);
	WRITE_BOOL_FIELD(agg_distinct);
	WRITE_BOOL_FIELD(func_variadic);
	WRITE_NODE_FIELD(over);
	WRITE_LOCATION_FIELD(location);
}

static void
_outDefElem(StringInfo str, const DefElem *node)
{
	WRITE_NODE_TYPE("DEFELEM");

	WRITE_STRING_FIELD(defnamespace);
	WRITE_STRING_FIELD(defname);
	WRITE_NODE_FIELD(arg);
	WRITE_ENUM_FIELD(defaction, DefElemAction);
}

static void
_outTableLikeClause(StringInfo str, const TableLikeClause *node)
{
	WRITE_NODE_TYPE("TABLELIKECLAUSE");

	WRITE_NODE_FIELD(relation);
	WRITE_UINT_FIELD(options);
}

static void
_outLockingClause(StringInfo str, const LockingClause *node)
{
	WRITE_NODE_TYPE("LOCKINGCLAUSE");

	WRITE_NODE_FIELD(lockedRels);
	WRITE_ENUM_FIELD(strength, LockClauseStrength);
	WRITE_ENUM_FIELD(waitPolicy, LockWaitPolicy);
}

static void
_outXmlSerialize(StringInfo str, const XmlSerialize *node)
{
	WRITE_NODE_TYPE("XMLSERIALIZE");

	WRITE_ENUM_FIELD(xmloption, XmlOptionType);
	WRITE_NODE_FIELD(expr);
	WRITE_NODE_FIELD(typeName);
	WRITE_LOCATION_FIELD(location);
}

static void
_outDMLActionExpr(StringInfo str, const DMLActionExpr *node)
{
	WRITE_NODE_TYPE("DMLACTIONEXPR");
}

static void
_outPartSelectedExpr(StringInfo str, const PartSelectedExpr *node)
{
	WRITE_NODE_TYPE("PARTSELECTEDEXPR");

	WRITE_INT_FIELD(dynamicScanId);
	WRITE_OID_FIELD(partOid);
}

static void
_outPartDefaultExpr(StringInfo str, const PartDefaultExpr *node)
{
	WRITE_NODE_TYPE("PARTDEFAULTEXPR");

	WRITE_INT_FIELD(level);
}

static void
_outPartBoundExpr(StringInfo str, const PartBoundExpr *node)
{
	WRITE_NODE_TYPE("PARTBOUNDEXPR");

	WRITE_INT_FIELD(level);
	WRITE_OID_FIELD(boundType);
	WRITE_BOOL_FIELD(isLowerBound);
}

static void
_outPartBoundInclusionExpr(StringInfo str, const PartBoundInclusionExpr *node)
{
	WRITE_NODE_TYPE("PARTBOUNDINCLUSIONEXPR");

	WRITE_INT_FIELD(level);
	WRITE_BOOL_FIELD(isLowerBound);
}

static void
_outPartBoundOpenExpr(StringInfo str, const PartBoundOpenExpr *node)
{
	WRITE_NODE_TYPE("PARTBOUNDOPENEXPR");

	WRITE_INT_FIELD(level);
	WRITE_BOOL_FIELD(isLowerBound);
}

static void
_outPartListRuleExpr(StringInfo str, const PartListRuleExpr *node)
{
	WRITE_NODE_TYPE("PARTLISTRULEEXPR");

	WRITE_INT_FIELD(level);
	WRITE_OID_FIELD(resulttype);
	WRITE_OID_FIELD(elementtype);
}

static void
_outPartListNullTestExpr(StringInfo str, const PartListNullTestExpr *node)
{
	WRITE_NODE_TYPE("PARTLISTNULLTESTEXPR");

	WRITE_INT_FIELD(level);
	WRITE_ENUM_FIELD(nulltesttype, NullTestType);
}

static void
_outColumnDef(StringInfo str, const ColumnDef *node)
{
	WRITE_NODE_TYPE("COLUMNDEF");

	WRITE_STRING_FIELD(colname);
	WRITE_NODE_FIELD(typeName);
	WRITE_INT_FIELD(inhcount);
	WRITE_BOOL_FIELD(is_local);
	WRITE_BOOL_FIELD(is_not_null);
	WRITE_BOOL_FIELD(is_from_type);
	WRITE_INT_FIELD(attnum);
	WRITE_INT_FIELD(storage);
	WRITE_NODE_FIELD(raw_default);
	WRITE_NODE_FIELD(cooked_default);
	WRITE_NODE_FIELD(collClause);
	WRITE_OID_FIELD(collOid);
	WRITE_NODE_FIELD(constraints);
	WRITE_NODE_FIELD(encoding);
	WRITE_NODE_FIELD(fdwoptions);
	WRITE_LOCATION_FIELD(location);
}

static void
_outTypeName(StringInfo str, const TypeName *node)
{
	WRITE_NODE_TYPE("TYPENAME");

	WRITE_NODE_FIELD(names);
	WRITE_OID_FIELD(typeOid);
	WRITE_BOOL_FIELD(setof);
	WRITE_BOOL_FIELD(pct_type);
	WRITE_NODE_FIELD(typmods);
	WRITE_INT_FIELD(typemod);
	WRITE_NODE_FIELD(arrayBounds);
	WRITE_LOCATION_FIELD(location);
}

static void
_outTypeCast(StringInfo str, const TypeCast *node)
{
	WRITE_NODE_TYPE("TYPECAST");

	WRITE_NODE_FIELD(arg);
	WRITE_NODE_FIELD(typeName);
	WRITE_LOCATION_FIELD(location);
}

static void
_outCollateClause(StringInfo str, const CollateClause *node)
{
	WRITE_NODE_TYPE("COLLATECLAUSE");

	WRITE_NODE_FIELD(arg);
	WRITE_NODE_FIELD(collname);
	WRITE_LOCATION_FIELD(location);
}

static void
_outIndexElem(StringInfo str, const IndexElem *node)
{
	WRITE_NODE_TYPE("INDEXELEM");

	WRITE_STRING_FIELD(name);
	WRITE_NODE_FIELD(expr);
	WRITE_STRING_FIELD(indexcolname);
	WRITE_NODE_FIELD(collation);
	WRITE_NODE_FIELD(opclass);
	WRITE_ENUM_FIELD(ordering, SortByDir);
	WRITE_ENUM_FIELD(nulls_ordering, SortByNulls);
}

static void
_outVariableSetStmt(StringInfo str, const VariableSetStmt *node)
{
	WRITE_NODE_TYPE("VARIABLESETSTMT");

	WRITE_STRING_FIELD(name);
	WRITE_ENUM_FIELD(kind, VariableSetKind);
	WRITE_NODE_FIELD(args);
	WRITE_BOOL_FIELD(is_local);
}

#ifndef COMPILING_BINARY_FUNCS
static void
_outQuery(StringInfo str, const Query *node)
{
	WRITE_NODE_TYPE("QUERY");

	WRITE_ENUM_FIELD(commandType, CmdType);
	WRITE_ENUM_FIELD(querySource, QuerySource);
	/* we intentionally do not print the queryId field */
	WRITE_BOOL_FIELD(canSetTag);

	/*
	 * Hack to work around missing outfuncs routines for a lot of the
	 * utility-statement node types.  (The only one we actually *need* for
	 * rules support is NotifyStmt.)  Someday we ought to support 'em all, but
	 * for the meantime do this to avoid getting lots of warnings when running
	 * with debug_print_parse on.
	 */
	if (node->utilityStmt)
	{
		switch (nodeTag(node->utilityStmt))
		{
			case T_CreateStmt:
			case T_CreateExternalStmt:
			case T_DropStmt:
			case T_TruncateStmt:
			case T_AlterTableStmt:
			case T_AlterTableCmd:
			case T_SetDistributionCmd:
			case T_ViewStmt:
			case T_RuleStmt:

			case T_CreateRoleStmt:
			case T_AlterRoleStmt:
			case T_AlterRoleSetStmt:
			case T_DropRoleStmt:

			case T_CreateSchemaStmt:
			case T_CreatePLangStmt:
			case T_AlterOwnerStmt:
			case T_AlterObjectSchemaStmt:

			case T_CreateTableSpaceStmt:

			case T_RenameStmt:
			case T_IndexStmt:
			case T_NotifyStmt:
			case T_DeclareCursorStmt:
			case T_VacuumStmt:
			case T_CreateSeqStmt:
			case T_AlterSeqStmt:
			case T_CreatedbStmt:
			case T_AlterDatabaseSetStmt:
			case T_DropdbStmt:
			case T_CreateDomainStmt:
			case T_AlterDomainStmt:
			case T_ClusterStmt:

			case T_CreateFunctionStmt:
			case T_AlterFunctionStmt:

			case T_TransactionStmt:
			case T_GrantStmt:
			case T_GrantRoleStmt:
			case T_LockStmt:
			case T_CopyStmt:
			case T_ReindexStmt:
			case T_ConstraintsSetStmt:
			case T_VariableSetStmt:
			case T_CreateTrigStmt:
			case T_DefineStmt:
			case T_CompositeTypeStmt:
			case T_CreateCastStmt:
			case T_CreateOpClassStmt:
			case T_CreateOpClassItem:
			case T_CreateConversionStmt:
				WRITE_NODE_FIELD(utilityStmt);
				break;
			default:
				appendStringInfoString(str, " :utilityStmt ?");
				appendStringInfo(str, "%u", nodeTag(node->utilityStmt));
				break;
		}
	}
	else
		appendStringInfoString(str, " :utilityStmt <>");

	WRITE_INT_FIELD(resultRelation);
	WRITE_BOOL_FIELD(hasAggs);
	WRITE_BOOL_FIELD(hasWindowFuncs);
	WRITE_BOOL_FIELD(hasSubLinks);
	WRITE_BOOL_FIELD(hasDynamicFunctions);
	WRITE_BOOL_FIELD(hasFuncsWithExecRestrictions);
	WRITE_BOOL_FIELD(hasDistinctOn);
	WRITE_BOOL_FIELD(hasRecursive);
	WRITE_BOOL_FIELD(hasModifyingCTE);
	WRITE_BOOL_FIELD(hasForUpdate);
	WRITE_BOOL_FIELD(hasRowSecurity);
	WRITE_BOOL_FIELD(canOptSelectLockingClause);
	WRITE_NODE_FIELD(cteList);
	WRITE_NODE_FIELD(rtable);
	WRITE_NODE_FIELD(jointree);
	WRITE_NODE_FIELD(targetList);
	WRITE_NODE_FIELD(onConflict);
	WRITE_NODE_FIELD(returningList);
	WRITE_NODE_FIELD(groupClause);
	WRITE_NODE_FIELD(groupingSets);
	WRITE_NODE_FIELD(havingQual);
	WRITE_NODE_FIELD(windowClause);
	WRITE_NODE_FIELD(distinctClause);
	WRITE_NODE_FIELD(sortClause);
	WRITE_NODE_FIELD(scatterClause);
	WRITE_BOOL_FIELD(isTableValueSelect);
	WRITE_NODE_FIELD(limitOffset);
	WRITE_NODE_FIELD(limitCount);
	WRITE_NODE_FIELD(rowMarks);
	WRITE_NODE_FIELD(setOperations);
	WRITE_NODE_FIELD(constraintDeps);
	WRITE_BOOL_FIELD(parentStmtType);

	/* Don't serialize policy */
}
#endif /* COMPILING_BINARY_FUNCS */

static void
_outWithCheckOption(StringInfo str, const WithCheckOption *node)
{
	WRITE_NODE_TYPE("WITHCHECKOPTION");

	WRITE_ENUM_FIELD(kind, WCOKind);
	WRITE_STRING_FIELD(relname);
	WRITE_STRING_FIELD(polname);
	WRITE_NODE_FIELD(qual);
	WRITE_BOOL_FIELD(cascaded);
}

static void
_outSortGroupClause(StringInfo str, const SortGroupClause *node)
{
	WRITE_NODE_TYPE("SORTGROUPCLAUSE");

	WRITE_UINT_FIELD(tleSortGroupRef);
	WRITE_OID_FIELD(eqop);
	WRITE_OID_FIELD(sortop);
	WRITE_BOOL_FIELD(nulls_first);
	WRITE_BOOL_FIELD(hashable);
}

static void
_outGroupingSet(StringInfo str, const GroupingSet *node)
{
	WRITE_NODE_TYPE("GROUPINGSET");

	WRITE_ENUM_FIELD(kind, GroupingSetKind);
	WRITE_NODE_FIELD(content);
	WRITE_LOCATION_FIELD(location);
}

static void
_outWindowClause(StringInfo str, const WindowClause *node)
{
	WRITE_NODE_TYPE("WINDOWCLAUSE");

	WRITE_STRING_FIELD(name);
	WRITE_STRING_FIELD(refname);
	WRITE_NODE_FIELD(partitionClause);
	WRITE_NODE_FIELD(orderClause);
	WRITE_INT_FIELD(frameOptions);
	WRITE_NODE_FIELD(startOffset);
	WRITE_NODE_FIELD(endOffset);
	WRITE_UINT_FIELD(winref);
	WRITE_BOOL_FIELD(copiedOrder);
}

static void
_outRowMarkClause(StringInfo str, const RowMarkClause *node)
{
	WRITE_NODE_TYPE("ROWMARKCLAUSE");

	WRITE_UINT_FIELD(rti);
	WRITE_ENUM_FIELD(strength, LockClauseStrength);
	WRITE_ENUM_FIELD(waitPolicy, LockWaitPolicy);
	WRITE_BOOL_FIELD(pushedDown);
}

static void
_outWithClause(StringInfo str, const WithClause *node)
{
	WRITE_NODE_TYPE("WITHCLAUSE");

	WRITE_NODE_FIELD(ctes);
	WRITE_BOOL_FIELD(recursive);
	WRITE_LOCATION_FIELD(location);
}

static void
_outCommonTableExpr(StringInfo str, const CommonTableExpr *node)
{
	WRITE_NODE_TYPE("COMMONTABLEEXPR");

	WRITE_STRING_FIELD(ctename);
	WRITE_NODE_FIELD(aliascolnames);
	WRITE_NODE_FIELD(ctequery);
	WRITE_LOCATION_FIELD(location);
	WRITE_BOOL_FIELD(cterecursive);
	WRITE_INT_FIELD(cterefcount);
	WRITE_NODE_FIELD(ctecolnames);
	WRITE_NODE_FIELD(ctecoltypes);
	WRITE_NODE_FIELD(ctecoltypmods);
	WRITE_NODE_FIELD(ctecolcollations);
}

static void
_outSetOperationStmt(StringInfo str, const SetOperationStmt *node)
{
	WRITE_NODE_TYPE("SETOPERATIONSTMT");

	WRITE_ENUM_FIELD(op, SetOperation);
	WRITE_BOOL_FIELD(all);
	WRITE_NODE_FIELD(larg);
	WRITE_NODE_FIELD(rarg);
	WRITE_NODE_FIELD(colTypes);
	WRITE_NODE_FIELD(colTypmods);
	WRITE_NODE_FIELD(colCollations);
	WRITE_NODE_FIELD(groupClauses);
}

static void
_outRangeTblEntry(StringInfo str, const RangeTblEntry *node)
{
	WRITE_NODE_TYPE("RTE");

	/* put alias + eref first to make dump more legible */
	WRITE_NODE_FIELD(alias);
	WRITE_NODE_FIELD(eref);
	WRITE_ENUM_FIELD(rtekind, RTEKind);

	switch (node->rtekind)
	{
		case RTE_RELATION:
			WRITE_OID_FIELD(relid);
			WRITE_CHAR_FIELD(relkind);
			WRITE_NODE_FIELD(tablesample);
			break;
		case RTE_SUBQUERY:
			WRITE_NODE_FIELD(subquery);
			WRITE_BOOL_FIELD(security_barrier);
			break;
		case RTE_JOIN:
			WRITE_ENUM_FIELD(jointype, JoinType);
			WRITE_NODE_FIELD(joinaliasvars);
			break;
		case RTE_FUNCTION:
			WRITE_NODE_FIELD(functions);
			WRITE_BOOL_FIELD(funcordinality);
			break;
		case RTE_TABLEFUNCTION:
			WRITE_NODE_FIELD(subquery);
			WRITE_NODE_FIELD(functions);
			WRITE_BOOL_FIELD(funcordinality);
			break;
		case RTE_VALUES:
			WRITE_NODE_FIELD(values_lists);
			WRITE_NODE_FIELD(values_collations);
			break;
		case RTE_CTE:
			WRITE_STRING_FIELD(ctename);
			WRITE_UINT_FIELD(ctelevelsup);
			WRITE_BOOL_FIELD(self_reference);
			WRITE_NODE_FIELD(ctecoltypes);
			WRITE_NODE_FIELD(ctecoltypmods);
			WRITE_NODE_FIELD(ctecolcollations);
			break;
        case RTE_VOID:                                                  /*CDB*/
            break;
		default:
			elog(ERROR, "unrecognized RTE kind: %d", (int) node->rtekind);
			break;
	}

	WRITE_BOOL_FIELD(lateral);
	WRITE_BOOL_FIELD(inh);
	WRITE_BOOL_FIELD(inFromCl);
	WRITE_UINT_FIELD(requiredPerms);
	WRITE_OID_FIELD(checkAsUser);
	WRITE_BITMAPSET_FIELD(selectedCols);
	WRITE_BITMAPSET_FIELD(insertedCols);
	WRITE_BITMAPSET_FIELD(updatedCols);
	WRITE_NODE_FIELD(securityQuals);

	WRITE_BOOL_FIELD(forceDistRandom);
	/*
	 * pseudocols is intentionally not serialized. It's only used in the planning
	 * stage, so no need to transfer it to the QEs.
	 */
}

static void
_outRangeTblFunction(StringInfo str, const RangeTblFunction *node)
{
	WRITE_NODE_TYPE("RANGETBLFUNCTION");

	WRITE_NODE_FIELD(funcexpr);
	WRITE_INT_FIELD(funccolcount);
	WRITE_NODE_FIELD(funccolnames);
	WRITE_NODE_FIELD(funccoltypes);
	WRITE_NODE_FIELD(funccoltypmods);
	WRITE_NODE_FIELD(funccolcollations);
	/* funcuserdata is only serialized in binary out/read functions */
#ifdef COMPILING_BINARY_FUNCS
	WRITE_BYTEA_FIELD(funcuserdata);
#endif
	WRITE_BITMAPSET_FIELD(funcparams);
}

#ifndef COMPILING_BINARY_FUNCS
static void
_outTableSampleClause(StringInfo str, const TableSampleClause *node)
{
	WRITE_NODE_TYPE("TABLESAMPLECLAUSE");

	WRITE_OID_FIELD(tsmhandler);
	WRITE_NODE_FIELD(args);
	WRITE_NODE_FIELD(repeatable);
}

static void
_outAExpr(StringInfo str, const A_Expr *node)
{
	WRITE_NODE_TYPE("AEXPR");

	switch (node->kind)
	{
		case AEXPR_OP:
			appendStringInfoChar(str, ' ');
			WRITE_NODE_FIELD(name);
			break;
		case AEXPR_OP_ANY:
			appendStringInfoChar(str, ' ');
			WRITE_NODE_FIELD(name);
			appendStringInfoString(str, " ANY ");
			break;
		case AEXPR_OP_ALL:
			appendStringInfoChar(str, ' ');
			WRITE_NODE_FIELD(name);
			appendStringInfoString(str, " ALL ");
			break;
		case AEXPR_DISTINCT:
			appendStringInfoString(str, " DISTINCT ");
			WRITE_NODE_FIELD(name);
			break;
		case AEXPR_NOT_DISTINCT:
			appendStringInfoString(str, " NOT_DISTINCT ");
			WRITE_NODE_FIELD(name);
			break;
		case AEXPR_NULLIF:
			appendStringInfoString(str, " NULLIF ");
			WRITE_NODE_FIELD(name);
			break;
		case AEXPR_OF:
			appendStringInfoString(str, " OF ");
			WRITE_NODE_FIELD(name);
			break;
		case AEXPR_IN:
			appendStringInfoString(str, " IN ");
			WRITE_NODE_FIELD(name);
			break;
		case AEXPR_LIKE:
			appendStringInfoString(str, " LIKE ");
			WRITE_NODE_FIELD(name);
			break;
		case AEXPR_ILIKE:
			appendStringInfoString(str, " ILIKE ");
			WRITE_NODE_FIELD(name);
			break;
		case AEXPR_SIMILAR:
			appendStringInfoString(str, " SIMILAR ");
			WRITE_NODE_FIELD(name);
			break;
		case AEXPR_BETWEEN:
			appendStringInfoString(str, " BETWEEN ");
			WRITE_NODE_FIELD(name);
			break;
		case AEXPR_NOT_BETWEEN:
			appendStringInfoString(str, " NOT_BETWEEN ");
			WRITE_NODE_FIELD(name);
			break;
		case AEXPR_BETWEEN_SYM:
			appendStringInfoString(str, " BETWEEN_SYM ");
			WRITE_NODE_FIELD(name);
			break;
		case AEXPR_NOT_BETWEEN_SYM:
			appendStringInfoString(str, " NOT_BETWEEN_SYM ");
			WRITE_NODE_FIELD(name);
			break;
		case AEXPR_PAREN:
			appendStringInfoString(str, " PAREN");
			break;
		default:
			appendStringInfoString(str, " ??");
			break;
	}

	WRITE_NODE_FIELD(lexpr);
	WRITE_NODE_FIELD(rexpr);
	WRITE_LOCATION_FIELD(location);
}
#endif /* COMPILING_BINARY_FUNCS */

#ifndef COMPILING_BINARY_FUNCS
static void
_outValue(StringInfo str, const Value *value)
{
	switch (value->type)
	{
		case T_Integer:
			appendStringInfo(str, "%ld", value->val.ival);
			break;
		case T_Float:

			/*
			 * We assume the value is a valid numeric literal and so does not
			 * need quoting.
			 */
			appendStringInfoString(str, value->val.str);
			break;
		case T_String:

			/*
			 * We use _outToken to provide escaping of the string's content,
			 * but we don't want it to do anything with an empty string.
			 */
			appendStringInfoChar(str, '"');
			if (value->val.str[0] != '\0')
				_outToken(str, value->val.str);
			appendStringInfoChar(str, '"');
			break;
		case T_BitString:
			/* internal representation already has leading 'b' */
			appendStringInfoString(str, value->val.str);
			break;
		case T_Null:
			/* this is seen only within A_Const, not in transformed trees */
			appendStringInfoString(str, "NULL");
			break;
		default:
			elog(ERROR, "unrecognized node type: %d", (int) value->type);
			break;
	}
}
#endif /* COMPILING_BINARY_FUNCS */

#ifndef COMPILING_BINARY_FUNCS
static void
_outNull(StringInfo str, const Node *n pg_attribute_unused())
{
	WRITE_NODE_TYPE("NULL");
}
#endif /* COMPILING_BINARY_FUNCS */

static void
_outColumnRef(StringInfo str, const ColumnRef *node)
{
	WRITE_NODE_TYPE("COLUMNREF");

	WRITE_NODE_FIELD(fields);
	WRITE_LOCATION_FIELD(location);
}

static void
_outParamRef(StringInfo str, const ParamRef *node)
{
	WRITE_NODE_TYPE("PARAMREF");

	WRITE_INT_FIELD(number);
	WRITE_LOCATION_FIELD(location);
}

#ifndef COMPILING_BINARY_FUNCS
static void
_outAConst(StringInfo str, const A_Const *node)
{
	WRITE_NODE_TYPE("A_CONST");

	appendStringInfoString(str, " :val ");
	_outValue(str, &(node->val));
	WRITE_LOCATION_FIELD(location);
}
#endif /* COMPILING_BINARY_FUNCS */

static void
_outA_Star(StringInfo str, const A_Star *node)
{
	WRITE_NODE_TYPE("A_STAR");
}

static void
_outA_Indices(StringInfo str, const A_Indices *node)
{
	WRITE_NODE_TYPE("A_INDICES");

	WRITE_BOOL_FIELD(is_slice);
	WRITE_NODE_FIELD(lidx);
	WRITE_NODE_FIELD(uidx);
}

static void
_outA_Indirection(StringInfo str, const A_Indirection *node)
{
	WRITE_NODE_TYPE("A_INDIRECTION");

	WRITE_NODE_FIELD(arg);
	WRITE_NODE_FIELD(indirection);
}

static void
_outA_ArrayExpr(StringInfo str, const A_ArrayExpr *node)
{
	WRITE_NODE_TYPE("A_ARRAYEXPR");

	WRITE_NODE_FIELD(elements);
	WRITE_LOCATION_FIELD(location);
}

static void
_outResTarget(StringInfo str, const ResTarget *node)
{
	WRITE_NODE_TYPE("RESTARGET");

	WRITE_STRING_FIELD(name);
	WRITE_NODE_FIELD(indirection);
	WRITE_NODE_FIELD(val);
	WRITE_LOCATION_FIELD(location);
}

static void
_outMultiAssignRef(StringInfo str, const MultiAssignRef *node)
{
	WRITE_NODE_TYPE("MULTIASSIGNREF");

	WRITE_NODE_FIELD(source);
	WRITE_INT_FIELD(colno);
	WRITE_INT_FIELD(ncolumns);
}

static void
_outSortBy(StringInfo str, const SortBy *node)
{
	WRITE_NODE_TYPE("SORTBY");

	WRITE_NODE_FIELD(node);
	WRITE_ENUM_FIELD(sortby_dir, SortByDir);
	WRITE_ENUM_FIELD(sortby_nulls, SortByNulls);
	WRITE_NODE_FIELD(useOp);
	WRITE_NODE_FIELD(node);
	WRITE_LOCATION_FIELD(location);
}

#ifndef COMPILING_BINARY_FUNCS
static void
_outWindowDef(StringInfo str, const WindowDef *node)
{
	WRITE_NODE_TYPE("WINDOWDEF");

	WRITE_STRING_FIELD(name);
	WRITE_STRING_FIELD(refname);
	WRITE_NODE_FIELD(partitionClause);
	WRITE_NODE_FIELD(orderClause);
	WRITE_INT_FIELD(frameOptions);
	WRITE_NODE_FIELD(startOffset);
	WRITE_NODE_FIELD(endOffset);
	WRITE_LOCATION_FIELD(location);
}

static void
_outRangeSubselect(StringInfo str, const RangeSubselect *node)
{
	WRITE_NODE_TYPE("RANGESUBSELECT");

	WRITE_BOOL_FIELD(lateral);
	WRITE_NODE_FIELD(subquery);
	WRITE_NODE_FIELD(alias);
}

static void
_outRangeFunction(StringInfo str, const RangeFunction *node)
{
	WRITE_NODE_TYPE("RANGEFUNCTION");

	WRITE_BOOL_FIELD(lateral);
	WRITE_BOOL_FIELD(ordinality);
	WRITE_BOOL_FIELD(is_rowsfrom);
	WRITE_NODE_FIELD(functions);
	WRITE_NODE_FIELD(alias);
	WRITE_NODE_FIELD(coldeflist);
}
#endif

#ifndef COMPILING_BINARY_FUNCS
static void
_outRangeTableSample(StringInfo str, const RangeTableSample *node)
{
	WRITE_NODE_TYPE("RANGETABLESAMPLE");

	WRITE_NODE_FIELD(relation);
	WRITE_NODE_FIELD(method);
	WRITE_NODE_FIELD(args);
	WRITE_NODE_FIELD(repeatable);
	WRITE_LOCATION_FIELD(location);
}

static void
_outConstraint(StringInfo str, const Constraint *node)
{
	WRITE_NODE_TYPE("CONSTRAINT");

	WRITE_STRING_FIELD(conname);
	WRITE_BOOL_FIELD(deferrable);
	WRITE_BOOL_FIELD(initdeferred);
	WRITE_LOCATION_FIELD(location);

	appendStringInfoString(str, " :contype ");
	switch (node->contype)
	{
		case CONSTR_NULL:
			appendStringInfoString(str, "NULL");
			break;

		case CONSTR_NOTNULL:
			appendStringInfoString(str, "NOT_NULL");
			break;

		case CONSTR_DEFAULT:
			appendStringInfoString(str, "DEFAULT");
			WRITE_NODE_FIELD(raw_expr);
			WRITE_STRING_FIELD(cooked_expr);
			break;

		case CONSTR_CHECK:
			appendStringInfoString(str, "CHECK");
			WRITE_NODE_FIELD(raw_expr);
			WRITE_STRING_FIELD(cooked_expr);
			/*
			 * GPDB: need dispatch skip_validation and is_no_inherit for statement like:
			 * ALTER DOMAIN things ADD CONSTRAINT meow CHECK (VALUE < 11) NOT VALID;
			 * ALTER TABLE constraint_rename_test ADD CONSTRAINT con2 CHECK NO INHERIT (b > 0);
			 */
			WRITE_BOOL_FIELD(skip_validation);
			WRITE_BOOL_FIELD(is_no_inherit);
			break;

		case CONSTR_PRIMARY:
			appendStringInfoString(str, "PRIMARY_KEY");
			WRITE_NODE_FIELD(keys);
			WRITE_NODE_FIELD(options);
			WRITE_STRING_FIELD(indexname);
			WRITE_STRING_FIELD(indexspace);
			/* access_method and where_clause not currently used */
			break;

		case CONSTR_UNIQUE:
			appendStringInfoString(str, "UNIQUE");
			WRITE_NODE_FIELD(keys);
			WRITE_NODE_FIELD(options);
			WRITE_STRING_FIELD(indexname);
			WRITE_STRING_FIELD(indexspace);
			/* access_method and where_clause not currently used */
			break;

		case CONSTR_EXCLUSION:
			appendStringInfoString(str, "EXCLUSION");
			WRITE_NODE_FIELD(exclusions);
			WRITE_NODE_FIELD(options);
			WRITE_STRING_FIELD(indexname);
			WRITE_STRING_FIELD(indexspace);
			WRITE_STRING_FIELD(access_method);
			WRITE_NODE_FIELD(where_clause);
			break;

		case CONSTR_FOREIGN:
			appendStringInfoString(str, "FOREIGN_KEY");
			WRITE_NODE_FIELD(pktable);
			WRITE_NODE_FIELD(fk_attrs);
			WRITE_NODE_FIELD(pk_attrs);
			WRITE_CHAR_FIELD(fk_matchtype);
			WRITE_CHAR_FIELD(fk_upd_action);
			WRITE_CHAR_FIELD(fk_del_action);
			WRITE_NODE_FIELD(old_conpfeqop);
			WRITE_OID_FIELD(old_pktable_oid);
			WRITE_BOOL_FIELD(skip_validation);
			WRITE_BOOL_FIELD(initially_valid);
			WRITE_OID_FIELD(trig1Oid);
			WRITE_OID_FIELD(trig2Oid);
			WRITE_OID_FIELD(trig3Oid);
			WRITE_OID_FIELD(trig4Oid);
			break;

		case CONSTR_ATTR_DEFERRABLE:
			appendStringInfoString(str, "ATTR_DEFERRABLE");
			break;

		case CONSTR_ATTR_NOT_DEFERRABLE:
			appendStringInfoString(str, "ATTR_NOT_DEFERRABLE");
			break;

		case CONSTR_ATTR_DEFERRED:
			appendStringInfoString(str, "ATTR_DEFERRED");
			break;

		case CONSTR_ATTR_IMMEDIATE:
			appendStringInfoString(str, "ATTR_IMMEDIATE");
			break;

		default:
			appendStringInfo(str, "<unrecognized_constraint %d>",
							(int) node->contype);
			break;
	}
}
#endif /* COMPILING_BINARY_FUNCS */

static void
_outCreateSchemaStmt(StringInfo str, const CreateSchemaStmt *node)
{
	WRITE_NODE_TYPE("CREATESCHEMASTMT");

	WRITE_STRING_FIELD(schemaname);
	WRITE_NODE_FIELD(authrole);
	WRITE_BOOL_FIELD(istemp);
}

static void
_outCreatePLangStmt(StringInfo str, const CreatePLangStmt *node)
{
	WRITE_NODE_TYPE("CREATEPLANGSTMT");

	WRITE_BOOL_FIELD(replace);
	WRITE_STRING_FIELD(plname);
	WRITE_NODE_FIELD(plhandler);
	WRITE_NODE_FIELD(plinline);
	WRITE_NODE_FIELD(plvalidator);
	WRITE_BOOL_FIELD(pltrusted);
}

static void
_outAOVacuumPhaseConfig(StringInfo str, const AOVacuumPhaseConfig *node)
{
	WRITE_NODE_TYPE("AOVACUUMPHASECONFIG");

	WRITE_NODE_FIELD(appendonly_compaction_segno);
	WRITE_NODE_FIELD(appendonly_compaction_insert_segno);
	WRITE_BOOL_FIELD(appendonly_relation_empty);
	WRITE_ENUM_FIELD(appendonly_phase,AOVacuumPhase);
}

static void
_outVacuumStmt(StringInfo str, const VacuumStmt *node)
{
	WRITE_NODE_TYPE("VACUUMSTMT");

	WRITE_INT_FIELD(options);
	WRITE_NODE_FIELD(relation);
	WRITE_NODE_FIELD(va_cols);

	WRITE_BOOL_FIELD(skip_twophase);
	WRITE_NODE_FIELD(ao_vacuum_phase_config);
}

static void
_outCdbProcess(StringInfo str, const CdbProcess *node)
{
	WRITE_NODE_TYPE("CDBPROCESS");
	WRITE_STRING_FIELD(listenerAddr);
	WRITE_INT_FIELD(listenerPort);
	WRITE_INT_FIELD(pid);
	WRITE_INT_FIELD(contentid);
}

static void
_outSlice(StringInfo str, const Slice *node)
{
	WRITE_NODE_TYPE("SLICE");
	WRITE_INT_FIELD(sliceIndex);
	WRITE_INT_FIELD(rootIndex);
	WRITE_INT_FIELD(parentIndex);
	WRITE_NODE_FIELD(children); /* List of int index */
	WRITE_ENUM_FIELD(gangType,GangType);
	WRITE_INT_FIELD(gangSize);
	WRITE_BOOL_FIELD(directDispatch.isDirectDispatch);
	WRITE_NODE_FIELD(directDispatch.contentIds); /* List of int */
	WRITE_DUMMY_FIELD(primaryGang);
	WRITE_NODE_FIELD(primaryProcesses); /* List of (CDBProcess *) */
	WRITE_BITMAPSET_FIELD(processesMap);
}

static void
_outSliceTable(StringInfo str, const SliceTable *node)
{
	WRITE_NODE_TYPE("SLICETABLE");

	WRITE_BITMAPSET_FIELD(used_subplans);
	WRITE_INT_FIELD(nMotions);
	WRITE_INT_FIELD(nInitPlans);
	WRITE_INT_FIELD(localSlice);
	WRITE_NODE_FIELD(slices); /* List of int */
	WRITE_INT_FIELD(instrument_options);
	WRITE_INT_FIELD(ic_instance_id);
}

static void
_outCursorPosInfo(StringInfo str, const CursorPosInfo *node)
{
	WRITE_NODE_TYPE("CURSORPOSINFO");

	WRITE_STRING_FIELD(cursor_name);
	WRITE_INT_FIELD(gp_segment_id);
	WRITE_UINT_FIELD(ctid.ip_blkid.bi_hi);
	WRITE_UINT_FIELD(ctid.ip_blkid.bi_lo);
	WRITE_UINT_FIELD(ctid.ip_posid);
	WRITE_OID_FIELD(table_oid);
}

static void
_outCreateTrigStmt(StringInfo str, const CreateTrigStmt *node)
{
	WRITE_NODE_TYPE("CREATETRIGSTMT");

	WRITE_STRING_FIELD(trigname);
	WRITE_NODE_FIELD(relation);
	WRITE_NODE_FIELD(funcname);
	WRITE_NODE_FIELD(args);
	WRITE_BOOL_FIELD(row);
	WRITE_INT_FIELD(timing);
	WRITE_INT_FIELD(events);
	WRITE_NODE_FIELD(columns);
	WRITE_NODE_FIELD(whenClause);
	WRITE_BOOL_FIELD(isconstraint);
	WRITE_BOOL_FIELD(deferrable);
	WRITE_BOOL_FIELD(initdeferred);
	WRITE_NODE_FIELD(constrrel);
	WRITE_OID_FIELD(trigOid);
}

static void
_outCreateTableSpaceStmt(StringInfo str, const CreateTableSpaceStmt *node)
{
	WRITE_NODE_TYPE("CREATETABLESPACESTMT");

	WRITE_STRING_FIELD(tablespacename);
	WRITE_NODE_FIELD(owner);
	WRITE_STRING_FIELD(location);
	WRITE_NODE_FIELD(options);
}

static void
_outDropTableSpaceStmt(StringInfo str, const DropTableSpaceStmt *node)
{
	WRITE_NODE_TYPE("DROPTABLESPACESTMT");

	WRITE_STRING_FIELD(tablespacename);
	WRITE_BOOL_FIELD(missing_ok);
}

#ifndef COMPILING_BINARY_FUNCS
static void
_outCreateQueueStmt(StringInfo str, const CreateQueueStmt *node)
{
	WRITE_NODE_TYPE("CREATEQUEUESTMT");

	WRITE_STRING_FIELD(queue);
	WRITE_NODE_FIELD(options); /* List of DefElem nodes */
}
#endif /* COMPILING_BINARY_FUNCS */

#ifndef COMPILING_BINARY_FUNCS
static void
_outAlterQueueStmt(StringInfo str, const AlterQueueStmt *node)
{
	WRITE_NODE_TYPE("ALTERQUEUESTMT");

	WRITE_STRING_FIELD(queue);
	WRITE_NODE_FIELD(options); /* List of DefElem nodes */
}
#endif /* COMPILING_BINARY_FUNCS */

static void
_outDropQueueStmt(StringInfo str, const DropQueueStmt *node)
{
	WRITE_NODE_TYPE("DROPQUEUESTMT");

	WRITE_STRING_FIELD(queue);
}

#ifndef COMPILING_BINARY_FUNCS
static void
_outCreateResourceGroupStmt(StringInfo str, const CreateResourceGroupStmt *node)
{
	WRITE_NODE_TYPE("CREATERESOURCEGROUPSTMT");

	WRITE_STRING_FIELD(name);
	WRITE_NODE_FIELD(options); /* List of DefElem nodes */
}
#endif /* COMPILING_BINARY_FUNCS */

static void
_outDropResourceGroupStmt(StringInfo str, const DropResourceGroupStmt *node)
{
	WRITE_NODE_TYPE("DROPRESOURCEGROUPSTMT");

	WRITE_STRING_FIELD(name);
}

#ifndef COMPILING_BINARY_FUNCS
static void
_outAlterResourceGroupStmt(StringInfo str, const AlterResourceGroupStmt *node)
{
	WRITE_NODE_TYPE("ALTERRESOURCEGROUPSTMT");

	WRITE_STRING_FIELD(name);
	WRITE_NODE_FIELD(options); /* List of DefElem nodes */
}
#endif /* COMPILING_BINARY_FUNCS */


static void
_outCommentStmt(StringInfo str, const CommentStmt *node)
{
	WRITE_NODE_TYPE("COMMENTSTMT");

	WRITE_ENUM_FIELD(objtype, ObjectType);
	WRITE_NODE_FIELD(objname);
	WRITE_NODE_FIELD(objargs);
	WRITE_STRING_FIELD(comment);
}

static void
_outTableValueExpr(StringInfo str, const TableValueExpr *node)
{
	WRITE_NODE_TYPE("TABLEVALUEEXPR");

	WRITE_NODE_FIELD(subquery);
}

static void
_outAlterTypeStmt(StringInfo str, const AlterTypeStmt *node)
{
	WRITE_NODE_TYPE("ALTERTYPESTMT");

	WRITE_NODE_FIELD(typeName);
	WRITE_NODE_FIELD(encoding);
}

static void
_outAlterExtensionStmt(StringInfo str, const AlterExtensionStmt *node)
{
	WRITE_NODE_TYPE("ALTEREXTENSIONSTMT");

	WRITE_STRING_FIELD(extname);
	WRITE_NODE_FIELD(options);
	WRITE_ENUM_FIELD(update_ext_state, UpdateExtensionState);
}

static void
_outAlterExtensionContentsStmt(StringInfo str, const AlterExtensionContentsStmt *node)
{
	WRITE_NODE_TYPE("ALTEREXTENSIONCONTENTSSTMT");

	WRITE_STRING_FIELD(extname);
	WRITE_INT_FIELD(action);
	WRITE_ENUM_FIELD(objtype, ObjectType);
	WRITE_NODE_FIELD(objname);
	WRITE_NODE_FIELD(objargs);
}

static void
_outAlterTSConfigurationStmt(StringInfo str, const AlterTSConfigurationStmt *node)
{
	WRITE_NODE_TYPE("ALTERTSCONFIGURATIONSTMT");

	WRITE_NODE_FIELD(cfgname);
	WRITE_NODE_FIELD(tokentype);
	WRITE_NODE_FIELD(dicts);
	WRITE_BOOL_FIELD(override);
	WRITE_BOOL_FIELD(replace);
	WRITE_BOOL_FIELD(missing_ok);
}

static void
_outAlterTSDictionaryStmt(StringInfo str, const AlterTSDictionaryStmt *node)
{
	WRITE_NODE_TYPE("ALTERTSDICTIONARYSTMT");

	WRITE_NODE_FIELD(dictname);
	WRITE_NODE_FIELD(options);
}

#ifndef COMPILING_BINARY_FUNCS
static void
_outTupleDescNode(StringInfo str, const TupleDescNode *node)
{
	int			i;

	Assert(node->tuple->tdtypeid == RECORDOID);

	WRITE_NODE_TYPE("TUPLEDESCNODE");
	WRITE_INT_FIELD(natts);
	WRITE_INT_FIELD(tuple->natts);

	for (i = 0; i < node->tuple->natts; i++)
		appendBinaryStringInfo(str, node->tuple->attrs[i], ATTRIBUTE_FIXED_PART_SIZE);

	Assert(node->tuple->constr == NULL);

	WRITE_OID_FIELD(tuple->tdtypeid);
	WRITE_INT_FIELD(tuple->tdtypmod);
	WRITE_BOOL_FIELD(tuple->tdhasoid);
	WRITE_INT_FIELD(tuple->tdrefcount);
}
#endif /* COMPILING_BINARY_FUNCS */

<<<<<<< HEAD
#ifndef COMPILING_BINARY_FUNCS
=======
static void
_outForeignKeyCacheInfo(StringInfo str, const ForeignKeyCacheInfo *node)
{
	int			i;

	WRITE_NODE_TYPE("FOREIGNKEYCACHEINFO");

	WRITE_OID_FIELD(conrelid);
	WRITE_OID_FIELD(confrelid);
	WRITE_INT_FIELD(nkeys);
	appendStringInfoString(str, " :conkey");
	for (i = 0; i < node->nkeys; i++)
		appendStringInfo(str, " %d", node->conkey[i]);
	appendStringInfoString(str, " :confkey");
	for (i = 0; i < node->nkeys; i++)
		appendStringInfo(str, " %d", node->confkey[i]);
	appendStringInfoString(str, " :conpfeqop");
	for (i = 0; i < node->nkeys; i++)
		appendStringInfo(str, " %u", node->conpfeqop[i]);
}


>>>>>>> b5bce6c1
/*
 * outNode -
 *	  converts a Node into ascii string and append it to 'str'
 */
void
outNode(StringInfo str, const void *obj)
{
	if (obj == NULL)
		appendStringInfoString(str, "<>");
	else if (IsA(obj, List) ||IsA(obj, IntList) || IsA(obj, OidList))
		_outList(str, obj);
	else if (IsA(obj, Integer) ||
			 IsA(obj, Float) ||
			 IsA(obj, String) ||
			 IsA(obj, BitString))
	{
		/* nodeRead does not want to see { } around these! */
		_outValue(str, obj);
	}
	else
	{
		appendStringInfoChar(str, '{');
		switch (nodeTag(obj))
		{
			case T_PlannedStmt:
				_outPlannedStmt(str, obj);
				break;
			case T_QueryDispatchDesc:
				_outQueryDispatchDesc(str, obj);
				break;
			case T_OidAssignment:
				_outOidAssignment(str, obj);
				break;
			case T_Plan:
				_outPlan(str, obj);
				break;
			case T_Result:
				_outResult(str, obj);
				break;
			case T_Repeat:
				_outRepeat(str, obj);
				break;
			case T_ModifyTable:
				_outModifyTable(str, obj);
				break;
			case T_Append:
				_outAppend(str, obj);
				break;
			case T_MergeAppend:
				_outMergeAppend(str, obj);
				break;
			case T_Sequence:
				_outSequence(str, obj);
				break;
			case T_RecursiveUnion:
				_outRecursiveUnion(str, obj);
				break;
			case T_BitmapAnd:
				_outBitmapAnd(str, obj);
				break;
			case T_BitmapOr:
				_outBitmapOr(str, obj);
				break;
			case T_Gather:
				_outGather(str, obj);
				break;
			case T_Scan:
				_outScan(str, obj);
				break;
			case T_SeqScan:
				_outSeqScan(str, obj);
				break;
<<<<<<< HEAD
			case T_DynamicSeqScan:
				_outDynamicSeqScan(str, obj);
				break;
			case T_ExternalScan:
				_outExternalScan(str, obj);
=======
			case T_SampleScan:
				_outSampleScan(str, obj);
>>>>>>> b5bce6c1
				break;
			case T_IndexScan:
				_outIndexScan(str, obj);
				break;
			case T_DynamicIndexScan:
				_outDynamicIndexScan(str,obj);
				break;
			case T_IndexOnlyScan:
				_outIndexOnlyScan(str, obj);
				break;
			case T_BitmapIndexScan:
				_outBitmapIndexScan(str, obj);
				break;
			case T_DynamicBitmapIndexScan:
				_outDynamicBitmapIndexScan(str, obj);
				break;
			case T_BitmapHeapScan:
				_outBitmapHeapScan(str, obj);
				break;
			case T_DynamicBitmapHeapScan:
				_outDynamicBitmapHeapScan(str, obj);
				break;
			case T_TidScan:
				_outTidScan(str, obj);
				break;
			case T_SubqueryScan:
				_outSubqueryScan(str, obj);
				break;
			case T_FunctionScan:
				_outFunctionScan(str, obj);
				break;
			case T_ValuesScan:
				_outValuesScan(str, obj);
				break;
			case T_CteScan:
				_outCteScan(str, obj);
				break;
			case T_WorkTableScan:
				_outWorkTableScan(str, obj);
				break;
			case T_ForeignScan:
				_outForeignScan(str, obj);
				break;
			case T_CustomScan:
				_outCustomScan(str, obj);
				break;
			case T_Join:
				_outJoin(str, obj);
				break;
			case T_NestLoop:
				_outNestLoop(str, obj);
				break;
			case T_MergeJoin:
				_outMergeJoin(str, obj);
				break;
			case T_HashJoin:
				_outHashJoin(str, obj);
				break;
			case T_Agg:
				_outAgg(str, obj);
				break;
			case T_WindowAgg:
				_outWindowAgg(str, obj);
				break;
			case T_TableFunctionScan:
				_outTableFunctionScan(str, obj);
				break;
			case T_Material:
				_outMaterial(str, obj);
				break;
			case T_ShareInputScan:
				_outShareInputScan(str, obj);
				break;
			case T_Sort:
				_outSort(str, obj);
				break;
			case T_Unique:
				_outUnique(str, obj);
				break;
			case T_Hash:
				_outHash(str, obj);
				break;
			case T_SetOp:
				_outSetOp(str, obj);
				break;
			case T_LockRows:
				_outLockRows(str, obj);
				break;
			case T_Limit:
				_outLimit(str, obj);
				break;
			case T_NestLoopParam:
				_outNestLoopParam(str, obj);
				break;
			case T_PlanRowMark:
				_outPlanRowMark(str, obj);
				break;
			case T_PlanInvalItem:
				_outPlanInvalItem(str, obj);
				break;
			case T_Motion:
				_outMotion(str, obj);
				break;
			case T_DML:
				_outDML(str, obj);
				break;
			case T_SplitUpdate:
				_outSplitUpdate(str, obj);
				break;
			case T_RowTrigger:
				_outRowTrigger(str, obj);
				break;
			case T_AssertOp:
				_outAssertOp(str, obj);
				break;
			case T_PartitionSelector:
				_outPartitionSelector(str, obj);
				break;
			case T_Alias:
				_outAlias(str, obj);
				break;
			case T_RangeVar:
				_outRangeVar(str, obj);
				break;
			case T_IntoClause:
				_outIntoClause(str, obj);
				break;
			case T_CopyIntoClause:
				_outCopyIntoClause(str, obj);
				break;
			case T_RefreshClause:
				_outRefreshClause(str, obj);
				break;
			case T_Var:
				_outVar(str, obj);
				break;
			case T_Const:
				_outConst(str, obj);
				break;
			case T_Param:
				_outParam(str, obj);
				break;
			case T_Aggref:
				_outAggref(str, obj);
				break;
			case T_GroupingFunc:
				_outGroupingFunc(str, obj);
				break;
			case T_GroupId:
				_outGroupId(str, obj);
				break;
			case T_WindowFunc:
				_outWindowFunc(str, obj);
				break;
			case T_ArrayRef:
				_outArrayRef(str, obj);
				break;
			case T_FuncExpr:
				_outFuncExpr(str, obj);
				break;
			case T_NamedArgExpr:
				_outNamedArgExpr(str, obj);
				break;
			case T_OpExpr:
				_outOpExpr(str, obj);
				break;
			case T_DistinctExpr:
				_outDistinctExpr(str, obj);
				break;
			case T_NullIfExpr:
				_outNullIfExpr(str, obj);
				break;
			case T_ScalarArrayOpExpr:
				_outScalarArrayOpExpr(str, obj);
				break;
			case T_BoolExpr:
				_outBoolExpr(str, obj);
				break;
			case T_SubLink:
				_outSubLink(str, obj);
				break;
			case T_SubPlan:
				_outSubPlan(str, obj);
				break;
			case T_AlternativeSubPlan:
				_outAlternativeSubPlan(str, obj);
				break;
			case T_FieldSelect:
				_outFieldSelect(str, obj);
				break;
			case T_FieldStore:
				_outFieldStore(str, obj);
				break;
			case T_RelabelType:
				_outRelabelType(str, obj);
				break;
			case T_CoerceViaIO:
				_outCoerceViaIO(str, obj);
				break;
			case T_ArrayCoerceExpr:
				_outArrayCoerceExpr(str, obj);
				break;
			case T_ConvertRowtypeExpr:
				_outConvertRowtypeExpr(str, obj);
				break;
			case T_CollateExpr:
				_outCollateExpr(str, obj);
				break;
			case T_CaseExpr:
				_outCaseExpr(str, obj);
				break;
			case T_CaseWhen:
				_outCaseWhen(str, obj);
				break;
			case T_CaseTestExpr:
				_outCaseTestExpr(str, obj);
				break;
			case T_ArrayExpr:
				_outArrayExpr(str, obj);
				break;
			case T_RowExpr:
				_outRowExpr(str, obj);
				break;
			case T_RowCompareExpr:
				_outRowCompareExpr(str, obj);
				break;
			case T_CoalesceExpr:
				_outCoalesceExpr(str, obj);
				break;
			case T_MinMaxExpr:
				_outMinMaxExpr(str, obj);
				break;
			case T_XmlExpr:
				_outXmlExpr(str, obj);
				break;
			case T_NullTest:
				_outNullTest(str, obj);
				break;
			case T_BooleanTest:
				_outBooleanTest(str, obj);
				break;
			case T_CoerceToDomain:
				_outCoerceToDomain(str, obj);
				break;
			case T_CoerceToDomainValue:
				_outCoerceToDomainValue(str, obj);
				break;
			case T_SetToDefault:
				_outSetToDefault(str, obj);
				break;
			case T_CurrentOfExpr:
				_outCurrentOfExpr(str, obj);
				break;
			case T_InferenceElem:
				_outInferenceElem(str, obj);
				break;
			case T_TargetEntry:
				_outTargetEntry(str, obj);
				break;
			case T_RangeTblRef:
				_outRangeTblRef(str, obj);
				break;
			case T_RangeTblFunction:
				_outRangeTblFunction(str, obj);
				break;
			case T_JoinExpr:
				_outJoinExpr(str, obj);
				break;
			case T_FromExpr:
				_outFromExpr(str, obj);
				break;
			case T_Flow:
				_outFlow(str, obj);
				break;
			case T_OnConflictExpr:
				_outOnConflictExpr(str, obj);
				break;
			case T_Path:
				_outPath(str, obj);
				break;
			case T_IndexPath:
				_outIndexPath(str, obj);
				break;
			case T_BitmapHeapPath:
				_outBitmapHeapPath(str, obj);
				break;
			case T_BitmapAndPath:
				_outBitmapAndPath(str, obj);
				break;
			case T_BitmapOrPath:
				_outBitmapOrPath(str, obj);
				break;
			case T_TidPath:
				_outTidPath(str, obj);
				break;
			case T_SubqueryScanPath:
				_outSubqueryScanPath(str, obj);
				break;
			case T_ForeignPath:
				_outForeignPath(str, obj);
				break;
			case T_CustomPath:
				_outCustomPath(str, obj);
				break;
			case T_AppendPath:
				_outAppendPath(str, obj);
				break;
			case T_MergeAppendPath:
				_outMergeAppendPath(str, obj);
				break;
			case T_AppendOnlyPath:
				_outAppendOnlyPath(str, obj);
				break;
			case T_AOCSPath:
				_outAOCSPath(str, obj);
				break;
			case T_ResultPath:
				_outResultPath(str, obj);
				break;
			case T_MaterialPath:
				_outMaterialPath(str, obj);
				break;
			case T_UniquePath:
				_outUniquePath(str, obj);
				break;
			case T_GatherPath:
				_outGatherPath(str, obj);
				break;
			case T_ProjectionPath:
				_outProjectionPath(str, obj);
				break;
			case T_SortPath:
				_outSortPath(str, obj);
				break;
			case T_GroupPath:
				_outGroupPath(str, obj);
				break;
			case T_UpperUniquePath:
				_outUpperUniquePath(str, obj);
				break;
			case T_AggPath:
				_outAggPath(str, obj);
				break;
			case T_GroupingSetsPath:
				_outGroupingSetsPath(str, obj);
				break;
			case T_MinMaxAggPath:
				_outMinMaxAggPath(str, obj);
				break;
			case T_WindowAggPath:
				_outWindowAggPath(str, obj);
				break;
			case T_SetOpPath:
				_outSetOpPath(str, obj);
				break;
			case T_RecursiveUnionPath:
				_outRecursiveUnionPath(str, obj);
				break;
			case T_LockRowsPath:
				_outLockRowsPath(str, obj);
				break;
			case T_ModifyTablePath:
				_outModifyTablePath(str, obj);
				break;
			case T_LimitPath:
				_outLimitPath(str, obj);
				break;
			case T_NestPath:
				_outNestPath(str, obj);
				break;
			case T_MergePath:
				_outMergePath(str, obj);
				break;
			case T_HashPath:
				_outHashPath(str, obj);
				break;
			case T_ProjectionPath:
				_outProjectionPath(str, obj);
				break;
            case T_CdbMotionPath:
                _outCdbMotionPath(str, obj);
                break;
			case T_PlannerGlobal:
				_outPlannerGlobal(str, obj);
				break;
			case T_PlannerInfo:
				_outPlannerInfo(str, obj);
				break;
			case T_RelOptInfo:
				_outRelOptInfo(str, obj);
				break;
			case T_IndexOptInfo:
				_outIndexOptInfo(str, obj);
				break;
			case T_ForeignKeyOptInfo:
				_outForeignKeyOptInfo(str, obj);
				break;
			case T_EquivalenceClass:
				_outEquivalenceClass(str, obj);
				break;
			case T_EquivalenceMember:
				_outEquivalenceMember(str, obj);
				break;
			case T_PathKey:
				_outPathKey(str, obj);
				break;
<<<<<<< HEAD
			case T_DistributionKey:
				_outDistributionKey(str, obj);
=======
			case T_PathTarget:
				_outPathTarget(str, obj);
>>>>>>> b5bce6c1
				break;
			case T_ParamPathInfo:
				_outParamPathInfo(str, obj);
				break;
			case T_RestrictInfo:
				_outRestrictInfo(str, obj);
				break;
			case T_PlaceHolderVar:
				_outPlaceHolderVar(str, obj);
				break;
			case T_SpecialJoinInfo:
				_outSpecialJoinInfo(str, obj);
				break;
			case T_AppendRelInfo:
				_outAppendRelInfo(str, obj);
				break;
			case T_PlaceHolderInfo:
				_outPlaceHolderInfo(str, obj);
				break;
			case T_MinMaxAggInfo:
				_outMinMaxAggInfo(str, obj);
				break;
			case T_PlannerParamItem:
				_outPlannerParamItem(str, obj);
				break;

<<<<<<< HEAD

			case T_GrantStmt:
				_outGrantStmt(str, obj);
				break;
			case T_FuncWithArgs:
				_outFuncWithArgs(str, obj);
				break;
			case T_GrantRoleStmt:
				_outGrantRoleStmt(str, obj);
				break;
			case T_LockStmt:
				_outLockStmt(str, obj);
=======
			case T_ExtensibleNode:
				_outExtensibleNode(str, obj);
>>>>>>> b5bce6c1
				break;

			case T_CreateStmt:
				_outCreateStmt(str, obj);
				break;
			case T_CreateForeignTableStmt:
				_outCreateForeignTableStmt(str, obj);
				break;
			case T_ColumnReferenceStorageDirective:
				_outColumnReferenceStorageDirective(str, obj);
				break;
			case T_PartitionElem:
				_outPartitionElem(str, obj);
				break;
			case T_PartitionRangeItem:
				_outPartitionRangeItem(str, obj);
				break;
			case T_PartitionBoundSpec:
				_outPartitionBoundSpec(str, obj);
				break;
			case T_PartitionSpec:
				_outPartitionSpec(str, obj);
				break;
			case T_Partition:
				_outPartition(str, obj);
				break;
			case T_PartitionRule:
				_outPartitionRule(str, obj);
				break;
			case T_PartitionNode:
				_outPartitionNode(str, obj);
				break;
			case T_PgPartRule:
				_outPgPartRule(str, obj);
				break;
			case T_PartitionValuesSpec:
				_outPartitionValuesSpec(str, obj);
				break;
			case T_ExpandStmtSpec:
				_outExpandStmtSpec(str, obj);
				break;
			case T_SegfileMapNode:
				_outSegfileMapNode(str, obj);
				break;
			case T_ExtTableTypeDesc:
				_outExtTableTypeDesc(str, obj);
				break;
			case T_CreateExternalStmt:
				_outCreateExternalStmt(str, obj);
				break;
			case T_PartitionBy:
				_outPartitionBy(str, obj);
				break;
			case T_DistributedBy:
				_outDistributedBy(str, obj);
				break;
			case T_ImportForeignSchemaStmt:
				_outImportForeignSchemaStmt(str, obj);
				break;
			case T_IndexStmt:
				_outIndexStmt(str, obj);
				break;
			case T_ReindexStmt:
				_outReindexStmt(str, obj);
				break;

			case T_ConstraintsSetStmt:
				_outConstraintsSetStmt(str, obj);
				break;

			case T_CreateFunctionStmt:
				_outCreateFunctionStmt(str, obj);
				break;
			case T_FunctionParameter:
				_outFunctionParameter(str, obj);
				break;
			case T_AlterFunctionStmt:
				_outAlterFunctionStmt(str, obj);
				break;

			case T_DefineStmt:
				_outDefineStmt(str,obj);
				break;

			case T_CompositeTypeStmt:
				_outCompositeTypeStmt(str,obj);
				break;
			case T_CreateEnumStmt:
				_outCreateEnumStmt(str,obj);
				break;
			case T_CreateRangeStmt:
				_outCreateRangeStmt(str,obj);
				break;
			case T_CreateCastStmt:
				_outCreateCastStmt(str,obj);
				break;
			case T_CreateOpClassStmt:
				_outCreateOpClassStmt(str,obj);
				break;
			case T_CreateOpClassItem:
				_outCreateOpClassItem(str,obj);
				break;
			case T_CreateOpFamilyStmt:
				_outCreateOpFamilyStmt(str,obj);
				break;
			case T_AlterOpFamilyStmt:
				_outAlterOpFamilyStmt(str,obj);
				break;
			case T_CreateConversionStmt:
				_outCreateConversionStmt(str,obj);
				break;
			case T_ViewStmt:
				_outViewStmt(str, obj);
				break;
			case T_RuleStmt:
				_outRuleStmt(str, obj);
				break;
			case T_DropStmt:
				_outDropStmt(str, obj);
				break;
			case T_DropOwnedStmt:
				_outDropOwnedStmt(str, obj);
				break;
			case T_ReassignOwnedStmt:
				_outReassignOwnedStmt(str, obj);
				break;
			case T_TruncateStmt:
				_outTruncateStmt(str, obj);
				break;

			case T_ReplicaIdentityStmt:
				_outReplicaIdentityStmt(str, obj);
				break;
			case T_AlterTableStmt:
				_outAlterTableStmt(str, obj);
				break;
			case T_AlterTableCmd:
				_outAlterTableCmd(str, obj);
				break;
			case T_SetDistributionCmd:
				_outSetDistributionCmd(str, obj);
				break;
			case T_InheritPartitionCmd:
				_outInheritPartitionCmd(str, obj);
				break;

			case T_AlterPartitionCmd:
				_outAlterPartitionCmd(str, obj);
				break;
			case T_AlterPartitionId:
				_outAlterPartitionId(str, obj);
				break;


			case T_CreateRoleStmt:
				_outCreateRoleStmt(str, obj);
				break;
			case T_DropRoleStmt:
				_outDropRoleStmt(str, obj);
				break;
			case T_AlterRoleStmt:
				_outAlterRoleStmt(str, obj);
				break;
			case T_AlterRoleSetStmt:
				_outAlterRoleSetStmt(str, obj);
				break;

			case T_AlterObjectSchemaStmt:
				_outAlterObjectSchemaStmt(str, obj);
				break;

			case T_AlterOwnerStmt:
				_outAlterOwnerStmt(str, obj);
				break;

			case T_RenameStmt:
				_outRenameStmt(str, obj);
				break;

			case T_CreateSeqStmt:
				_outCreateSeqStmt(str, obj);
				break;
			case T_AlterSeqStmt:
				_outAlterSeqStmt(str, obj);
				break;
			case T_ClusterStmt:
				_outClusterStmt(str, obj);
				break;
			case T_CreatedbStmt:
				_outCreatedbStmt(str, obj);
				break;
			case T_DropdbStmt:
				_outDropdbStmt(str, obj);
				break;
			case T_CreateDomainStmt:
				_outCreateDomainStmt(str, obj);
				break;
			case T_AlterDomainStmt:
				_outAlterDomainStmt(str, obj);
				break;

			case T_TransactionStmt:
				_outTransactionStmt(str, obj);
				break;

			case T_NotifyStmt:
				_outNotifyStmt(str, obj);
				break;
			case T_DeclareCursorStmt:
				_outDeclareCursorStmt(str, obj);
				break;
			case T_SingleRowErrorDesc:
				_outSingleRowErrorDesc(str, obj);
				break;
			case T_CopyStmt:
				_outCopyStmt(str, obj);
				break;
			case T_SelectStmt:
				_outSelectStmt(str, obj);
				break;
			case T_InsertStmt:
				_outInsertStmt(str, obj);
				break;
			case T_DeleteStmt:
				_outDeleteStmt(str, obj);
				break;
			case T_UpdateStmt:
				_outUpdateStmt(str, obj);
				break;
			case T_Null:
				_outNull(str, obj);
				break;
			case T_ColumnDef:
				_outColumnDef(str, obj);
				break;
			case T_TypeName:
				_outTypeName(str, obj);
				break;
			case T_TypeCast:
				_outTypeCast(str, obj);
				break;
			case T_CollateClause:
				_outCollateClause(str, obj);
				break;
			case T_IndexElem:
				_outIndexElem(str, obj);
				break;
			case T_Query:
				_outQuery(str, obj);
				break;
			case T_WithCheckOption:
				_outWithCheckOption(str, obj);
				break;
			case T_SortGroupClause:
				_outSortGroupClause(str, obj);
				break;
			case T_GroupingSet:
				_outGroupingSet(str, obj);
				break;
			case T_WindowClause:
				_outWindowClause(str, obj);
				break;
			case T_RowMarkClause:
				_outRowMarkClause(str, obj);
				break;
			case T_WithClause:
				_outWithClause(str, obj);
				break;
			case T_CommonTableExpr:
				_outCommonTableExpr(str, obj);
				break;
			case T_SetOperationStmt:
				_outSetOperationStmt(str, obj);
				break;
			case T_RangeTblEntry:
				_outRangeTblEntry(str, obj);
				break;
<<<<<<< HEAD
=======
			case T_RangeTblFunction:
				_outRangeTblFunction(str, obj);
				break;
			case T_TableSampleClause:
				_outTableSampleClause(str, obj);
				break;
>>>>>>> b5bce6c1
			case T_A_Expr:
				_outAExpr(str, obj);
				break;
			case T_ColumnRef:
				_outColumnRef(str, obj);
				break;
			case T_ParamRef:
				_outParamRef(str, obj);
				break;
			case T_A_Const:
				_outAConst(str, obj);
				break;
			case T_A_Star:
				_outA_Star(str, obj);
				break;
			case T_A_Indices:
				_outA_Indices(str, obj);
				break;
			case T_A_Indirection:
				_outA_Indirection(str, obj);
				break;
			case T_A_ArrayExpr:
				_outA_ArrayExpr(str, obj);
				break;
			case T_ResTarget:
				_outResTarget(str, obj);
				break;
			case T_MultiAssignRef:
				_outMultiAssignRef(str, obj);
				break;
			case T_SortBy:
				_outSortBy(str, obj);
				break;
			case T_WindowDef:
				_outWindowDef(str, obj);
				break;
			case T_RangeSubselect:
				_outRangeSubselect(str, obj);
				break;
			case T_RangeFunction:
				_outRangeFunction(str, obj);
				break;
			case T_RangeTableSample:
				_outRangeTableSample(str, obj);
				break;
			case T_Constraint:
				_outConstraint(str, obj);
				break;
			case T_FuncCall:
				_outFuncCall(str, obj);
				break;
			case T_DefElem:
				_outDefElem(str, obj);
				break;
			case T_TableLikeClause:
				_outTableLikeClause(str, obj);
				break;
			case T_LockingClause:
				_outLockingClause(str, obj);
				break;
			case T_XmlSerialize:
				_outXmlSerialize(str, obj);
				break;
			case T_ForeignKeyCacheInfo:
				_outForeignKeyCacheInfo(str, obj);
				break;

			case T_CreateSchemaStmt:
				_outCreateSchemaStmt(str, obj);
				break;
			case T_CreatePLangStmt:
				_outCreatePLangStmt(str, obj);
				break;
			case T_VacuumStmt:
				_outVacuumStmt(str, obj);
				break;
			case T_AOVacuumPhaseConfig:
				_outAOVacuumPhaseConfig(str, obj);
				break;
			case T_CdbProcess:
				_outCdbProcess(str, obj);
				break;
			case T_Slice:
				_outSlice(str, obj);
				break;
			case T_SliceTable:
				_outSliceTable(str, obj);
				break;
			case T_CursorPosInfo:
				_outCursorPosInfo(str, obj);
				break;
			case T_VariableSetStmt:
				_outVariableSetStmt(str, obj);
				break;

			case T_DMLActionExpr:
				_outDMLActionExpr(str, obj);
				break;

			case T_PartSelectedExpr:
				_outPartSelectedExpr(str, obj);
				break;

			case T_PartDefaultExpr:
				_outPartDefaultExpr(str, obj);
				break;

			case T_PartBoundExpr:
				_outPartBoundExpr(str, obj);
				break;

			case T_PartBoundInclusionExpr:
				_outPartBoundInclusionExpr(str, obj);
				break;

			case T_PartBoundOpenExpr:
				_outPartBoundOpenExpr(str, obj);
				break;

			case T_PartListRuleExpr:
				_outPartListRuleExpr(str, obj);
				break;

			case T_PartListNullTestExpr:
				_outPartListNullTestExpr(str, obj);
				break;

			case T_CreateTrigStmt:
				_outCreateTrigStmt(str, obj);
				break;

			case T_CreateTableSpaceStmt:
				_outCreateTableSpaceStmt(str, obj);
				break;

			case T_DropTableSpaceStmt:
				_outDropTableSpaceStmt(str, obj);
				break;

			case T_CreateQueueStmt:
				_outCreateQueueStmt(str, obj);
				break;
			case T_AlterQueueStmt:
				_outAlterQueueStmt(str, obj);
				break;
			case T_DropQueueStmt:
				_outDropQueueStmt(str, obj);
				break;

			case T_CreateResourceGroupStmt:
				_outCreateResourceGroupStmt(str, obj);
				break;
			case T_DropResourceGroupStmt:
				_outDropResourceGroupStmt(str, obj);
				break;
			case T_AlterResourceGroupStmt:
				_outAlterResourceGroupStmt(str, obj);
				break;

			case T_CommentStmt:
				_outCommentStmt(str, obj);
				break;

			case T_TableValueExpr:
				_outTableValueExpr(str, obj);
                break;
			case T_DenyLoginInterval:
				_outDenyLoginInterval(str, obj);
				break;
			case T_DenyLoginPoint:
				_outDenyLoginPoint(str, obj);
				break;

			case T_AlterTypeStmt:
				_outAlterTypeStmt(str, obj);
				break;
			case T_AlterExtensionStmt:
				_outAlterExtensionStmt(str, obj);
				break;
			case T_AlterExtensionContentsStmt:
				_outAlterExtensionContentsStmt(str, obj);
				break;
			case T_TupleDescNode:
				_outTupleDescNode(str, obj);
				break;

			case T_AlterTSConfigurationStmt:
				_outAlterTSConfigurationStmt(str, obj);
				break;
			case T_AlterTSDictionaryStmt:
				_outAlterTSDictionaryStmt(str, obj);
				break;

			case T_CreatePolicyStmt:
				_outCreatePolicyStmt(str, obj);
				break;
			case T_AlterPolicyStmt:
				_outAlterPolicyStmt(str, obj);
				break;
			case T_CreateTransformStmt:
				_outCreateTransformStmt(str, obj);
				break;

			default:

				/*
				 * This should be an ERROR, but it's too useful to be able to
				 * dump structures that outNode only understands part of.
				 */
				elog(WARNING, "could not dump unrecognized node type: %d",
					 (int) nodeTag(obj));
				break;
		}
		appendStringInfoChar(str, '}');
	}
}

/*
 * nodeToString -
 *	   returns the ascii representation of the Node as a palloc'd string
 */
char *
nodeToString(const void *obj)
{
	StringInfoData str;

	/* see stringinfo.h for an explanation of this maneuver */
	initStringInfo(&str);
	outNode(&str, obj);
	return str.data;
}

#endif /* COMPILING_BINARY_FUNCS */<|MERGE_RESOLUTION|>--- conflicted
+++ resolved
@@ -3,13 +3,9 @@
  * outfuncs.c
  *	  Output functions for Postgres tree nodes.
  *
-<<<<<<< HEAD
  * Portions Copyright (c) 2005-2010, Greenplum inc
  * Portions Copyright (c) 2012-Present Pivotal Software, Inc.
- * Portions Copyright (c) 1996-2015, PostgreSQL Global Development Group
-=======
  * Portions Copyright (c) 1996-2016, PostgreSQL Global Development Group
->>>>>>> b5bce6c1
  * Portions Copyright (c) 1994, Regents of the University of California
  *
  *
@@ -40,12 +36,9 @@
 #include "nodes/plannodes.h"
 #include "nodes/relation.h"
 #include "utils/datum.h"
-<<<<<<< HEAD
+#include "utils/rel.h"
 #include "cdb/cdbgang.h"
 
-=======
-#include "utils/rel.h"
->>>>>>> b5bce6c1
 
 /*
  * outfuncs.c is compiled normally into outfuncs.o, but it's also
@@ -131,7 +124,7 @@
 /* CDB: Write a Node field, renamed */
 #define WRITE_NODE_FIELD_AS(fldname, asname) \
 	(appendStringInfo(str, " :" CppAsString(asname) " "), \
-	 _outNode(str, node->fldname))
+	 outNode(str, node->fldname))
 
 /* Write a bitmapset field */
 #define WRITE_BITMAPSET_FIELD(fldname) \
@@ -151,12 +144,8 @@
 
 #define booltostr(x)  ((x) ? "true" : "false")
 
-<<<<<<< HEAD
+
 #ifndef COMPILING_BINARY_FUNCS
-static void _outNode(StringInfo str, const void *obj);
-=======
->>>>>>> b5bce6c1
-
 /*
  * _outToken
  *	  Convert an ordinary string (eg, an identifier) into a form that
@@ -239,7 +228,9 @@
 
 	appendStringInfoChar(str, ')');
 }
-
+#endif /* COMPILING_BINARY_FUNCS */
+
+#ifndef COMPILING_BINARY_FUNCS
 /*
  * _outBitmapset -
  *	   converts a bitmap set of integers
@@ -300,17 +291,14 @@
 		}
 	}
 }
-
 #endif /* COMPILING_BINARY_FUNCS */
 
-static void _outPlanInfo(StringInfo str, const Plan *node);
 static void outLogicalIndexInfo(StringInfo str, const LogicalIndexInfo *node);
 
 /*
  *	Stuff from plannodes.h
  */
 
-#ifndef COMPILING_BINARY_FUNCS
 static void
 _outPlannedStmt(StringInfo str, const PlannedStmt *node)
 {
@@ -323,19 +311,20 @@
 	WRITE_BOOL_FIELD(hasModifyingCTE);
 	WRITE_BOOL_FIELD(canSetTag);
 	WRITE_BOOL_FIELD(transientPlan);
-<<<<<<< HEAD
 	WRITE_BOOL_FIELD(oneoffPlan);
 	WRITE_BOOL_FIELD(simplyUpdatable);
-=======
 	WRITE_BOOL_FIELD(dependsOnRole);
 	WRITE_BOOL_FIELD(parallelModeNeeded);
->>>>>>> b5bce6c1
 	WRITE_NODE_FIELD(planTree);
 	WRITE_NODE_FIELD(rtable);
 	WRITE_NODE_FIELD(resultRelations);
 	WRITE_NODE_FIELD(utilityStmt);
 	WRITE_NODE_FIELD(subplans);
 	WRITE_BITMAPSET_FIELD(rewindPlanIDs);
+#ifdef COMPILING_BINARY_FUNCS
+	WRITE_INT_ARRAY(subplan_sliceIds, list_length(node->subplans) + 1, int);
+	WRITE_INT_ARRAY(subplan_initPlanParallel, list_length(node->subplans) + 1, bool);
+#endif /* COMPILING_BINARY_FUNCS */
 
 	WRITE_NODE_FIELD(result_partitions);
 	WRITE_NODE_FIELD(result_aosegnos);
@@ -344,10 +333,16 @@
 	WRITE_NODE_FIELD(numSelectorsPerScanId);
 	WRITE_NODE_FIELD(rowMarks);
 	WRITE_NODE_FIELD(relationOids);
+
+	/*
+	 * Don't serialize invalItems when dispatching. The TIDs of the invalidated items wouldn't
+	 * make sense in segments.
+	 */
+#ifndef COMPILING_BINARY_FUNCS
 	WRITE_NODE_FIELD(invalItems);
+#endif /* COMPILING_BINARY_FUNCS */
 	WRITE_INT_FIELD(nParamExec);
-<<<<<<< HEAD
-	WRITE_BOOL_FIELD(hasRowSecurity);
+
 	WRITE_INT_FIELD(nMotionNodes);
 	WRITE_INT_FIELD(nInitPlans);
 
@@ -359,7 +354,6 @@
 	WRITE_NODE_FIELD(refreshClause);
 	WRITE_INT_FIELD(metricsQueryType);
 }
-#endif /* COMPILING_BINARY_FUNCS */
 
 static void
 _outQueryDispatchDesc(StringInfo str, const QueryDispatchDesc *node)
@@ -384,45 +378,36 @@
 	WRITE_OID_FIELD(keyOid1);
 	WRITE_OID_FIELD(keyOid2);
 	WRITE_OID_FIELD(oid);
-=======
->>>>>>> b5bce6c1
-}
-
-#ifndef COMPILING_BINARY_FUNCS
+}
+
 /*
  * print the basic stuff of all nodes that inherit from Plan
  */
 static void
 _outPlanInfo(StringInfo str, const Plan *node)
 {
-	WRITE_INT_FIELD(plan_node_id);
-
 	WRITE_FLOAT_FIELD(startup_cost, "%.2f");
 	WRITE_FLOAT_FIELD(total_cost, "%.2f");
 	WRITE_FLOAT_FIELD(plan_rows, "%.0f");
 	WRITE_INT_FIELD(plan_width);
-<<<<<<< HEAD
-
-=======
 	WRITE_BOOL_FIELD(parallel_aware);
 	WRITE_INT_FIELD(plan_node_id);
->>>>>>> b5bce6c1
 	WRITE_NODE_FIELD(targetlist);
 	WRITE_NODE_FIELD(qual);
-
-	WRITE_BITMAPSET_FIELD(extParam);
-	WRITE_BITMAPSET_FIELD(allParam);
-
-	WRITE_NODE_FIELD(flow);
-	WRITE_ENUM_FIELD(dispatch, DispatchMethod);
-
 	WRITE_NODE_FIELD(lefttree);
 	WRITE_NODE_FIELD(righttree);
 	WRITE_NODE_FIELD(initPlan);
 
+	WRITE_BITMAPSET_FIELD(extParam);
+	WRITE_BITMAPSET_FIELD(allParam);
+
+	WRITE_NODE_FIELD(flow);
+	WRITE_ENUM_FIELD(dispatch, DispatchMethod);
+	WRITE_BOOL_FIELD(directDispatch.isDirectDispatch);
+	WRITE_NODE_FIELD(directDispatch.contentIds);
+
 	WRITE_UINT64_FIELD(operatorMemKB);
 }
-#endif /* COMPILING_BINARY_FUNCS */
 
 /*
  * print the basic stuff of all nodes that inherit from Scan
@@ -644,27 +629,23 @@
 }
 
 static void
-<<<<<<< HEAD
 _outDynamicSeqScan(StringInfo str, const DynamicSeqScan *node)
-=======
-_outSampleScan(StringInfo str, const SampleScan *node)
-{
-	WRITE_NODE_TYPE("SAMPLESCAN");
-
-	_outScanInfo(str, (const Scan *) node);
-
-	WRITE_NODE_FIELD(tablesample);
-}
-
-static void
-_outIndexScan(StringInfo str, const IndexScan *node)
->>>>>>> b5bce6c1
 {
 	WRITE_NODE_TYPE("DYNAMICSEQSCAN");
 
 	_outScanInfo(str, (Scan *)node);
 	WRITE_INT_FIELD(partIndex);
 	WRITE_INT_FIELD(partIndexPrintable);
+}
+
+static void
+_outSampleScan(StringInfo str, const SampleScan *node)
+{
+	WRITE_NODE_TYPE("SAMPLESCAN");
+
+	_outScanInfo(str, (const Scan *) node);
+
+	WRITE_NODE_FIELD(tablesample);
 }
 
 static void
@@ -685,26 +666,6 @@
 	WRITE_INT_FIELD(scancounter);
 }
 
-#ifndef COMPILING_BINARY_FUNCS
-static void
-outLogicalIndexInfo(StringInfo str, const LogicalIndexInfo *node)
-{
-	WRITE_OID_FIELD(logicalIndexOid);
-	WRITE_INT_FIELD(nColumns);
-	appendStringInfoLiteral(str, " :indexKeys");
-	for (int i = 0; i < node->nColumns; i++)
-	{
-		appendStringInfo(str, " %d", node->indexKeys[i]);
-	}
-	WRITE_NODE_FIELD(indPred);
-	WRITE_NODE_FIELD(indExprs);
-	WRITE_BOOL_FIELD(indIsUnique);
-	WRITE_ENUM_FIELD(indType, LogicalIndexType);
-	WRITE_NODE_FIELD(partCons);
-	WRITE_NODE_FIELD(defaultLevels);
-}
-#endif /* COMPILING_BINARY_FUNCS */
-
 static void
 outIndexScanFields(StringInfo str, const IndexScan *node)
 {
@@ -717,6 +678,22 @@
 	WRITE_NODE_FIELD(indexorderbyorig);
 	WRITE_NODE_FIELD(indexorderbyops);
 	WRITE_ENUM_FIELD(indexorderdir, ScanDirection);
+}
+
+static void
+outLogicalIndexInfo(StringInfo str, const LogicalIndexInfo *node)
+{
+	WRITE_OID_FIELD(logicalIndexOid);
+	WRITE_INT_FIELD(nColumns);
+#ifdef COMPILING_BINARY_FUNCS
+	WRITE_INT_ARRAY(indexKeys, node->nColumns, AttrNumber);
+#endif /* COMPILING_BINARY_FUNCS */
+	WRITE_NODE_FIELD(indPred);
+	WRITE_NODE_FIELD(indExprs);
+	WRITE_BOOL_FIELD(indIsUnique);
+	WRITE_ENUM_FIELD(indType, LogicalIndexType);
+	WRITE_NODE_FIELD(partCons);
+	WRITE_NODE_FIELD(defaultLevels);
 }
 
 static void
@@ -905,21 +882,8 @@
 	/* CustomName is a key to lookup CustomScanMethods */
 	appendStringInfoString(str, " :methods ");
 	_outToken(str, node->methods->CustomName);
-<<<<<<< HEAD
-	if (node->methods->TextOutCustomScan)
-		node->methods->TextOutCustomScan(str, node);
 }
 #endif /* COMPILING_BINARY_FUNCS */
-
-static void
-_outSampleScan(StringInfo str, const SampleScan *node)
-{
-	WRITE_NODE_TYPE("SAMPLESCAN");
-
-	_outScanInfo(str, (const Scan *) node);
-=======
->>>>>>> b5bce6c1
-}
 
 static void
 _outJoin(StringInfo str, const Join *node)
@@ -971,13 +935,9 @@
 
 	appendStringInfoString(str, " :mergeNullsFirst");
 	for (i = 0; i < numCols; i++)
-<<<<<<< HEAD
-		appendStringInfo(str, " %d", (int) node->mergeNullsFirst[i]);
+		appendStringInfo(str, " %s", booltostr(node->mergeNullsFirst[i]));
 
 	WRITE_BOOL_FIELD(unique_outer);
-=======
-		appendStringInfo(str, " %s", booltostr(node->mergeNullsFirst[i]));
->>>>>>> b5bce6c1
 }
 #endif /* COMPILING_BINARY_FUNCS */
 
@@ -1076,6 +1036,8 @@
 _outMaterial(StringInfo str, const Material *node)
 {
 	WRITE_NODE_TYPE("MATERIAL");
+
+	_outPlanInfo(str, (Plan *) node);
 
 	WRITE_BOOL_FIELD(cdb_strict);
 	WRITE_BOOL_FIELD(cdb_shield_child_from_rescans);
@@ -1085,8 +1047,6 @@
 	WRITE_INT_FIELD(driver_slice);
 	WRITE_INT_FIELD(nsharer);
 	WRITE_INT_FIELD(nsharer_xslice);
-
-	_outPlanInfo(str, (Plan *) node);
 }
 
 static void
@@ -1542,11 +1502,7 @@
 	WRITE_BOOL_FIELD(aggvariadic);
 	WRITE_CHAR_FIELD(aggkind);
 	WRITE_UINT_FIELD(agglevelsup);
-<<<<<<< HEAD
-	WRITE_ENUM_FIELD(aggstage, AggStage);
-=======
 	WRITE_ENUM_FIELD(aggsplit, AggSplit);
->>>>>>> b5bce6c1
 	WRITE_LOCATION_FIELD(location);
 }
 
@@ -2090,6 +2046,21 @@
 }
 
 static void
+_outOnConflictExpr(StringInfo str, const OnConflictExpr *node)
+{
+	WRITE_NODE_TYPE("ONCONFLICTEXPR");
+
+	WRITE_ENUM_FIELD(action, OnConflictAction);
+	WRITE_NODE_FIELD(arbiterElems);
+	WRITE_NODE_FIELD(arbiterWhere);
+	WRITE_OID_FIELD(constraint);
+	WRITE_NODE_FIELD(onConflictSet);
+	WRITE_NODE_FIELD(onConflictWhere);
+	WRITE_INT_FIELD(exclRelIndex);
+	WRITE_NODE_FIELD(exclRelTlist);
+}
+
+static void
 _outFlow(StringInfo str, const Flow *node)
 {
 	WRITE_NODE_TYPE("FLOW");
@@ -2133,21 +2104,6 @@
 	WRITE_INT_FIELD(numsegments);
 }                               /* _outCdbPathLocus */
 #endif /* COMPILING_BINARY_FUNCS */
-
-static void
-_outOnConflictExpr(StringInfo str, const OnConflictExpr *node)
-{
-	WRITE_NODE_TYPE("ONCONFLICTEXPR");
-
-	WRITE_ENUM_FIELD(action, OnConflictAction);
-	WRITE_NODE_FIELD(arbiterElems);
-	WRITE_NODE_FIELD(arbiterWhere);
-	WRITE_OID_FIELD(constraint);
-	WRITE_NODE_FIELD(onConflictSet);
-	WRITE_NODE_FIELD(onConflictWhere);
-	WRITE_INT_FIELD(exclRelIndex);
-	WRITE_NODE_FIELD(exclRelTlist);
-}
 
 /*****************************************************************************
  *
@@ -2288,6 +2244,16 @@
 }
 
 static void
+_outTableFunctionScanPath(StringInfo str, const TableFunctionScanPath *node)
+{
+	WRITE_NODE_TYPE("TABLEFUNCTIONSCANPATH");
+
+	_outPathInfo(str, (const Path *) node);
+
+	WRITE_NODE_FIELD(subpath);
+}
+
+static void
 _outForeignPath(StringInfo str, const ForeignPath *node)
 {
 	WRITE_NODE_TYPE("FOREIGNPATH");
@@ -2455,6 +2421,7 @@
 	WRITE_FLOAT_FIELD(numGroups, "%.0f");
 	WRITE_NODE_FIELD(groupClause);
 	WRITE_NODE_FIELD(qual);
+	WRITE_BOOL_FIELD(streaming);
 }
 
 static void
@@ -2597,17 +2564,6 @@
 
 	WRITE_NODE_FIELD(path_hashclauses);
 	WRITE_INT_FIELD(num_batches);
-}
-
-static void
-_outProjectionPath(StringInfo str, const ProjectionPath *node)
-{
-	WRITE_NODE_TYPE("PROJECTIONPATH");
-
-	_outPathInfo(str, (const Path *) node);
-
-	WRITE_NODE_FIELD(subpath);
-	WRITE_BOOL_FIELD(dummypp);
 }
 
 static void
@@ -2638,20 +2594,17 @@
 	WRITE_UINT_FIELD(lastRowMarkId);
 	WRITE_INT_FIELD(lastPlanNodeId);
 	WRITE_BOOL_FIELD(transientPlan);
-<<<<<<< HEAD
 	WRITE_BOOL_FIELD(oneoffPlan);
 	WRITE_NODE_FIELD(share.motStack);
 	WRITE_NODE_FIELD(share.qdShares);
 	WRITE_NODE_FIELD(share.qdSlices);
 	WRITE_INT_FIELD(share.nextPlanId);
-	WRITE_BOOL_FIELD(hasRowSecurity);
-=======
 	WRITE_BOOL_FIELD(dependsOnRole);
 	WRITE_BOOL_FIELD(parallelModeOK);
 	WRITE_BOOL_FIELD(parallelModeNeeded);
->>>>>>> b5bce6c1
-}
-
+}
+
+#ifndef COMPILING_BINARY_FUNCS
 static void
 _outPlannerInfo(StringInfo str, const PlannerInfo *node)
 {
@@ -2701,7 +2654,9 @@
 	WRITE_BITMAPSET_FIELD(curOuterRels);
 	WRITE_NODE_FIELD(curOuterParams);
 }
-
+#endif /* COMPILING_BINARY_FUNCS */
+
+#ifndef COMPILING_BINARY_FUNCS
 static void
 _outRelOptInfo(StringInfo str, const RelOptInfo *node)
 {
@@ -2722,10 +2677,7 @@
 	WRITE_NODE_FIELD(cheapest_total_path);
 	WRITE_NODE_FIELD(cheapest_unique_path);
 	WRITE_NODE_FIELD(cheapest_parameterized_paths);
-<<<<<<< HEAD
-=======
 	WRITE_BITMAPSET_FIELD(direct_lateral_relids);
->>>>>>> b5bce6c1
 	WRITE_BITMAPSET_FIELD(lateral_relids);
 	WRITE_UINT_FIELD(relid);
 	WRITE_OID_FIELD(reltablespace);
@@ -2749,6 +2701,7 @@
 	WRITE_NODE_FIELD(joininfo);
 	WRITE_BOOL_FIELD(has_eclass_joins);
 }
+#endif /* COMPILING_BINARY_FUNCS */
 
 static void
 _outIndexOptInfo(StringInfo str, const IndexOptInfo *node)
@@ -2774,7 +2727,9 @@
 	WRITE_BOOL_FIELD(hypothetical);
 	/* we don't bother with fields copied from the index AM's API struct */
 }
-
+#endif /* COMPILING_BINARY_FUNCS */
+
+#ifndef COMPILING_BINARY_FUNCS
 static void
 _outForeignKeyOptInfo(StringInfo str, const ForeignKeyOptInfo *node)
 {
@@ -2856,14 +2811,15 @@
 }
 
 static void
-<<<<<<< HEAD
 _outDistributionKey(StringInfo str, const DistributionKey *node)
 {
 	WRITE_NODE_TYPE("DISTRIBUTIONKEY");
 
 	WRITE_NODE_FIELD(dk_eclasses);
 	WRITE_OID_FIELD(dk_opfamily);
-=======
+}
+
+static void
 _outPathTarget(StringInfo str, const PathTarget *node)
 {
 	WRITE_NODE_TYPE("PATHTARGET");
@@ -2880,7 +2836,6 @@
 	WRITE_FLOAT_FIELD(cost.startup, "%.2f");
 	WRITE_FLOAT_FIELD(cost.per_tuple, "%.2f");
 	WRITE_INT_FIELD(width);
->>>>>>> b5bce6c1
 }
 
 static void
@@ -3010,6 +2965,7 @@
  *
  *****************************************************************************/
 
+#ifndef COMPILING_BINARY_FUNCS
 static void
 _outExtensibleNode(StringInfo str, const ExtensibleNode *node)
 {
@@ -3024,6 +2980,7 @@
 	/* serialize the private fields */
 	methods->nodeOut(str, node);
 }
+#endif /* COMPILING_BINARY_FUNCS */
 
 /*****************************************************************************
  *
@@ -3791,7 +3748,7 @@
 
 	WRITE_STRING_FIELD(policy_name);
 	WRITE_NODE_FIELD(table);
-	WRITE_STRING_FIELD(cmd);
+	WRITE_STRING_FIELD(cmd_name);
 	WRITE_NODE_FIELD(roles);
 	WRITE_NODE_FIELD(qual);
 	WRITE_NODE_FIELD(with_check);
@@ -4539,7 +4496,6 @@
 	WRITE_BITMAPSET_FIELD(funcparams);
 }
 
-#ifndef COMPILING_BINARY_FUNCS
 static void
 _outTableSampleClause(StringInfo str, const TableSampleClause *node)
 {
@@ -4550,6 +4506,7 @@
 	WRITE_NODE_FIELD(repeatable);
 }
 
+#ifndef COMPILING_BINARY_FUNCS
 static void
 _outAExpr(StringInfo str, const A_Expr *node)
 {
@@ -4872,6 +4829,7 @@
 			 * ALTER TABLE constraint_rename_test ADD CONSTRAINT con2 CHECK NO INHERIT (b > 0);
 			 */
 			WRITE_BOOL_FIELD(skip_validation);
+			WRITE_BOOL_FIELD(initially_valid);
 			WRITE_BOOL_FIELD(is_no_inherit);
 			break;
 
@@ -4943,6 +4901,27 @@
 			break;
 	}
 }
+
+static void
+_outForeignKeyCacheInfo(StringInfo str, const ForeignKeyCacheInfo *node)
+{
+	int			i;
+
+	WRITE_NODE_TYPE("FOREIGNKEYCACHEINFO");
+
+	WRITE_OID_FIELD(conrelid);
+	WRITE_OID_FIELD(confrelid);
+	WRITE_INT_FIELD(nkeys);
+	appendStringInfoString(str, " :conkey");
+	for (i = 0; i < node->nkeys; i++)
+		appendStringInfo(str, " %d", node->conkey[i]);
+	appendStringInfoString(str, " :confkey");
+	for (i = 0; i < node->nkeys; i++)
+		appendStringInfo(str, " %d", node->confkey[i]);
+	appendStringInfoString(str, " :conpfeqop");
+	for (i = 0; i < node->nkeys; i++)
+		appendStringInfo(str, " %u", node->conpfeqop[i]);
+}
 #endif /* COMPILING_BINARY_FUNCS */
 
 static void
@@ -5244,32 +5223,7 @@
 }
 #endif /* COMPILING_BINARY_FUNCS */
 
-<<<<<<< HEAD
 #ifndef COMPILING_BINARY_FUNCS
-=======
-static void
-_outForeignKeyCacheInfo(StringInfo str, const ForeignKeyCacheInfo *node)
-{
-	int			i;
-
-	WRITE_NODE_TYPE("FOREIGNKEYCACHEINFO");
-
-	WRITE_OID_FIELD(conrelid);
-	WRITE_OID_FIELD(confrelid);
-	WRITE_INT_FIELD(nkeys);
-	appendStringInfoString(str, " :conkey");
-	for (i = 0; i < node->nkeys; i++)
-		appendStringInfo(str, " %d", node->conkey[i]);
-	appendStringInfoString(str, " :confkey");
-	for (i = 0; i < node->nkeys; i++)
-		appendStringInfo(str, " %d", node->confkey[i]);
-	appendStringInfoString(str, " :conpfeqop");
-	for (i = 0; i < node->nkeys; i++)
-		appendStringInfo(str, " %u", node->conpfeqop[i]);
-}
-
-
->>>>>>> b5bce6c1
 /*
  * outNode -
  *	  converts a Node into ascii string and append it to 'str'
@@ -5342,16 +5296,14 @@
 			case T_SeqScan:
 				_outSeqScan(str, obj);
 				break;
-<<<<<<< HEAD
 			case T_DynamicSeqScan:
 				_outDynamicSeqScan(str, obj);
 				break;
 			case T_ExternalScan:
 				_outExternalScan(str, obj);
-=======
+				break;
 			case T_SampleScan:
 				_outSampleScan(str, obj);
->>>>>>> b5bce6c1
 				break;
 			case T_IndexScan:
 				_outIndexScan(str, obj);
@@ -5614,9 +5566,6 @@
 			case T_RangeTblRef:
 				_outRangeTblRef(str, obj);
 				break;
-			case T_RangeTblFunction:
-				_outRangeTblFunction(str, obj);
-				break;
 			case T_JoinExpr:
 				_outJoinExpr(str, obj);
 				break;
@@ -5650,6 +5599,9 @@
 			case T_SubqueryScanPath:
 				_outSubqueryScanPath(str, obj);
 				break;
+			case T_TableFunctionScanPath:
+				_outTableFunctionScanPath(str, obj);
+				break;
 			case T_ForeignPath:
 				_outForeignPath(str, obj);
 				break;
@@ -5727,9 +5679,6 @@
 				break;
 			case T_HashPath:
 				_outHashPath(str, obj);
-				break;
-			case T_ProjectionPath:
-				_outProjectionPath(str, obj);
 				break;
             case T_CdbMotionPath:
                 _outCdbMotionPath(str, obj);
@@ -5758,13 +5707,11 @@
 			case T_PathKey:
 				_outPathKey(str, obj);
 				break;
-<<<<<<< HEAD
 			case T_DistributionKey:
 				_outDistributionKey(str, obj);
-=======
+				break;
 			case T_PathTarget:
 				_outPathTarget(str, obj);
->>>>>>> b5bce6c1
 				break;
 			case T_ParamPathInfo:
 				_outParamPathInfo(str, obj);
@@ -5791,8 +5738,6 @@
 				_outPlannerParamItem(str, obj);
 				break;
 
-<<<<<<< HEAD
-
 			case T_GrantStmt:
 				_outGrantStmt(str, obj);
 				break;
@@ -5804,10 +5749,10 @@
 				break;
 			case T_LockStmt:
 				_outLockStmt(str, obj);
-=======
+				break;
+
 			case T_ExtensibleNode:
 				_outExtensibleNode(str, obj);
->>>>>>> b5bce6c1
 				break;
 
 			case T_CreateStmt:
@@ -6085,15 +6030,12 @@
 			case T_RangeTblEntry:
 				_outRangeTblEntry(str, obj);
 				break;
-<<<<<<< HEAD
-=======
 			case T_RangeTblFunction:
 				_outRangeTblFunction(str, obj);
 				break;
 			case T_TableSampleClause:
 				_outTableSampleClause(str, obj);
 				break;
->>>>>>> b5bce6c1
 			case T_A_Expr:
 				_outAExpr(str, obj);
 				break;
@@ -6132,6 +6074,7 @@
 				break;
 			case T_RangeSubselect:
 				_outRangeSubselect(str, obj);
+
 				break;
 			case T_RangeFunction:
 				_outRangeFunction(str, obj);
