/*-------------------------------------------------------------------------
 *
 * parse_relation.c
 *	  parser support routines dealing with relations
 *
 * Portions Copyright (c) 2006-2008, Greenplum inc
 * Portions Copyright (c) 2012-Present Pivotal Software, Inc.
 * Portions Copyright (c) 1996-2008, PostgreSQL Global Development Group
 * Portions Copyright (c) 1994, Regents of the University of California
 *
 *
 * IDENTIFICATION
<<<<<<< HEAD
 *	  $PostgreSQL: pgsql/src/backend/parser/parse_relation.c,v 1.136 2008/10/04 21:56:54 tgl Exp $
=======
 *	  $PostgreSQL: pgsql/src/backend/parser/parse_relation.c,v 1.131 2008/04/05 01:58:20 tgl Exp $
>>>>>>> f260edb1
 *
 *-------------------------------------------------------------------------
 */
#include "postgres.h"

#include <ctype.h>

#include "access/heapam.h"
#include "catalog/heap.h"
#include "catalog/namespace.h"
#include "catalog/pg_proc_callback.h"
#include "catalog/pg_type.h"
#include "funcapi.h"
#include "nodes/makefuncs.h"
#include "nodes/nodeFuncs.h"
#include "nodes/relation.h"                 /* CdbRelColumnInfo */
#include "optimizer/pathnode.h"             /* cdb_rte_find_pseudo_column() */
#include "parser/parsetree.h"
#include "parser/parse_expr.h"
#include "parser/parse_relation.h"
#include "parser/parse_type.h"
#include "parser/parse_coerce.h"
#include "utils/builtins.h"
#include "utils/lsyscache.h"
#include "utils/syscache.h"


/* GUC parameter */
bool		add_missing_from;

static RangeTblEntry *scanNameSpaceForRefname(ParseState *pstate,
						const char *refname, int location);
static RangeTblEntry *scanNameSpaceForRelid(ParseState *pstate, Oid relid,
											int location);
static LockingClause *getLockingClause(ParseState *pstate, char *refname);
static void expandRelation(Oid relid, Alias *eref,
			   int rtindex, int sublevels_up,
			   int location, bool include_dropped,
			   List **colnames, List **colvars);
static void expandTupleDesc(TupleDesc tupdesc, Alias *eref,
				int rtindex, int sublevels_up,
				int location, bool include_dropped,
				List **colnames, List **colvars);
static int	specialAttNum(const char *attname);
static void warnAutoRange(ParseState *pstate, RangeVar *relation);


/*
 * refnameRangeTblEntry
 *	  Given a possibly-qualified refname, look to see if it matches any RTE.
 *	  If so, return a pointer to the RangeTblEntry; else return NULL.
 *
 *	  Optionally get RTE's nesting depth (0 = current) into *sublevels_up.
 *	  If sublevels_up is NULL, only consider items at the current nesting
 *	  level.
 *
 * An unqualified refname (schemaname == NULL) can match any RTE with matching
 * alias, or matching unqualified relname in the case of alias-less relation
 * RTEs.  It is possible that such a refname matches multiple RTEs in the
 * nearest nesting level that has a match; if so, we report an error via
 * ereport().
 *
 * A qualified refname (schemaname != NULL) can only match a relation RTE
 * that (a) has no alias and (b) is for the same relation identified by
 * schemaname.refname.	In this case we convert schemaname.refname to a
 * relation OID and search by relid, rather than by alias name.  This is
 * peculiar, but it's what SQL92 says to do.
 */
RangeTblEntry *
refnameRangeTblEntry(ParseState *pstate,
					 const char *schemaname,
					 const char *refname,
					 int location,
					 int *sublevels_up)
{
	Oid			relId = InvalidOid;

	if (sublevels_up)
		*sublevels_up = 0;

	if (schemaname != NULL)
	{
		Oid			namespaceId;

		namespaceId = LookupExplicitNamespace(schemaname);
		relId = get_relname_relid(refname, namespaceId);
		if (!OidIsValid(relId))
			return NULL;
	}

	while (pstate != NULL)
	{
		RangeTblEntry *result;

		if (OidIsValid(relId))
			result = scanNameSpaceForRelid(pstate, relId, location);
		else
			result = scanNameSpaceForRefname(pstate, refname, location);

		if (result)
			return result;

		if (sublevels_up)
			(*sublevels_up)++;
		else
			break;

		pstate = pstate->parentParseState;
	}
	return NULL;
}

/*
 * Search the query's table namespace for an RTE matching the
 * given unqualified refname.  Return the RTE if a unique match, or NULL
 * if no match.  Raise error if multiple matches.
 */
static RangeTblEntry *
scanNameSpaceForRefname(ParseState *pstate, const char *refname, int location)
{
	RangeTblEntry *result = NULL;
	ListCell   *l;

	foreach(l, pstate->p_relnamespace)
	{
		RangeTblEntry *rte = (RangeTblEntry *) lfirst(l);

		if (strcmp(rte->eref->aliasname, refname) == 0)
		{
			if (result)
				ereport(ERROR,
						(errcode(ERRCODE_AMBIGUOUS_ALIAS),
						 errmsg("table reference \"%s\" is ambiguous",
								refname),
						 parser_errposition(pstate, location)));
			result = rte;
		}
	}
	return result;
}

/*
 * Search the query's table namespace for a relation RTE matching the
 * given relation OID.	Return the RTE if a unique match, or NULL
 * if no match.  Raise error if multiple matches (which shouldn't
 * happen if the namespace was checked correctly when it was created).
 *
 * See the comments for refnameRangeTblEntry to understand why this
 * acts the way it does.
 */
static RangeTblEntry *
scanNameSpaceForRelid(ParseState *pstate, Oid relid, int location)
{
	RangeTblEntry *result = NULL;
	ListCell   *l;

	foreach(l, pstate->p_relnamespace)
	{
		RangeTblEntry *rte = (RangeTblEntry *) lfirst(l);

		/* yes, the test for alias == NULL should be there... */
		if (rte->rtekind == RTE_RELATION &&
			rte->relid == relid &&
			rte->alias == NULL)
		{
			if (result)
				ereport(ERROR,
						(errcode(ERRCODE_AMBIGUOUS_ALIAS),
						 errmsg("table reference %u is ambiguous",
								relid),
						 parser_errposition(pstate, location)));
			result = rte;
		}
	}
	return result;
}

/*
 * Search the query's CTE namespace for a CTE matching the given unqualified
 * refname.  Return the CTE (and its levelsup count) if a match, or NULL
 * if no match.  We need not worry about multiple matches, since parse_cte.c
 * rejects WITH lists containing duplicate CTE names.
 */
CommonTableExpr *
scanNameSpaceForCTE(ParseState *pstate, const char *refname,
					Index *ctelevelsup)
{
	Index		levelsup;

	for (levelsup = 0;
		 pstate != NULL;
		 pstate = pstate->parentParseState, levelsup++)
	{
		ListCell   *lc;

		foreach(lc, pstate->p_ctenamespace)
		{
			CommonTableExpr *cte = (CommonTableExpr *) lfirst(lc);

			if (strcmp(cte->ctename, refname) == 0)
			{
				*ctelevelsup = levelsup;
				return cte;
			}
		}
	}
	return NULL;
}

/*
 * Search for a possible "future CTE", that is one that is not yet in scope
 * according to the WITH scoping rules.  This has nothing to do with valid
 * SQL semantics, but it's important for error reporting purposes.
 */
static bool
isFutureCTE(ParseState *pstate, const char *refname)
{
	for (; pstate != NULL; pstate = pstate->parentParseState)
	{
		ListCell   *lc;

		foreach(lc, pstate->p_future_ctes)
		{
			CommonTableExpr *cte = (CommonTableExpr *) lfirst(lc);

			if (strcmp(cte->ctename, refname) == 0)
				return true;
		}
	}
	return false;
}

/*
 * searchRangeTable
 *	  See if any RangeTblEntry could possibly match the RangeVar.
 *	  If so, return a pointer to the RangeTblEntry; else return NULL.
 *
 * This is different from refnameRangeTblEntry in that it considers every
 * entry in the ParseState's rangetable(s), not only those that are currently
 * visible in the p_relnamespace lists.  This behavior is invalid per the SQL
 * spec, and it may give ambiguous results (there might be multiple equally
 * valid matches, but only one will be returned).  This must be used ONLY
 * as a heuristic in giving suitable error messages.  See warnAutoRange.
 *
 * Notice that we consider both matches on actual relation (or CTE) name
 * and matches on alias.
 */
static RangeTblEntry *
searchRangeTable(ParseState *pstate, RangeVar *relation)
{
	const char *refname = relation->relname;
	Oid			relId = InvalidOid;
	CommonTableExpr *cte = NULL;
	Index		ctelevelsup = 0;
	Index		levelsup;

	/*
	 * If it's an unqualified name, check for possible CTE matches. A CTE
	 * hides any real relation matches.  If no CTE, look for a matching
	 * relation.
	 */
	if (!relation->schemaname)
		cte = scanNameSpaceForCTE(pstate, refname, &ctelevelsup);
	if (!cte)
		relId = RangeVarGetRelid(relation, true);

	/* Now look for RTEs matching either the relation/CTE or the alias */
	for (levelsup = 0;
		 pstate != NULL;
		 pstate = pstate->parentParseState, levelsup++)
	{
		ListCell   *l;

		foreach(l, pstate->p_rtable)
		{
			RangeTblEntry *rte = (RangeTblEntry *) lfirst(l);

			if (rte->rtekind == RTE_RELATION &&
				OidIsValid(relId) &&
				rte->relid == relId)
				return rte;
			if (rte->rtekind == RTE_CTE &&
				cte != NULL &&
				rte->ctelevelsup + levelsup == ctelevelsup &&
				strcmp(rte->ctename, refname) == 0)
				return rte;

			if (rte->eref != NULL &&
                rte->eref->aliasname != NULL &&
                strcmp(rte->eref->aliasname, refname) == 0)
				return rte;
		}
	}
	return NULL;
}

/*
 * Check for relation-name conflicts between two relnamespace lists.
 * Raise an error if any is found.
 *
 * Note: we assume that each given argument does not contain conflicts
 * itself; we just want to know if the two can be merged together.
 *
 * Per SQL92, two alias-less plain relation RTEs do not conflict even if
 * they have the same eref->aliasname (ie, same relation name), if they
 * are for different relation OIDs (implying they are in different schemas).
 */
void
checkNameSpaceConflicts(ParseState *pstate, List *namespace1,
						List *namespace2)
{
	ListCell   *l1;

	foreach(l1, namespace1)
	{
		RangeTblEntry *rte1 = (RangeTblEntry *) lfirst(l1);
		const char *aliasname1 = rte1->eref->aliasname;
		ListCell   *l2;

		foreach(l2, namespace2)
		{
			RangeTblEntry *rte2 = (RangeTblEntry *) lfirst(l2);

			if (strcmp(rte2->eref->aliasname, aliasname1) != 0)
				continue;		/* definitely no conflict */
			if (rte1->rtekind == RTE_RELATION && rte1->alias == NULL &&
				rte2->rtekind == RTE_RELATION && rte2->alias == NULL &&
				rte1->relid != rte2->relid)
				continue;		/* no conflict per SQL92 rule */
			ereport(ERROR,
					(errcode(ERRCODE_DUPLICATE_ALIAS),
					 errmsg("table name \"%s\" specified more than once",
							aliasname1)));
		}
	}
}

/*
 * given an RTE, return RT index (starting with 1) of the entry,
 * and optionally get its nesting depth (0 = current).	If sublevels_up
 * is NULL, only consider rels at the current nesting level.
 * Raises error if RTE not found.
 */
int
RTERangeTablePosn(ParseState *pstate, RangeTblEntry *rte, int *sublevels_up)
{
	int			index;
	ListCell   *l;

	if (sublevels_up)
		*sublevels_up = 0;

	while (pstate != NULL)
	{
		index = 1;
		foreach(l, pstate->p_rtable)
		{
			if (rte == (RangeTblEntry *) lfirst(l))
				return index;
			index++;
		}
		pstate = pstate->parentParseState;
		if (sublevels_up)
			(*sublevels_up)++;
		else
			break;
	}

	elog(ERROR, "RTE not found (internal error)");
	return 0;					/* keep compiler quiet */
}

/*
 * Given an RT index and nesting depth, find the corresponding RTE.
 * This is the inverse of RTERangeTablePosn.
 */
RangeTblEntry *
GetRTEByRangeTablePosn(ParseState *pstate,
					   int varno,
					   int sublevels_up)
{
	while (sublevels_up-- > 0)
	{
		pstate = pstate->parentParseState;
		Assert(pstate != NULL);
	}
	Assert(varno > 0 && varno <= list_length(pstate->p_rtable));
	return rt_fetch(varno, pstate->p_rtable);
}

/*
 * Fetch the CTE for a CTE-reference RTE.
 *
 * rtelevelsup is the number of query levels above the given pstate that the
 * RTE came from.  Callers that don't have this information readily available
 * may pass -1 instead.
 */
CommonTableExpr *
GetCTEForRTE(ParseState *pstate, RangeTblEntry *rte, int rtelevelsup)
{
	Index		levelsup;
	ListCell   *lc;

	/* Determine RTE's levelsup if caller didn't know it */
	if (rtelevelsup < 0)
		(void) RTERangeTablePosn(pstate, rte, &rtelevelsup);

	Assert(rte->rtekind == RTE_CTE);
	levelsup = rte->ctelevelsup + rtelevelsup;
	while (levelsup-- > 0)
	{
		pstate = pstate->parentParseState;
		if (!pstate)			/* shouldn't happen */
			elog(ERROR, "bad levelsup for CTE \"%s\"", rte->ctename);
	}
	foreach(lc, pstate->p_ctenamespace)
	{
		CommonTableExpr *cte = (CommonTableExpr *) lfirst(lc);

		if (strcmp(cte->ctename, rte->ctename) == 0)
			return cte;
	}
	/* shouldn't happen */
	elog(ERROR, "could not find CTE \"%s\"", rte->ctename);
	return NULL;				/* keep compiler quiet */
}

/*
 * scanRTEForColumn
 *	  Search the column names of a single RTE for the given name.
 *	  If found, return an appropriate Var node, else return NULL.
 *	  If the name proves ambiguous within this RTE, raise error.
 *
 * Side effect: if we find a match, mark the RTE as requiring read access.
 * See comments in setTargetTable().
 *
 * NOTE: if the RTE is for a join, marking it as requiring read access does
 * nothing.  It might seem that we need to propagate the mark to all the
 * contained RTEs, but that is not necessary.  This is so because a join
 * expression can only appear in a FROM clause, and any table named in
 * FROM will be marked as requiring read access from the beginning.
 */
Node *
scanRTEForColumn(ParseState *pstate, RangeTblEntry *rte, char *colname,
				 int location)
{
	Node	   *result = NULL;
	int			attnum = 0;
	ListCell   *c;

	/*
	 * Scan the user column names (or aliases) for a match. Complain if
	 * multiple matches.
	 *
	 * Note: eref->colnames may include entries for dropped columns, but those
	 * will be empty strings that cannot match any legal SQL identifier, so we
	 * don't bother to test for that case here.
	 *
	 * Should this somehow go wrong and we try to access a dropped column,
	 * we'll still catch it by virtue of the checks in
	 * get_rte_attribute_type(), which is called by make_var().  That routine
	 * has to do a cache lookup anyway, so the check there is cheap.
	 */
	foreach(c, rte->eref->colnames)
	{
		attnum++;
		if (strcmp(strVal(lfirst(c)), colname) == 0)
		{
			if (result)
				ereport(ERROR,
						(errcode(ERRCODE_AMBIGUOUS_COLUMN),
						 errmsg("column reference \"%s\" is ambiguous",
								colname),
						 parser_errposition(pstate, location)));
			result = (Node *) make_var(pstate, rte, attnum, location);
			/* Require read access */
			rte->requiredPerms |= ACL_SELECT;
		}
	}

	/*
	 * If we have a unique match, return it.  Note that this allows a user
	 * alias to override a system column name (such as OID) without error.
	 */
	if (result)
		return result;

	/*
	 * If the RTE represents a real table, consider system column names.
	 */
	if (rte->rtekind == RTE_RELATION)
	{
		/* quick check to see if name could be a system column */
		attnum = specialAttNum(colname);
		if (attnum != InvalidAttrNumber)
		{
			/*
			 * Now check to see if column actually is defined.  Because of
			 * an ancient oversight in DefineQueryRewrite, it's possible that
			 * pg_attribute contains entries for system columns for a view,
			 * even though views should not have such --- so we also check
			 * the relkind.  This kluge will not be needed in 9.3 and later.
			 */
			if (SearchSysCacheExists(ATTNUM,
									 ObjectIdGetDatum(rte->relid),
									 Int16GetDatum(attnum),
									 0, 0) &&
				get_rel_relkind(rte->relid) != RELKIND_VIEW)
			{
				result = (Node *) make_var(pstate, rte, attnum, location);
				/* Require read access */
				rte->requiredPerms |= ACL_SELECT;
			}
		}
	}

	return result;
}

/*
 * colNameToVar
 *	  Search for an unqualified column name.
 *	  If found, return the appropriate Var node (or expression).
 *	  If not found, return NULL.  If the name proves ambiguous, raise error.
 *	  If localonly is true, only names in the innermost query are considered.
 */
Node *
colNameToVar(ParseState *pstate, char *colname, bool localonly,
			 int location)
{
	Node	   *result = NULL;
	ParseState *orig_pstate = pstate;

	while (pstate != NULL)
	{
		ListCell   *l;

		foreach(l, pstate->p_varnamespace)
		{
			RangeTblEntry *rte = (RangeTblEntry *) lfirst(l);
			Node	   *newresult;

			/* use orig_pstate here to get the right sublevels_up */
			newresult = scanRTEForColumn(orig_pstate, rte, colname, location);

			if (newresult)
			{
				if (result)
					ereport(ERROR,
							(errcode(ERRCODE_AMBIGUOUS_COLUMN),
							 errmsg("column reference \"%s\" is ambiguous",
									colname),
							 parser_errposition(orig_pstate, location)));
				result = newresult;
			}
		}

		if (result != NULL || localonly)
			break;				/* found, or don't want to look at parent */

		pstate = pstate->parentParseState;
	}

	return result;
}

/*
 * qualifiedNameToVar
 *	  Search for a qualified column name: either refname.colname or
 *	  schemaname.relname.colname.
 *
 *	  If found, return the appropriate Var node.
 *	  If not found, return NULL.  If the name proves ambiguous, raise error.
 */
Node *
qualifiedNameToVar(ParseState *pstate,
				   char *schemaname,
				   char *refname,
				   char *colname,
				   bool implicitRTEOK,
				   int location)
{
	RangeTblEntry *rte;
	int			sublevels_up;

	rte = refnameRangeTblEntry(pstate, schemaname, refname, location,
							   &sublevels_up);

	if (rte == NULL)
	{
		if (!implicitRTEOK)
			return NULL;
		rte = addImplicitRTE(pstate,
							 makeRangeVar(schemaname, refname, location));
	}

	return scanRTEForColumn(pstate, rte, colname, location);
}

/*
 * buildRelationAliases
 *		Construct the eref column name list for a relation RTE.
 *		This code is also used for the case of a function RTE returning
 *		a named composite type.
 *
 * tupdesc: the physical column information
 * alias: the user-supplied alias, or NULL if none
 * eref: the eref Alias to store column names in
 *
 * eref->colnames is filled in.  Also, alias->colnames is rebuilt to insert
 * empty strings for any dropped columns, so that it will be one-to-one with
 * physical column numbers.
 */
static void
buildRelationAliases(TupleDesc tupdesc, Alias *alias, Alias *eref)
{
	int			maxattrs = tupdesc->natts;
	ListCell   *aliaslc;
	int			numaliases;
	int			varattno;
	int			numdropped = 0;

	Assert(eref->colnames == NIL);

	if (alias)
	{
		aliaslc = list_head(alias->colnames);
		numaliases = list_length(alias->colnames);
		/* We'll rebuild the alias colname list */
		alias->colnames = NIL;
	}
	else
	{
		aliaslc = NULL;
		numaliases = 0;
	}

	for (varattno = 0; varattno < maxattrs; varattno++)
	{
		Form_pg_attribute attr = tupdesc->attrs[varattno];
		Value	   *attrname;

		if (attr->attisdropped)
		{
			/* Always insert an empty string for a dropped column */
			attrname = makeString(pstrdup(""));
			if (aliaslc)
				alias->colnames = lappend(alias->colnames, attrname);
			numdropped++;
		}
		else if (aliaslc)
		{
			/* Use the next user-supplied alias */
			attrname = (Value *) lfirst(aliaslc);
			aliaslc = lnext(aliaslc);
			alias->colnames = lappend(alias->colnames, attrname);
		}
		else
		{
			attrname = makeString(pstrdup(NameStr(attr->attname)));
			/* we're done with the alias if any */
		}

		eref->colnames = lappend(eref->colnames, attrname);
	}

	/* Too many user-supplied aliases? */
	if (aliaslc)
		ereport(ERROR,
				(errcode(ERRCODE_INVALID_COLUMN_REFERENCE),
				 errmsg("table \"%s\" has %d columns available but %d columns specified",
						eref->aliasname, maxattrs - numdropped, numaliases)));
}

/*
 * buildScalarFunctionAlias
 *		Construct the eref column name list for a function RTE,
 *		when the function returns a scalar type (not composite or RECORD).
 *
 * funcexpr: transformed expression tree for the function call
 * funcname: function name (used only for error message)
 * alias: the user-supplied alias, or NULL if none
 * eref: the eref Alias to store column names in
 *
 * eref->colnames is filled in.
 */
static void
buildScalarFunctionAlias(Node *funcexpr, char *funcname,
						 Alias *alias, Alias *eref)
{
	char	   *pname;

	Assert(eref->colnames == NIL);

	/* Use user-specified column alias if there is one. */
	if (alias && alias->colnames != NIL)
	{
		if (list_length(alias->colnames) != 1)
			ereport(ERROR,
					(errcode(ERRCODE_INVALID_COLUMN_REFERENCE),
				  errmsg("too many column aliases specified for function %s",
						 funcname)));
		eref->colnames = copyObject(alias->colnames);
		return;
	}

	/*
	 * If the expression is a simple function call, and the function has a
	 * single OUT parameter that is named, use the parameter's name.
	 */
	if (funcexpr && IsA(funcexpr, FuncExpr))
	{
		pname = get_func_result_name(((FuncExpr *) funcexpr)->funcid);
		if (pname)
		{
			eref->colnames = list_make1(makeString(pname));
			return;
		}
	}

	/*
	 * Otherwise use the previously-determined alias (not necessarily the
	 * function name!)
	 */
	eref->colnames = list_make1(makeString(eref->aliasname));
}

/*
 * Open a table during parse analysis
 *
 * This is essentially the same as CdbOpenRelationRv, except that it caters
 * to some parser-specific error reporting needs.
 */
static Relation
parserOpenTable(ParseState *pstate, const RangeVar *relation,
				int lockmode, bool nowait, bool *lockUpgraded)
{
	Relation rel = NULL;
	
	PG_TRY();
	{
		rel = CdbOpenRelationRv(relation, lockmode, nowait, NULL);
	}
	PG_CATCH();
	{
		if (relation->schemaname == NULL &&
			isFutureCTE(pstate, relation->relname))
		{
			ereport(ERROR,
					(errcode(ERRCODE_UNDEFINED_TABLE),
					 errmsg("relation \"%s\" does not exist",
							relation->relname),
					 errdetail("There is a WITH item named \"%s\", but it cannot be referenced from this part of the query.",
							   relation->relname),
					 errhint("Re-order the WITH items to remove forward references.")));
		}

		PG_RE_THROW();
	}
	PG_END_TRY();

	return rel;
}

/*
 * Add an entry for a relation to the pstate's range table (p_rtable).
 *
 * If pstate is NULL, we just build an RTE and return it without adding it
 * to an rtable list.
 *
 * Note: formerly this checked for refname conflicts, but that's wrong.
 * Caller is responsible for checking for conflicts in the appropriate scope.
 */
RangeTblEntry *
addRangeTableEntry(ParseState *pstate,
				   RangeVar *relation,
				   Alias *alias,
				   bool inh,
				   bool inFromCl)
{
	RangeTblEntry *rte = makeNode(RangeTblEntry);
	char	   *refname = alias ? alias->aliasname : relation->relname;
	LOCKMODE	lockmode = AccessShareLock;
	bool		nowait = false;
	LockingClause *locking;
	Relation	rel;
	ParseCallbackState pcbstate;

	/*
	 * CDB: lock promotion around the locking clause is a little different
	 * from postgres to allow for required lock promotion for distributed
	 * tables.
	 */
	locking = getLockingClause(pstate, refname);
	if (locking)
	{
		lockmode = locking->forUpdate ? RowExclusiveLock : RowShareLock;
		nowait	 = locking->noWait;
	}
	setup_parser_errposition_callback(&pcbstate, pstate, relation->location);
	rel = parserOpenTable(pstate, relation, lockmode, nowait, NULL);
	cancel_parser_errposition_callback(&pcbstate);

	/*
	 * Get the rel's OID.  This access also ensures that we have an up-to-date
	 * relcache entry for the rel.	Since this is typically the first access
	 * to a rel in a statement, be careful to get the right access level
	 * depending on whether we're doing SELECT FOR UPDATE/SHARE.
	 */
	rte->relid = RelationGetRelid(rel);
	rte->alias = alias;
	rte->rtekind = RTE_RELATION;

	/* external tables don't allow inheritance */
	if (RelationIsExternal(rel))
		inh = false;

	/*
	 * Build the list of effective column names using user-supplied aliases
	 * and/or actual column names.
	 */
	rte->eref = makeAlias(refname, NIL);
	buildRelationAliases(rel->rd_att, alias, rte->eref);

	/*
	 * Drop the rel refcount, but keep the access lock till end of transaction
	 * so that the table can't be deleted or have its schema modified
	 * underneath us.
	 */
	heap_close(rel, NoLock);

	/*----------
	 * Flags:
	 * - this RTE should be expanded to include descendant tables,
	 * - this RTE is in the FROM clause,
	 * - this RTE should be checked for appropriate access rights.
	 *
	 * The initial default on access checks is always check-for-READ-access,
	 * which is the right thing for all except target tables.
	 *----------
	 */
	rte->inh = inh;
	rte->inFromCl = inFromCl;

	rte->requiredPerms = ACL_SELECT;
	rte->checkAsUser = InvalidOid;		/* not set-uid by default, either */

	/*
	 * Add completed RTE to pstate's range table list, but not to join list
	 * nor namespace --- caller must do that if appropriate.
	 */
	if (pstate != NULL)
		pstate->p_rtable = lappend(pstate->p_rtable, rte);

	return rte;
}

/*
 * Add an entry for a relation to the pstate's range table (p_rtable).
 *
 * This is just like addRangeTableEntry() except that it makes an RTE
 * given an already-open relation instead of a RangeVar reference.
 */
RangeTblEntry *
addRangeTableEntryForRelation(ParseState *pstate,
							  Relation rel,
							  Alias *alias,
							  bool inh,
							  bool inFromCl)
{
	RangeTblEntry *rte = makeNode(RangeTblEntry);
	char	   *refname = alias ? alias->aliasname : RelationGetRelationName(rel);

	rte->rtekind = RTE_RELATION;
	rte->alias = alias;
	rte->relid = RelationGetRelid(rel);

	/*
	 * Build the list of effective column names using user-supplied aliases
	 * and/or actual column names.
	 */
	rte->eref = makeAlias(refname, NIL);
	buildRelationAliases(rel->rd_att, alias, rte->eref);

	/*----------
	 * Flags:
	 * - this RTE should be expanded to include descendant tables,
	 * - this RTE is in the FROM clause,
	 * - this RTE should be checked for appropriate access rights.
	 *
	 * The initial default on access checks is always check-for-READ-access,
	 * which is the right thing for all except target tables.
	 *----------
	 */
	rte->inh = inh;
	rte->inFromCl = inFromCl;

	rte->requiredPerms = ACL_SELECT;
	rte->checkAsUser = InvalidOid;		/* not set-uid by default, either */

	/*
	 * Add completed RTE to pstate's range table list, but not to join list
	 * nor namespace --- caller must do that if appropriate.
	 */
	if (pstate != NULL)
		pstate->p_rtable = lappend(pstate->p_rtable, rte);

	return rte;
}

/*
 * Add an entry for a subquery to the pstate's range table (p_rtable).
 *
 * This is just like addRangeTableEntry() except that it makes a subquery RTE.
 * Note that an alias clause *must* be supplied.
 */
RangeTblEntry *
addRangeTableEntryForSubquery(ParseState *pstate,
							  Query *subquery,
							  Alias *alias,
							  bool inFromCl)
{
	RangeTblEntry *rte = makeNode(RangeTblEntry);
	char	   *refname = alias->aliasname;
	Alias	   *eref;
	int			numaliases;
	int			varattno;
	ListCell   *tlistitem;

	rte->rtekind = RTE_SUBQUERY;
	rte->relid = InvalidOid;
	rte->subquery = subquery;
	rte->alias = alias;

	eref = copyObject(alias);
	numaliases = list_length(eref->colnames);

	/* fill in any unspecified alias columns */
	varattno = 0;
	foreach(tlistitem, subquery->targetList)
	{
		TargetEntry *te = (TargetEntry *) lfirst(tlistitem);

		if (te->resjunk)
			continue;
		varattno++;
		Assert(varattno == te->resno);
		if (varattno > numaliases)
		{
			char	   *attrname;

			attrname = pstrdup(te->resname);
			eref->colnames = lappend(eref->colnames, makeString(attrname));
		}
	}
	if (varattno < numaliases)
		ereport(ERROR,
				(errcode(ERRCODE_INVALID_COLUMN_REFERENCE),
				 errmsg("table \"%s\" has %d columns available but %d columns specified",
						refname, varattno, numaliases)));

	rte->eref = eref;

	/*----------
	 * Flags:
	 * - this RTE should be expanded to include descendant tables,
	 * - this RTE is in the FROM clause,
	 * - this RTE should be checked for appropriate access rights.
	 *
	 * Subqueries are never checked for access rights.
	 *----------
	 */
	rte->inh = false;			/* never true for subqueries */
	rte->inFromCl = inFromCl;

	rte->requiredPerms = 0;
	rte->checkAsUser = InvalidOid;

	/*
	 * Add completed RTE to pstate's range table list, but not to join list
	 * nor namespace --- caller must do that if appropriate.
	 */
	if (pstate != NULL)
		pstate->p_rtable = lappend(pstate->p_rtable, rte);

	return rte;
}

/*
 * Add an entry for a function to the pstate's range table (p_rtable).
 *
 * This is just like addRangeTableEntry() except that it makes a function RTE.
 */
RangeTblEntry *
addRangeTableEntryForFunction(ParseState *pstate,
							  char *funcname,
							  Node *funcexpr,
							  RangeFunction *rangefunc,
							  bool inFromCl)
{
	RangeTblEntry *rte = makeNode(RangeTblEntry);
	TypeFuncClass functypclass;
	Oid			funcrettype;
	Oid         funcDescribe = InvalidOid;
	TupleDesc	tupdesc;
	Alias	   *alias = rangefunc->alias;
	List	   *coldeflist = rangefunc->coldeflist;
	Alias	   *eref;

	rte->rtekind = RTE_FUNCTION;
	rte->relid = InvalidOid;
	rte->subquery = NULL;
	rte->funcexpr = funcexpr;
	rte->funccoltypes = NIL;
	rte->funccoltypmods = NIL;
	rte->alias = alias;

	eref = makeAlias(alias ? alias->aliasname : funcname, NIL);
	rte->eref = eref;

	/*
	 * If the function has TABLE value expressions in its arguments then it must
	 * be planned as a TableFunctionScan instead of a normal FunctionScan.  We
	 * mark this here because this is where we know that the function is being
	 * used as a RangeTableEntry.
	 */
	if (funcexpr && IsA(funcexpr, FuncExpr))
	{
		FuncExpr		*func = (FuncExpr *) funcexpr;

		if (func->args && IsA(func->args, List))
		{
			ListCell		*arg;

			foreach(arg, (List*) func->args)
			{
				Node *n = (Node *) lfirst(arg);
				if (IsA(n, TableValueExpr))
				{
					TableValueExpr *input = (TableValueExpr *) n;

					/* 
					 * Currently only support single TABLE value expression.
					 *
					 * Note: this shouldn't be possible given that we don't
					 * allow it at function creation so the function parser
					 * should have already errored due to type mismatch.
					 */
					Assert(IsA(input->subquery, Query));
					if (rte->subquery != NULL)
						ereport(ERROR, 
								(errcode(ERRCODE_INVALID_PARAMETER_VALUE),
								 errmsg("functions over multiple TABLE value "
										"expressions not supported")));

					/*
					 * Convert RTE to a TableFunctionScan over the specified
					 * input 
					 */
					rte->rtekind = RTE_TABLEFUNCTION;
					rte->subquery = (Query *) input->subquery;

					/* 
					 * Mark function as a table function so that the second pass
					 * check, parseCheckTableFunctions(), can correctly detect
					 * that it is a valid TABLE value expression.
					 */
					func->is_tablefunc = true;

					/*
					 * We do not break from the loop here because we want to
					 * keep looping to guard against multiple TableValueExpr
					 * arguments.
					 */
				}
			}
		}
	}

	/*
	 * Now determine if the function returns a simple or composite type.
	 */
	functypclass = get_expr_result_type(funcexpr,
										&funcrettype,
										&tupdesc);

	/*
	 * Handle dynamic type resolution for functions with DESCRIBE callbacks.
	 */
	if (functypclass == TYPEFUNC_RECORD && IsA(funcexpr, FuncExpr))
	{
		FuncExpr *func = (FuncExpr *) funcexpr;
		Datum     d;
		int       i;

		Insist(TypeSupportsDescribe(funcrettype));

		funcDescribe = lookupProcCallback(func->funcid, PROMETHOD_DESCRIBE);
		if (OidIsValid(funcDescribe))
		{
			FmgrInfo	flinfo;
			FunctionCallInfoData fcinfo;

			/*
			 * Describe functions have the signature  d(internal) => internal
			 * where the parameter is the untransformed FuncExpr node and the result
			 * is a tuple descriptor. Its context is RangeTblEntry which has
			 * funcuserdata field to store arbitrary binary data to transport
			 * to executor.
			 */
			rte->funcuserdata = NULL;
			fmgr_info(funcDescribe, &flinfo);
			InitFunctionCallInfoData(fcinfo, &flinfo, 1, (Node *) rte, NULL);
			fcinfo.arg[0] = PointerGetDatum(funcexpr);
			fcinfo.argnull[0] = false;

			d = FunctionCallInvoke(&fcinfo);
			if (fcinfo.isnull)
				elog(ERROR, "function %u returned NULL", flinfo.fn_oid);
			tupdesc = (TupleDesc) DatumGetPointer(d);

			/* 
			 * Might want to improve this API so the describe method return 
			 * value is somehow verifiable 
			 */
			if (tupdesc != NULL)
			{
				functypclass = TYPEFUNC_COMPOSITE;
				for (i = 0; i < tupdesc->natts; i++)
				{
					Form_pg_attribute attr = tupdesc->attrs[i];

					rte->funccoltypes	= lappend_oid(rte->funccoltypes, 
													  attr->atttypid);
					rte->funccoltypmods = lappend_int(rte->funccoltypmods, 
													  attr->atttypmod);
				}
			}
		}
	}

	/*
	 * A coldeflist is required if the function returns RECORD and hasn't got
	 * a predetermined record type, and is prohibited otherwise.
	 */
	if (coldeflist != NIL)
	{
		if (functypclass != TYPEFUNC_RECORD)
			ereport(ERROR,
					(errcode(ERRCODE_SYNTAX_ERROR),
					 errmsg("a column definition list is only allowed for functions returning \"record\""),
					 parser_errposition(pstate, exprLocation(funcexpr))));
	}
	else
	{
		if (functypclass == TYPEFUNC_RECORD)
			ereport(ERROR,
					(errcode(ERRCODE_SYNTAX_ERROR),
					 errmsg("a column definition list is required for functions returning \"record\""),
					 parser_errposition(pstate, exprLocation(funcexpr))));
	}

	if (functypclass == TYPEFUNC_COMPOSITE)
	{
		/* Composite data type, e.g. a table's row type */
		Assert(tupdesc);
		/* Build the column alias list */
		buildRelationAliases(tupdesc, alias, eref);
	}
	else if (functypclass == TYPEFUNC_SCALAR)
	{
		/* Base data type, i.e. scalar */
		buildScalarFunctionAlias(funcexpr, funcname, alias, eref);
	}
	else if (functypclass == TYPEFUNC_RECORD)
	{
		ListCell   *col;

		/*
		 * Use the column definition list to form the alias list and
		 * funccoltypes/funccoltypmods lists.
		 */
		foreach(col, coldeflist)
		{
			ColumnDef  *n = (ColumnDef *) lfirst(col);
			char	   *attrname;
			Oid			attrtype;
			int32		attrtypmod;

			attrname = pstrdup(n->colname);
			if (n->typeName->setof)
				ereport(ERROR,
						(errcode(ERRCODE_INVALID_TABLE_DEFINITION),
						 errmsg("column \"%s\" cannot be declared SETOF",
								attrname),
						 parser_errposition(pstate, n->typeName->location)));
			attrtype = typenameTypeId(pstate, n->typeName, &attrtypmod);
			eref->colnames = lappend(eref->colnames, makeString(attrname));
			rte->funccoltypes = lappend_oid(rte->funccoltypes, attrtype);
			rte->funccoltypmods = lappend_int(rte->funccoltypmods, attrtypmod);
		}
	}
	else
		ereport(ERROR,
				(errcode(ERRCODE_DATATYPE_MISMATCH),
			 errmsg("function \"%s\" in FROM has unsupported return type %s",
					funcname, format_type_be(funcrettype)),
				 parser_errposition(pstate, exprLocation(funcexpr))));

	/*----------
	 * Flags:
	 * - this RTE should be expanded to include descendant tables,
	 * - this RTE is in the FROM clause,
	 * - this RTE should be checked for appropriate access rights.
	 *
	 * Functions are never checked for access rights (at least, not by
	 * the RTE permissions mechanism).
	 *----------
	 */
	rte->inh = false;			/* never true for functions */
	rte->inFromCl = inFromCl;

	rte->requiredPerms = 0;
	rte->checkAsUser = InvalidOid;

	/*
	 * Add completed RTE to pstate's range table list, but not to join list
	 * nor namespace --- caller must do that if appropriate.
	 */
	if (pstate != NULL)
		pstate->p_rtable = lappend(pstate->p_rtable, rte);

	return rte;
}

/*
 * Add an entry for a VALUES list to the pstate's range table (p_rtable).
 *
 * This is much like addRangeTableEntry() except that it makes a values RTE.
 */
RangeTblEntry *
addRangeTableEntryForValues(ParseState *pstate,
							List *exprs,
							Alias *alias,
							bool inFromCl)
{
	RangeTblEntry *rte = makeNode(RangeTblEntry);
	char	   *refname = alias ? alias->aliasname : pstrdup("*VALUES*");
	Alias	   *eref;
	int			numaliases;
	int			numcolumns;

	rte->rtekind = RTE_VALUES;
	rte->relid = InvalidOid;
	rte->subquery = NULL;
	rte->values_lists = exprs;
	rte->alias = alias;

	eref = alias ? copyObject(alias) : makeAlias(refname, NIL);

	/* fill in any unspecified alias columns */
	numcolumns = list_length((List *) linitial(exprs));
	numaliases = list_length(eref->colnames);
	while (numaliases < numcolumns)
	{
		char		attrname[64];

		numaliases++;
		snprintf(attrname, sizeof(attrname), "column%d", numaliases);
		eref->colnames = lappend(eref->colnames,
								 makeString(pstrdup(attrname)));
	}
	if (numcolumns < numaliases)
		ereport(ERROR,
				(errcode(ERRCODE_INVALID_COLUMN_REFERENCE),
				 errmsg("VALUES lists \"%s\" have %d columns available but %d columns specified",
						refname, numcolumns, numaliases)));

	rte->eref = eref;

	/*----------
	 * Flags:
	 * - this RTE should be expanded to include descendant tables,
	 * - this RTE is in the FROM clause,
	 * - this RTE should be checked for appropriate access rights.
	 *
	 * Subqueries are never checked for access rights.
	 *----------
	 */
	rte->inh = false;			/* never true for values RTEs */
	rte->inFromCl = inFromCl;
	rte->requiredPerms = 0;
	rte->checkAsUser = InvalidOid;

	/*
	 * Add completed RTE to pstate's range table list, but not to join list
	 * nor namespace --- caller must do that if appropriate.
	 */
	if (pstate != NULL)
		pstate->p_rtable = lappend(pstate->p_rtable, rte);

	return rte;
}

/*
 * Add an entry for a join to the pstate's range table (p_rtable).
 *
 * This is much like addRangeTableEntry() except that it makes a join RTE.
 */
RangeTblEntry *
addRangeTableEntryForJoin(ParseState *pstate,
						  List *colnames,
						  JoinType jointype,
						  List *aliasvars,
						  Alias *alias,
						  bool inFromCl)
{
	RangeTblEntry *rte = makeNode(RangeTblEntry);
	Alias	   *eref;
	int			numaliases;

	/*
	 * Fail if join has too many columns --- we must be able to reference
	 * any of the columns with an AttrNumber.
	 */
	if (list_length(aliasvars) > MaxAttrNumber)
		ereport(ERROR,
				(errcode(ERRCODE_PROGRAM_LIMIT_EXCEEDED),
				 errmsg("joins can have at most %d columns",
						MaxAttrNumber)));

	rte->rtekind = RTE_JOIN;
	rte->relid = InvalidOid;
	rte->subquery = NULL;
	rte->jointype = jointype;
	rte->joinaliasvars = aliasvars;
	rte->alias = alias;

	/* transform any Vars of type UNKNOWNOID if we can */
	fixup_unknown_vars_in_exprlist(pstate, rte->joinaliasvars);

	eref = alias ? (Alias *) copyObject(alias) : makeAlias("unnamed_join", NIL);
	numaliases = list_length(eref->colnames);

	/* fill in any unspecified alias columns */
	if (numaliases < list_length(colnames))
		eref->colnames = list_concat(eref->colnames,
									 list_copy_tail(colnames, numaliases));

	rte->eref = eref;

	/*----------
	 * Flags:
	 * - this RTE should be expanded to include descendant tables,
	 * - this RTE is in the FROM clause,
	 * - this RTE should be checked for appropriate access rights.
	 *
	 * Joins are never checked for access rights.
	 *----------
	 */
	rte->inh = false;			/* never true for joins */
	rte->inFromCl = inFromCl;

	rte->requiredPerms = 0;
	rte->checkAsUser = InvalidOid;

	/*
	 * Add completed RTE to pstate's range table list, but not to join list
	 * nor namespace --- caller must do that if appropriate.
	 */
	if (pstate != NULL)
		pstate->p_rtable = lappend(pstate->p_rtable, rte);

	return rte;
}

/*
 * Add an entry for a CTE reference to the pstate's range table (p_rtable).
 *
 * This is much like addRangeTableEntry() except that it makes a CTE RTE.
 */
RangeTblEntry *
addRangeTableEntryForCTE(ParseState *pstate,
						 CommonTableExpr *cte,
						 Index levelsup,
						 Alias *alias,
						 bool inFromCl)
{
	RangeTblEntry *rte = makeNode(RangeTblEntry);
	char	   *refname = alias ? alias->aliasname : cte->ctename;
	Alias	   *eref;
	int			numaliases;
	int			varattno;
	ListCell   *lc;

	rte->rtekind = RTE_CTE;
	rte->ctename = cte->ctename;
	rte->ctelevelsup = levelsup;

	/* Self-reference if and only if CTE's parse analysis isn't completed */
	rte->self_reference = !IsA(cte->ctequery, Query);
	Assert(cte->cterecursive || !rte->self_reference);
	/* Bump the CTE's refcount if this isn't a self-reference */
	if (!rte->self_reference)
		cte->cterefcount++;

	rte->ctecoltypes = cte->ctecoltypes;
	rte->ctecoltypmods = cte->ctecoltypmods;

	rte->alias = alias;
	if (alias)
		eref = copyObject(alias);
	else
		eref = makeAlias(refname, NIL);
	numaliases = list_length(eref->colnames);

	/* fill in any unspecified alias columns */
	varattno = 0;
	foreach(lc, cte->ctecolnames)
	{
		varattno++;
		if (varattno > numaliases)
			eref->colnames = lappend(eref->colnames, lfirst(lc));
	}
	if (varattno < numaliases)
		ereport(ERROR,
				(errcode(ERRCODE_INVALID_COLUMN_REFERENCE),
				 errmsg("table \"%s\" has %d columns available but %d columns specified",
						refname, varattno, numaliases)));

	rte->eref = eref;

	/*----------
	 * Flags:
	 * - this RTE should be expanded to include descendant tables,
	 * - this RTE is in the FROM clause,
	 * - this RTE should be checked for appropriate access rights.
	 *
	 * Subqueries are never checked for access rights.
	 *----------
	 */
	rte->inh = false;			/* never true for subqueries */
	rte->inFromCl = inFromCl;

	rte->requiredPerms = 0;
	rte->checkAsUser = InvalidOid;

	/*
	 * Add completed RTE to pstate's range table list, but not to join list
	 * nor namespace --- caller must do that if appropriate.
	 */
	if (pstate != NULL)
		pstate->p_rtable = lappend(pstate->p_rtable, rte);

	return rte;
}


/*
 * Has the specified refname been selected FOR UPDATE/FOR SHARE?
 *
 * Note: we pay no attention to whether it's FOR UPDATE vs FOR SHARE.
 */
static LockingClause*
getLockingClause(ParseState *pstate, char *refname)
{
	/* Outer loop to check parent query levels as well as this one */
	while (pstate != NULL)
	{
		ListCell   *l;

		foreach(l, pstate->p_locking_clause)
		{
			LockingClause *lc = (LockingClause *) lfirst(l);

			if (lc->lockedRels == NIL)
			{
				return lc;  				/* all tables used in query */
			}
			else
			{
				/* just the named tables */
				ListCell	*l2;
				foreach(l2, lc->lockedRels)
				{
					char	   *rname = strVal(lfirst(l2));

					if (strcmp(refname, rname) == 0)
						return lc;         /* refname matched */
				}
			}
		}
		pstate = pstate->parentParseState;
	}

	return NULL;
}

/*
 * isSimplyUpdatableRelation
 *
 * The oid must reference a normal, heap relation. This disallows
 * AO, AO/CO, external tables, views, etc.
 *
 * If 'noerror' is true, function returns true/false. If 'noerror'
 * is false, throws an error if the relation is not simply updatable.
 */
bool
isSimplyUpdatableRelation(Oid relid, bool noerror)
{
	Relation rel;
	bool return_value = true;

	if (!OidIsValid(relid))
	{
		if (!noerror)
			ereport(ERROR,
					(errcode(ERRCODE_UNDEFINED_OBJECT),
					 errmsg("Invalid oid: %d is not simply updatable", relid)));
		return false;
	}

	rel = relation_open(relid, AccessShareLock);

	do
	{
		/*
		 * This should match the error message in rewriteManip.c,
		 * so that you get the same error as in PostgreSQL.
		 */
		if (rel->rd_rel->relkind == RELKIND_VIEW)
		{
			if (!noerror)
				ereport(ERROR,
						(errcode(ERRCODE_FEATURE_NOT_SUPPORTED),
						 errmsg("WHERE CURRENT OF on a view is not implemented")));
			return_value = false;
			break;
		}

		if (rel->rd_rel->relkind != RELKIND_RELATION)
		{
			if (!noerror)
				ereport(ERROR,
						(errcode(ERRCODE_FEATURE_NOT_SUPPORTED),
						 errmsg("\"%s\" is not simply updatable",
								RelationGetRelationName(rel))));
			return_value = false;
			break;
		}

		if (rel->rd_rel->relstorage != RELSTORAGE_HEAP)
		{
			if (!noerror)
				ereport(ERROR,
						(errcode(ERRCODE_FEATURE_NOT_SUPPORTED),
						 errmsg("\"%s\" is not simply updatable",
								RelationGetRelationName(rel))));
			return_value = false;
			break;
		}
	} while (0);

	relation_close(rel, NoLock);
	return return_value;
}

/*
 * extractSimplyUpdatableRTEIndex
 *  given a range table associated with a simply updatable range table,
 *    return the desired RangeTblEntry
 *
 * NOTE: The range table *MUST* belong to a simply updatable query.
 * 
 * The semantics of a simply updatable query demand a range table consisting
 * of exactly one logical table. Thus, for the simple case of a one-element
 * range table, we quickly return the index for the lone RTE.
 * However, we must also cope with inheritance, where an RTE requesting 
 * inheritance may have been expanded out into its child relations. In this
 * case, we seek to return the parent RTE.
 */
Index
extractSimplyUpdatableRTEIndex(List *rtable) 
{
	Assert(list_length(rtable) > 0);
	if (list_length(rtable) == 1)
		return 1;

	/* 
	 * This better be an inheritance case. 
	 * Find the RTE with inh = true. 
	 * Furthermore, we Insist that no other RTEs have inh = true. 
	 */
	Index 			temp, ret = 0;
	ListCell        *lc;
	foreach_with_count (lc, rtable, temp)
	{
		RangeTblEntry *rte = (RangeTblEntry *) lfirst(lc);
		if (rte->inh)
		{
			Insist(ret == 0);	/* to be simply updatable, there cannot be more than 1 parent table */
			ret = temp + 1;		/* the temp counter is zero indexed */
		}
	}
	Insist(ret != 0);
	return ret;
}

/*
 * Add the given RTE as a top-level entry in the pstate's join list
 * and/or name space lists.  (We assume caller has checked for any
 * namespace conflicts.)
 */
void
addRTEtoQuery(ParseState *pstate, RangeTblEntry *rte,
			  bool addToJoinList,
			  bool addToRelNameSpace, bool addToVarNameSpace)
{
	if (addToJoinList)
	{
		int			rtindex = RTERangeTablePosn(pstate, rte, NULL);
		RangeTblRef *rtr = makeNode(RangeTblRef);

		rtr->rtindex = rtindex;
		pstate->p_joinlist = lappend(pstate->p_joinlist, rtr);
	}
	if (addToRelNameSpace)
		pstate->p_relnamespace = lappend(pstate->p_relnamespace, rte);
	if (addToVarNameSpace)
		pstate->p_varnamespace = lappend(pstate->p_varnamespace, rte);
}

/*
 * Add a POSTQUEL-style implicit RTE.
 *
 * We assume caller has already checked that there is no RTE or join with
 * a conflicting name.
 */
RangeTblEntry *
addImplicitRTE(ParseState *pstate, RangeVar *relation)
{
	RangeTblEntry *rte;

	/* issue warning or error as needed */
	warnAutoRange(pstate, relation);

	/*
	 * Note that we set inFromCl true, so that the RTE will be listed
	 * explicitly if the parsetree is ever decompiled by ruleutils.c. This
	 * provides a migration path for views/rules that were originally written
	 * with implicit-RTE syntax.
	 */
	rte = addRangeTableEntry(pstate, relation, NULL, false, true);
	/* Add to joinlist and relnamespace, but not varnamespace */
	addRTEtoQuery(pstate, rte, true, true, false);

	return rte;
}

/*
 * expandRTE -- expand the columns of a rangetable entry
 *
 * This creates lists of an RTE's column names (aliases if provided, else
 * real names) and Vars for each column.  Only user columns are considered.
 * If include_dropped is FALSE then dropped columns are omitted from the
 * results.  If include_dropped is TRUE then empty strings and NULL constants
 * (not Vars!) are returned for dropped columns.
 *
 * rtindex, sublevels_up, and location are the varno, varlevelsup, and location
 * values to use in the created Vars.  Ordinarily rtindex should match the
 * actual position of the RTE in its rangetable.
 *
 * The output lists go into *colnames and *colvars.
 * If only one of the two kinds of output list is needed, pass NULL for the
 * output pointer for the unwanted one.
 */
void
expandRTE(RangeTblEntry *rte, int rtindex, int sublevels_up,
		  int location, bool include_dropped,
		  List **colnames, List **colvars)
{
	int			varattno;

	if (colnames)
		*colnames = NIL;
	if (colvars)
		*colvars = NIL;

	switch (rte->rtekind)
	{
		case RTE_RELATION:
			/* Ordinary relation RTE */
			expandRelation(rte->relid, rte->eref,
						   rtindex, sublevels_up, location,
						   include_dropped, colnames, colvars);
			break;
		case RTE_SUBQUERY:
			{
				/* Subquery RTE */
				ListCell   *aliasp_item = list_head(rte->eref->colnames);
				ListCell   *tlistitem;

				varattno = 0;
				foreach(tlistitem, rte->subquery->targetList)
				{
					TargetEntry *te = (TargetEntry *) lfirst(tlistitem);

					if (te->resjunk)
						continue;
					varattno++;
					Assert(varattno == te->resno);

					if (colnames)
					{
						/* Assume there is one alias per target item */
						char	   *label = strVal(lfirst(aliasp_item));

						*colnames = lappend(*colnames, makeString(pstrdup(label)));
						aliasp_item = lnext(aliasp_item);
					}

					if (colvars)
					{
						Var		   *varnode;

						varnode = makeVar(rtindex, varattno,
										  exprType((Node *) te->expr),
										  exprTypmod((Node *) te->expr),
										  sublevels_up);
						varnode->location = location;

						*colvars = lappend(*colvars, varnode);
					}
				}
			}
			break;
		case RTE_TABLEFUNCTION:
		case RTE_FUNCTION:
			{
				/* Function RTE */
				TypeFuncClass functypclass;
				Oid			funcrettype;
				TupleDesc	tupdesc;

				functypclass = get_expr_result_type(rte->funcexpr,
													&funcrettype,
													&tupdesc);
				if (functypclass == TYPEFUNC_COMPOSITE)
				{
					/* Composite data type, e.g. a table's row type */
					Assert(tupdesc);
					expandTupleDesc(tupdesc, rte->eref,
									rtindex, sublevels_up, location,
									include_dropped, colnames, colvars);
				}
				else if (functypclass == TYPEFUNC_SCALAR)
				{
					/* Base data type, i.e. scalar */
					if (colnames)
						*colnames = lappend(*colnames,
											linitial(rte->eref->colnames));

					if (colvars)
					{
						Var		   *varnode;

						varnode = makeVar(rtindex, 1,
										  funcrettype, -1,
										  sublevels_up);
						varnode->location = location;

						*colvars = lappend(*colvars, varnode);
					}
				}
				else if (functypclass == TYPEFUNC_RECORD)
				{
					if (colnames)
						*colnames = copyObject(rte->eref->colnames);
					if (colvars)
					{
						ListCell   *l1;
						ListCell   *l2;
						int			attnum = 0;

						forboth(l1, rte->funccoltypes, l2, rte->funccoltypmods)
						{
							Oid			attrtype = lfirst_oid(l1);
							int32		attrtypmod = lfirst_int(l2);
							Var		   *varnode;

							attnum++;
							varnode = makeVar(rtindex,
											  attnum,
											  attrtype,
											  attrtypmod,
											  sublevels_up);
							varnode->location = location;
							*colvars = lappend(*colvars, varnode);
						}
					}
				}
				else
				{
					/* addRangeTableEntryForFunction should've caught this */
					elog(ERROR, "function in FROM has unsupported return type");
				}
			}
			break;
		case RTE_VALUES:
			{
				/* Values RTE */
				ListCell   *aliasp_item = list_head(rte->eref->colnames);
				ListCell   *lc;

				varattno = 0;
				foreach(lc, (List *) linitial(rte->values_lists))
				{
					Node	   *col = (Node *) lfirst(lc);

					varattno++;
					if (colnames)
					{
						/* Assume there is one alias per column */
						char	   *label = strVal(lfirst(aliasp_item));

						*colnames = lappend(*colnames,
											makeString(pstrdup(label)));
						aliasp_item = lnext(aliasp_item);
					}

					if (colvars)
					{
						Var		   *varnode;

						varnode = makeVar(rtindex, varattno,
										  exprType(col),
										  exprTypmod(col),
										  sublevels_up);
						varnode->location = location;
						*colvars = lappend(*colvars, varnode);
					}
				}
			}
			break;
		case RTE_JOIN:
			{
				/* Join RTE */
				ListCell   *colname;
				ListCell   *aliasvar;

				Assert(list_length(rte->eref->colnames) == list_length(rte->joinaliasvars));

				varattno = 0;
				forboth(colname, rte->eref->colnames, aliasvar, rte->joinaliasvars)
				{
					Node	   *avar = (Node *) lfirst(aliasvar);

					varattno++;

					/*
					 * During ordinary parsing, there will never be any
					 * deleted columns in the join; but we have to check since
					 * this routine is also used by the rewriter, and joins
					 * found in stored rules might have join columns for
					 * since-deleted columns.  This will be signaled by a NULL
					 * Const in the alias-vars list.
					 */
					if (IsA(avar, Const))
					{
						if (include_dropped)
						{
							if (colnames)
								*colnames = lappend(*colnames,
													makeString(pstrdup("")));
							if (colvars)
								*colvars = lappend(*colvars,
												   copyObject(avar));
						}
						continue;
					}

					if (colnames)
					{
						char	   *label = strVal(lfirst(colname));

						*colnames = lappend(*colnames,
											makeString(pstrdup(label)));
					}

					if (colvars)
					{
						Var		   *varnode;

						varnode = makeVar(rtindex, varattno,
										  exprType(avar),
										  exprTypmod(avar),
										  sublevels_up);
						varnode->location = location;

						*colvars = lappend(*colvars, varnode);
					}
				}
			}
			break;
		case RTE_CTE:
			{
				ListCell   *aliasp_item = list_head(rte->eref->colnames);
				ListCell   *lct;
				ListCell   *lcm;

				varattno = 0;
				forboth(lct, rte->ctecoltypes, lcm, rte->ctecoltypmods)
				{
					Oid		coltype = lfirst_oid(lct);
					int32	coltypmod = lfirst_int(lcm);

					varattno++;

					if (colnames)
					{
						/* Assume there is one alias per output column */
						char	   *label = strVal(lfirst(aliasp_item));

						*colnames = lappend(*colnames, makeString(pstrdup(label)));
						aliasp_item = lnext(aliasp_item);
					}

					if (colvars)
					{
						Var		   *varnode;

						varnode = makeVar(rtindex, varattno,
										  coltype, coltypmod,
										  sublevels_up);
						*colvars = lappend(*colvars, varnode);
					}
				}
			}
			break;
		default:
			elog(ERROR, "unrecognized RTE kind: %d", (int) rte->rtekind);
	}
}

/*
 * expandRelation -- expandRTE subroutine
 */
static void
expandRelation(Oid relid, Alias *eref, int rtindex, int sublevels_up,
			   int location, bool include_dropped,
			   List **colnames, List **colvars)
{
	Relation	rel;

	/* Get the tupledesc and turn it over to expandTupleDesc */
	rel = relation_open(relid, AccessShareLock);
	expandTupleDesc(rel->rd_att, eref, rtindex, sublevels_up,
					location, include_dropped,
					colnames, colvars);
	relation_close(rel, AccessShareLock);
}

/*
 * expandTupleDesc -- expandRTE subroutine
 */
static void
expandTupleDesc(TupleDesc tupdesc, Alias *eref,
				int rtindex, int sublevels_up,
				int location, bool include_dropped,
				List **colnames, List **colvars)
{
	int			maxattrs = tupdesc->natts;
	int			numaliases = list_length(eref->colnames);
	int			varattno;

	for (varattno = 0; varattno < maxattrs; varattno++)
	{
		Form_pg_attribute attr = tupdesc->attrs[varattno];

		if (attr->attisdropped)
		{
			if (include_dropped)
			{
				if (colnames)
					*colnames = lappend(*colnames, makeString(pstrdup("")));
				if (colvars)
				{
					/*
					 * can't use atttypid here, but it doesn't really matter
					 * what type the Const claims to be.
					 */
					*colvars = lappend(*colvars, makeNullConst(INT4OID, -1));
				}
			}
			continue;
		}

		if (colnames)
		{
			char	   *label;

			if (varattno < numaliases)
				label = strVal(list_nth(eref->colnames, varattno));
			else
				label = NameStr(attr->attname);
			*colnames = lappend(*colnames, makeString(pstrdup(label)));
		}

		if (colvars)
		{
			Var		   *varnode;

			varnode = makeVar(rtindex, attr->attnum,
							  attr->atttypid, attr->atttypmod,
							  sublevels_up);
			varnode->location = location;

			*colvars = lappend(*colvars, varnode);
		}
	}
}

/*
 * expandRelAttrs -
 *	  Workhorse for "*" expansion: produce a list of targetentries
 *	  for the attributes of the RTE
 *
 * As with expandRTE, rtindex/sublevels_up determine the varno/varlevelsup
 * fields of the Vars produced, and location sets their location.
 * pstate->p_next_resno determines the resnos assigned to the TLEs.
 */
List *
expandRelAttrs(ParseState *pstate, RangeTblEntry *rte,
			   int rtindex, int sublevels_up, int location)
{
	List	   *names,
			   *vars;
	ListCell   *name,
			   *var;
	List	   *te_list = NIL;

	expandRTE(rte, rtindex, sublevels_up, location, false,
			  &names, &vars);

	forboth(name, names, var, vars)
	{
		char	   *label = strVal(lfirst(name));
		Node	   *varnode = (Node *) lfirst(var);
		TargetEntry *te;

		te = makeTargetEntry((Expr *) varnode,
							 (AttrNumber) pstate->p_next_resno++,
							 label,
							 false);
		te_list = lappend(te_list, te);
	}

	Assert(name == NULL && var == NULL);		/* lists not the same length? */

	return te_list;
}

/*
 * get_rte_attribute_name
 *		Get an attribute name from a RangeTblEntry
 *
 * This is unlike get_attname() because we use aliases if available.
 * In particular, it will work on an RTE for a subselect or join, whereas
 * get_attname() only works on real relations.
 *
 * "*" is returned if the given attnum is InvalidAttrNumber --- this case
 * occurs when a Var represents a whole tuple of a relation.
 */
char *
get_rte_attribute_name(RangeTblEntry *rte, AttrNumber attnum)
{
    const char *name;

	if (attnum == InvalidAttrNumber)
		return "*";

	/*
	 * If there is a user-written column alias, use it.
	 */
	if (rte->alias &&
		attnum > 0 && attnum <= list_length(rte->alias->colnames))
		return strVal(list_nth(rte->alias->colnames, attnum - 1));

	/*
	 * CDB: Pseudo columns have negative attribute numbers below the
	 * lowest system attribute number.
	 */
	if (attnum <= FirstLowInvalidHeapAttributeNumber)
	{
		CdbRelColumnInfo   *rci = cdb_rte_find_pseudo_column(rte, attnum);

		if (!rci)
			goto bogus;
		return rci->colname;
	}

    /*
	 * If the RTE is a relation, go to the system catalogs not the
	 * eref->colnames list.  This is a little slower but it will give the
	 * right answer if the column has been renamed since the eref list was
	 * built (which can easily happen for rules).
	 */
	if (rte->rtekind == RTE_RELATION)
		return get_relid_attribute_name(rte->relid, attnum);

	/*
	 * Otherwise use the column name from eref.  There should always be one.
	 */
	if (rte->eref != NULL &&
        attnum > 0 &&
        attnum <= list_length(rte->eref->colnames))
		return strVal(list_nth(rte->eref->colnames, attnum - 1));

    /* CDB: Get name of sysattr even if relid is no good (e.g. SubqueryScan) */
    if (attnum < 0 &&
        attnum > FirstLowInvalidHeapAttributeNumber)
    {
		Form_pg_attribute att_tup = SystemAttributeDefinition(attnum, true);

		return NameStr(att_tup->attname);
    }

bogus:
	/* else caller gave us a bogus attnum */
    name = (rte->eref && rte->eref->aliasname) ? rte->eref->aliasname
                                               : "*BOGUS*";
    ereport(WARNING, (errcode(ERRCODE_INTERNAL_ERROR),
                      errmsg_internal("invalid attnum %d for rangetable entry %s",
                                      attnum, name) ));
	return "*BOGUS*";
}

/*
 * get_rte_attribute_type
 *		Get attribute type information from a RangeTblEntry
 */
void
get_rte_attribute_type(RangeTblEntry *rte, AttrNumber attnum,
					   Oid *vartype, int32 *vartypmod)
{
	switch (rte->rtekind)
	{
		case RTE_RELATION:
			{
				/* Plain relation RTE --- get the attribute's type info */
				HeapTuple	tp;
				Form_pg_attribute att_tup;

				tp = SearchSysCache(ATTNUM,
									ObjectIdGetDatum(rte->relid),
									Int16GetDatum(attnum),
									0, 0);
				if (!HeapTupleIsValid(tp))		/* shouldn't happen */
					elog(ERROR, "cache lookup failed for attribute %d of relation %u",
						 attnum, rte->relid);
				att_tup = (Form_pg_attribute) GETSTRUCT(tp);

				/*
				 * If dropped column, pretend it ain't there.  See notes in
				 * scanRTEForColumn.
				 */
				if (att_tup->attisdropped)
					ereport(ERROR,
							(errcode(ERRCODE_UNDEFINED_COLUMN),
					errmsg("column \"%s\" of relation \"%s\" does not exist",
						   NameStr(att_tup->attname),
						   get_rel_name(rte->relid))));
				*vartype = att_tup->atttypid;
				*vartypmod = att_tup->atttypmod;
				ReleaseSysCache(tp);
			}
			break;
		case RTE_SUBQUERY:
			{
				/* Subselect RTE --- get type info from subselect's tlist */
				TargetEntry *te = get_tle_by_resno(rte->subquery->targetList,
												   attnum);

				if (te == NULL || te->resjunk)
					elog(ERROR, "subquery %s does not have attribute %d",
						 rte->eref->aliasname, attnum);
				*vartype = exprType((Node *) te->expr);
				*vartypmod = exprTypmod((Node *) te->expr);
			}
			break;
		case RTE_TABLEFUNCTION:
		case RTE_FUNCTION:
			{
				/* Function RTE */
				TypeFuncClass functypclass;
				Oid			funcrettype;
				TupleDesc	tupdesc;

				functypclass = get_expr_result_type(rte->funcexpr,
													&funcrettype,
													&tupdesc);

				if (functypclass == TYPEFUNC_COMPOSITE)
				{
					/* Composite data type, e.g. a table's row type */
					Form_pg_attribute att_tup;

					Assert(tupdesc);
					/* this is probably a can't-happen case */
					if (attnum < 1 || attnum > tupdesc->natts)
						ereport(ERROR,
								(errcode(ERRCODE_UNDEFINED_COLUMN),
						errmsg("column %d of relation \"%s\" does not exist",
							   attnum,
							   rte->eref->aliasname)));

					att_tup = tupdesc->attrs[attnum - 1];

					/*
					 * If dropped column, pretend it ain't there.  See notes
					 * in scanRTEForColumn.
					 */
					if (att_tup->attisdropped)
						ereport(ERROR,
								(errcode(ERRCODE_UNDEFINED_COLUMN),
								 errmsg("column \"%s\" of relation \"%s\" does not exist",
										NameStr(att_tup->attname),
										rte->eref->aliasname)));
					*vartype = att_tup->atttypid;
					*vartypmod = att_tup->atttypmod;
				}
				else if (functypclass == TYPEFUNC_SCALAR)
				{
					/* Base data type, i.e. scalar */
					*vartype = funcrettype;
					*vartypmod = -1;
				}
				else if (functypclass == TYPEFUNC_RECORD)
				{
					*vartype = list_nth_oid(rte->funccoltypes, attnum - 1);
					*vartypmod = list_nth_int(rte->funccoltypmods, attnum - 1);
				}
				else
				{
					/* addRangeTableEntryForFunction should've caught this */
					elog(ERROR, "function in FROM has unsupported return type");
				}
			}
			break;
		case RTE_VALUES:
			{
				/* Values RTE --- get type info from first sublist */
				List	   *collist = (List *) linitial(rte->values_lists);
				Node	   *col;

				if (attnum < 1 || attnum > list_length(collist))
					elog(ERROR, "values list %s does not have attribute %d",
						 rte->eref->aliasname, attnum);
				col = (Node *) list_nth(collist, attnum - 1);
				*vartype = exprType(col);
				*vartypmod = exprTypmod(col);
			}
			break;
		case RTE_JOIN:
			{
				/*
				 * Join RTE --- get type info from join RTE's alias variable
				 */
				Node	   *aliasvar;

				Assert(attnum > 0 && attnum <= list_length(rte->joinaliasvars));
				aliasvar = (Node *) list_nth(rte->joinaliasvars, attnum - 1);
				*vartype = exprType(aliasvar);
				*vartypmod = exprTypmod(aliasvar);
			}
			break;
		case RTE_CTE:
			{
				/* CTE RTE --- get type info from lists in the RTE */
				Assert(attnum > 0 && attnum <= list_length(rte->ctecoltypes));
				*vartype = list_nth_oid(rte->ctecoltypes, attnum - 1);
				*vartypmod = list_nth_int(rte->ctecoltypmods, attnum - 1);
			}
			break;
		default:
			elog(ERROR, "unrecognized RTE kind: %d", (int) rte->rtekind);
	}
}

/*
 * get_rte_attribute_is_dropped
 *		Check whether attempted attribute ref is to a dropped column
 */
bool
get_rte_attribute_is_dropped(RangeTblEntry *rte, AttrNumber attnum)
{
	bool		result;

	switch (rte->rtekind)
	{
		case RTE_RELATION:
			{
				/*
				 * Plain relation RTE --- get the attribute's catalog entry
				 */
				HeapTuple	tp;
				Form_pg_attribute att_tup;

				tp = SearchSysCache(ATTNUM,
									ObjectIdGetDatum(rte->relid),
									Int16GetDatum(attnum),
									0, 0);
				if (!HeapTupleIsValid(tp))		/* shouldn't happen */
					elog(ERROR, "cache lookup failed for attribute %d of relation %u",
						 attnum, rte->relid);
				att_tup = (Form_pg_attribute) GETSTRUCT(tp);
				result = att_tup->attisdropped;
				ReleaseSysCache(tp);
			}
			break;
		case RTE_SUBQUERY:
		case RTE_VALUES:
		case RTE_CTE:
			/* Subselect, Values, CTE RTEs never have dropped columns */
			result = false;
			break;
		case RTE_JOIN:
			{
				/*
				 * A join RTE would not have dropped columns when constructed,
				 * but one in a stored rule might contain columns that were
				 * dropped from the underlying tables, if said columns are
				 * nowhere explicitly referenced in the rule.  This will be
				 * signaled to us by a NULL Const in the joinaliasvars list.
				 */
				Var		   *aliasvar;

				if (attnum <= 0 ||
					attnum > list_length(rte->joinaliasvars))
					elog(ERROR, "invalid varattno %d", attnum);
				aliasvar = (Var *) list_nth(rte->joinaliasvars, attnum - 1);

				result = IsA(aliasvar, Const);
			}
			break;
		case RTE_TABLEFUNCTION:
		case RTE_FUNCTION:
			{
				/* Function RTE */
				Oid			funcrettype = exprType(rte->funcexpr);
				Oid			funcrelid = typeidTypeRelid(funcrettype);

				if (OidIsValid(funcrelid))
				{
					/*
					 * Composite data type, i.e. a table's row type
					 *
					 * Same as ordinary relation RTE
					 */
					HeapTuple	tp;
					Form_pg_attribute att_tup;

					tp = SearchSysCache(ATTNUM,
										ObjectIdGetDatum(funcrelid),
										Int16GetDatum(attnum),
										0, 0);
					if (!HeapTupleIsValid(tp))	/* shouldn't happen */
						elog(ERROR, "cache lookup failed for attribute %d of relation %u",
							 attnum, funcrelid);
					att_tup = (Form_pg_attribute) GETSTRUCT(tp);
					result = att_tup->attisdropped;
					ReleaseSysCache(tp);
				}
				else
				{
					/*
					 * Must be a base data type, i.e. scalar
					 */
					result = false;
				}
			}
			break;
		default:
			elog(ERROR, "unrecognized RTE kind: %d", (int) rte->rtekind);
			result = false;		/* keep compiler quiet */
	}

	return result;
}

/*
 * Given a targetlist and a resno, return the matching TargetEntry
 *
 * Returns NULL if resno is not present in list.
 *
 * Note: we need to search, rather than just indexing with list_nth(),
 * because not all tlists are sorted by resno.
 */
TargetEntry *
get_tle_by_resno(List *tlist, AttrNumber resno)
{
	ListCell   *l;

	foreach(l, tlist)
	{
		TargetEntry *tle = (TargetEntry *) lfirst(l);

		if (tle->resno == resno)
			return tle;
	}
	return NULL;
}

/*
 * Given a Query and rangetable index, return relation's RowMarkClause if any
 *
 * Returns NULL if relation is not selected FOR UPDATE/SHARE
 */
RowMarkClause *
get_rowmark(Query *qry, Index rtindex)
{
	ListCell   *l;

	foreach(l, qry->rowMarks)
	{
		RowMarkClause *rc = (RowMarkClause *) lfirst(l);

		if (rc->rti == rtindex)
			return rc;
	}
	return NULL;
}

/*
 *	given relation and att name, return attnum of variable
 *
 *	Returns InvalidAttrNumber if the attr doesn't exist (or is dropped).
 *
 *	This should only be used if the relation is already
 *	heap_open()'ed.  Use the cache version get_attnum()
 *	for access to non-opened relations.
 */
int
attnameAttNum(Relation rd, const char *attname, bool sysColOK)
{
	int			i;

	for (i = 0; i < rd->rd_rel->relnatts; i++)
	{
		Form_pg_attribute att = rd->rd_att->attrs[i];

		if (namestrcmp(&(att->attname), attname) == 0 && !att->attisdropped)
			return i + 1;
	}

	if (sysColOK)
	{
		if ((i = specialAttNum(attname)) != InvalidAttrNumber)
		{
			if (i != ObjectIdAttributeNumber || rd->rd_rel->relhasoids)
				return i;
		}
	}

	/* on failure */
	return InvalidAttrNumber;
}

/* specialAttNum()
 *
 * Check attribute name to see if it is "special", e.g. "oid".
 * - thomas 2000-02-07
 *
 * Note: this only discovers whether the name could be a system attribute.
 * Caller needs to verify that it really is an attribute of the rel,
 * at least in the case of "oid", which is now optional.
 */
static int
specialAttNum(const char *attname)
{
	Form_pg_attribute sysatt;

	sysatt = SystemAttributeByName(attname,
								   true /* "oid" will be accepted */ );
	if (sysatt != NULL)
		return sysatt->attnum;
	return InvalidAttrNumber;
}


/*
 * given attribute id, return name of that attribute
 *
 *	This should only be used if the relation is already
 *	heap_open()'ed.  Use the cache version get_atttype()
 *	for access to non-opened relations.
 */
Name
attnumAttName(Relation rd, int attid)
{
	if (attid <= 0)
	{
		Form_pg_attribute sysatt;

		sysatt = SystemAttributeDefinition(attid, rd->rd_rel->relhasoids);
		return &sysatt->attname;
	}
	if (attid > rd->rd_att->natts)
		elog(ERROR, "invalid attribute number %d", attid);
	return &rd->rd_att->attrs[attid - 1]->attname;
}

/*
 * given attribute id, return type of that attribute
 *
 *	This should only be used if the relation is already
 *	heap_open()'ed.  Use the cache version get_atttype()
 *	for access to non-opened relations.
 */
Oid
attnumTypeId(Relation rd, int attid)
{
	if (attid <= 0)
	{
		Form_pg_attribute sysatt;

		sysatt = SystemAttributeDefinition(attid, rd->rd_rel->relhasoids);
		return sysatt->atttypid;
	}
	if (attid > rd->rd_att->natts)
		elog(ERROR, "invalid attribute number %d", attid);
	return rd->rd_att->attrs[attid - 1]->atttypid;
}

/*
 * Generate a warning or error about an implicit RTE, if appropriate.
 *
 * If ADD_MISSING_FROM is not enabled, raise an error. Otherwise, emit
 * a warning.
 */
static void
warnAutoRange(ParseState *pstate, RangeVar *relation)
{
	RangeTblEntry *rte;
	int			sublevels_up;
	const char *badAlias = NULL;

	/*
	 * Check to see if there are any potential matches in the query's
	 * rangetable.	This affects the message we provide.
	 */
	rte = searchRangeTable(pstate, relation);

	/*
	 * If we found a match that has an alias and the alias is visible in the
	 * namespace, then the problem is probably use of the relation's real name
	 * instead of its alias, ie "SELECT foo.* FROM foo f". This mistake is
	 * common enough to justify a specific hint.
	 *
	 * If we found a match that doesn't meet those criteria, assume the
	 * problem is illegal use of a relation outside its scope, as in the
	 * MySQL-ism "SELECT ... FROM a, b LEFT JOIN c ON (a.x = c.y)".
	 */
	if (rte && rte->alias &&
		strcmp(rte->eref->aliasname, relation->relname) != 0 &&
		refnameRangeTblEntry(pstate, NULL, rte->eref->aliasname,
							 relation->location,
							 &sublevels_up) == rte)
		badAlias = rte->eref->aliasname;

	if (!add_missing_from)
	{
		if (rte)
			ereport(ERROR,
					(errcode(ERRCODE_UNDEFINED_TABLE),
			errmsg("invalid reference to FROM-clause entry for table \"%s\"",
				   relation->relname),
					 (badAlias ?
			errhint("Perhaps you meant to reference the table alias \"%s\".",
					badAlias) :
					  errhint("There is an entry for table \"%s\", but it cannot be referenced from this part of the query.",
							  rte->eref->aliasname)),
					 parser_errposition(pstate, relation->location)));
		else
			ereport(ERROR,
					(errcode(ERRCODE_UNDEFINED_TABLE),
					 (pstate->parentParseState ?
			 errmsg("missing FROM-clause entry in subquery for table \"%s\"",
					relation->relname) :
					  errmsg("missing FROM-clause entry for table \"%s\"",
							 relation->relname)),
					 parser_errposition(pstate, relation->location)));
	}
	else
	{
		/* just issue a warning */
		ereport(NOTICE,
				(errcode(ERRCODE_UNDEFINED_TABLE),
				 (pstate->parentParseState ?
				  errmsg("adding missing FROM-clause entry in subquery for table \"%s\"",
						 relation->relname) :
				  errmsg("adding missing FROM-clause entry for table \"%s\"",
						 relation->relname)),
				 (badAlias ?
			errhint("Perhaps you meant to reference the table alias \"%s\".",
					badAlias) :
				  (rte ?
				   errhint("There is an entry for table \"%s\", but it cannot be referenced from this part of the query.",
						   rte->eref->aliasname) : 0)),
				 parser_errposition(pstate, relation->location)));
	}
}<|MERGE_RESOLUTION|>--- conflicted
+++ resolved
@@ -10,11 +10,7 @@
  *
  *
  * IDENTIFICATION
-<<<<<<< HEAD
- *	  $PostgreSQL: pgsql/src/backend/parser/parse_relation.c,v 1.136 2008/10/04 21:56:54 tgl Exp $
-=======
  *	  $PostgreSQL: pgsql/src/backend/parser/parse_relation.c,v 1.131 2008/04/05 01:58:20 tgl Exp $
->>>>>>> f260edb1
  *
  *-------------------------------------------------------------------------
  */
