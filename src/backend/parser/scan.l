%{
/*-------------------------------------------------------------------------
 *
 * scan.l
 *	  lexical scanner for PostgreSQL
 *
 * NOTE NOTE NOTE:
 *
 * The rules in this file must be kept in sync with psql's lexer!!!
 *
 * The rules are designed so that the scanner never has to backtrack,
 * in the sense that there is always a rule that can match the input
 * consumed so far (the rule action may internally throw back some input
 * with yyless(), however).  As explained in the flex manual, this makes
 * for a useful speed increase --- about a third faster than a plain -CF
 * lexer, in simple testing.  The extra complexity is mostly in the rules
 * for handling float numbers and continued string literals.  If you change
 * the lexical rules, verify that you haven't broken the no-backtrack
 * property by running flex with the "-b" option and checking that the
 * resulting "lex.backup" file says that no backing up is needed.
 *
 *
 * Portions Copyright (c) 1996-2010, PostgreSQL Global Development Group
 * Portions Copyright (c) 1994, Regents of the University of California
 *
 * IDENTIFICATION
 *	  $PostgreSQL: pgsql/src/backend/parser/scan.l,v 1.147 2008/10/29 08:04:52 petere Exp $
 *
 *-------------------------------------------------------------------------
 */
#include "postgres.h"

#include <ctype.h>
#include <unistd.h>

#include "parser/gramparse.h"
#include "parser/keywords.h"
/* Not needed now that this file is compiled as part of gram.y */
/* #include "parser/gram.h" */
#include "parser/scansup.h"
#include "mb/pg_wchar.h"

#define unify_version(a,b,c) ((a<<16)+(b<<8)+c)
#if unify_version(YY_FLEX_MAJOR_VERSION,YY_FLEX_MINOR_VERSION,YY_FLEX_SUBMINOR_VERSION) < unify_version(2,5,35)
int base_yyget_lineno  (void);
FILE *base_yyget_in  (void);
FILE *base_yyget_out  (void);
int base_yyget_leng  (void);
char *base_yyget_text  (void);
void base_yyset_lineno (int  line_number );
void base_yyset_in (FILE *  in_str );
void base_yyset_out (FILE *  out_str );
int base_yyget_debug  (void);
void base_yyset_debug (int  bdebug );
int base_yylex_destroy  (void);
#endif


/* Avoid exit() on fatal scanner errors (a bit ugly -- see yy_fatal_error) */
#undef fprintf
#define fprintf(file, fmt, msg)  fprintf_to_ereport(fmt, msg)

static void
fprintf_to_ereport(const char *fmt, const char *msg)
{
	ereport(ERROR, (errmsg_internal("%s", msg)));
}

static int		xcdepth = 0;	/* depth of nesting in slash-star comments */
static char    *dolqstart;      /* current $foo$ quote start string */

/* first part of UTF16 surrogate for unicode escapes */
static uint32	utf16_top_part;


/*
 * GUC variables.  This is a DIRECT violation of the warning given at the
 * head of gram.y, ie flex/bison code must not depend on any GUC variables;
 * as such, changing their values can induce very unintuitive behavior.
 * But we shall have to live with it as a short-term thing until the switch
 * to SQL-standard string syntax is complete.
 */
int				backslash_quote = BACKSLASH_QUOTE_SAFE_ENCODING;
bool			escape_string_warning = true;
bool			standard_conforming_strings = true;

static bool		warn_on_first_escape;
static bool		saw_non_ascii = false;

/*
 * literalbuf is used to accumulate literal values when multiple rules
 * are needed to parse a single literal.  Call startlit to reset buffer
 * to empty, addlit to add text.  Note that the buffer is palloc'd and
 * starts life afresh on every parse cycle.
 */
static char	   *literalbuf;		/* expandable buffer */
static int		literallen;		/* actual current length */
static int		literalalloc;	/* current allocated buffer size */

#define startlit()  (literalbuf[0] = '\0', literallen = 0)
static void addlit(char *ytext, int yleng);
static void addlitchar(unsigned char ychar);
static char *litbufdup(void);
static char *litbuf_udeescape(unsigned char escape);

#define lexer_errposition()  scanner_errposition(yylloc)

static void check_escape_warning(void);
static void check_string_escape_warning(unsigned char ychar);

/*
 * Each call to yylex must set yylloc to the location of the found token
 * (expressed as a byte offset from the start of the input text).
 * When we parse a token that requires multiple lexer rules to process,
 * this should be done in the first such rule, else yylloc will point
 * into the middle of the token.
 */
#define SET_YYLLOC()  (yylloc = yytext - scanbuf)

/* Handles to the buffer that the lexer uses internally */
static YY_BUFFER_STATE scanbufhandle;
static char *scanbuf;

static unsigned char unescape_single_char(unsigned char c);
static void addunicode(pg_wchar c);

%}

%option 8bit
%option never-interactive
%option nodefault
%option noinput
%option nounput
%option noyywrap
%option prefix="base_yy"

/*
 * OK, here is a short description of lex/flex rules behavior.
 * The longest pattern which matches an input string is always chosen.
 * For equal-length patterns, the first occurring in the rules list is chosen.
 * INITIAL is the starting state, to which all non-conditional rules apply.
 * Exclusive states change parsing rules while the state is active.  When in
 * an exclusive state, only those rules defined for that state apply.
 *
 * We use exclusive states for quoted strings, extended comments,
 * and to eliminate parsing troubles for numeric strings.
 * Exclusive states:
 *  <xb> bit string literal
 *  <xc> extended C-style comments
 *  <xd> delimited identifiers (double-quoted identifiers)
 *  <xh> hexadecimal numeric string
 *  <xq> standard quoted strings
 *  <xe> extended quoted strings (support backslash escape sequences)
 *  <xdolq> $foo$ quoted strings
 *  <xui> quoted identifier with Unicode escapes
 *  <xus> quoted string with Unicode escapes
<<<<<<< HEAD
 *  <xeu> Unicode surrogate escape in extended string
=======
>>>>>>> 38e93482
 */

%x xb
%x xc
%x xd
%x xh
%x xe
%x xq
%x xdolq
%x xui
%x xus
<<<<<<< HEAD
%x xeu
=======
>>>>>>> 38e93482

/*
 * In order to make the world safe for Windows and Mac clients as well as
 * Unix ones, we accept either \n or \r as a newline.  A DOS-style \r\n
 * sequence will be seen as two successive newlines, but that doesn't cause
 * any problems.  Comments that start with -- and extend to the next
 * newline are treated as equivalent to a single whitespace character.
 *
 * NOTE a fine point: if there is no newline following --, we will absorb
 * everything to the end of the input as a comment.  This is correct.  Older
 * versions of Postgres failed to recognize -- as a comment if the input
 * did not end with a newline.
 *
 * XXX perhaps \f (formfeed) should be treated as a newline as well?
 *
 * XXX if you change the set of whitespace characters, fix scanner_isspace()
 * to agree, and see also the plpgsql lexer.
 */

space			[ \t\n\r\f]
horiz_space		[ \t\f]
newline			[\n\r]
non_newline		[^\n\r]

comment			("--"{non_newline}*)

whitespace		({space}+|{comment})

/*
 * SQL requires at least one newline in the whitespace separating
 * string literals that are to be concatenated.  Silly, but who are we
 * to argue?  Note that {whitespace_with_newline} should not have * after
 * it, whereas {whitespace} should generally have a * after it...
 */

special_whitespace		({space}+|{comment}{newline})
horiz_whitespace		({horiz_space}|{comment})
whitespace_with_newline	({horiz_whitespace}*{newline}{special_whitespace}*)

/*
 * To ensure that {quotecontinue} can be scanned without having to back up
 * if the full pattern isn't matched, we include trailing whitespace in
 * {quotestop}.  This matches all cases where {quotecontinue} fails to match,
 * except for {quote} followed by whitespace and just one "-" (not two,
 * which would start a {comment}).  To cover that we have {quotefail}.
 * The actions for {quotestop} and {quotefail} must throw back characters
 * beyond the quote proper.
 */
quote			'
quotestop		{quote}{whitespace}*
quotecontinue	{quote}{whitespace_with_newline}{quote}
quotefail		{quote}{whitespace}*"-"

/* Bit string
 * It is tempting to scan the string for only those characters
 * which are allowed. However, this leads to silently swallowed
 * characters if illegal characters are included in the string.
 * For example, if xbinside is [01] then B'ABCD' is interpreted
 * as a zero-length string, and the ABCD' is lost!
 * Better to pass the string forward and let the input routines
 * validate the contents.
 */
xbstart			[bB]{quote}
xbinside		[^']*

/* Hexadecimal number */
xhstart			[xX]{quote}
xhinside		[^']*

/* National character */
xnstart			[nN]{quote}

/* Quoted string that allows backslash escapes */
xestart			[eE]{quote}
xeinside		[^\\']+
xeescape		[\\][^0-7]
xeoctesc		[\\][0-7]{1,3}
xehexesc		[\\]x[0-9A-Fa-f]{1,2}
xeunicode		[\\](u[0-9A-Fa-f]{4}|U[0-9A-Fa-f]{8})
xeunicodebad	[\\]([uU])

/* Extended quote
 * xqdouble implements embedded quote, ''''
 */
xqstart			{quote}
xqdouble		{quote}{quote}
xqinside		[^']+

/* $foo$ style quotes ("dollar quoting")
 * The quoted string starts with $foo$ where "foo" is an optional string
 * in the form of an identifier, except that it may not contain "$", 
 * and extends to the first occurrence of an identical string.  
 * There is *no* processing of the quoted text.
 *
 * {dolqfailed} is an error rule to avoid scanner backup when {dolqdelim}
 * fails to match its trailing "$".
 */
dolq_start		[A-Za-z\200-\377_]
dolq_cont		[A-Za-z\200-\377_0-9]
dolqdelim		\$({dolq_start}{dolq_cont}*)?\$
dolqfailed		\${dolq_start}{dolq_cont}*
dolqinside		[^$]+

/* Double quote
 * Allows embedded spaces and other special characters into identifiers.
 */
dquote			\"
xdstart			{dquote}
xdstop			{dquote}
xddouble		{dquote}{dquote}
xdinside		[^"]+

/* Unicode escapes */
uescape			[uU][eE][sS][cC][aA][pP][eE]{whitespace}*{quote}[^']{quote}
/* error rule to avoid backup */
uescapefail		("-"|[uU][eE][sS][cC][aA][pP][eE]{whitespace}*"-"|[uU][eE][sS][cC][aA][pP][eE]{whitespace}*{quote}[^']|[uU][eE][sS][cC][aA][pP][eE]{whitespace}*{quote}|[uU][eE][sS][cC][aA][pP][eE]{whitespace}*|[uU][eE][sS][cC][aA][pP]|[uU][eE][sS][cC][aA]|[uU][eE][sS][cC]|[uU][eE][sS]|[uU][eE]|[uU])

/* Quoted identifier with Unicode escapes */
xuistart		[uU]&{dquote}
xuistop1		{dquote}{whitespace}*{uescapefail}?
xuistop2		{dquote}{whitespace}*{uescape}

/* Quoted string with Unicode escapes */
xusstart		[uU]&{quote}
xusstop1		{quote}{whitespace}*{uescapefail}?
xusstop2		{quote}{whitespace}*{uescape}

/* error rule to avoid backup */
xufailed		[uU]&


/* C-style comments
 *
 * The "extended comment" syntax closely resembles allowable operator syntax.
 * The tricky part here is to get lex to recognize a string starting with
 * slash-star as a comment, when interpreting it as an operator would produce
 * a longer match --- remember lex will prefer a longer match!  Also, if we
 * have something like plus-slash-star, lex will think this is a 3-character
 * operator whereas we want to see it as a + operator and a comment start.
 * The solution is two-fold:
 * 1. append {op_chars}* to xcstart so that it matches as much text as
 *    {operator} would. Then the tie-breaker (first matching rule of same
 *    length) ensures xcstart wins.  We put back the extra stuff with yyless()
 *    in case it contains a star-slash that should terminate the comment.
 * 2. In the operator rule, check for slash-star within the operator, and
 *    if found throw it back with yyless().  This handles the plus-slash-star
 *    problem.
 * Dash-dash comments have similar interactions with the operator rule.
 */
xcstart			\/\*{op_chars}*
xcstop			\*+\/
xcinside		[^*/]+

digit			[0-9]
ident_start		[A-Za-z\200-\377_]
ident_cont		[A-Za-z\200-\377_0-9\$]

identifier		{ident_start}{ident_cont}*

typecast		"::"

/*
 * "self" is the set of chars that should be returned as single-character
 * tokens.  "op_chars" is the set of chars that can make up "Op" tokens,
 * which can be one or more characters long (but if a single-char token
 * appears in the "self" set, it is not to be returned as an Op).  Note
 * that the sets overlap, but each has some chars that are not in the other.
 *
 * If you change either set, adjust the character lists appearing in the
 * rule for "operator"!
 */
self			[,()\[\].;\:\+\-\*\/\%\^\<\>\=]
op_chars		[\~\!\@\#\^\&\|\`\?\+\-\*\/\%\<\>\=]
operator		{op_chars}+

/* we no longer allow unary minus in numbers. 
 * instead we pass it separately to parser. there it gets
 * coerced via doNegate() -- Leon aug 20 1999
 *
 * {realfail1} and {realfail2} are added to prevent the need for scanner
 * backup when the {real} rule fails to match completely.
 */

integer			{digit}+
decimal			(({digit}*\.{digit}+)|({digit}+\.{digit}*))
real			({integer}|{decimal})[Ee][-+]?{digit}+
realfail1		({integer}|{decimal})[Ee]
realfail2		({integer}|{decimal})[Ee][-+]

param			\${integer}

other			.

/*
 * Dollar quoted strings are totally opaque, and no escaping is done on them.
 * Other quoted strings must allow some special characters such as single-quote
 *  and newline.
 * Embedded single-quotes are implemented both in the SQL standard
 *  style of two adjacent single quotes "''" and in the Postgres/Java style
 *  of escaped-quote "\'".
 * Other embedded escaped characters are matched explicitly and the leading
 *  backslash is dropped from the string.
 * Note that xcstart must appear before operator, as explained above!
 *  Also whitespace (comment) must appear before operator.
 */

%%

{whitespace}	{
					/* ignore */
				}

{xcstart}		{
					/* Set location in case of syntax error in comment */
					SET_YYLLOC();
					xcdepth = 0;
					BEGIN(xc);
					/* Put back any characters past slash-star; see above */
					yyless(2);
				}

<xc>{xcstart}	{
					xcdepth++;
					/* Put back any characters past slash-star; see above */
					yyless(2);
				}

<xc>{xcstop}	{
					if (xcdepth <= 0)
						BEGIN(INITIAL);
					else
						xcdepth--;
				}

<xc>{xcinside}	{
					/* ignore */
				}

<xc>{op_chars}	{
					/* ignore */
				}

<xc>\*+			{
					/* ignore */
				}

<xc><<EOF>>		{ yyerror("unterminated /* comment"); }

{xbstart}		{
					/* Binary bit type.
					 * At some point we should simply pass the string
					 * forward to the parser and label it there.
					 * In the meantime, place a leading "b" on the string
					 * to mark it for the input routine as a binary string.
					 */
					SET_YYLLOC();
					BEGIN(xb);
					startlit();
					addlitchar('b');
				}
<xb>{quotestop}	|
<xb>{quotefail} {
					yyless(1);
					BEGIN(INITIAL);
					yylval.str = litbufdup();
					return BCONST;
				}
<xh>{xhinside}	|
<xb>{xbinside}	{
					addlit(yytext, yyleng);
				}
<xh>{quotecontinue}	|
<xb>{quotecontinue}	{
					/* ignore */
				}
<xb><<EOF>>		{ yyerror("unterminated bit string literal"); }

{xhstart}		{
					/* Hexadecimal bit type.
					 * At some point we should simply pass the string
					 * forward to the parser and label it there.
					 * In the meantime, place a leading "x" on the string
					 * to mark it for the input routine as a hex string.
					 */
					SET_YYLLOC();
					BEGIN(xh);
					startlit();
					addlitchar('x');
				}
<xh>{quotestop}	|
<xh>{quotefail} {
					yyless(1);
					BEGIN(INITIAL);
					yylval.str = litbufdup();
					return XCONST;
				}
<xh><<EOF>>		{ yyerror("unterminated hexadecimal string literal"); }

{xnstart}		{
					/* National character.
					 * We will pass this along as a normal character string,
					 * but preceded with an internally-generated "NCHAR".
					 */
					const ScanKeyword *keyword;

					SET_YYLLOC();
					yyless(1);				/* eat only 'n' this time */
					/* nchar had better be a keyword! */
					keyword = ScanKeywordLookup("nchar");
					Assert(keyword != NULL);
					yylval.keyword = keyword->name;
					return keyword->value;
				}

{xqstart}		{
					warn_on_first_escape = true;
					saw_non_ascii = false;
					SET_YYLLOC();
					if (standard_conforming_strings)
						BEGIN(xq);
					else
						BEGIN(xe);
					startlit();
				}
{xestart}		{
					warn_on_first_escape = false;
					saw_non_ascii = false;
					SET_YYLLOC();
					BEGIN(xe);
					startlit();
				}
{xusstart}		{
					SET_YYLLOC();
<<<<<<< HEAD
					if (!standard_conforming_strings)
						ereport(ERROR,
								(errcode(ERRCODE_FEATURE_NOT_SUPPORTED),
								 errmsg("unsafe use of string constant with Unicode escapes"),
								 errdetail("String constants with Unicode escapes cannot be used when standard_conforming_strings is off."),
								 lexer_errposition()));
=======
>>>>>>> 38e93482
					BEGIN(xus);
					startlit();
				}
<xq,xe>{quotestop}	|
<xq,xe>{quotefail} {
					yyless(1);
					BEGIN(INITIAL);
					/*
					 * check that the data remains valid if it might have been
					 * made invalid by unescaping any chars.
					 */
					if (saw_non_ascii)
						pg_verifymbstr(literalbuf, literallen, false);
					yylval.str = litbufdup();
					return SCONST;
				}
<xus>{xusstop1} {
					/* throw back all but the quote */
					yyless(1);
					BEGIN(INITIAL);
					yylval.str = litbuf_udeescape('\\');
					return SCONST;
				}
<xus>{xusstop2} {
					BEGIN(INITIAL);
					yylval.str = litbuf_udeescape(yytext[yyleng-2]);
					return SCONST;
				}
<xq,xe,xus>{xqdouble} {
					addlitchar('\'');
				}
<xq,xus>{xqinside}  {
					addlit(yytext, yyleng);
				}
<xe>{xeinside}  {
					addlit(yytext, yyleng);
				}
<xe>{xeunicode} {
					pg_wchar c = strtoul(yytext+2, NULL, 16);

					check_escape_warning();

					/*
					 * handle UTF-16 surrogates:
					 *   [0xD800..0xDC00) - first elem.
					 *   [0xDC00..0xE000) - second elem.
					 */
					if (c >= 0xD800 && c < 0xE000)
					{
						if (c >= 0xDC00)
							yyerror("invalid Unicode surrogate pair");

						utf16_top_part = ((c & 0x3FF) << 10) + 0x10000;
						BEGIN(xeu);
					}
					else
						addunicode(c);
				}
<xeu>{xeunicode} {
					pg_wchar c = strtoul(yytext+2, NULL, 16);

					if (c < 0xDC00 || c >= 0xE000)
						yyerror("invalid Unicode surrogate pair");

					c = (c & 0x3FF) + utf16_top_part;

					addunicode(c);

					BEGIN(xe);
				}
<xeu>.			|
<xeu>\n			|
<xeu><<EOF>>	{ yyerror("invalid Unicode surrogate pair"); }

<xe>{xeunicodebad}	{
						ereport(ERROR,
								(errcode(ERRCODE_INVALID_ESCAPE_SEQUENCE),
								 errmsg("invalid Unicode escape"),
								 errhint("Unicode escapes must be full-length: \\uXXXX or \\UXXXXXXXX."),
								 lexer_errposition()));
					}

<xe>{xeescape}  {
					if (yytext[1] == '\'')
					{
						if (backslash_quote == BACKSLASH_QUOTE_OFF ||
							(backslash_quote == BACKSLASH_QUOTE_SAFE_ENCODING &&
							 PG_ENCODING_IS_CLIENT_ONLY(pg_get_client_encoding())))
							ereport(ERROR,
									(errcode(ERRCODE_NONSTANDARD_USE_OF_ESCAPE_CHARACTER),
									 errmsg("unsafe use of \\' in a string literal"),
									 errhint("Use '' to write quotes in strings. \\' is insecure in client-only encodings."),
									 lexer_errposition()));
					}
					check_string_escape_warning(yytext[1]);
					addlitchar(unescape_single_char(yytext[1]));
				}
<xe>{xeoctesc}  {
					unsigned char c = strtoul(yytext+1, NULL, 8);

					check_escape_warning();
					addlitchar(c);
					if (c == '\0' || IS_HIGHBIT_SET(c))
						saw_non_ascii = true;
				}
<xe>{xehexesc}  {
					unsigned char c = strtoul(yytext+2, NULL, 16);

					check_escape_warning();
					addlitchar(c);
					if (c == '\0' || IS_HIGHBIT_SET(c))
						saw_non_ascii = true;
				}
<xq,xe,xus>{quotecontinue} {
					/* ignore */
				}
<xe>.			{
					/* This is only needed for \ just before EOF */
					addlitchar(yytext[0]);
				}
<xq,xe,xus><<EOF>>		{ yyerror("unterminated quoted string"); }

{dolqdelim}		{
					SET_YYLLOC();
					dolqstart = pstrdup(yytext);
					BEGIN(xdolq);
					startlit();
				}
{dolqfailed}	{
					SET_YYLLOC();
					/* throw back all but the initial "$" */
					yyless(1);
					/* and treat it as {other} */
					return yytext[0];
				}
<xdolq>{dolqdelim} {
					if (strcmp(yytext, dolqstart) == 0)
					{
						pfree(dolqstart);
						BEGIN(INITIAL);
						yylval.str = litbufdup();
						return SCONST;
					}
					else
					{
						/*
						 * When we fail to match $...$ to dolqstart, transfer
						 * the $... part to the output, but put back the final
						 * $ for rescanning.  Consider $delim$...$junk$delim$
						 */
						addlit(yytext, yyleng-1);
						yyless(yyleng-1);
					}
				}
<xdolq>{dolqinside} {
					addlit(yytext, yyleng);
				}
<xdolq>{dolqfailed} {
					addlit(yytext, yyleng);
				}
<xdolq>.		{
					/* This is only needed for $ inside the quoted text */
					addlitchar(yytext[0]);
				}
<xdolq><<EOF>>	{ yyerror("unterminated dollar-quoted string"); }

{xdstart}		{
					SET_YYLLOC();
					BEGIN(xd);
					startlit();
				}
{xuistart}		{
					SET_YYLLOC();
					BEGIN(xui);
					startlit();
				}
<xd>{xdstop}	{
					char		   *ident;

					BEGIN(INITIAL);
					if (literallen == 0)
						yyerror("zero-length delimited identifier");
					ident = litbufdup();
					if (literallen >= NAMEDATALEN)
						truncate_identifier(ident, literallen, true);
					yylval.str = ident;
					return IDENT;
				}
<xui>{xuistop1}	{
					char		   *ident;

					BEGIN(INITIAL);
					if (literallen == 0)
						yyerror("zero-length delimited identifier");
					ident = litbuf_udeescape('\\');
					if (literallen >= NAMEDATALEN)
						truncate_identifier(ident, literallen, true);
					yylval.str = ident;
					/* throw back all but the quote */
					yyless(1);
					return IDENT;
				}
<xui>{xuistop2}	{
					char		   *ident;

					BEGIN(INITIAL);
					if (literallen == 0)
						yyerror("zero-length delimited identifier");
					ident = litbuf_udeescape(yytext[yyleng - 2]);
					if (literallen >= NAMEDATALEN)
						truncate_identifier(ident, literallen, true);
					yylval.str = ident;
					return IDENT;
				}
<xd,xui>{xddouble}	{
					addlitchar('"');
				}
<xd,xui>{xdinside}	{
					addlit(yytext, yyleng);
				}
<xd,xui><<EOF>>		{ yyerror("unterminated quoted identifier"); }

{xufailed}	{
<<<<<<< HEAD
					char		   *ident;

					SET_YYLLOC();
					/* throw back all but the initial u/U */
					yyless(1);
					/* and treat it as {identifier} */
					ident = downcase_truncate_identifier(yytext, yyleng, true);
					yylval.str = ident;
					return IDENT;
=======
					/* throw back all but the initial u/U */
					yyless(1);
					/* and treat it as {other} */
					return yytext[0];
>>>>>>> 38e93482
				}

{typecast}		{
					SET_YYLLOC();
					return TYPECAST;
				}

{self}			{
					SET_YYLLOC();
					return yytext[0];
				}

{operator}		{
					/*
					 * Check for embedded slash-star or dash-dash; those
					 * are comment starts, so operator must stop there.
					 * Note that slash-star or dash-dash at the first
					 * character will match a prior rule, not this one.
					 */
					int		nchars = yyleng;
					char   *slashstar = strstr(yytext, "/*");
					char   *dashdash = strstr(yytext, "--");

					if (slashstar && dashdash)
					{
						/* if both appear, take the first one */
						if (slashstar > dashdash)
							slashstar = dashdash;
					}
					else if (!slashstar)
						slashstar = dashdash;
					if (slashstar)
						nchars = slashstar - yytext;

					/*
					 * For SQL compatibility, '+' and '-' cannot be the
					 * last char of a multi-char operator unless the operator
					 * contains chars that are not in SQL operators.
					 * The idea is to lex '=-' as two operators, but not
					 * to forbid operator names like '?-' that could not be
					 * sequences of SQL operators.
					 */
					while (nchars > 1 &&
						   (yytext[nchars-1] == '+' ||
							yytext[nchars-1] == '-'))
					{
						int		ic;

						for (ic = nchars-2; ic >= 0; ic--)
						{
							if (strchr("~!@#^&|`?%", yytext[ic]))
								break;
						}
						if (ic >= 0)
							break; /* found a char that makes it OK */
						nchars--; /* else remove the +/-, and check again */
					}

					SET_YYLLOC();

					if (nchars < yyleng)
					{
						/* Strip the unwanted chars from the token */
						yyless(nchars);
						/*
						 * If what we have left is only one char, and it's
						 * one of the characters matching "self", then
						 * return it as a character token the same way
						 * that the "self" rule would have.
						 */
						if (nchars == 1 &&
							strchr(",()[].;:+-*/%^<>=", yytext[0]))
							return yytext[0];
					}

					/*
					 * Complain if operator is too long.  Unlike the case
					 * for identifiers, we make this an error not a notice-
					 * and-truncate, because the odds are we are looking at
					 * a syntactic mistake anyway.
					 */
					if (nchars >= NAMEDATALEN)
						yyerror("operator too long");

					/* Convert "!=" operator to "<>" for compatibility */
					if (strcmp(yytext, "!=") == 0)
						yylval.str = pstrdup("<>");
					else
						yylval.str = pstrdup(yytext);
					return Op;
				}

{param}			{
					SET_YYLLOC();
					yylval.ival = atol(yytext + 1);
					return PARAM;
				}

{integer}		{
					long val;
					char* endptr;

					SET_YYLLOC();
					errno = 0;
					val = strtol(yytext, &endptr, 10);
					if (*endptr != '\0' || errno == ERANGE
#ifdef HAVE_LONG_INT_64
						/* if long > 32 bits, check for overflow of int4 */
						|| val != (long) ((int32) val)
#endif
						)
					{
						/* integer too large, treat it as a float */
						yylval.str = pstrdup(yytext);
						return FCONST;
					}
					yylval.ival = val;
					return ICONST;
				}
{decimal}		{
					SET_YYLLOC();
					yylval.str = pstrdup(yytext);
					return FCONST;
				}
{real}			{
					SET_YYLLOC();
					yylval.str = pstrdup(yytext);
					return FCONST;
				}
{realfail1}		{
					/*
					 * throw back the [Ee], and treat as {decimal}.  Note
					 * that it is possible the input is actually {integer},
					 * but since this case will almost certainly lead to a
					 * syntax error anyway, we don't bother to distinguish.
					 */
					yyless(yyleng-1);
					SET_YYLLOC();
					yylval.str = pstrdup(yytext);
					return FCONST;
				}
{realfail2}		{
					/* throw back the [Ee][+-], and proceed as above */
					yyless(yyleng-2);
					SET_YYLLOC();
					yylval.str = pstrdup(yytext);
					return FCONST;
				}


{identifier}	{
					const ScanKeyword *keyword;
					char		   *ident;

					SET_YYLLOC();

					/* Is it a keyword? */
					keyword = ScanKeywordLookup(yytext);
					if (keyword != NULL)
					{
						yylval.keyword = keyword->name;
						return keyword->value;
					}

					/*
					 * No.  Convert the identifier to lower case, and truncate
					 * if necessary.
					 */
					ident = downcase_truncate_identifier(yytext, yyleng, true);
					yylval.str = ident;
					return IDENT;
				}

{other}			{
					SET_YYLLOC();
					return yytext[0];
				}

<<EOF>>			{
					SET_YYLLOC();
					yyterminate();
				}

%%

/*
 * scanner_errposition
 *		Report a lexer or grammar error cursor position, if possible.
 *
 * This is expected to be used within an ereport() call.  The return value
 * is a dummy (always 0, in fact).
 *
 * Note that this can only be used for messages emitted during raw parsing
 * (essentially, scan.l and gram.y), since it requires scanbuf to still be
 * valid.
 */
int
scanner_errposition(int location)
{
	int		pos;

	Assert(scanbuf != NULL);	/* else called from wrong place */
	if (location < 0)
		return 0;				/* no-op if location is unknown */

	/* Convert byte offset to character number */
	pos = pg_mbstrlen_with_len(scanbuf, location) + 1;
	/* And pass it to the ereport mechanism */
	return errposition(pos);
}

/*
 * yyerror
 *		Report a lexer or grammar error.
 *
 * The message's cursor position identifies the most recently lexed token.
 * This is OK for syntax error messages from the Bison parser, because Bison
 * parsers report error as soon as the first unparsable token is reached.
 * Beware of using yyerror for other purposes, as the cursor position might
 * be misleading!
 */
void
yyerror(const char *message)
{
	const char *loc = scanbuf + yylloc;

	if (*loc == YY_END_OF_BUFFER_CHAR)
	{
		ereport(ERROR,
				(errcode(ERRCODE_SYNTAX_ERROR),
				 /* translator: %s is typically the translation of "syntax error" */
				 errmsg("%s at end of input", _(message)),
				 lexer_errposition()));
	}
	else
	{
		ereport(ERROR,
				(errcode(ERRCODE_SYNTAX_ERROR),
				 /* translator: first %s is typically the translation of "syntax error" */
				 errmsg("%s at or near \"%s\"", _(message), loc),
				 lexer_errposition()));
	}
}


/*
 * Called before any actual parsing is done
 */
void
scanner_init(const char *str)
{
	Size	slen = strlen(str);

	/*
	 * Might be left over after ereport()
	 */
	if (YY_CURRENT_BUFFER)
		yy_delete_buffer(YY_CURRENT_BUFFER);

	/*
	 * Make a scan buffer with special termination needed by flex.
	 */
	scanbuf = palloc(slen + 2);
	memcpy(scanbuf, str, slen);
	scanbuf[slen] = scanbuf[slen + 1] = YY_END_OF_BUFFER_CHAR;
	scanbufhandle = yy_scan_buffer(scanbuf, slen + 2);

	/* initialize literal buffer to a reasonable but expansible size */
	literalalloc = 1024;
	literalbuf = (char *) palloc(literalalloc);
	startlit();

	BEGIN(INITIAL);
}


/*
 * Called after parsing is done to clean up after scanner_init()
 */
void
scanner_finish(void)
{
	yy_delete_buffer(scanbufhandle);
	pfree(scanbuf);
	scanbuf = NULL;
}


static void
addlit(char *ytext, int yleng)
{
	/* enlarge buffer if needed */
	if ((literallen+yleng) >= literalalloc)
	{
		do {
			literalalloc *= 2;
		} while ((literallen+yleng) >= literalalloc);
		literalbuf = (char *) repalloc(literalbuf, literalalloc);
	}
	/* append new data, add trailing null */
	memcpy(literalbuf+literallen, ytext, yleng);
	literallen += yleng;
	literalbuf[literallen] = '\0';
}


static void
addlitchar(unsigned char ychar)
{
	/* enlarge buffer if needed */
	if ((literallen+1) >= literalalloc)
	{
		literalalloc *= 2;
		literalbuf = (char *) repalloc(literalbuf, literalalloc);
	}
	/* append new data, add trailing null */
	literalbuf[literallen] = ychar;
	literallen += 1;
	literalbuf[literallen] = '\0';
}


/*
 * One might be tempted to write pstrdup(literalbuf) instead of this,
 * but for long literals this is much faster because the length is
 * already known.
 */
static char *
litbufdup(void)
{
	char *new;

	new = palloc(literallen + 1);
	memcpy(new, literalbuf, literallen+1);
	return new;
}

static int
hexval(unsigned char c)
{
	if (c >= '0' && c <= '9')
		return c - '0';
	if (c >= 'a' && c <= 'f')
		return c - 'a' + 0xA;
	if (c >= 'A' && c <= 'F')
		return c - 'A' + 0xA;
	elog(ERROR, "invalid hexadecimal digit");
	return 0; /* not reached */
}
<<<<<<< HEAD
=======

static void
check_unicode_value(pg_wchar c, char * loc)
{
	if (GetDatabaseEncoding() == PG_UTF8)
		return;

	if (c > 0x7F)
	{
		yylloc += (char *) loc - literalbuf + 3;   /* 3 for U&" */
		yyerror("Unicode escape values cannot be used for code point values above 007F when the server encoding is not UTF8");
	}
}

static char *
litbuf_udeescape(unsigned char escape)
{
	char *new;
	char *in, *out;

	if (isxdigit(escape)
		|| escape == '+'
		|| escape == '\''
		|| escape == '"'
		|| scanner_isspace(escape))
	{
		yylloc += literallen + yyleng + 1;
		yyerror("invalid Unicode escape character");
	}

	/*
	 * This relies on the subtle assumption that a UTF-8 expansion
	 * cannot be longer than its escaped representation.
	 */
	new = palloc(literallen + 1);

	in = literalbuf;
	out = new;
	while (*in)
	{
		if (in[0] == escape)
		{
			if (in[1] == escape)
			{
				*out++ = escape;
				in += 2;
			}
			else if (isxdigit(in[1]) && isxdigit(in[2]) && isxdigit(in[3]) && isxdigit(in[4]))
			{
				pg_wchar unicode = hexval(in[1]) * 16*16*16 + hexval(in[2]) * 16*16 + hexval(in[3]) * 16 + hexval(in[4]);
				check_unicode_value(unicode, in);
				unicode_to_utf8(unicode, (unsigned char *) out);
				in += 5;
				out += pg_mblen(out);
			}
			else if (in[1] == '+'
					 && isxdigit(in[2]) && isxdigit(in[3])
					 && isxdigit(in[4]) && isxdigit(in[5])
					 && isxdigit(in[6]) && isxdigit(in[7]))
			{
				pg_wchar unicode = hexval(in[2]) * 16*16*16*16*16 + hexval(in[3]) * 16*16*16*16 + hexval(in[4]) * 16*16*16
									+ hexval(in[5]) * 16*16 + hexval(in[6]) * 16 + hexval(in[7]);
				check_unicode_value(unicode, in);
				unicode_to_utf8(unicode, (unsigned char *) out);
				in += 8;
				out += pg_mblen(out);
			}
			else
			{
				yylloc += in - literalbuf + 3;   /* 3 for U&" */
				yyerror("invalid Unicode escape value");
			}
		}
		else
			*out++ = *in++;
	}

	*out = '\0';
	pg_verifymbstr(new, out - new, false);
	return new;
}
>>>>>>> 38e93482

static void
check_unicode_value(pg_wchar c, char * loc)
{
	if (GetDatabaseEncoding() == PG_UTF8)
		return;

	if (c > 0x7F)
	{
		yylloc += (char *) loc - literalbuf + 3;   /* 3 for U&" */
		yyerror("Unicode escape values cannot be used for code point values above 007F when the server encoding is not UTF8");
	}
}

static char *
litbuf_udeescape(unsigned char escape)
{
	char *new;
	char *in, *out;

	if (isxdigit(escape)
		|| escape == '+'
		|| escape == '\''
		|| escape == '"'
		|| scanner_isspace(escape))
	{
		yylloc += literallen + yyleng + 1;
		yyerror("invalid Unicode escape character");
	}

	/*
	 * This relies on the subtle assumption that a UTF-8 expansion
	 * cannot be longer than its escaped representation.
	 */
	new = palloc(literallen + 1);

	in = literalbuf;
	out = new;
	while (*in)
	{
		if (in[0] == escape)
		{
			if (in[1] == escape)
			{
				*out++ = escape;
				in += 2;
			}
			else if (isxdigit(in[1]) && isxdigit(in[2]) && isxdigit(in[3]) && isxdigit(in[4]))
			{
				pg_wchar unicode = hexval(in[1]) * 16*16*16 + hexval(in[2]) * 16*16 + hexval(in[3]) * 16 + hexval(in[4]);
				check_unicode_value(unicode, in);
				unicode_to_utf8(unicode, (unsigned char *) out);
				in += 5;
				out += pg_mblen(out);
			}
			else if (in[1] == '+'
					 && isxdigit(in[2]) && isxdigit(in[3])
					 && isxdigit(in[4]) && isxdigit(in[5])
					 && isxdigit(in[6]) && isxdigit(in[7]))
			{
				pg_wchar unicode = hexval(in[2]) * 16*16*16*16*16 + hexval(in[3]) * 16*16*16*16 + hexval(in[4]) * 16*16*16
									+ hexval(in[5]) * 16*16 + hexval(in[6]) * 16 + hexval(in[7]);
				check_unicode_value(unicode, in);
				unicode_to_utf8(unicode, (unsigned char *) out);
				in += 8;
				out += pg_mblen(out);
			}
			else
			{
				yylloc += in - literalbuf + 3;   /* 3 for U&" */
				yyerror("invalid Unicode escape value");
			}
		}
		else
			*out++ = *in++;
	}

	*out = '\0';
	/*
	 * We could skip pg_verifymbstr if we didn't process any non-7-bit-ASCII
	 * codes; but it's probably not worth the trouble, since this isn't
	 * likely to be a performance-critical path.
	 */
	pg_verifymbstr(new, out - new, false);
	return new;
}

static unsigned char
unescape_single_char(unsigned char c)
{
	switch (c)
	{
		case 'b':
			return '\b';
		case 'f':
			return '\f';
		case 'n':
			return '\n';
		case 'r':
			return '\r';
		case 't':
			return '\t';
		default:
			/* check for backslash followed by non-7-bit-ASCII */
			if (c == '\0' || IS_HIGHBIT_SET(c))
				saw_non_ascii = true;

			return c;
	}
}

static void
addunicode(pg_wchar c)
{
	char buf[8];

	if (c == 0 || c > 0x10FFFF)
		yyerror("invalid Unicode escape value");
	if (c > 0x7F)
	{
		if (GetDatabaseEncoding() != PG_UTF8)
			yyerror("Unicode escape values cannot be used for code point values above 007F when the server encoding is not UTF8");
		saw_non_ascii = true;
	}
	unicode_to_utf8(c, (unsigned char *)buf);
	addlit(buf, pg_mblen(buf));
}

static void
check_string_escape_warning(unsigned char ychar)
{
	if (ychar == '\'')
	{
		if (warn_on_first_escape && escape_string_warning)
			ereport(WARNING,
					(errcode(ERRCODE_NONSTANDARD_USE_OF_ESCAPE_CHARACTER),
					 errmsg("nonstandard use of \\' in a string literal"),
					 errhint("Use '' to write quotes in strings, or use the escape string syntax (E'...')."),
					 lexer_errposition()));
		warn_on_first_escape = false;	/* warn only once per string */
	}
	else if (ychar == '\\')
	{
		if (warn_on_first_escape && escape_string_warning)
			ereport(WARNING,
					(errcode(ERRCODE_NONSTANDARD_USE_OF_ESCAPE_CHARACTER),
					 errmsg("nonstandard use of \\\\ in a string literal"),
					 errhint("Use the escape string syntax for backslashes, e.g., E'\\\\'."),
					 lexer_errposition()));
		warn_on_first_escape = false;	/* warn only once per string */
	}
	else
		check_escape_warning();
}

static void
check_escape_warning(void)
{
	if (warn_on_first_escape && escape_string_warning)
		ereport(WARNING,
				(errcode(ERRCODE_NONSTANDARD_USE_OF_ESCAPE_CHARACTER),
				 errmsg("nonstandard use of escape in a string literal"),
				 errhint("Use the escape string syntax for escapes, e.g., E'\\r\\n'."),
				 lexer_errposition()));
	warn_on_first_escape = false;	/* warn only once per string */
}<|MERGE_RESOLUTION|>--- conflicted
+++ resolved
@@ -154,10 +154,7 @@
  *  <xdolq> $foo$ quoted strings
  *  <xui> quoted identifier with Unicode escapes
  *  <xus> quoted string with Unicode escapes
-<<<<<<< HEAD
  *  <xeu> Unicode surrogate escape in extended string
-=======
->>>>>>> 38e93482
  */
 
 %x xb
@@ -169,10 +166,7 @@
 %x xdolq
 %x xui
 %x xus
-<<<<<<< HEAD
 %x xeu
-=======
->>>>>>> 38e93482
 
 /*
  * In order to make the world safe for Windows and Mac clients as well as
@@ -506,15 +500,12 @@
 				}
 {xusstart}		{
 					SET_YYLLOC();
-<<<<<<< HEAD
 					if (!standard_conforming_strings)
 						ereport(ERROR,
 								(errcode(ERRCODE_FEATURE_NOT_SUPPORTED),
 								 errmsg("unsafe use of string constant with Unicode escapes"),
 								 errdetail("String constants with Unicode escapes cannot be used when standard_conforming_strings is off."),
 								 lexer_errposition()));
-=======
->>>>>>> 38e93482
 					BEGIN(xus);
 					startlit();
 				}
@@ -738,7 +729,6 @@
 <xd,xui><<EOF>>		{ yyerror("unterminated quoted identifier"); }
 
 {xufailed}	{
-<<<<<<< HEAD
 					char		   *ident;
 
 					SET_YYLLOC();
@@ -748,12 +738,6 @@
 					ident = downcase_truncate_identifier(yytext, yyleng, true);
 					yylval.str = ident;
 					return IDENT;
-=======
-					/* throw back all but the initial u/U */
-					yyless(1);
-					/* and treat it as {other} */
-					return yytext[0];
->>>>>>> 38e93482
 				}
 
 {typecast}		{
@@ -1103,8 +1087,6 @@
 	elog(ERROR, "invalid hexadecimal digit");
 	return 0; /* not reached */
 }
-<<<<<<< HEAD
-=======
 
 static void
 check_unicode_value(pg_wchar c, char * loc)
@@ -1183,88 +1165,6 @@
 	}
 
 	*out = '\0';
-	pg_verifymbstr(new, out - new, false);
-	return new;
-}
->>>>>>> 38e93482
-
-static void
-check_unicode_value(pg_wchar c, char * loc)
-{
-	if (GetDatabaseEncoding() == PG_UTF8)
-		return;
-
-	if (c > 0x7F)
-	{
-		yylloc += (char *) loc - literalbuf + 3;   /* 3 for U&" */
-		yyerror("Unicode escape values cannot be used for code point values above 007F when the server encoding is not UTF8");
-	}
-}
-
-static char *
-litbuf_udeescape(unsigned char escape)
-{
-	char *new;
-	char *in, *out;
-
-	if (isxdigit(escape)
-		|| escape == '+'
-		|| escape == '\''
-		|| escape == '"'
-		|| scanner_isspace(escape))
-	{
-		yylloc += literallen + yyleng + 1;
-		yyerror("invalid Unicode escape character");
-	}
-
-	/*
-	 * This relies on the subtle assumption that a UTF-8 expansion
-	 * cannot be longer than its escaped representation.
-	 */
-	new = palloc(literallen + 1);
-
-	in = literalbuf;
-	out = new;
-	while (*in)
-	{
-		if (in[0] == escape)
-		{
-			if (in[1] == escape)
-			{
-				*out++ = escape;
-				in += 2;
-			}
-			else if (isxdigit(in[1]) && isxdigit(in[2]) && isxdigit(in[3]) && isxdigit(in[4]))
-			{
-				pg_wchar unicode = hexval(in[1]) * 16*16*16 + hexval(in[2]) * 16*16 + hexval(in[3]) * 16 + hexval(in[4]);
-				check_unicode_value(unicode, in);
-				unicode_to_utf8(unicode, (unsigned char *) out);
-				in += 5;
-				out += pg_mblen(out);
-			}
-			else if (in[1] == '+'
-					 && isxdigit(in[2]) && isxdigit(in[3])
-					 && isxdigit(in[4]) && isxdigit(in[5])
-					 && isxdigit(in[6]) && isxdigit(in[7]))
-			{
-				pg_wchar unicode = hexval(in[2]) * 16*16*16*16*16 + hexval(in[3]) * 16*16*16*16 + hexval(in[4]) * 16*16*16
-									+ hexval(in[5]) * 16*16 + hexval(in[6]) * 16 + hexval(in[7]);
-				check_unicode_value(unicode, in);
-				unicode_to_utf8(unicode, (unsigned char *) out);
-				in += 8;
-				out += pg_mblen(out);
-			}
-			else
-			{
-				yylloc += in - literalbuf + 3;   /* 3 for U&" */
-				yyerror("invalid Unicode escape value");
-			}
-		}
-		else
-			*out++ = *in++;
-	}
-
-	*out = '\0';
 	/*
 	 * We could skip pg_verifymbstr if we didn't process any non-7-bit-ASCII
 	 * codes; but it's probably not worth the trouble, since this isn't
