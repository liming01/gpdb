--- conflicted
+++ resolved
@@ -6,11 +6,7 @@
  * Portions Copyright (c) 1996-2009, PostgreSQL Global Development Group
  *
  * IDENTIFICATION
-<<<<<<< HEAD
- *	  $PostgreSQL: pgsql/src/backend/port/win32_shmem.c,v 1.11.2.1 2009/08/11 11:51:22 mha Exp $
-=======
  *	  $PostgreSQL: pgsql/src/backend/port/win32_shmem.c,v 1.5 2008/07/04 10:50:18 mha Exp $
->>>>>>> 49f001d8
  *
  *-------------------------------------------------------------------------
  */
@@ -62,7 +58,6 @@
 		elog(FATAL, "could not generate full pathname for datadir %s: %lu",
 			 DataDir, GetLastError());
 
-<<<<<<< HEAD
 	/* 
 	 * XXX: Intentionally overwriting the Global\ part here. This was not the
 	 * original approach, but putting it in the actual Global\ namespace
@@ -70,9 +65,6 @@
 	 * the default namespace for now.
 	 */
 	for (cp = retptr; *cp; cp++)
-=======
-	for (cp = retptr + 18; *cp; cp++)
->>>>>>> 49f001d8
 		if (*cp == '\\')
 			*cp = '/';
 
