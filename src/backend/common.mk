#
# Common make rules for backend
#
# $PostgreSQL: pgsql/src/backend/common.mk,v 1.9 2009/08/07 20:50:22 petere Exp $
#

# When including this file, set OBJS to the object files created in
# this directory and SUBDIRS to subdirectories containing more things
# to build.

ifdef PARTIAL_LINKING
# old style: linking using SUBSYS.o
subsysfilename = SUBSYS.o
else
# new style: linking all object files at once
subsysfilename = objfiles.txt
endif

SUBDIROBJS = $(SUBDIRS:%=%/$(subsysfilename))

# top-level backend directory obviously has its own "all" target
ifneq ($(subdir), src/backend)
all: $(subsysfilename)
endif

SUBSYS.o: $(SUBDIROBJS) $(OBJS)
	$(LD) $(LDREL) $(LDOUT) $@ $^ $(LDOPTS)

objfiles.txt: Makefile $(SUBDIROBJS) $(OBJS)
# Don't rebuild the list if only the OBJS have changed.
	$(if $(filter-out $(OBJS),$?),( $(if $(SUBDIROBJS),cat $(SUBDIROBJS); )echo $(addprefix $(subdir)/,$(OBJS)) ) >$@,touch $@)

# make function to expand objfiles.txt contents
expand_subsys = $(foreach file,$(1),$(if $(filter %/objfiles.txt,$(file)),$(patsubst ../../src/backend/%,%,$(addprefix $(top_builddir)/,$(shell cat $(file)))),$(file)))

# Parallel make trickery
$(SUBDIROBJS): $(SUBDIRS:%=%-recursive) ;

.PHONY: $(SUBDIRS:%=%-recursive)
$(SUBDIRS:%=%-recursive):
	$(MAKE) -C $(subst -recursive,,$@) all

clean: clean-local
clean-local:
ifdef SUBDIRS
	for dir in $(SUBDIRS); do $(MAKE) -C $$dir clean || exit; done
endif
<<<<<<< HEAD
	rm -f $(subsysfilename) $(OBJS)
	@if [ -d $(CURDIR)/test ]; then $(MAKE) -C $(CURDIR)/test clean; fi


coverage: $(gcda_files:.gcda=.c.gcov) lcov.info
ifdef SUBDIRS
	for dir in $(SUBDIRS); do $(MAKE) -C $$dir coverage || exit; done
endif

.PHONY : unittest-check
unittest-check:
	@if [ -d $(CURDIR)/test ]; then $(MAKE) -C $(CURDIR)/test check; fi
ifdef SUBDIRS
	for dir in $(SUBDIRS); do $(MAKE) -C $$dir unittest-check || exit; done
endif
=======
	rm -f $(subsysfilename) $(OBJS)
>>>>>>> 78a09145
<|MERGE_RESOLUTION|>--- conflicted
+++ resolved
@@ -45,22 +45,12 @@
 ifdef SUBDIRS
 	for dir in $(SUBDIRS); do $(MAKE) -C $$dir clean || exit; done
 endif
-<<<<<<< HEAD
 	rm -f $(subsysfilename) $(OBJS)
 	@if [ -d $(CURDIR)/test ]; then $(MAKE) -C $(CURDIR)/test clean; fi
-
-
-coverage: $(gcda_files:.gcda=.c.gcov) lcov.info
-ifdef SUBDIRS
-	for dir in $(SUBDIRS); do $(MAKE) -C $$dir coverage || exit; done
-endif
 
 .PHONY : unittest-check
 unittest-check:
 	@if [ -d $(CURDIR)/test ]; then $(MAKE) -C $(CURDIR)/test check; fi
 ifdef SUBDIRS
 	for dir in $(SUBDIRS); do $(MAKE) -C $$dir unittest-check || exit; done
-endif
-=======
-	rm -f $(subsysfilename) $(OBJS)
->>>>>>> 78a09145
+endif