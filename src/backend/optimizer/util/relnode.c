--- conflicted
+++ resolved
@@ -93,11 +93,8 @@
 	rel->tuples = 0;
 	rel->subplan = NULL;
 	rel->subrtable = NIL;
-<<<<<<< HEAD
+	rel->subrowmark = NIL;
 	rel->extEntry = NULL;
-=======
-	rel->subrowmark = NIL;
->>>>>>> 78a09145
 	rel->baserestrictinfo = NIL;
 	rel->baserestrictcost.startup = 0;
 	rel->baserestrictcost.per_tuple = 0;
