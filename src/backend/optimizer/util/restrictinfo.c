--- conflicted
+++ resolved
@@ -8,11 +8,7 @@
  *
  *
  * IDENTIFICATION
-<<<<<<< HEAD
- *	  $PostgreSQL: pgsql/src/backend/optimizer/util/restrictinfo.c,v 1.49.2.1 2007/07/31 19:53:50 tgl Exp $
-=======
  *	  $PostgreSQL: pgsql/src/backend/optimizer/util/restrictinfo.c,v 1.50 2006/12/23 00:43:11 tgl Exp $
->>>>>>> a78fcfb5
  *
  *-------------------------------------------------------------------------
  */
