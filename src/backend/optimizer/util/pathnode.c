/*-------------------------------------------------------------------------
 *
 * pathnode.c
 *	  Routines to manipulate pathlists and create path nodes
 *
<<<<<<< HEAD
 * Portions Copyright (c) 2005-2008, Greenplum inc
 * Portions Copyright (c) 2012-Present Pivotal Software, Inc.
 * Portions Copyright (c) 1996-2013, PostgreSQL Global Development Group
=======
 * Portions Copyright (c) 1996-2014, PostgreSQL Global Development Group
>>>>>>> ab76208e
 * Portions Copyright (c) 1994, Regents of the University of California
 *
 *
 * IDENTIFICATION
 *	  src/backend/optimizer/util/pathnode.c
 *
 *-------------------------------------------------------------------------
 */
#include "postgres.h"

#include <math.h>

#include "catalog/pg_operator.h"
#include "catalog/pg_proc.h"
#include "executor/executor.h"
#include "executor/nodeHash.h"
#include "foreign/fdwapi.h"
#include "miscadmin.h"
#include "nodes/nodeFuncs.h"
#include "optimizer/clauses.h"
#include "optimizer/cost.h"
#include "optimizer/pathnode.h"
#include "optimizer/paths.h"
#include "optimizer/restrictinfo.h"
#include "optimizer/tlist.h"
#include "parser/parsetree.h"
#include "utils/memutils.h"
#include "utils/selfuncs.h"
#include "utils/lsyscache.h"
#include "utils/selfuncs.h"

#include "cdb/cdbpath.h"        /* cdb_create_motion_path() etc */
#include "cdb/cdbutil.h"		/* getgpsegmentCount() */

typedef enum
{
	COSTS_EQUAL,				/* path costs are fuzzily equal */
	COSTS_BETTER1,				/* first path is cheaper than second */
	COSTS_BETTER2,				/* second path is cheaper than first */
	COSTS_DIFFERENT				/* neither path dominates the other on cost */
} PathCostComparison;

static List *translate_sub_tlist(List *tlist, int relid);
static bool query_is_distinct_for(Query *query, List *colnos, List *opids);
static Oid	distinct_col_search(int colno, List *colnos, List *opids);

static void set_append_path_locus(PlannerInfo *root, Path *pathnode, RelOptInfo *rel,
					  List *pathkeys);

static CdbVisitOpt pathnode_walk_list(List *pathlist,
				   CdbVisitOpt (*walker)(Path *path, void *context),
				   void *context);
static CdbVisitOpt pathnode_walk_kids(Path *path,
				   CdbVisitOpt (*walker)(Path *path, void *context),
				   void *context);

/*
 * pathnode_walk_node
 *    Calls a 'walker' function for the given Path node; or returns
 *    CdbVisit_Walk if 'path' is NULL.
 *
 *    If 'walker' returns CdbVisit_Walk, then this function calls
 *    pathnode_walk_kids() to visit the node's children, and returns
 *    the result.
 *
 *    If 'walker' returns CdbVisit_Skip, then this function immediately
 *    returns CdbVisit_Walk and does not visit the node's children.
 *
 *    If 'walker' returns CdbVisit_Stop or another value, then this function
 *    immediately returns that value and does not visit the node's children.
 *
 * pathnode_walk_list
 *    Calls pathnode_walk_node() for each Path node in the given List.
 *
 *    Quits if the result of pathnode_walk_node() is CdbVisit_Stop or another
 *    value other than CdbVisit_Walk, and returns that result without visiting
 *    any more nodes.
 *
 *    Returns CdbVisit_Walk if all of the subtrees return CdbVisit_Walk, or
 *    if the list is empty.
 *
 *    Note that this function never returns CdbVisit_Skip to its caller.
 *    Only the 'walker' can return CdbVisit_Skip.
 *
 * pathnode_walk_kids
 *    Calls pathnode_walk_node() for each child of the given Path node.
 *
 *    Quits if the result of pathnode_walk_node() is CdbVisit_Stop or another
 *    value other than CdbVisit_Walk, and returns that result without visiting
 *    any more nodes.
 *
 *    Returns CdbVisit_Walk if all of the children return CdbVisit_Walk, or
 *    if there are no children.
 *
 *    Note that this function never returns CdbVisit_Skip to its caller.
 *    Only the 'walker' can return CdbVisit_Skip.
 *
 * NB: All CdbVisitOpt values other than CdbVisit_Walk or CdbVisit_Skip are
 * treated as equivalent to CdbVisit_Stop.  Thus the walker can break out
 * of a traversal and at the same time return a smidgen of information to the
 * caller, perhaps to indicate the reason for termination.  For convenience,
 * a couple of alternative stopping codes are predefined for walkers to use at
 * their discretion: CdbVisit_Failure and CdbVisit_Success.
 */
CdbVisitOpt
pathnode_walk_node(Path            *path,
			       CdbVisitOpt    (*walker)(Path *path, void *context),
			       void            *context)
{
	CdbVisitOpt whatnext;

	if (path == NULL)
		whatnext = CdbVisit_Walk;
	else
	{
		whatnext = walker(path, context);
		if (whatnext == CdbVisit_Walk)
			whatnext = pathnode_walk_kids(path, walker, context);
		else if (whatnext == CdbVisit_Skip)
			whatnext = CdbVisit_Walk;
	}
	Assert(whatnext != CdbVisit_Skip);
	return whatnext;
}	                            /* pathnode_walk_node */

static CdbVisitOpt
pathnode_walk_list(List            *pathlist,
			       CdbVisitOpt    (*walker)(Path *path, void *context),
			       void            *context)
{
	ListCell   *cell;
	Path	   *path;
	CdbVisitOpt v = CdbVisit_Walk;

	foreach(cell, pathlist)
	{
		path = (Path *)lfirst(cell);
		v = pathnode_walk_node(path, walker, context);
		if (v != CdbVisit_Walk) /* stop */
			break;
	}
	return v;
}	                            /* pathnode_walk_list */

static CdbVisitOpt
pathnode_walk_kids(Path            *path,
			       CdbVisitOpt    (*walker)(Path *path, void *context),
			       void            *context)
{
	CdbVisitOpt v;

	Assert(path != NULL);

	switch (path->pathtype)
	{
		case T_SeqScan:
		case T_ExternalScan:
		case T_ForeignScan:
		case T_IndexScan:
		case T_IndexOnlyScan:
		case T_TidScan:
		case T_SubqueryScan:
		case T_FunctionScan:
		case T_ValuesScan:
		case T_CteScan:
		case T_WorkTableScan:
		case T_TableFunctionScan:
		case T_Result:
			return CdbVisit_Walk;
		case T_BitmapHeapScan:
			v = pathnode_walk_node(((BitmapHeapPath *)path)->bitmapqual, walker, context);
			break;
		case T_BitmapAppendOnlyScan:
			v = pathnode_walk_node(((BitmapAppendOnlyPath *)path)->bitmapqual, walker, context);
			break;
		case T_BitmapAnd:
			v = pathnode_walk_list(((BitmapAndPath *)path)->bitmapquals, walker, context);
			break;
		case T_BitmapOr:
			v = pathnode_walk_list(((BitmapOrPath *)path)->bitmapquals, walker, context);
			break;
		case T_HashJoin:
		case T_MergeJoin:
			v = pathnode_walk_node(((JoinPath *)path)->outerjoinpath, walker, context);
			if (v != CdbVisit_Walk)     /* stop */
				break;
			v = pathnode_walk_node(((JoinPath *)path)->innerjoinpath, walker, context);
			break;
		case T_NestLoop:
			{
				NestPath   *nestpath = (NestPath *)path;

				v = pathnode_walk_node(nestpath->outerjoinpath, walker, context);
				if (v != CdbVisit_Walk)     /* stop */
					break;
				v = pathnode_walk_node(nestpath->innerjoinpath, walker, context);
				if (v != CdbVisit_Walk)     /* stop */
					break;
			}
			break;
		case T_Append:
			v = pathnode_walk_list(((AppendPath *)path)->subpaths, walker, context);
			break;
		case T_Material:
			v = pathnode_walk_node(((MaterialPath *)path)->subpath, walker, context);
			break;
		case T_Unique:
			v = pathnode_walk_node(((UniquePath *)path)->subpath, walker, context);
			break;
		case T_Motion:
			v = pathnode_walk_node(((CdbMotionPath *)path)->subpath, walker, context);
			break;
		default:
			v = CdbVisit_Walk;  /* keep compiler quiet */
			elog(ERROR, "unrecognized path type: %d", (int)path->pathtype);
	}
	return v;
}	                            /* pathnode_walk_kids */


/*****************************************************************************
 *		MISC. PATH UTILITIES
 *****************************************************************************/

/*
 * compare_path_costs
 *	  Return -1, 0, or +1 according as path1 is cheaper, the same cost,
 *	  or more expensive than path2 for the specified criterion.
 */
int
compare_path_costs(Path *path1, Path *path2, CostSelector criterion)
{
	if (criterion == STARTUP_COST)
	{
		if (path1->startup_cost < path2->startup_cost)
			return -1;
		if (path1->startup_cost > path2->startup_cost)
			return +1;

		/*
		 * If paths have the same startup cost (not at all unlikely), order
		 * them by total cost.
		 */
		if (path1->total_cost < path2->total_cost)
			return -1;
		if (path1->total_cost > path2->total_cost)
			return +1;
	}
	else
	{
		if (path1->total_cost < path2->total_cost)
			return -1;
		if (path1->total_cost > path2->total_cost)
			return +1;

		/*
		 * If paths have the same total cost, order them by startup cost.
		 */
		if (path1->startup_cost < path2->startup_cost)
			return -1;
		if (path1->startup_cost > path2->startup_cost)
			return +1;
	}
	return 0;
}

/*
 * compare_path_fractional_costs
 *	  Return -1, 0, or +1 according as path1 is cheaper, the same cost,
 *	  or more expensive than path2 for fetching the specified fraction
 *	  of the total tuples.
 *
 * If fraction is <= 0 or > 1, we interpret it as 1, ie, we select the
 * path with the cheaper total_cost.
 */
int
compare_fractional_path_costs(Path *path1, Path *path2,
							  double fraction)
{
	Cost		cost1,
				cost2;

	if (fraction <= 0.0 || fraction >= 1.0)
		return compare_path_costs(path1, path2, TOTAL_COST);
	cost1 = path1->startup_cost +
		fraction * (path1->total_cost - path1->startup_cost);
	cost2 = path2->startup_cost +
		fraction * (path2->total_cost - path2->startup_cost);
	if (cost1 < cost2)
		return -1;
	if (cost1 > cost2)
		return +1;
	return 0;
}

/*
 * compare_path_costs_fuzzily
 *	  Compare the costs of two paths to see if either can be said to
 *	  dominate the other.
 *
 * We use fuzzy comparisons so that add_path() can avoid keeping both of
 * a pair of paths that really have insignificantly different cost.
 *
 * The fuzz_factor argument must be 1.0 plus delta, where delta is the
 * fraction of the smaller cost that is considered to be a significant
 * difference.  For example, fuzz_factor = 1.01 makes the fuzziness limit
 * be 1% of the smaller cost.
 *
 * The two paths are said to have "equal" costs if both startup and total
 * costs are fuzzily the same.  Path1 is said to be better than path2 if
 * it has fuzzily better startup cost and fuzzily no worse total cost,
 * or if it has fuzzily better total cost and fuzzily no worse startup cost.
 * Path2 is better than path1 if the reverse holds.  Finally, if one path
 * is fuzzily better than the other on startup cost and fuzzily worse on
 * total cost, we just say that their costs are "different", since neither
 * dominates the other across the whole performance spectrum.
 *
 * If consider_startup is false, then we don't care about keeping paths with
 * good startup cost, so we'll never return COSTS_DIFFERENT.
 *
 * This function also includes special hacks to support a policy enforced
 * by its sole caller, add_path(): paths that have any parameterization
 * cannot win comparisons on the grounds of having cheaper startup cost,
 * since we deem only total cost to be of interest for a parameterized path.
 * (Unparameterized paths are more common, so we check for this case last.)
 */
static PathCostComparison
compare_path_costs_fuzzily(Path *path1, Path *path2, double fuzz_factor,
						   bool consider_startup)
{
	/*
	 * Check total cost first since it's more likely to be different; many
	 * paths have zero startup cost.
	 */
	if (path1->total_cost > path2->total_cost * fuzz_factor)
	{
		/* path1 fuzzily worse on total cost */
		if (consider_startup &&
			path2->startup_cost > path1->startup_cost * fuzz_factor &&
			path1->param_info == NULL)
		{
			/* ... but path2 fuzzily worse on startup, so DIFFERENT */
			return COSTS_DIFFERENT;
		}
		/* else path2 dominates */
		return COSTS_BETTER2;
	}
	if (path2->total_cost > path1->total_cost * fuzz_factor)
	{
		/* path2 fuzzily worse on total cost */
		if (consider_startup &&
			path1->startup_cost > path2->startup_cost * fuzz_factor &&
			path2->param_info == NULL)
		{
			/* ... but path1 fuzzily worse on startup, so DIFFERENT */
			return COSTS_DIFFERENT;
		}
		/* else path1 dominates */
		return COSTS_BETTER1;
	}
	/* fuzzily the same on total cost */
	/* (so we may as well compare startup cost, even if !consider_startup) */
	if (path1->startup_cost > path2->startup_cost * fuzz_factor &&
		path2->param_info == NULL)
	{
		/* ... but path1 fuzzily worse on startup, so path2 wins */
		return COSTS_BETTER2;
	}
	if (path2->startup_cost > path1->startup_cost * fuzz_factor &&
		path1->param_info == NULL)
	{
		/* ... but path2 fuzzily worse on startup, so path1 wins */
		return COSTS_BETTER1;
	}
	/* fuzzily the same on both costs */
	return COSTS_EQUAL;
}

/*
 * set_cheapest
 *	  Find the minimum-cost paths from among a relation's paths,
 *	  and save them in the rel's cheapest-path fields.
 *
 * cheapest_total_path is normally the cheapest-total-cost unparameterized
 * path; but if there are no unparameterized paths, we assign it to be the
 * best (cheapest least-parameterized) parameterized path.  However, only
 * unparameterized paths are considered candidates for cheapest_startup_path,
 * so that will be NULL if there are no unparameterized paths.
 *
 * The cheapest_parameterized_paths list collects all parameterized paths
 * that have survived the add_path() tournament for this relation.  (Since
 * add_path ignores pathkeys and startup cost for a parameterized path,
 * these will be paths that have best total cost or best row count for their
 * parameterization.)  cheapest_parameterized_paths always includes the
 * cheapest-total unparameterized path, too, if there is one; the users of
 * that list find it more convenient if that's included.
 *
 * This is normally called only after we've finished constructing the path
 * list for the rel node.
 */
void
set_cheapest(RelOptInfo *parent_rel)
{
	Path	   *cheapest_startup_path;
	Path	   *cheapest_total_path;
	Path	   *best_param_path;
	List	   *parameterized_paths;
	ListCell   *p;

	Assert(IsA(parent_rel, RelOptInfo));

	if (parent_rel->pathlist == NIL)
		elog(ERROR, "could not devise a query plan for the given query");

	cheapest_startup_path = cheapest_total_path = best_param_path = NULL;
	parameterized_paths = NIL;

	foreach(p, parent_rel->pathlist)
	{
		Path	   *path = (Path *) lfirst(p);
		int			cmp;

		if (path->param_info)
		{
			/* Parameterized path, so add it to parameterized_paths */
			parameterized_paths = lappend(parameterized_paths, path);

			/*
			 * If we have an unparameterized cheapest-total, we no longer care
			 * about finding the best parameterized path, so move on.
			 */
			if (cheapest_total_path)
				continue;

			/*
			 * Otherwise, track the best parameterized path, which is the one
			 * with least total cost among those of the minimum
			 * parameterization.
			 */
			if (best_param_path == NULL)
				best_param_path = path;
			else
			{
				switch (bms_subset_compare(PATH_REQ_OUTER(path),
										   PATH_REQ_OUTER(best_param_path)))
				{
					case BMS_EQUAL:
						/* keep the cheaper one */
						if (compare_path_costs(path, best_param_path,
											   TOTAL_COST) < 0)
							best_param_path = path;
						break;
					case BMS_SUBSET1:
						/* new path is less-parameterized */
						best_param_path = path;
						break;
					case BMS_SUBSET2:
						/* old path is less-parameterized, keep it */
						break;
					case BMS_DIFFERENT:

						/*
						 * This means that neither path has the least possible
						 * parameterization for the rel.  We'll sit on the old
						 * path until something better comes along.
						 */
						break;
				}
			}
		}
		else
		{
			/* Unparameterized path, so consider it for cheapest slots */
			if (cheapest_total_path == NULL)
			{
				cheapest_startup_path = cheapest_total_path = path;
				continue;
			}

			/*
			 * If we find two paths of identical costs, try to keep the
			 * better-sorted one.  The paths might have unrelated sort
			 * orderings, in which case we can only guess which might be
			 * better to keep, but if one is superior then we definitely
			 * should keep that one.
			 */
			cmp = compare_path_costs(cheapest_startup_path, path, STARTUP_COST);
			if (cmp > 0 ||
				(cmp == 0 &&
				 compare_pathkeys(cheapest_startup_path->pathkeys,
								  path->pathkeys) == PATHKEYS_BETTER2))
				cheapest_startup_path = path;

			cmp = compare_path_costs(cheapest_total_path, path, TOTAL_COST);
			if (cmp > 0 ||
				(cmp == 0 &&
				 compare_pathkeys(cheapest_total_path->pathkeys,
								  path->pathkeys) == PATHKEYS_BETTER2))
				cheapest_total_path = path;
		}
	}

	/* Add cheapest unparameterized path, if any, to parameterized_paths */
	if (cheapest_total_path)
		parameterized_paths = lcons(cheapest_total_path, parameterized_paths);

	/*
	 * If there is no unparameterized path, use the best parameterized path as
	 * cheapest_total_path (but not as cheapest_startup_path).
	 */
	if (cheapest_total_path == NULL)
		cheapest_total_path = best_param_path;
	Assert(cheapest_total_path != NULL);

	parent_rel->cheapest_startup_path = cheapest_startup_path;
	parent_rel->cheapest_total_path = cheapest_total_path;
	parent_rel->cheapest_unique_path = NULL;	/* computed only if needed */
	parent_rel->cheapest_parameterized_paths = parameterized_paths;
}

/*
 * add_path
 *	  Consider a potential implementation path for the specified parent rel,
 *	  and add it to the rel's pathlist if it is worthy of consideration.
 *	  A path is worthy if it has a better sort order (better pathkeys) or
 *	  cheaper cost (on either dimension), or generates fewer rows, than any
 *	  existing path that has the same or superset parameterization rels.
 *
 *	  We also remove from the rel's pathlist any old paths that are dominated
 *	  by new_path --- that is, new_path is cheaper, at least as well ordered,
 *	  generates no more rows, and requires no outer rels not required by the
 *	  old path.
 *
 *	  In most cases, a path with a superset parameterization will generate
 *	  fewer rows (since it has more join clauses to apply), so that those two
 *	  figures of merit move in opposite directions; this means that a path of
 *	  one parameterization can seldom dominate a path of another.  But such
 *	  cases do arise, so we make the full set of checks anyway.
 *
 *	  There are two policy decisions embedded in this function, along with
 *	  its sibling add_path_precheck: we treat all parameterized paths as
 *	  having NIL pathkeys, and we ignore their startup costs, so that they
 *	  compete only on parameterization, total cost and rowcount.  This is to
 *	  reduce the number of parameterized paths that are kept.  See discussion
 *	  in src/backend/optimizer/README.
 *
 *	  Another policy that is enforced here is that we only consider cheap
 *	  startup cost to be interesting if parent_rel->consider_startup is true.
 *
 *	  The pathlist is kept sorted by total_cost, with cheaper paths
 *	  at the front.  Within this routine, that's simply a speed hack:
 *	  doing it that way makes it more likely that we will reject an inferior
 *	  path after a few comparisons, rather than many comparisons.
 *	  However, add_path_precheck relies on this ordering to exit early
 *	  when possible.
 *
 *	  NOTE: discarded Path objects are immediately pfree'd to reduce planner
 *	  memory consumption.  We dare not try to free the substructure of a Path,
 *	  since much of it may be shared with other Paths or the query tree itself;
 *	  but just recycling discarded Path nodes is a very useful savings in
 *	  a large join tree.  We can recycle the List nodes of pathlist, too.
 *
 *	  NB: The Path that is passed to add_path() must be considered invalid
 *	  upon return, and not touched again by the caller, because we free it
 *	  if we already know of a better path.  Likewise, a Path that is passed
 *	  to add_path() must not be shared as a subpath of any other Path of the
 *	  same join level.
 *
 *	  BUT: we do not pfree IndexPath objects, since they may be referenced as
 *	  children of BitmapHeapPaths as well as being paths in their own right.
 *
 * 'parent_rel' is the relation entry to which the path corresponds.
 * 'new_path' is a potential path for parent_rel.
 *
 * Returns nothing, but modifies parent_rel->pathlist.
 */
void
add_path(RelOptInfo *parent_rel, Path *new_path)
{
	bool		accept_new = true;		/* unless we find a superior old path */
	ListCell   *insert_after = NULL;	/* where to insert new item */
	List	   *new_path_pathkeys;
	ListCell   *p1;
	ListCell   *p1_prev;
	ListCell   *p1_next;

	/*
	 * This is a convenient place to check for query cancel --- no part of the
	 * planner goes very long without calling add_path().
	 */
	CHECK_FOR_INTERRUPTS();

	if (!new_path)
		return;

	Assert(cdbpathlocus_is_valid(new_path->locus));

	/* Pretend parameterized paths have no pathkeys, per comment above */
	new_path_pathkeys = new_path->param_info ? NIL : new_path->pathkeys;

	/*
	 * Loop to check proposed new path against old paths.  Note it is possible
	 * for more than one old path to be tossed out because new_path dominates
	 * it.
	 *
	 * We can't use foreach here because the loop body may delete the current
	 * list cell.
	 */
	p1_prev = NULL;
	for (p1 = list_head(parent_rel->pathlist); p1 != NULL; p1 = p1_next)
	{
		Path	   *old_path = (Path *) lfirst(p1);
		bool		remove_old = false; /* unless new proves superior */
		PathCostComparison costcmp;
		PathKeysComparison keyscmp;
		BMS_Comparison outercmp;

		p1_next = lnext(p1);

		/*
		 * Do a fuzzy cost comparison with 1% fuzziness limit.  (XXX does this
		 * percentage need to be user-configurable?)
		 */
		costcmp = compare_path_costs_fuzzily(new_path, old_path, 1.01,
											 parent_rel->consider_startup);

		/*
		 * If the two paths compare differently for startup and total cost,
		 * then we want to keep both, and we can skip comparing pathkeys and
		 * required_outer rels.  If they compare the same, proceed with the
		 * other comparisons.  Row count is checked last.  (We make the tests
		 * in this order because the cost comparison is most likely to turn
		 * out "different", and the pathkeys comparison next most likely.  As
		 * explained above, row count very seldom makes a difference, so even
		 * though it's cheap to compare there's not much point in checking it
		 * earlier.)
		 */
		if (costcmp != COSTS_DIFFERENT)
		{
			/* Similarly check to see if either dominates on pathkeys */
			List	   *old_path_pathkeys;

			old_path_pathkeys = old_path->param_info ? NIL : old_path->pathkeys;
			keyscmp = compare_pathkeys(new_path_pathkeys,
									   old_path_pathkeys);
			if (keyscmp != PATHKEYS_DIFFERENT)
			{
				switch (costcmp)
				{
					case COSTS_EQUAL:
						outercmp = bms_subset_compare(PATH_REQ_OUTER(new_path),
												   PATH_REQ_OUTER(old_path));
						if (keyscmp == PATHKEYS_BETTER1)
						{
							if ((outercmp == BMS_EQUAL ||
								 outercmp == BMS_SUBSET1) &&
								new_path->rows <= old_path->rows)
								remove_old = true;		/* new dominates old */
						}
						else if (keyscmp == PATHKEYS_BETTER2)
						{
							if ((outercmp == BMS_EQUAL ||
								 outercmp == BMS_SUBSET2) &&
								new_path->rows >= old_path->rows)
								accept_new = false;		/* old dominates new */
						}
						else	/* keyscmp == PATHKEYS_EQUAL */
						{
							if (outercmp == BMS_EQUAL)
							{
								/*
								 * Same pathkeys and outer rels, and fuzzily
								 * the same cost, so keep just one; to decide
								 * which, first check rows and then do a fuzzy
								 * cost comparison with very small fuzz limit.
								 * (We used to do an exact cost comparison,
								 * but that results in annoying
								 * platform-specific plan variations due to
								 * roundoff in the cost estimates.)  If things
								 * are still tied, arbitrarily keep only the
								 * old path.  Notice that we will keep only
								 * the old path even if the less-fuzzy
								 * comparison decides the startup and total
								 * costs compare differently.
								 */
								if (new_path->rows < old_path->rows)
									remove_old = true;	/* new dominates old */
								else if (new_path->rows > old_path->rows)
									accept_new = false; /* old dominates new */
								else if (compare_path_costs_fuzzily(new_path,
																	old_path,
																1.0000000001,
																	parent_rel->consider_startup) == COSTS_BETTER1)
									remove_old = true;	/* new dominates old */
								else
									accept_new = false; /* old equals or
														 * dominates new */
							}
							else if (outercmp == BMS_SUBSET1 &&
									 new_path->rows <= old_path->rows)
								remove_old = true;		/* new dominates old */
							else if (outercmp == BMS_SUBSET2 &&
									 new_path->rows >= old_path->rows)
								accept_new = false;		/* old dominates new */
							/* else different parameterizations, keep both */
						}
						break;
					case COSTS_BETTER1:
						if (keyscmp != PATHKEYS_BETTER2)
						{
							outercmp = bms_subset_compare(PATH_REQ_OUTER(new_path),
												   PATH_REQ_OUTER(old_path));
							if ((outercmp == BMS_EQUAL ||
								 outercmp == BMS_SUBSET1) &&
								new_path->rows <= old_path->rows)
								remove_old = true;		/* new dominates old */
						}
						break;
					case COSTS_BETTER2:
						if (keyscmp != PATHKEYS_BETTER1)
						{
							outercmp = bms_subset_compare(PATH_REQ_OUTER(new_path),
												   PATH_REQ_OUTER(old_path));
							if ((outercmp == BMS_EQUAL ||
								 outercmp == BMS_SUBSET2) &&
								new_path->rows >= old_path->rows)
								accept_new = false;		/* old dominates new */
						}
						break;
					case COSTS_DIFFERENT:

						/*
						 * can't get here, but keep this case to keep compiler
						 * quiet
						 */
						break;
				}
			}
		}

		/*
		 * Remove current element from pathlist if dominated by new.
		 */
		if (remove_old)
		{
			parent_rel->pathlist = list_delete_cell(parent_rel->pathlist,
													p1, p1_prev);

			/*
			 * Delete the data pointed-to by the deleted cell, if possible
			 */
			if (!IsA(old_path, IndexPath))
				pfree(old_path);
			/* p1_prev does not advance */
		}
		else
		{
			/* new belongs after this old path if it has cost >= old's */
			if (new_path->total_cost >= old_path->total_cost)
				insert_after = p1;
			/* p1_prev advances */
			p1_prev = p1;
		}

		/*
		 * If we found an old path that dominates new_path, we can quit
		 * scanning the pathlist; we will not add new_path, and we assume
		 * new_path cannot dominate any other elements of the pathlist.
		 */
		if (!accept_new)
			break;
	}

	if (accept_new)
	{
		/* Accept the new path: insert it at proper place in pathlist */
		if (insert_after)
			lappend_cell(parent_rel->pathlist, insert_after, new_path);
		else
			parent_rel->pathlist = lcons(new_path, parent_rel->pathlist);
	}
	else
	{
		/* Reject and recycle the new path */
		if (!IsA(new_path, IndexPath))
			pfree(new_path);
	}
}                               /* add_path */


/*
 * Wrapper around add_path(), for join paths.
 *
 * If the join was originally a semi-join, that's been implemented as an
 * inner-join, followed by removing duplicates, adds the UniquePath on
 * top of the join. Otherwise, just passes through the Path to add_path().
 */
void
cdb_add_join_path(PlannerInfo *root, RelOptInfo *parent_rel, JoinType orig_jointype,
				  Relids required_outer, JoinPath *new_path)
{
	Path	   *path = (Path *) new_path;

	if (!new_path)
		return;

	if (orig_jointype == JOIN_DEDUP_SEMI)
	{
		Assert(new_path->jointype == JOIN_INNER);

		/*
		 * Skip rowid unique path if distinct rels are replicated tables
		 * The reason is ctid + gp_segment_id can not identify a logical
		 * row of replicated table.
		 *
		 * TODO: add a motion on top of segmentGeneral node to support
		 * rowid unique.
		 */
		if (CdbPathLocus_IsPartitioned(path->locus) &&
		    CdbPathLocus_IsSegmentGeneral(((JoinPath *)path)->outerjoinpath->locus))
			return;

		path = (Path *) create_unique_rowid_path(root,
												 parent_rel,
												 (Path *) new_path,
												 new_path->outerjoinpath->parent->relids,
												 required_outer);
	}
	else if (orig_jointype == JOIN_DEDUP_SEMI_REVERSE)
	{
		Assert(new_path->jointype == JOIN_INNER);

		if (CdbPathLocus_IsPartitioned(path->locus) &&
		    CdbPathLocus_IsSegmentGeneral(((JoinPath *)path)->innerjoinpath->locus))
			return;

		path = (Path *) create_unique_rowid_path(root,
												 parent_rel,
												 (Path *) new_path,
												 new_path->innerjoinpath->parent->relids,
												 required_outer);
	}

	add_path(parent_rel, path);
}

/*
 * add_path_precheck
 *	  Check whether a proposed new path could possibly get accepted.
 *	  We assume we know the path's pathkeys and parameterization accurately,
 *	  and have lower bounds for its costs.
 *
 * Note that we do not know the path's rowcount, since getting an estimate for
 * that is too expensive to do before prechecking.  We assume here that paths
 * of a superset parameterization will generate fewer rows; if that holds,
 * then paths with different parameterizations cannot dominate each other
 * and so we can simply ignore existing paths of another parameterization.
 * (In the infrequent cases where that rule of thumb fails, add_path will
 * get rid of the inferior path.)
 *
 * At the time this is called, we haven't actually built a Path structure,
 * so the required information has to be passed piecemeal.
 */
bool
add_path_precheck(RelOptInfo *parent_rel,
				  Cost startup_cost, Cost total_cost,
				  List *pathkeys, Relids required_outer)
{
	List	   *new_path_pathkeys;
	ListCell   *p1;

	/* Pretend parameterized paths have no pathkeys, per add_path policy */
	new_path_pathkeys = required_outer ? NIL : pathkeys;

	foreach(p1, parent_rel->pathlist)
	{
		Path	   *old_path = (Path *) lfirst(p1);
		PathKeysComparison keyscmp;

		/*
		 * We are looking for an old_path with the same parameterization (and
		 * by assumption the same rowcount) that dominates the new path on
		 * pathkeys as well as both cost metrics.  If we find one, we can
		 * reject the new path.
		 *
		 * For speed, we make exact rather than fuzzy cost comparisons. If an
		 * old path dominates the new path exactly on both costs, it will
		 * surely do so fuzzily.
		 */
		if (total_cost >= old_path->total_cost)
		{
			/* can win on startup cost only if unparameterized */
			if (startup_cost >= old_path->startup_cost || required_outer)
			{
				/* new path does not win on cost, so check pathkeys... */
				List	   *old_path_pathkeys;

				old_path_pathkeys = old_path->param_info ? NIL : old_path->pathkeys;
				keyscmp = compare_pathkeys(new_path_pathkeys,
										   old_path_pathkeys);
				if (keyscmp == PATHKEYS_EQUAL ||
					keyscmp == PATHKEYS_BETTER2)
				{
					/* new path does not win on pathkeys... */
					if (bms_equal(required_outer, PATH_REQ_OUTER(old_path)))
					{
						/* Found an old path that dominates the new one */
						return false;
					}
				}
			}
		}
		else
		{
			/*
			 * Since the pathlist is sorted by total_cost, we can stop looking
			 * once we reach a path with a total_cost larger than the new
			 * path's.
			 */
			break;
		}
	}

	return true;
}


/*****************************************************************************
 *		PATH NODE CREATION ROUTINES
 *****************************************************************************/

/*
 * create_seqscan_path
 *	  Creates a path corresponding to a sequential scan, returning the
 *	  pathnode.
 */
Path *
create_seqscan_path(PlannerInfo *root, RelOptInfo *rel, Relids required_outer)
{
	Path	   *pathnode = makeNode(Path);

	pathnode->pathtype = T_SeqScan;
	pathnode->parent = rel;
	pathnode->param_info = get_baserel_parampathinfo(root, rel,
													 required_outer);
	pathnode->pathkeys = NIL;	/* seqscan has unordered result */

	pathnode->locus = cdbpathlocus_from_baserel(root, rel);
	pathnode->motionHazard = false;
	pathnode->rescannable = true;
	pathnode->sameslice_relids = rel->relids;

	cost_seqscan(pathnode, root, rel, pathnode->param_info);

	return pathnode;
}

/*
* Create a path for scanning an external table
 */
ExternalPath *
create_external_path(PlannerInfo *root, RelOptInfo *rel, Relids required_outer)
{
	ExternalPath   *pathnode = makeNode(ExternalPath);

	pathnode->path.pathtype = T_ExternalScan;
	pathnode->path.parent = rel;
	pathnode->path.param_info = get_baserel_parampathinfo(root, rel,
													 required_outer);
	pathnode->path.pathkeys = NIL;	/* external scan has unordered result */

	pathnode->path.locus = cdbpathlocus_from_baserel(root, rel);
	pathnode->path.motionHazard = false;

	/*
	 * Mark external tables as non-rescannable. While rescan is possible,
	 * it can lead to surprising results if the external table produces
	 * different results when invoked twice.
	 */
	pathnode->path.rescannable = false;
	pathnode->path.sameslice_relids = rel->relids;

	cost_externalscan(pathnode, root, rel, pathnode->path.param_info);

	return pathnode;
}


/*
 * create_index_path
 *	  Creates a path node for an index scan.
 *
 * 'index' is a usable index.
 * 'indexclauses' is a list of RestrictInfo nodes representing clauses
 *			to be used as index qual conditions in the scan.
 * 'indexclausecols' is an integer list of index column numbers (zero based)
 *			the indexclauses can be used with.
 * 'indexorderbys' is a list of bare expressions (no RestrictInfos)
 *			to be used as index ordering operators in the scan.
 * 'indexorderbycols' is an integer list of index column numbers (zero based)
 *			the ordering operators can be used with.
 * 'pathkeys' describes the ordering of the path.
 * 'indexscandir' is ForwardScanDirection or BackwardScanDirection
 *			for an ordered index, or NoMovementScanDirection for
 *			an unordered index.
 * 'indexonly' is true if an index-only scan is wanted.
 * 'required_outer' is the set of outer relids for a parameterized path.
 * 'loop_count' is the number of repetitions of the indexscan to factor into
 *		estimates of caching behavior.
 *
 * Returns the new path node.
 */
IndexPath *
create_index_path(PlannerInfo *root,
				  IndexOptInfo *index,
				  List *indexclauses,
				  List *indexclausecols,
				  List *indexorderbys,
				  List *indexorderbycols,
				  List *pathkeys,
				  ScanDirection indexscandir,
				  bool indexonly,
				  Relids required_outer,
				  double loop_count)
{
	IndexPath  *pathnode = makeNode(IndexPath);
	RelOptInfo *rel = index->rel;
	List	   *indexquals,
			   *indexqualcols;

	pathnode->path.pathtype = indexonly ? T_IndexOnlyScan : T_IndexScan;
	pathnode->path.parent = rel;
	pathnode->path.param_info = get_baserel_parampathinfo(root, rel,
														  required_outer);
	pathnode->path.pathkeys = pathkeys;

	/* Convert clauses to indexquals the executor can handle */
	expand_indexqual_conditions(index, indexclauses, indexclausecols,
								&indexquals, &indexqualcols);

	/* Fill in the pathnode */
	pathnode->indexinfo = index;
	pathnode->indexclauses = indexclauses;
	pathnode->indexquals = indexquals;
	pathnode->indexqualcols = indexqualcols;
	pathnode->indexorderbys = indexorderbys;
	pathnode->indexorderbycols = indexorderbycols;
	pathnode->indexscandir = indexscandir;

	/* Distribution is same as the base table. */
	pathnode->path.locus = cdbpathlocus_from_baserel(root, rel);
	pathnode->path.motionHazard = false;
	pathnode->path.rescannable = true;
	pathnode->path.sameslice_relids = rel->relids;

	cost_index(pathnode, root, loop_count);

	return pathnode;
}

/*
 * create_bitmap_heap_path
 *	  Creates a path node for a bitmap scan.
 *
 * 'bitmapqual' is a tree of IndexPath, BitmapAndPath, and BitmapOrPath nodes.
 * 'required_outer' is the set of outer relids for a parameterized path.
 * 'loop_count' is the number of repetitions of the indexscan to factor into
 *		estimates of caching behavior.
 *
 * loop_count should match the value used when creating the component
 * IndexPaths.
 */
BitmapHeapPath *
create_bitmap_heap_path(PlannerInfo *root,
						RelOptInfo *rel,
						Path *bitmapqual,
						Relids required_outer,
						double loop_count)
{
	BitmapHeapPath *pathnode = makeNode(BitmapHeapPath);

	pathnode->path.pathtype = T_BitmapHeapScan;
	pathnode->path.parent = rel;
	pathnode->path.param_info = get_baserel_parampathinfo(root, rel,
														  required_outer);
	pathnode->path.pathkeys = NIL;		/* always unordered */

	/* Distribution is same as the base table. */
	pathnode->path.locus = cdbpathlocus_from_baserel(root, rel);
	pathnode->path.motionHazard = false;
	pathnode->path.rescannable = true;
	pathnode->path.sameslice_relids = rel->relids;

	pathnode->bitmapqual = bitmapqual;

	cost_bitmap_heap_scan(&pathnode->path, root, rel,
						  pathnode->path.param_info,
						  bitmapqual, loop_count);

	return pathnode;
}

/*
 * create_bitmap_appendonly_path
 *	  Creates a path node for a bitmap Append-Only row table scan.
 *
 * 'bitmapqual' is a tree of IndexPath, BitmapAndPath, and BitmapOrPath nodes.
 *
 * If this is a join inner indexscan path, 'outer_rel' is the outer relation,
 * and all the component IndexPaths should have been costed accordingly.
 *
 * NOTE: This is mostly the same as the create_bitmap_heap_path routine.
 */
BitmapAppendOnlyPath *
create_bitmap_appendonly_path(PlannerInfo *root,
							  RelOptInfo *rel,
							  Path *bitmapqual,
							  Relids required_outer,
							  double loop_count,
							  bool isAORow)
{
	BitmapAppendOnlyPath *pathnode = makeNode(BitmapAppendOnlyPath);

	pathnode->path.pathtype = T_BitmapAppendOnlyScan;
	pathnode->path.parent = rel;
	pathnode->path.param_info = get_baserel_parampathinfo(root, rel,
														  required_outer);
	pathnode->path.pathkeys = NIL;		/* always unordered */

	/* Distribution is same as the base table. */
	pathnode->path.locus = cdbpathlocus_from_baserel(root, rel);
	pathnode->path.motionHazard = false;
	pathnode->path.rescannable = true;
	pathnode->path.sameslice_relids = rel->relids;

	pathnode->bitmapqual = bitmapqual;
	pathnode->isAORow = isAORow;

	cost_bitmap_appendonly_scan(&pathnode->path, root, rel,
						  pathnode->path.param_info,
						  bitmapqual, loop_count);

	return pathnode;
}

/*
 * create_bitmap_and_path
 *	  Creates a path node representing a BitmapAnd.
 */
BitmapAndPath *
create_bitmap_and_path(PlannerInfo *root,
					   RelOptInfo *rel,
					   List *bitmapquals)
{
	BitmapAndPath *pathnode = makeNode(BitmapAndPath);

	pathnode->path.pathtype = T_BitmapAnd;
	pathnode->path.parent = rel;
	pathnode->path.param_info = NULL;	/* not used in bitmap trees */
	pathnode->path.pathkeys = NIL;		/* always unordered */

	pathnode->bitmapquals = bitmapquals;

	/* this sets bitmapselectivity as well as the regular cost fields: */
	cost_bitmap_and_node(pathnode, root);

	return pathnode;
}

/*
 * create_bitmap_or_path
 *	  Creates a path node representing a BitmapOr.
 */
BitmapOrPath *
create_bitmap_or_path(PlannerInfo *root,
					  RelOptInfo *rel,
					  List *bitmapquals)
{
	BitmapOrPath *pathnode = makeNode(BitmapOrPath);

	pathnode->path.pathtype = T_BitmapOr;
	pathnode->path.parent = rel;
	pathnode->path.param_info = NULL;	/* not used in bitmap trees */
	pathnode->path.pathkeys = NIL;		/* always unordered */

	pathnode->bitmapquals = bitmapquals;

	/* this sets bitmapselectivity as well as the regular cost fields: */
	cost_bitmap_or_node(pathnode, root);

	return pathnode;
}

/*
 * create_tidscan_path
 *	  Creates a path corresponding to a scan by TID, returning the pathnode.
 */
TidPath *
create_tidscan_path(PlannerInfo *root, RelOptInfo *rel, List *tidquals,
					Relids required_outer)
{
	TidPath    *pathnode = makeNode(TidPath);

	pathnode->path.pathtype = T_TidScan;
	pathnode->path.parent = rel;
	pathnode->path.param_info = get_baserel_parampathinfo(root, rel,
														  required_outer);
	pathnode->path.pathkeys = NIL;		/* always unordered */

	pathnode->tidquals = tidquals;

	/* Distribution is same as the base table. */
	pathnode->path.locus = cdbpathlocus_from_baserel(root, rel);
	pathnode->path.motionHazard = false;
	pathnode->path.rescannable = true;
	pathnode->path.sameslice_relids = rel->relids;

	cost_tidscan(&pathnode->path, root, rel, tidquals,
				 pathnode->path.param_info);

	return pathnode;
}

/*
 * create_append_path
 *	  Creates a path corresponding to an Append plan, returning the
 *	  pathnode.
 *
 * Note that we must handle subpaths = NIL, representing a dummy access path.
 */
AppendPath *
create_append_path(PlannerInfo *root, RelOptInfo *rel, List *subpaths, Relids required_outer)
{
	ListCell *l;
	AppendPath *pathnode = makeNode(AppendPath);

	pathnode->path.pathtype = T_Append;
	pathnode->path.parent = rel;
	pathnode->path.param_info = get_appendrel_parampathinfo(rel,
															required_outer);
	pathnode->path.pathkeys = NIL;		/* result is always considered
										 * unsorted */
	pathnode->subpaths = subpaths;

	pathnode->path.motionHazard = false;
	pathnode->path.rescannable = true;

	/*
	 * We don't bother with inventing a cost_append(), but just do it here.
	 *
	 * Compute rows and costs as sums of subplan rows and costs.  We charge
	 * nothing extra for the Append itself, which perhaps is too optimistic,
	 * but since it doesn't do any selection or projection, it is a pretty
	 * cheap node.  If you change this, see also make_append().
	 */
	pathnode->path.rows = 0;
	pathnode->path.startup_cost = 0;
	pathnode->path.total_cost = 0;

	set_append_path_locus(root, (Path *) pathnode, rel, NIL);

	foreach(l, subpaths)
	{
		Path       *subpath = (Path *) lfirst(l);

		pathnode->path.rows += subpath->rows;

		if (l == list_head(subpaths))   /* first node? */
			pathnode->path.startup_cost = subpath->startup_cost;
		pathnode->path.total_cost += subpath->total_cost;

		/* All child paths must have same parameterization */
		Assert(bms_equal(PATH_REQ_OUTER(subpath), required_outer));
	}

	/*
	 * CDB: If there is exactly one subpath, its ordering is preserved.
	 * Child rel's pathkey exprs are already expressed in terms of the
	 * columns of the parent appendrel.  See find_usable_indexes().
	 */
	if (list_length(subpaths) == 1)
		pathnode->path.pathkeys = ((Path *) linitial(subpaths))->pathkeys;

	return pathnode;
}

/*
 * create_merge_append_path
 *	  Creates a path corresponding to a MergeAppend plan, returning the
 *	  pathnode.
 */
MergeAppendPath *
create_merge_append_path(PlannerInfo *root,
						 RelOptInfo *rel,
						 List *subpaths,
						 List *pathkeys,
						 Relids required_outer)
{
	MergeAppendPath *pathnode = makeNode(MergeAppendPath);
	Cost		input_startup_cost;
	Cost		input_total_cost;
	ListCell   *l;

	pathnode->path.pathtype = T_MergeAppend;
	pathnode->path.parent = rel;
	pathnode->path.param_info = get_appendrel_parampathinfo(rel,
															required_outer);
	pathnode->path.pathkeys = pathkeys;
	pathnode->subpaths = subpaths;

	/*
	 * Apply query-wide LIMIT if known and path is for sole base relation.
	 * (Handling this at this low level is a bit klugy.)
	 */
	if (bms_equal(rel->relids, root->all_baserels))
		pathnode->limit_tuples = root->limit_tuples;
	else
		pathnode->limit_tuples = -1.0;

	/*
	 * Add up the sizes and costs of the input paths.
	 */
	pathnode->path.rows = 0;
	input_startup_cost = 0;
	input_total_cost = 0;
	foreach(l, subpaths)
	{
		Path	   *subpath = (Path *) lfirst(l);

		pathnode->path.rows += subpath->rows;

		if (pathkeys_contained_in(pathkeys, subpath->pathkeys))
		{
			/* Subpath is adequately ordered, we won't need to sort it */
			input_startup_cost += subpath->startup_cost;
			input_total_cost += subpath->total_cost;
		}
		else
		{
			/* We'll need to insert a Sort node, so include cost for that */
			Path		sort_path;		/* dummy for result of cost_sort */

			cost_sort(&sort_path,
					  root,
					  pathkeys,
					  subpath->total_cost,
					  subpath->parent->tuples,
					  subpath->parent->width,
					  0.0,
					  work_mem,
					  pathnode->limit_tuples);
			input_startup_cost += sort_path.startup_cost;
			input_total_cost += sort_path.total_cost;
		}

		/* All child paths must have same parameterization */
		Assert(bms_equal(PATH_REQ_OUTER(subpath), required_outer));
	}

	/* Now we can compute total costs of the MergeAppend */
	cost_merge_append(&pathnode->path, root,
					  pathkeys, list_length(subpaths),
					  input_startup_cost, input_total_cost,
					  rel->tuples);

	set_append_path_locus(root, (Path *) pathnode, rel, pathkeys);

	return pathnode;
}

/*
 * Set the locus of an Append or MergeAppend path.
 *
 * This modifies the 'subpaths', costs fields, and locus of 'pathnode'.
 */
static void
set_append_path_locus(PlannerInfo *root, Path *pathnode, RelOptInfo *rel,
					  List *pathkeys)
{
	ListCell   *l;
	bool		fIsNotPartitioned = false;
	bool		fIsPartitionInEntry = false;
	List	   *subpaths;
	List	  **subpaths_out;
	List	   *new_subpaths;

	if (IsA(pathnode, AppendPath))
		subpaths_out = &((AppendPath *) pathnode)->subpaths;
	else if (IsA(pathnode, MergeAppendPath))
		subpaths_out = &((MergeAppendPath *) pathnode)->subpaths;
	else
		elog(ERROR, "unexpected append path type: %d", nodeTag(pathnode));
	subpaths = *subpaths_out;
	*subpaths_out = NIL;

	/* If no subpath, any worker can execute this Append.  Result has 0 rows. */
	if (!subpaths)
	{
		/* FIXME: do not hard code to ALL */
		CdbPathLocus_MakeGeneral(&pathnode->locus,
								 GP_POLICY_ALL_NUMSEGMENTS);
		return;
	}

	/*
	 * Do a first pass over the children to determine if there's any child
	 * which is not partitioned, i.e. is a bottleneck or replicated.
	 */
	foreach(l, subpaths)
	{
		Path	   *subpath = (Path *) lfirst(l);

		/* If one of subplan is segment general, gather others to single QE */
		if (CdbPathLocus_IsBottleneck(subpath->locus) ||
			CdbPathLocus_IsSegmentGeneral(subpath->locus) ||
			CdbPathLocus_IsReplicated(subpath->locus))
		{
			fIsNotPartitioned = true;

			/* check whether any partition is on entry db */
			if (CdbPathLocus_IsEntry(subpath->locus))
			{
				fIsPartitionInEntry = true;
				break;
			}
		}
	}

	new_subpaths = NIL;
	foreach(l, subpaths)
	{
		Path	   *subpath = (Path *) lfirst(l);
		CdbPathLocus projectedlocus;

		/*
		 * In case any of the children is not partitioned convert all
		 * children to have singleQE locus
		 */
		if (fIsNotPartitioned)
		{
			/*
			 * if any partition is on entry db, we should gather all the
			 * partitions to QD to do the append
			 */
			if (fIsPartitionInEntry)
			{
				if (!CdbPathLocus_IsEntry(subpath->locus))
				{
					CdbPathLocus singleEntry;
					CdbPathLocus_MakeEntry(&singleEntry);

					subpath = cdbpath_create_motion_path(root, subpath, subpath->pathkeys, false, singleEntry);
				}
			}
			else /* fIsNotPartitioned true, fIsPartitionInEntry false */
			{
				if (!CdbPathLocus_IsSingleQE(subpath->locus))
				{
					CdbPathLocus    singleQE;
					/*
					 * It's important to ensure that all the subpaths can be
					 * gathered to the SAME segment, we must set the same
					 * numsegments for all the SingleQE, there are many
					 * options:
					 *
					 * 1. a constant 1;
					 * 2. Min(numsegments of all subpaths);
					 * 3. Max(numsegments of all subpaths);
					 * 4. ALL;
					 *
					 * Options 2 & 3 need to decide the value with an extra
					 * scan, option 1 puts all the SingleQE on segment 0
					 * which makes segment 0 a bottle neck.  So we choose
					 * option 4, ALL helps to balance the load on all the
					 * segments and no extra scan is needed.
					 */
					int			numsegments = GP_POLICY_ALL_NUMSEGMENTS;
					CdbPathLocus_MakeSingleQE(&singleQE, numsegments);

					subpath = cdbpath_create_motion_path(root, subpath, subpath->pathkeys, false, singleQE);
				}
			}
		}

		/* Transform subpath locus into the appendrel's space for comparison. */
		if (subpath->parent == rel ||
			subpath->parent->reloptkind != RELOPT_OTHER_MEMBER_REL)
			projectedlocus = subpath->locus;
		else
			projectedlocus =
				cdbpathlocus_pull_above_projection(root,
												   subpath->locus,
												   subpath->parent->relids,
												   subpath->parent->reltargetlist,
												   rel->reltargetlist,
												   rel->relid);

		/*
		 * CDB: If all the scans are distributed alike, set
		 * the result locus to match.  Otherwise, if all are partitioned,
		 * set it to strewn.  A mixture of partitioned and non-partitioned
		 * scans should not occur after above correction;
		 *
		 * CDB TODO: When the scans are not all partitioned alike, and the
		 * result is joined with another rel, consider pushing the join
		 * below the Append so that child tables that are properly
		 * distributed can be joined in place.
		 */
		if (l == list_head(subpaths))
			pathnode->locus = projectedlocus;
		else if (cdbpathlocus_compare(CdbPathLocus_Comparison_Equal,
									  pathnode->locus, projectedlocus))
		{
			/* compatible */
		}
		else if (CdbPathLocus_IsGeneral(pathnode->locus))
		{
			/* compatible */
			pathnode->locus = projectedlocus;
		}
		else if (CdbPathLocus_IsGeneral(projectedlocus))
		{
			/* compatible */
		}
		else if (CdbPathLocus_IsPartitioned(pathnode->locus) &&
				 CdbPathLocus_IsPartitioned(projectedlocus))
			CdbPathLocus_MakeStrewn(&pathnode->locus,
									CdbPathLocus_NumSegments(projectedlocus));
		else
			ereport(ERROR, (errcode(ERRCODE_FEATURE_NOT_SUPPORTED),
							errmsg_internal("cannot append paths with incompatible distribution")));

		pathnode->sameslice_relids = bms_union(pathnode->sameslice_relids, subpath->sameslice_relids);

		if (subpath->motionHazard)
			pathnode->motionHazard = true;

		if (!subpath->rescannable)
			pathnode->rescannable = false;

		new_subpaths = lappend(new_subpaths, subpath);
	}

	*subpaths_out = new_subpaths;
}

/*
 * create_result_path
 *	  Creates a path representing a Result-and-nothing-else plan.
 *	  This is only used for the case of a query with an empty jointree.
 */
ResultPath *
create_result_path(List *quals)
{
	ResultPath *pathnode = makeNode(ResultPath);

	pathnode->path.pathtype = T_Result;
	pathnode->path.parent = NULL;
	pathnode->path.param_info = NULL;	/* there are no other rels... */
	pathnode->path.pathkeys = NIL;
	pathnode->quals = quals;

	/* Hardly worth defining a cost_result() function ... just do it */
	pathnode->path.rows = 1;
	pathnode->path.startup_cost = 0;
	pathnode->path.total_cost = cpu_tuple_cost;

	/* Result can be on any segments */
	CdbPathLocus_MakeGeneral(&pathnode->path.locus, GP_POLICY_ALL_NUMSEGMENTS);
	pathnode->path.motionHazard = false;
	pathnode->path.rescannable = true;

	/*
	 * In theory we should include the qual eval cost as well, but at present
	 * that doesn't accomplish much except duplicate work that will be done
	 * again in make_result; since this is only used for degenerate cases,
	 * nothing interesting will be done with the path cost values...
	 */

	return pathnode;
}

/*
 * create_material_path
 *	  Creates a path corresponding to a Material plan, returning the
 *	  pathnode.
 */
MaterialPath *
create_material_path(PlannerInfo *root, RelOptInfo *rel, Path *subpath)
{
	MaterialPath *pathnode = makeNode(MaterialPath);

	Assert(subpath->parent == rel);

	pathnode->path.pathtype = T_Material;
	pathnode->path.parent = rel;
	pathnode->path.param_info = subpath->param_info;
	pathnode->path.pathkeys = subpath->pathkeys;

	pathnode->path.locus = subpath->locus;
	pathnode->path.motionHazard = subpath->motionHazard;
	pathnode->cdb_strict = false;
	pathnode->path.rescannable = true; /* Independent of sub-path */
	pathnode->path.sameslice_relids = subpath->sameslice_relids;

	pathnode->subpath = subpath;

	cost_material(&pathnode->path,
				  root,
				  subpath->startup_cost,
				  subpath->total_cost,
				  subpath->rows,
				  rel->width);

	return pathnode;
}

/*
 * create_unique_path
 *	  Creates a path representing elimination of distinct rows from the
 *	  input data.  Distinct-ness is defined according to the needs of the
 *	  semijoin represented by sjinfo.  If it is not possible to identify
 *	  how to make the data unique, NULL is returned.
 *
 * If used at all, this is likely to be called repeatedly on the same rel;
 * and the input subpath should always be the same (the cheapest_total path
 * for the rel).  So we cache the result.
 */
UniquePath *
create_unique_path(PlannerInfo *root, RelOptInfo *rel, Path *subpath,
				   SpecialJoinInfo *sjinfo)
{
	UniquePath *pathnode;
	Path		sort_path;		/* dummy for result of cost_sort */
	Path		agg_path;		/* dummy for result of cost_agg */
	MemoryContext oldcontext;
	List	   *in_operators;
	List	   *uniq_exprs;
	bool		all_btree;
	bool		all_hash;
	int			numCols;
	ListCell   *lc;
	CdbPathLocus locus;
	bool		add_motion = false;

	/* Caller made a mistake if subpath isn't cheapest_total ... */
	Assert(subpath == rel->cheapest_total_path);
	Assert(subpath->parent == rel);
	/* ... or if SpecialJoinInfo is the wrong one */
	Assert(sjinfo->jointype == JOIN_SEMI);
	Assert(bms_equal(rel->relids, sjinfo->syn_righthand));

	/* If result already cached, return it */
	if (rel->cheapest_unique_path)
		return (UniquePath *) rel->cheapest_unique_path;

	/* If we previously failed, return NULL quickly */
	if (sjinfo->join_quals == NIL)
		return NULL;

	/*
	 * We must ensure path struct and subsidiary data are allocated in main
	 * planning context; otherwise GEQO memory management causes trouble.
	 */
	oldcontext = MemoryContextSwitchTo(root->planner_cxt);

	/*----------
	 * Look to see whether the semijoin's join quals consist of AND'ed
	 * equality operators, with (only) RHS variables on only one side of
	 * each one.  If so, we can figure out how to enforce uniqueness for
	 * the RHS.
	 *
	 * Note that the input join_quals list is the list of quals that are
	 * *syntactically* associated with the semijoin, which in practice means
	 * the synthesized comparison list for an IN or the WHERE of an EXISTS.
	 * Particularly in the latter case, it might contain clauses that aren't
	 * *semantically* associated with the join, but refer to just one side or
	 * the other.  We can ignore such clauses here, as they will just drop
	 * down to be processed within one side or the other.  (It is okay to
	 * consider only the syntactically-associated clauses here because for a
	 * semijoin, no higher-level quals could refer to the RHS, and so there
	 * can be no other quals that are semantically associated with this join.
	 * We do things this way because it is useful to be able to run this test
	 * before we have extracted the list of quals that are actually
	 * semantically associated with the particular join.)
	 *
	 * Note that the in_operators list consists of the joinqual operators
	 * themselves (but commuted if needed to put the RHS value on the right).
	 * These could be cross-type operators, in which case the operator
	 * actually needed for uniqueness is a related single-type operator.
	 * We assume here that that operator will be available from the btree
	 * or hash opclass when the time comes ... if not, create_unique_plan()
	 * will fail.
	 *----------
	 */
	in_operators = NIL;
	uniq_exprs = NIL;
	all_btree = true;
	all_hash = enable_hashagg;	/* don't consider hash if not enabled */
	foreach(lc, sjinfo->join_quals)
	{
		OpExpr	   *op = (OpExpr *) lfirst(lc);
		Oid			opno;
		Node	   *left_expr;
		Node	   *right_expr;
		Relids		left_varnos;
		Relids		right_varnos;
		Relids		all_varnos;
		Oid			opinputtype;

		/* Is it a binary opclause? */
		if (!IsA(op, OpExpr) ||
			list_length(op->args) != 2)
		{
			/* No, but does it reference both sides? */
			all_varnos = pull_varnos((Node *) op);
			if (!bms_overlap(all_varnos, sjinfo->syn_righthand) ||
				bms_is_subset(all_varnos, sjinfo->syn_righthand))
			{
				/*
				 * Clause refers to only one rel, so ignore it --- unless it
				 * contains volatile functions, in which case we'd better
				 * punt.
				 */
				if (contain_volatile_functions((Node *) op))
					goto no_unique_path;
				continue;
			}
			/* Non-operator clause referencing both sides, must punt */
			goto no_unique_path;
		}

		/* Extract data from binary opclause */
		opno = op->opno;
		left_expr = linitial(op->args);
		right_expr = lsecond(op->args);
		left_varnos = pull_varnos(left_expr);
		right_varnos = pull_varnos(right_expr);
		all_varnos = bms_union(left_varnos, right_varnos);
		opinputtype = exprType(left_expr);

		/* Does it reference both sides? */
		if (!bms_overlap(all_varnos, sjinfo->syn_righthand) ||
			bms_is_subset(all_varnos, sjinfo->syn_righthand))
		{
			/*
			 * Clause refers to only one rel, so ignore it --- unless it
			 * contains volatile functions, in which case we'd better punt.
			 */
			if (contain_volatile_functions((Node *) op))
				goto no_unique_path;
			continue;
		}

		/* check rel membership of arguments */
		if (!bms_is_empty(right_varnos) &&
			bms_is_subset(right_varnos, sjinfo->syn_righthand) &&
			!bms_overlap(left_varnos, sjinfo->syn_righthand))
		{
			/* typical case, right_expr is RHS variable */
		}
		else if (!bms_is_empty(left_varnos) &&
				 bms_is_subset(left_varnos, sjinfo->syn_righthand) &&
				 !bms_overlap(right_varnos, sjinfo->syn_righthand))
		{
			/* flipped case, left_expr is RHS variable */
			opno = get_commutator(opno);
			if (!OidIsValid(opno))
				goto no_unique_path;
			right_expr = left_expr;
		}
		else
			goto no_unique_path;

		/* all operators must be btree equality or hash equality */
		if (all_btree)
		{
			/* oprcanmerge is considered a hint... */
			if (!op_mergejoinable(opno, opinputtype) ||
				get_mergejoin_opfamilies(opno) == NIL)
				all_btree = false;
		}
		if (all_hash)
		{
			/* ... but oprcanhash had better be correct */
			if (!op_hashjoinable(opno, opinputtype))
				all_hash = false;
		}
		if (!(all_btree || all_hash))
			goto no_unique_path;

		/* so far so good, keep building lists */
		in_operators = lappend_oid(in_operators, opno);
		uniq_exprs = lappend(uniq_exprs, copyObject(right_expr));
	}

	/* Punt if we didn't find at least one column to unique-ify */
	if (uniq_exprs == NIL)
		goto no_unique_path;

	/*
	 * The expressions we'd need to unique-ify mustn't be volatile.
	 */
	if (contain_volatile_functions((Node *) uniq_exprs))
		goto no_unique_path;

	/* Repartition first if duplicates might be on different QEs. */
	if (!CdbPathLocus_IsBottleneck(subpath->locus) &&
		!cdbpathlocus_is_hashed_on_exprs(subpath->locus, uniq_exprs))
	{
		/*
		 * We want to use numsegments from rel->cdbpolicy, however it might
		 * be NULL.  Subpath is the cheapest path of rel, so it has the same
		 * numsegments with rel.
		 */
		if (rel->cdbpolicy)
		{
			AssertEquivalent(rel->cdbpolicy->numsegments,
							 subpath->locus.numsegments);
		}
		int			numsegments = CdbPathLocus_NumSegments(subpath->locus);

        locus = cdbpathlocus_from_exprs(root, uniq_exprs, numsegments);
        subpath = cdbpath_create_motion_path(root, subpath, NIL, false, locus);
		/*
		 * We probably add agg/sort node above the added motion node, but it is
		 * possible to add an agg/sort node below this motion node also,
		 * which might be optimal in some cases?
		 */
		add_motion = true;
        Insist(subpath);
	}
	else
		locus = subpath->locus;

	/*
	 * If we get here, we can unique-ify using at least one of sorting and
	 * hashing.  Start building the result Path object.
	 */
	pathnode = makeNode(UniquePath);

	pathnode->path.pathtype = T_Unique;
	pathnode->path.parent = rel;
	pathnode->path.locus = locus;
	pathnode->path.param_info = subpath->param_info;

	/*
	 * Assume the output is unsorted, since we don't necessarily have pathkeys
	 * to represent it.  (This might get overridden below.)
	 */
	pathnode->path.pathkeys = NIL;

	pathnode->subpath = subpath;
	pathnode->in_operators = in_operators;
	pathnode->uniq_exprs = uniq_exprs;

	/*
	 * If the input is a relation and it has a unique index that proves the
	 * uniq_exprs are unique, then we don't need to do anything.  Note that
	 * relation_has_unique_index_for automatically considers restriction
	 * clauses for the rel, as well.
	 */
	if (rel->rtekind == RTE_RELATION && all_btree &&
		relation_has_unique_index_for(root, rel, NIL,
									  uniq_exprs, in_operators))
	{
		/*
		 * For UNIQUE_PATH_NOOP, it is possible that subpath could be a
		 * motion node. It is not allowed to add a motion node above a
		 * motion node so we simply disallow this unique path although
		 * in theory we could improve this.
		 */
		if (add_motion)
			goto no_unique_path;
		pathnode->umethod = UNIQUE_PATH_NOOP;
		pathnode->path.rows = rel->rows;
		pathnode->path.startup_cost = subpath->startup_cost;
		pathnode->path.total_cost = subpath->total_cost;
		pathnode->path.pathkeys = subpath->pathkeys;

		rel->cheapest_unique_path = (Path *) pathnode;

		MemoryContextSwitchTo(oldcontext);

		return pathnode;
	}

	/*
	 * If the input is a subquery whose output must be unique already, then we
	 * don't need to do anything.  The test for uniqueness has to consider
	 * exactly which columns we are extracting; for example "SELECT DISTINCT
	 * x,y" doesn't guarantee that x alone is distinct. So we cannot check for
	 * this optimization unless uniq_exprs consists only of simple Vars
	 * referencing subquery outputs.  (Possibly we could do something with
	 * expressions in the subquery outputs, too, but for now keep it simple.)
	 */
	if (rel->rtekind == RTE_SUBQUERY)
	{
		RangeTblEntry *rte = planner_rt_fetch(rel->relid, root);
		List	   *sub_tlist_colnos;

		sub_tlist_colnos = translate_sub_tlist(uniq_exprs, rel->relid);

		if (sub_tlist_colnos &&
			query_is_distinct_for(rte->subquery,
								  sub_tlist_colnos, in_operators))
		{
			/* Subpath node could be a motion. See previous comment for details. */
			if (add_motion)
				goto no_unique_path;
			pathnode->umethod = UNIQUE_PATH_NOOP;
			pathnode->path.rows = rel->rows;
			pathnode->path.startup_cost = subpath->startup_cost;
			pathnode->path.total_cost = subpath->total_cost;
			pathnode->path.pathkeys = subpath->pathkeys;

			rel->cheapest_unique_path = (Path *) pathnode;

			MemoryContextSwitchTo(oldcontext);

			return pathnode;
		}
	}

	/* Estimate number of output rows */
	pathnode->path.rows = estimate_num_groups(root, uniq_exprs, rel->rows);
	numCols = list_length(uniq_exprs);

	// FIXME?
    //subpath_rows = cdbpath_rows(root, subpath);

	if (all_btree)
	{
		/*
		 * Estimate cost for sort+unique implementation
		 */
		cost_sort(&sort_path, root, NIL,
				  subpath->total_cost,
				  rel->rows,
				  rel->width,
				  0.0,
				  work_mem,
				  -1.0);

		/*
		 * Charge one cpu_operator_cost per comparison per input tuple. We
		 * assume all columns get compared at most of the tuples. (XXX
		 * probably this is an overestimate.)  This should agree with
		 * make_unique.
		 */
		sort_path.total_cost += cpu_operator_cost * rel->rows * numCols;
	}

	if (all_hash)
	{
		/*
		 * Estimate the overhead per hashtable entry at 64 bytes (same as in
		 * planner.c).
		 */
		int			hashentrysize = rel->width + 64;

		if (hashentrysize * pathnode->path.rows > work_mem * 1024L)
			all_hash = false;	/* don't try to hash */
		else
			cost_agg(&agg_path, root,
					 AGG_HASHED, NULL,
					 numCols, pathnode->path.rows,
					 subpath->startup_cost,
					 subpath->total_cost,
					 rel->rows,
					 0, /* input_width */
					 0, /* hash_batches */
					 0, /* hashentry_width */
					 false /* streaming */
				);
	}

	if (all_btree && all_hash)
	{
		if (agg_path.total_cost < sort_path.total_cost)
			pathnode->umethod = UNIQUE_PATH_HASH;
		else
			pathnode->umethod = UNIQUE_PATH_SORT;
	}
	else if (all_btree)
		pathnode->umethod = UNIQUE_PATH_SORT;
	else if (all_hash)
		pathnode->umethod = UNIQUE_PATH_HASH;
	else
		goto no_unique_path;

	if (pathnode->umethod == UNIQUE_PATH_HASH)
	{
		pathnode->path.startup_cost = agg_path.startup_cost;
		pathnode->path.total_cost = agg_path.total_cost;
	}
	else
	{
		pathnode->path.startup_cost = sort_path.startup_cost;
		pathnode->path.total_cost = sort_path.total_cost;
	}

	rel->cheapest_unique_path = (Path *) pathnode;

	MemoryContextSwitchTo(oldcontext);

	/* see MPP-1140 */
	if (pathnode->umethod == UNIQUE_PATH_HASH)
	{
		/* hybrid hash agg is not rescannable, and may present a motion hazard */
		pathnode->path.motionHazard = subpath->motionHazard;
		pathnode->path.rescannable = false;
	}
	else
	{
		/* sort or plain implies materialization and breaks deadlock cycle.
		 *  (NB: Must not reset motionHazard when sort is eliminated due to
		 *  existing ordering; but Unique sort is never optimized away at present.)
		 */
		pathnode->path.motionHazard = subpath->motionHazard;

		/* Same reasoning applies to rescanablilty.  If no actual sort is placed
		 * in the plan, then rescannable is set correctly to the subpath value.
		 * If sort intervenes, it should be set to true.  We depend
		 * on the above claim that sort will always intervene.
		 */
		pathnode->path.rescannable = true;
	}

	return pathnode;

no_unique_path:			/* failure exit */

	/* Mark the SpecialJoinInfo as not unique-able */
	sjinfo->join_quals = NIL;

	MemoryContextSwitchTo(oldcontext);

	return NULL;
}

/*
 * create_unique_rowid_path (GPDB)
 *
 * Create a UniquePath to deduplicate based on the ctid and gp_segment_id,
 * or some other columns that uniquely identify a row. This is used as part
 * of implementing semi-joins (such as "x IN (SELECT ...)").
 *
 * In PostgreSQL, semi-joins are implemented with JOIN_SEMI join types, or
 * by first eliminating duplicates from the inner side, and then performing
 * normal inner join (that's JOIN_UNIQUE_OUTER and JOIN_UNIQUE_INNER). GPDB
 * has a third way to implement them: Perform an inner join first, and then
 * eliminate duplicates from the result. The JOIN_DEDUP_SEMI and
 * JOIN_DEDUP_SEMI_REVERSE join types indicate such plans.
 *
 * The JOIN_DEDUP_SEMI plan will look something like this:
 *
 * postgres=# explain select * from s where exists (select 1 from r where s.a = r.b);
 *                                                       QUERY PLAN                                                      
 * ----------------------------------------------------------------------------------------------------------------------
 *  Gather Motion 3:1  (slice3; segments: 3)  (cost=189.75..190.75 rows=100 width=18)
 *    ->  HashAggregate  (cost=189.75..190.75 rows=34 width=18)
 *          Group By: s.ctid::bigint, s.gp_segment_id
 *          ->  Result  (cost=11.75..189.25 rows=34 width=18)
 *                ->  Redistribute Motion 3:3  (slice2; segments: 3)  (cost=11.75..189.25 rows=34 width=18)
 *                      Hash Key: s.ctid
 *                      ->  Hash Join  (cost=11.75..187.25 rows=34 width=18)
 *                            Hash Cond: r.b = s.a
 *                            ->  Seq Scan on r  (cost=0.00..112.00 rows=3334 width=4)
 *                            ->  Hash  (cost=8.00..8.00 rows=100 width=18)
 *                                  ->  Broadcast Motion 3:3  (slice1; segments: 3)  (cost=0.00..8.00 rows=100 width=18)
 *                                        ->  Seq Scan on s  (cost=0.00..4.00 rows=34 width=18)
 *  Settings:  optimizer=off
 *  Optimizer status: legacy query optimizer
 * (14 rows)
 *
 *
 * In PostgreSQL, this is never better than doing a JOIN_SEMI directly.
 * But it can be a win in GPDB, if the distribution of the outer and inner
 * relations don't match, and the outer relation is much larger than the
 * inner relation. In the above example, a normal semi-join would have to
 * have 's' on the outer side, and 'r' on the inner side. A hash semi-join
 * can't be performed the other way 'round, because the duplicate
 * elimination in a semi-join is done when building the hash table.
 * Furthermore, you can't have a Broadcast motion on the outer side of
 * a semi-join, because that could also generate duplicates. That leaves
 * the planner no choice, but to redistribute the larger 'r' relation,
 * in a JOIN_SEMI plan.
 *
 * So in GPDB, we try to implement semi-joins as a inner joins, followed
 * by an explicit UniquePath to eliminate the duplicates. That allows the
 * above plan, where the smaller 's' relation is Broadcast to all the
 * segments, and the duplicates that can arise from doing that are eliminated
 * above the join. You get one more Motion than with a JOIN_SEMI plan, but
 * each Motion has to move much fewer rows.
 *
 * The role of this function is to insert the UniquePath to represent
 * the deduplication above the join. Returns a UniquePath node representing
 * a "DISTINCT ON r1,...,rn" operator, where (r1,...,rn) represents a unique
 * identifier for each row of the cross product of the tables specified by
 * the 'distinct_relids' parameter.
 *
 * NB: The returned node shares the given 'distinct_relids' bitmapset object;
 * so the caller must not free or modify it during the node's lifetime.
 *
 * If a row's duplicates might occur in more than one partition, a Motion
 * operator will be needed to bring them together.  Since this path might
 * not be chosen, we won't take the time to create a CdbMotionPath node here.
 * Just estimate what the cost would be, and assign a dummy locus; leave
 * the real work for create_plan().
 */
UniquePath *
create_unique_rowid_path(PlannerInfo *root,
						 RelOptInfo *rel,
                         Path        *subpath,
                         Relids       distinct_relids,
						 Relids       required_outer)
{
	UniquePath *pathnode;
	CdbPathLocus locus;
	Path		sort_path;		/* dummy for result of cost_sort */
	Path		agg_path;		/* dummy for result of cost_agg */
	int			numCols;
	bool		all_btree;
	bool		all_hash;

    Assert(!bms_is_empty(distinct_relids));

	/*
	 * For easier merging (albeit it's going to manual), keep this function
	 * similar to create_unique_path(). In this function, we deduplicate based
	 * on ctid and gp_segment_id, or other unique identifiers that we generate
	 * on the fly. Sorting and hashing are both possible, but we keep these
	 * as variables to resemble create_unique_path().
	 */
	all_btree = true;
	all_hash = true;

	locus = subpath->locus;

	/*
	 * Start building the result Path object.
	 */
	pathnode = makeNode(UniquePath);

	pathnode->path.pathtype = T_Unique;
	pathnode->path.parent = rel;
	pathnode->path.locus = locus;

	pathnode->path.param_info = get_baserel_parampathinfo(root, rel,
													 required_outer);
	/*
	 * Treat the output as always unsorted, since we don't necessarily have
	 * pathkeys to represent it.
	 */
	pathnode->path.pathkeys = NIL;

	pathnode->subpath = subpath;
	pathnode->in_operators = NIL;
	pathnode->uniq_exprs = NIL;
	pathnode->distinct_on_rowid_relids = distinct_relids;

	/*
	 * For cost estimation purposes, assume we'll deduplicate based on ctid and
	 * gp_segment_id. If the outer side of the join is a join relation itself,
	 * we'll need to deduplicate based on gp_segment_id and ctid of all the
	 * involved base tables, or other identifiers. See cdbpath_dedup_fixup()
	 * for the details, but here, for cost estimation purposes, just assume
	 * it's going to be two columns.
	 */
	numCols	= 2;
	((Path*)pathnode)->rows = rel->rows;

	if (all_btree)
	{
		/*
		 * Estimate cost for sort+unique implementation
		 */
		cost_sort(&sort_path, root, NIL,
				  subpath->total_cost,
				  rel->rows,
				  rel->width,
				  0, work_mem,
				  -1.0);

		/*
		 * Charge one cpu_operator_cost per comparison per input tuple. We
		 * assume all columns get compared at most of the tuples. (XXX
		 * probably this is an overestimate.)  This should agree with
		 * make_unique.
		 */
		sort_path.total_cost += cpu_operator_cost * rel->rows * numCols;
	}

	if (all_hash)
	{
		/*
		 * Estimate the overhead per hashtable entry at 64 bytes (same as in
		 * planner.c).
		 */
		int			hashentrysize = rel->width + 64;

		if (hashentrysize * ((Path*)pathnode)->rows > work_mem * 1024L)
			all_hash = false;	/* don't try to hash */
		else
			cost_agg(&agg_path, root,
					 AGG_HASHED, 0,
					 numCols, ((Path*)pathnode)->rows,
					 subpath->startup_cost,
					 subpath->total_cost,
					 rel->rows,
					 0, /* input_width */
					 0, /* hash_batches */
					 0, /* hashentry_width */
					 false /* streaming */
				);
	}

	if (all_btree && all_hash)
	{
		if (agg_path.total_cost < sort_path.total_cost)
			pathnode->umethod = UNIQUE_PATH_HASH;
		else
			pathnode->umethod = UNIQUE_PATH_SORT;
	}
	else if (all_btree)
		pathnode->umethod = UNIQUE_PATH_SORT;
	else if (all_hash)
		pathnode->umethod = UNIQUE_PATH_HASH;
	else
	{
		Assert(false);
	}

	if (pathnode->umethod == UNIQUE_PATH_HASH)
	{
		pathnode->path.startup_cost = agg_path.startup_cost;
		pathnode->path.total_cost = agg_path.total_cost;
	}
	else
	{
		pathnode->path.startup_cost = sort_path.startup_cost;
		pathnode->path.total_cost = sort_path.total_cost;
	}

    /* Add repartitioning cost if duplicates might be on different QEs. */
    if (!CdbPathLocus_IsBottleneck(subpath->locus) &&
        !cdbpathlocus_is_hashed_on_relids(subpath->locus, distinct_relids))
    {
        CdbMotionPath   motionpath;     /* dummy for cost estimate */
        Cost            repartition_cost;

        /* Tell create_unique_plan() to insert Motion operator atop subpath. */
        pathnode->must_repartition = true;

        /* Set a fake locus.  Repartitioning key won't be built until later. */
        CdbPathLocus_MakeStrewn(&pathnode->path.locus,
								CdbPathLocus_NumSegments(subpath->locus));
		pathnode->path.sameslice_relids = NULL;

        /* Estimate repartitioning cost. */
        memset(&motionpath, 0, sizeof(motionpath));
        motionpath.path.type = T_CdbMotionPath;
        motionpath.path.parent = subpath->parent;
        motionpath.path.locus = pathnode->path.locus;
        motionpath.path.rows = subpath->rows;
        motionpath.subpath = subpath;
        cdbpath_cost_motion(root, &motionpath);

        /* Add MotionPath cost to UniquePath cost. */
        repartition_cost = motionpath.path.total_cost - subpath->total_cost;
        pathnode->path.total_cost += repartition_cost;
    }

	/* see MPP-1140 */
	if (pathnode->umethod == UNIQUE_PATH_HASH)
	{
		/* hybrid hash agg is not rescannable, and may present a motion hazard */
		pathnode->path.motionHazard = subpath->motionHazard;
		pathnode->path.rescannable = false;
	}
	else
	{
		/* sort or plain implies materialization and breaks deadlock cycle.
		 *  (NB: Must not reset motionHazard when sort is eliminated due to
		 *  existing ordering; but Unique sort is never optimized away at present.)
		 */
		pathnode->path.motionHazard = subpath->motionHazard;

		/* Same reasoning applies to rescanablilty.  If no actual sort is placed
		 * in the plan, then rescannable is set correctly to the subpath value.
		 * If sort intervenes, it should be set to true.  We depend
		 * on the above claim that sort will always intervene.
		 */
		pathnode->path.rescannable = true;
	}

	return pathnode;
}                               /* create_unique_rowid_path */

/*
 * translate_sub_tlist - get subquery column numbers represented by tlist
 *
 * The given targetlist usually contains only Vars referencing the given relid.
 * Extract their varattnos (ie, the column numbers of the subquery) and return
 * as an integer List.
 *
 * If any of the tlist items is not a simple Var, we cannot determine whether
 * the subquery's uniqueness condition (if any) matches ours, so punt and
 * return NIL.
 */
static List *
translate_sub_tlist(List *tlist, int relid)
{
	List	   *result = NIL;
	ListCell   *l;

	foreach(l, tlist)
	{
		Var		   *var = (Var *) lfirst(l);

		if (!var || !IsA(var, Var) ||
			var->varno != relid)
			return NIL;			/* punt */

		result = lappend_int(result, var->varattno);
	}
	return result;
}

/*
 * query_is_distinct_for - does query never return duplicates of the
 *		specified columns?
 *
 * colnos is an integer list of output column numbers (resno's).  We are
 * interested in whether rows consisting of just these columns are certain
 * to be distinct.  "Distinctness" is defined according to whether the
 * corresponding upper-level equality operators listed in opids would think
 * the values are distinct.  (Note: the opids entries could be cross-type
 * operators, and thus not exactly the equality operators that the subquery
 * would use itself.  We use equality_ops_are_compatible() to check
 * compatibility.  That looks at btree or hash opfamily membership, and so
 * should give trustworthy answers for all operators that we might need
 * to deal with here.)
 */
static bool
query_is_distinct_for(Query *query, List *colnos, List *opids)
{
	ListCell   *l;
	Oid			opid;

	Assert(list_length(colnos) == list_length(opids));

	/*
	 * A set-returning function in the query's targetlist can result in
	 * returning duplicate rows, if the SRF is evaluated after the
	 * de-duplication step; so we play it safe and say "no" if there are any
	 * SRFs.  (We could be certain that it's okay if SRFs appear only in the
	 * specified columns, since those must be evaluated before de-duplication;
	 * but it doesn't presently seem worth the complication to check that.)
	 */
	if (expression_returns_set((Node *) query->targetList))
		return false;

	/*
	 * DISTINCT (including DISTINCT ON) guarantees uniqueness if all the
	 * columns in the DISTINCT clause appear in colnos and operator semantics
	 * match.
	 */
	if (query->distinctClause)
	{
		foreach(l, query->distinctClause)
		{
			SortGroupClause *sgc = (SortGroupClause *) lfirst(l);
			TargetEntry *tle = get_sortgroupclause_tle(sgc,
													   query->targetList);

			opid = distinct_col_search(tle->resno, colnos, opids);
			if (!OidIsValid(opid) ||
				!equality_ops_are_compatible(opid, sgc->eqop))
				break;			/* exit early if no match */
		}
		if (l == NULL)			/* had matches for all? */
			return true;
	}

	/*
	 * Similarly, GROUP BY guarantees uniqueness if all the grouped columns
	 * appear in colnos and operator semantics match.
	 */
	if (query->groupClause)
	{
		List	   *grouptles;
		List	   *sortops;
		List	   *eqops;
		ListCell   *l_eqop;

		get_sortgroupclauses_tles(query->groupClause, query->targetList,
								  &grouptles, &sortops, &eqops);

		forboth(l, grouptles, l_eqop, eqops)
		{
			TargetEntry *tle = (TargetEntry *) lfirst(l);

			opid = distinct_col_search(tle->resno, colnos, opids);
			if (!OidIsValid(opid) ||
				!equality_ops_are_compatible(opid, lfirst_oid(l_eqop)))
				break;			/* exit early if no match */
		}
		if (l == NULL)			/* had matches for all? */
			return true;
	}
	else
	{
		/*
		 * If we have no GROUP BY, but do have aggregates or HAVING, then the
		 * result is at most one row so it's surely unique, for any operators.
		 */
		if (query->hasAggs || query->havingQual)
			return true;
	}

	/*
	 * UNION, INTERSECT, EXCEPT guarantee uniqueness of the whole output row,
	 * except with ALL.
	 */
	if (query->setOperations)
	{
		SetOperationStmt *topop = (SetOperationStmt *) query->setOperations;

		Assert(IsA(topop, SetOperationStmt));
		Assert(topop->op != SETOP_NONE);

		if (!topop->all)
		{
			ListCell   *lg;

			/* We're good if all the nonjunk output columns are in colnos */
			lg = list_head(topop->groupClauses);
			foreach(l, query->targetList)
			{
				TargetEntry *tle = (TargetEntry *) lfirst(l);
				SortGroupClause *sgc;

				if (tle->resjunk)
					continue;	/* ignore resjunk columns */

				/* non-resjunk columns should have grouping clauses */
				Assert(lg != NULL);
				sgc = (SortGroupClause *) lfirst(lg);
				lg = lnext(lg);

				opid = distinct_col_search(tle->resno, colnos, opids);
				if (!OidIsValid(opid) ||
					!equality_ops_are_compatible(opid, sgc->eqop))
					break;		/* exit early if no match */
			}
			if (l == NULL)		/* had matches for all? */
				return true;
		}
	}

	/*
	 * XXX Are there any other cases in which we can easily see the result
	 * must be distinct?
	 */

	return false;
}

/*
 * distinct_col_search - subroutine for query_is_distinct_for
 *
 * If colno is in colnos, return the corresponding element of opids,
 * else return InvalidOid.  (We expect colnos does not contain duplicates,
 * so the result is well-defined.)
 */
static Oid
distinct_col_search(int colno, List *colnos, List *opids)
{
	ListCell   *lc1,
			   *lc2;

	forboth(lc1, colnos, lc2, opids)
	{
		if (colno == lfirst_int(lc1))
			return lfirst_oid(lc2);
	}
	return InvalidOid;
}

/*
 * create_subqueryscan_path
 *	  Creates a path corresponding to a sequential scan of a subquery,
 *	  returning the pathnode.
 */
Path *
create_subqueryscan_path(PlannerInfo *root, RelOptInfo *rel,
						 List *pathkeys, Relids required_outer)
{
	Path	   *pathnode = makeNode(Path);

	pathnode->pathtype = T_SubqueryScan;
	pathnode->parent = rel;
	pathnode->param_info = get_baserel_parampathinfo(root, rel,
													 required_outer);
	pathnode->pathkeys = pathkeys;

	pathnode->locus = cdbpathlocus_from_subquery(root, rel->subplan, rel->relid);
	pathnode->motionHazard = true;          /* better safe than sorry */
	pathnode->rescannable = false;
	pathnode->sameslice_relids = NULL;

	cost_subqueryscan(pathnode, root, rel, pathnode->param_info);

	return pathnode;
}

/*
 * create_functionscan_path
 *	  Creates a path corresponding to a sequential scan of a function,
 *	  returning the pathnode.
 */
Path *
create_functionscan_path(PlannerInfo *root, RelOptInfo *rel,
<<<<<<< HEAD
						 RangeTblEntry *rte,
						 Relids required_outer)
=======
						 List *pathkeys, Relids required_outer)
>>>>>>> ab76208e
{
	Path	   *pathnode = makeNode(Path);

	pathnode->pathtype = T_FunctionScan;
	pathnode->parent = rel;
	pathnode->param_info = get_baserel_parampathinfo(root, rel,
													 required_outer);
	pathnode->pathkeys = pathkeys;

	/*
	 * If the function desires to run on segments, mark randomly-distributed.
	 * If expression contains mutable functions, evaluate it on entry db.
	 * Otherwise let it be evaluated in the same slice as its parent operator.
	 */
	Assert(rte->rtekind == RTE_FUNCTION);

	if (rte->funcexpr && IsA(rte->funcexpr, FuncExpr))
	{
		char		exec_location;

		exec_location = func_exec_location(((FuncExpr *) rte->funcexpr)->funcid);

		switch (exec_location)
		{
			case PROEXECLOCATION_ANY:
				CdbPathLocus_MakeGeneral(&pathnode->locus,
										 GP_POLICY_ALL_NUMSEGMENTS);

				/*
				 * If the function is ON ANY, we presumably could execute the
				 * function anywhere. However, historically, before the
				 * EXECUTE ON syntax was introduced, we always executed
				 * non-IMMUTABLE functions on the master. Keep that behavior
				 * for backwards compatibility.
				 */
				if (contain_mutable_functions(rte->funcexpr))
					CdbPathLocus_MakeEntry(&pathnode->locus);
				else
					CdbPathLocus_MakeGeneral(&pathnode->locus,
											 GP_POLICY_ALL_NUMSEGMENTS);
				break;
			case PROEXECLOCATION_MASTER:
				CdbPathLocus_MakeEntry(&pathnode->locus);
				break;
			case PROEXECLOCATION_ALL_SEGMENTS:
				CdbPathLocus_MakeStrewn(&pathnode->locus,
										GP_POLICY_ALL_NUMSEGMENTS);
				break;
			default:
				elog(ERROR, "unrecognized proexeclocation '%c'", exec_location);
		}
	}
	else
	{
		/*
		 * The expression might've been simplified into a Const. Which can
		 * be executed anywhere.
		 */
		/* The default behavior is */
		if (contain_mutable_functions(rte->funcexpr))
			CdbPathLocus_MakeEntry(&pathnode->locus);
		else
			CdbPathLocus_MakeGeneral(&pathnode->locus,
									 GP_POLICY_ALL_NUMSEGMENTS);
	}

	pathnode->motionHazard = false;

	/*
	 * FunctionScan is always rescannable. It uses a tuplestore to
	 * materialize the results all by itself.
	 */
	pathnode->rescannable = true;

	pathnode->sameslice_relids = NULL;

	cost_functionscan(pathnode, root, rel, pathnode->param_info);

	return pathnode;
}

/*
 * create_tablefunction_path
 *	  Creates a path corresponding to a sequential scan of a table function,
 *	  returning the pathnode.
 */
Path *
create_tablefunction_path(PlannerInfo *root, RelOptInfo *rel,
						  RangeTblEntry *rte,
						  Relids required_outer)
{
	Path	   *pathnode = makeNode(Path);

	Assert(rte->rtekind == RTE_TABLEFUNCTION);

	/* Setup the basics of the TableFunction path */
	pathnode->pathtype	   = T_TableFunctionScan;
	pathnode->parent	   = rel;
	pathnode->param_info = get_baserel_parampathinfo(root, rel,
													 required_outer);
	pathnode->pathkeys	   = NIL;		/* no way to specify output ordering */
	pathnode->motionHazard = true;      /* better safe than sorry */
	pathnode->rescannable  = false;     /* better safe than sorry */

	/*
	 * Inherit the locus of the input subquery.  This is necessary to handle the
	 * case of a General locus, e.g. if all the data has been concentrated to a
	 * single segment then the output will all be on that segment, otherwise the
	 * output must be declared as randomly distributed because we do not know
	 * what relationship, if any, there is between the input data and the output
	 * data.
	 */
	pathnode->locus = cdbpathlocus_from_subquery(root, rel->subplan, rel->relid);

	/* Mark the output as random if the input is partitioned */
	if (CdbPathLocus_IsPartitioned(pathnode->locus))
		CdbPathLocus_MakeStrewn(&pathnode->locus,
								CdbPathLocus_NumSegments(pathnode->locus));
	pathnode->sameslice_relids = NULL;

	cost_tablefunction(pathnode, root, rel, pathnode->param_info);

	return pathnode;
}

/*
 * create_valuesscan_path
 *	  Creates a path corresponding to a scan of a VALUES list,
 *	  returning the pathnode.
 */
Path *
create_valuesscan_path(PlannerInfo *root, RelOptInfo *rel,
					   RangeTblEntry *rte,
					   Relids required_outer)
{
	Path	   *pathnode = makeNode(Path);

	pathnode->pathtype = T_ValuesScan;
	pathnode->parent = rel;
	pathnode->param_info = get_baserel_parampathinfo(root, rel,
													 required_outer);
	pathnode->pathkeys = NIL;	/* result is always unordered */

	/*
	 * CDB: If VALUES list contains mutable functions, evaluate it on entry db.
	 * Otherwise let it be evaluated in the same slice as its parent operator.
	 */
	Assert(rte->rtekind == RTE_VALUES);
	if (contain_mutable_functions((Node *)rte->values_lists))
		CdbPathLocus_MakeEntry(&pathnode->locus);
	else
		/*
		 * ValuesScan can be on any segment.
		 */
		CdbPathLocus_MakeGeneral(&pathnode->locus, GP_POLICY_ALL_NUMSEGMENTS);

	pathnode->motionHazard = false;
	pathnode->rescannable = true;
	pathnode->sameslice_relids = NULL;

	cost_valuesscan(pathnode, root, rel, pathnode->param_info);

	return pathnode;
}

/*
 * create_ctescan_path
 *	  Creates a path corresponding to a scan of a non-self-reference CTE,
 *	  returning the pathnode.
 */
Path *
create_ctescan_path(PlannerInfo *root, RelOptInfo *rel, List *pathkeys,
					Relids required_outer)
{
	Path	   *pathnode = makeNode(Path);

	pathnode->pathtype = T_CteScan;
	pathnode->parent = rel;
	pathnode->param_info = get_baserel_parampathinfo(root, rel,
													 required_outer);
	pathnode->pathkeys = pathkeys;

	pathnode->locus = cdbpathlocus_from_subquery(root, rel->subplan, rel->relid);

	/*
	 * We can't extract these two values from the subplan, so we simple set
	 * them to their worst case here.
	 */
	pathnode->motionHazard = true;
	pathnode->rescannable = false;
	pathnode->sameslice_relids = NULL;

	cost_ctescan(pathnode, root, rel, pathnode->param_info);

	return pathnode;
}

/*
 * create_worktablescan_path
 *	  Creates a path corresponding to a scan of a self-reference CTE,
 *	  returning the pathnode.
 */
Path *
create_worktablescan_path(PlannerInfo *root, RelOptInfo *rel,
						  CdbLocusType ctelocus,
						  Relids required_outer)
{
	Path	   *pathnode = makeNode(Path);
	CdbPathLocus result;
	int			numsegments;

	if (rel->cdbpolicy)
		numsegments = rel->cdbpolicy->numsegments;
	else
		numsegments = GP_POLICY_ALL_NUMSEGMENTS; /* FIXME */

	if (ctelocus == CdbLocusType_Entry)
		CdbPathLocus_MakeEntry(&result);
	else if (ctelocus == CdbLocusType_SingleQE)
		CdbPathLocus_MakeSingleQE(&result, numsegments);
	else if (ctelocus == CdbLocusType_General)
		CdbPathLocus_MakeGeneral(&result, numsegments);
	else if (ctelocus == CdbLocusType_SegmentGeneral)
		CdbPathLocus_MakeSegmentGeneral(&result, numsegments);
	else
		CdbPathLocus_MakeStrewn(&result, numsegments);

	pathnode->pathtype = T_WorkTableScan;
	pathnode->parent = rel;
	pathnode->param_info = get_baserel_parampathinfo(root, rel,
													 required_outer);
	pathnode->pathkeys = NIL;	/* result is always unordered */

	pathnode->locus = result;
	pathnode->motionHazard = false;
	pathnode->rescannable = true;
	pathnode->sameslice_relids = rel->relids;

	/* Cost is the same as for a regular CTE scan */
	cost_ctescan(pathnode, root, rel, pathnode->param_info);

	return pathnode;
}

/*
 * GPDB_92_MERGE_FIXME:Please check why isjoininner is removed.
 */

bool
path_contains_inner_index(Path *path)
{

	if (IsA(path, IndexPath))
		return true;
	else if (IsA(path, BitmapHeapPath))
		return true;
	else if (IsA(path, BitmapAppendOnlyPath))
		return true;
	else if (IsA(path, AppendPath))
	{
		/* MPP-2377: Append paths may conceal inner-index scans, if
		 * any of the subpaths are indexpaths or bitmapheap-paths we
		 * have to do more checking */
		ListCell   *l;

		/* scan the subpaths of the Append */
		foreach(l, ((AppendPath *)path)->subpaths)
		{
			Path	   *subpath = (Path *)lfirst(l);

			if (path_contains_inner_index(subpath))
				return true;
		}
	}

	return false;
}

/*
 * create_foreignscan_path
 *	  Creates a path corresponding to a scan of a foreign table,
 *	  returning the pathnode.
 *
 * This function is never called from core Postgres; rather, it's expected
 * to be called by the GetForeignPaths function of a foreign data wrapper.
 * We make the FDW supply all fields of the path, since we do not have any
 * way to calculate them in core.
 */
ForeignPath *
create_foreignscan_path(PlannerInfo *root, RelOptInfo *rel,
						double rows, Cost startup_cost, Cost total_cost,
						List *pathkeys,
						Relids required_outer,
						List *fdw_private)
{
	ForeignPath *pathnode = makeNode(ForeignPath);

	pathnode->path.pathtype = T_ForeignScan;
	pathnode->path.parent = rel;
	pathnode->path.param_info = get_baserel_parampathinfo(root, rel,
														  required_outer);
	pathnode->path.rows = rows;
	pathnode->path.startup_cost = startup_cost;
	pathnode->path.total_cost = total_cost;
	pathnode->path.pathkeys = pathkeys;
	pathnode->path.locus = cdbpathlocus_from_baserel(root, rel);

	pathnode->fdw_private = fdw_private;

	return pathnode;
}

/*
 * calc_nestloop_required_outer
 *	  Compute the required_outer set for a nestloop join path
 *
 * Note: result must not share storage with either input
 */
Relids
calc_nestloop_required_outer(Path *outer_path, Path *inner_path)
{
	Relids		outer_paramrels = PATH_REQ_OUTER(outer_path);
	Relids		inner_paramrels = PATH_REQ_OUTER(inner_path);
	Relids		required_outer;

	/* inner_path can require rels from outer path, but not vice versa */
	Assert(!bms_overlap(outer_paramrels, inner_path->parent->relids));
	/* easy case if inner path is not parameterized */
	if (!inner_paramrels)
		return bms_copy(outer_paramrels);
	/* else, form the union ... */
	required_outer = bms_union(outer_paramrels, inner_paramrels);
	/* ... and remove any mention of now-satisfied outer rels */
	required_outer = bms_del_members(required_outer,
									 outer_path->parent->relids);
	/* maintain invariant that required_outer is exactly NULL if empty */
	if (bms_is_empty(required_outer))
	{
		bms_free(required_outer);
		required_outer = NULL;
	}
	return required_outer;
}

/*
 * calc_non_nestloop_required_outer
 *	  Compute the required_outer set for a merge or hash join path
 *
 * Note: result must not share storage with either input
 */
Relids
calc_non_nestloop_required_outer(Path *outer_path, Path *inner_path)
{
	Relids		outer_paramrels = PATH_REQ_OUTER(outer_path);
	Relids		inner_paramrels = PATH_REQ_OUTER(inner_path);
	Relids		required_outer;

	/* neither path can require rels from the other */
	Assert(!bms_overlap(outer_paramrels, inner_path->parent->relids));
	Assert(!bms_overlap(inner_paramrels, outer_path->parent->relids));
	/* form the union ... */
	required_outer = bms_union(outer_paramrels, inner_paramrels);
	/* we do not need an explicit test for empty; bms_union gets it right */
	return required_outer;
}

/*
 * create_nestloop_path
 *	  Creates a pathnode corresponding to a nestloop join between two
 *	  relations.
 *
 * 'joinrel' is the join relation.
 * 'jointype' is the type of join required
 * 'workspace' is the result from initial_cost_nestloop
 * 'sjinfo' is extra info about the join for selectivity estimation
 * 'semifactors' contains valid data if jointype is SEMI or ANTI
 * 'outer_path' is the outer path
 * 'inner_path' is the inner path
 * 'restrict_clauses' are the RestrictInfo nodes to apply at the join
 * 'pathkeys' are the path keys of the new join path
 * 'required_outer' is the set of required outer rels
 *
 * Returns the resulting path node.
 */
NestPath *
create_nestloop_path(PlannerInfo *root,
					 RelOptInfo *joinrel,
					 JoinType jointype,
					 JoinCostWorkspace *workspace,
					 SpecialJoinInfo *sjinfo,
					 SemiAntiJoinFactors *semifactors,
					 Path *outer_path,
					 Path *inner_path,
					 List *restrict_clauses,
					 List *redistribution_clauses,    /*CDB*/
					 List *pathkeys,
					 Relids required_outer)
{
	NestPath   *pathnode;
	CdbPathLocus join_locus;
	bool		inner_must_be_local = false;
	Relids		inner_req_outer = PATH_REQ_OUTER(inner_path);

	/*
	 * CDB: Inner indexpath must execute in the same backend as the
	 * nested join to receive input values from the outer rel.
	 */
	inner_must_be_local = path_contains_inner_index(inner_path);

	/*
	 * If the inner path is parameterized by the outer, we can't insert
	 * a Motion node in between, because the parameter cannot be transferred
	 * through the Motion
	 */
	if (bms_overlap(inner_req_outer, outer_path->parent->relids))
		inner_must_be_local = true;

	/* Add motion nodes above subpaths and decide where to join. */
	join_locus = cdbpath_motion_for_join(root,
										 jointype,
										 &outer_path,       /* INOUT */
										 &inner_path,       /* INOUT */
										 redistribution_clauses,
										 pathkeys,
										 NIL,
										 false,
										 inner_must_be_local);
	if (CdbPathLocus_IsNull(join_locus))
		return NULL;

	/* Outer might not be ordered anymore after motion. */
	if (!outer_path->pathkeys)
		pathkeys = NIL;

	/*
	 * If outer has at most one row, NJ will make at most one pass over inner.
	 * Else materialize inner rel after motion so NJ can loop over results.
	 * Skip if an intervening Unique operator will materialize.
	 */
	if (!outer_path->parent->onerow)
	{
		if (!inner_path->rescannable)
		{
			/*
			 * NLs potentially rescan the inner; if our inner path
			 * isn't rescannable we have to add a materialize node
			 */
			inner_path = (Path *)create_material_path(root, inner_path->parent, inner_path);

			/*
			 * If we have motion on the outer, to avoid a deadlock; we
			 * need to set cdb_strict. In order for materialize to
			 * fully fetch the underlying (required to avoid our
			 * deadlock hazard) we must set cdb_strict!
			 */
			if (inner_path->motionHazard && outer_path->motionHazard)
			{
				((MaterialPath *) inner_path)->cdb_strict = true;
				inner_path->motionHazard = false;
			}
		}
	}

	/*
	 * If the inner path is parameterized by the outer, we must drop any
	 * restrict_clauses that are due to be moved into the inner path.  We have
	 * to do this now, rather than postpone the work till createplan time,
	 * because the restrict_clauses list can affect the size and cost
	 * estimates for this path.
	 */
	if (bms_overlap(inner_req_outer, outer_path->parent->relids))
	{
		Relids		inner_and_outer = bms_union(inner_path->parent->relids,
												inner_req_outer);
		List	   *jclauses = NIL;
		ListCell   *lc;

		foreach(lc, restrict_clauses)
		{
			RestrictInfo *rinfo = (RestrictInfo *) lfirst(lc);

			if (!join_clause_is_movable_into(rinfo,
											 inner_path->parent->relids,
											 inner_and_outer))
				jclauses = lappend(jclauses, rinfo);
		}
		restrict_clauses = jclauses;
	}


	pathnode = makeNode(NestPath);
	pathnode->path.pathtype = T_NestLoop;
	pathnode->path.parent = joinrel;
	pathnode->path.param_info =
		get_joinrel_parampathinfo(root,
								  joinrel,
								  outer_path,
								  inner_path,
								  sjinfo,
								  required_outer,
								  &restrict_clauses);
	pathnode->path.pathkeys = pathkeys;
	pathnode->jointype = jointype;
	pathnode->outerjoinpath = outer_path;
	pathnode->innerjoinpath = inner_path;
	pathnode->joinrestrictinfo = restrict_clauses;

	pathnode->path.locus = join_locus;
	pathnode->path.motionHazard = outer_path->motionHazard || inner_path->motionHazard;

	/* we're only as rescannable as our child plans */
	pathnode->path.rescannable = outer_path->rescannable && inner_path->rescannable;

	pathnode->path.sameslice_relids = bms_union(inner_path->sameslice_relids, outer_path->sameslice_relids);

	/*
	 * inner_path & outer_path are possibly modified above. Let's recalculate
	 * the initial cost.
	 */
	initial_cost_nestloop(root, workspace, jointype,
						  outer_path, inner_path,
						  sjinfo, semifactors);

	final_cost_nestloop(root, pathnode, workspace, sjinfo, semifactors);

	return pathnode;
}

/*
 * create_mergejoin_path
 *	  Creates a pathnode corresponding to a mergejoin join between
 *	  two relations
 *
 * 'joinrel' is the join relation
 * 'jointype' is the type of join required
 * 'workspace' is the result from initial_cost_mergejoin
 * 'sjinfo' is extra info about the join for selectivity estimation
 * 'outer_path' is the outer path
 * 'inner_path' is the inner path
 * 'restrict_clauses' are the RestrictInfo nodes to apply at the join
 * 'pathkeys' are the path keys of the new join path
 * 'required_outer' is the set of required outer rels
 * 'mergeclauses' are the RestrictInfo nodes to use as merge clauses
 *		(this should be a subset of the restrict_clauses list)
 * 'allmergeclauses' are the RestrictInfo nodes that are of the form
 *      required of merge clauses (equijoin between outer and inner rel).
 *      Consists of the ones to be used for merging ('mergeclauses') plus
 *      any others in 'restrict_clauses' that are to be applied after the
 *      merge.  We use them for motion planning.  (CDB)

 * 'outersortkeys' are the sort varkeys for the outer relation
 *      or NIL to use existing ordering
 * 'innersortkeys' are the sort varkeys for the inner relation
 *      or NIL to use existing ordering
 */
MergePath *
create_mergejoin_path(PlannerInfo *root,
					  RelOptInfo *joinrel,
					  JoinType jointype,
					  JoinCostWorkspace *workspace,
					  SpecialJoinInfo *sjinfo,
					  Path *outer_path,
					  Path *inner_path,
					  List *restrict_clauses,
					  List *pathkeys,
					  Relids required_outer,
					  List *mergeclauses,
					  List *redistribution_clauses,    /*CDB*/
					  List *outersortkeys,
					  List *innersortkeys)
{
	MergePath  *pathnode = makeNode(MergePath);
	CdbPathLocus join_locus;
	List	   *outermotionkeys;
	List	   *innermotionkeys;
	bool		preserve_outer_ordering;
	bool		preserve_inner_ordering;

	/*
	 * GPDB_92_MERGE_FIXME: Should we keep the pathkeys_contained_in calls?
	 */
	/*
	 * Do subpaths have useful ordering?
	 */
	if (outersortkeys == NIL)           /* must preserve existing ordering */
		outermotionkeys = outer_path->pathkeys;
	else if (pathkeys_contained_in(outersortkeys, outer_path->pathkeys))
		outermotionkeys = outersortkeys;/* lucky coincidence, already ordered */
	else                                /* existing order useless; must sort */
		outermotionkeys = NIL;

	if (innersortkeys == NIL)
		innermotionkeys = inner_path->pathkeys;
	else if (pathkeys_contained_in(innersortkeys, inner_path->pathkeys))
		innermotionkeys = innersortkeys;
	else
		innermotionkeys = NIL;

	/*
	 * Add motion nodes above subpaths and decide where to join.
	 *
	 * If we're explicitly sorting one or both sides of the join, don't choose
	 * a Motion that would break that ordering again. But as a special case,
	 * if there are no merge clauses, then there is no join order that would need
	 * preserving. That case can occur with a query like "a FULL JOIN b ON true"
	 */
	if (mergeclauses)
	{
		preserve_outer_ordering = (outersortkeys == NIL);
		preserve_inner_ordering = (innersortkeys == NIL);
	}
	else
		preserve_outer_ordering = preserve_inner_ordering = false;

	join_locus = cdbpath_motion_for_join(root,
										 jointype,
										 &outer_path,       /* INOUT */
										 &inner_path,       /* INOUT */
										 redistribution_clauses,
										 outermotionkeys,
										 innermotionkeys,
										 preserve_outer_ordering,
										 preserve_inner_ordering);
	if (CdbPathLocus_IsNull(join_locus))
		return NULL;

	/*
	 * Sort is not needed if subpath is already well enough ordered and a
	 * disordering motion node (with pathkeys == NIL) hasn't been added.
	 */
	if (outermotionkeys &&
		outer_path->pathkeys)
		outersortkeys = NIL;
	if (innermotionkeys &&
		inner_path->pathkeys)
		innersortkeys = NIL;

	pathnode->jpath.path.pathtype = T_MergeJoin;
	pathnode->jpath.path.parent = joinrel;
	pathnode->jpath.path.param_info =
		get_joinrel_parampathinfo(root,
								  joinrel,
								  outer_path,
								  inner_path,
								  sjinfo,
								  required_outer,
								  &restrict_clauses);
	pathnode->jpath.path.pathkeys = pathkeys;

	pathnode->jpath.path.locus = join_locus;

	pathnode->jpath.path.motionHazard = outer_path->motionHazard || inner_path->motionHazard;
	pathnode->jpath.path.rescannable = outer_path->rescannable && inner_path->rescannable;
	pathnode->jpath.path.sameslice_relids = bms_union(inner_path->sameslice_relids, outer_path->sameslice_relids);

	pathnode->jpath.jointype = jointype;
	pathnode->jpath.outerjoinpath = outer_path;
	pathnode->jpath.innerjoinpath = inner_path;
	pathnode->jpath.joinrestrictinfo = restrict_clauses;
	pathnode->path_mergeclauses = mergeclauses;
	pathnode->outersortkeys = outersortkeys;
	pathnode->innersortkeys = innersortkeys;
	/* pathnode->materialize_inner will be set by final_cost_mergejoin */

	/*
	 * inner_path & outer_path are possibly modified above. Let's recalculate
	 * the initial cost.
	 */
	initial_cost_mergejoin(root, workspace, jointype, mergeclauses,
						   outer_path, inner_path,
						   outersortkeys, innersortkeys,
						   sjinfo);

	final_cost_mergejoin(root, pathnode, workspace, sjinfo);

	return pathnode;
}

/*
 * create_hashjoin_path
 *	  Creates a pathnode corresponding to a hash join between two relations.
 *
 * 'joinrel' is the join relation
 * 'jointype' is the type of join required
 * 'workspace' is the result from initial_cost_hashjoin
 * 'sjinfo' is extra info about the join for selectivity estimation
 * 'semifactors' contains valid data if jointype is SEMI or ANTI
 * 'outer_path' is the cheapest outer path
 * 'inner_path' is the cheapest inner path
 * 'restrict_clauses' are the RestrictInfo nodes to apply at the join
 * 'required_outer' is the set of required outer rels
 * 'hashclauses' are the RestrictInfo nodes to use as hash clauses
 *		(this should be a subset of the restrict_clauses list)
 */
HashPath *
create_hashjoin_path(PlannerInfo *root,
					 RelOptInfo *joinrel,
					 JoinType jointype,
					 JoinCostWorkspace *workspace,
					 SpecialJoinInfo *sjinfo,
					 SemiAntiJoinFactors *semifactors,
					 Path *outer_path,
					 Path *inner_path,
					 List *restrict_clauses,
					 Relids required_outer,
					 List *redistribution_clauses,    /*CDB*/
					 List *hashclauses)
{
	HashPath   *pathnode;
	CdbPathLocus join_locus;

	/* Add motion nodes above subpaths and decide where to join. */
	join_locus = cdbpath_motion_for_join(root,
										 jointype,
										 &outer_path,       /* INOUT */
										 &inner_path,       /* INOUT */
										 redistribution_clauses,
										 NIL,   /* don't care about ordering */
										 NIL,
										 false,
										 false);
	if (CdbPathLocus_IsNull(join_locus))
		return NULL;

	/*
	 * CDB: If gp_enable_hashjoin_size_heuristic is set, disallow inner
	 * joins where the inner rel is the larger of the two inputs.
	 *
	 * Note cdbpath_motion_for_join() has to precede this so we can get
	 * the right row count, in case Broadcast Motion is inserted above an
	 * input path.
	 */
	if (jointype == JOIN_INNER &&
		root->config->gp_enable_hashjoin_size_heuristic)
	{
		double		outersize;
		double		innersize;

		outersize = ExecHashRowSize(outer_path->parent->width) *
			outer_path->rows;
		innersize = ExecHashRowSize(inner_path->parent->width) *
			inner_path->rows;

		if (innersize > outersize)
			return NULL;
	}

	pathnode = makeNode(HashPath);

	pathnode->jpath.path.pathtype = T_HashJoin;
	pathnode->jpath.path.parent = joinrel;
	pathnode->jpath.path.param_info =
		get_joinrel_parampathinfo(root,
								  joinrel,
								  outer_path,
								  inner_path,
								  sjinfo,
								  required_outer,
								  &restrict_clauses);

	/*
	 * A hashjoin never has pathkeys, since its output ordering is
	 * unpredictable due to possible batching.  XXX If the inner relation is
	 * small enough, we could instruct the executor that it must not batch,
	 * and then we could assume that the output inherits the outer relation's
	 * ordering, which might save a sort step.  However there is considerable
	 * downside if our estimate of the inner relation size is badly off. For
	 * the moment we don't risk it.  (Note also that if we wanted to take this
	 * seriously, joinpath.c would have to consider many more paths for the
	 * outer rel than it does now.)
	 */
	pathnode->jpath.path.pathkeys = NIL;
	pathnode->jpath.path.locus = join_locus;

	pathnode->jpath.jointype = jointype;
	pathnode->jpath.outerjoinpath = outer_path;
	pathnode->jpath.innerjoinpath = inner_path;
	pathnode->jpath.joinrestrictinfo = restrict_clauses;
	pathnode->path_hashclauses = hashclauses;
	/* final_cost_hashjoin will fill in pathnode->num_batches */

	/*
	 * If hash table overflows to disk, and an ancestor node requests rescan
	 * (e.g. because the HJ is in the inner subtree of a NJ), then the HJ has
	 * to be redone, including rescanning the inner rel in order to rebuild
	 * the hash table.
	 */
	pathnode->jpath.path.rescannable = outer_path->rescannable && inner_path->rescannable;

	/* see the comment above; we may have a motion hazard on our inner ?! */
	if (pathnode->jpath.path.rescannable)
		pathnode->jpath.path.motionHazard = outer_path->motionHazard;
	else
		pathnode->jpath.path.motionHazard = outer_path->motionHazard || inner_path->motionHazard;
	pathnode->jpath.path.sameslice_relids = bms_union(inner_path->sameslice_relids, outer_path->sameslice_relids);

	/*
	 * inner_path & outer_path are possibly modified above. Let's recalculate
	 * the initial cost.
	 */
	initial_cost_hashjoin(root, workspace, jointype, hashclauses,
						  outer_path, inner_path,
						  sjinfo, semifactors);

	final_cost_hashjoin(root, pathnode, workspace, sjinfo, semifactors);

	return pathnode;
}

/*
 * reparameterize_path
 *		Attempt to modify a Path to have greater parameterization
 *
 * We use this to attempt to bring all child paths of an appendrel to the
 * same parameterization level, ensuring that they all enforce the same set
 * of join quals (and thus that that parameterization can be attributed to
 * an append path built from such paths).  Currently, only a few path types
 * are supported here, though more could be added at need.  We return NULL
 * if we can't reparameterize the given path.
 *
 * Note: we intentionally do not pass created paths to add_path(); it would
 * possibly try to delete them on the grounds of being cost-inferior to the
 * paths they were made from, and we don't want that.  Paths made here are
 * not necessarily of general-purpose usefulness, but they can be useful
 * as members of an append path.
 */
Path *
reparameterize_path(PlannerInfo *root, Path *path,
					Relids required_outer,
					double loop_count)
{
	RelOptInfo *rel = path->parent;

	/* Can only increase, not decrease, path's parameterization */
	if (!bms_is_subset(PATH_REQ_OUTER(path), required_outer))
		return NULL;
	switch (path->pathtype)
	{
		case T_SeqScan:
			return create_seqscan_path(root, rel, required_outer);
		case T_IndexScan:
		case T_IndexOnlyScan:
			{
				IndexPath  *ipath = (IndexPath *) path;
				IndexPath  *newpath = makeNode(IndexPath);

				/*
				 * We can't use create_index_path directly, and would not want
				 * to because it would re-compute the indexqual conditions
				 * which is wasted effort.  Instead we hack things a bit:
				 * flat-copy the path node, revise its param_info, and redo
				 * the cost estimate.
				 */
				memcpy(newpath, ipath, sizeof(IndexPath));
				newpath->path.param_info =
					get_baserel_parampathinfo(root, rel, required_outer);
				cost_index(newpath, root, loop_count);
				return (Path *) newpath;
			}
		case T_BitmapHeapScan:
			{
				BitmapHeapPath *bpath = (BitmapHeapPath *) path;

				return (Path *) create_bitmap_heap_path(root,
														rel,
														bpath->bitmapqual,
														required_outer,
														loop_count);
			}
		case T_SubqueryScan:
			return create_subqueryscan_path(root, rel, path->pathkeys,
											required_outer);
		default:
			break;
	}
	return NULL;
}<|MERGE_RESOLUTION|>--- conflicted
+++ resolved
@@ -3,13 +3,9 @@
  * pathnode.c
  *	  Routines to manipulate pathlists and create path nodes
  *
-<<<<<<< HEAD
  * Portions Copyright (c) 2005-2008, Greenplum inc
  * Portions Copyright (c) 2012-Present Pivotal Software, Inc.
- * Portions Copyright (c) 1996-2013, PostgreSQL Global Development Group
-=======
  * Portions Copyright (c) 1996-2014, PostgreSQL Global Development Group
->>>>>>> ab76208e
  * Portions Copyright (c) 1994, Regents of the University of California
  *
  *
@@ -2535,14 +2531,13 @@
  */
 Path *
 create_functionscan_path(PlannerInfo *root, RelOptInfo *rel,
-<<<<<<< HEAD
 						 RangeTblEntry *rte,
-						 Relids required_outer)
-=======
 						 List *pathkeys, Relids required_outer)
->>>>>>> ab76208e
 {
 	Path	   *pathnode = makeNode(Path);
+	ListCell   *lc;
+	char		exec_location;
+	bool		contain_mutables = false;
 
 	pathnode->pathtype = T_FunctionScan;
 	pathnode->parent = rel;
@@ -2557,54 +2552,95 @@
 	 */
 	Assert(rte->rtekind == RTE_FUNCTION);
 
-	if (rte->funcexpr && IsA(rte->funcexpr, FuncExpr))
-	{
-		char		exec_location;
-
-		exec_location = func_exec_location(((FuncExpr *) rte->funcexpr)->funcid);
-
-		switch (exec_location)
+	/*
+	 * Decide where to execute the FunctionScan.
+	 */
+	contain_mutables = false;
+	exec_location = PROEXECLOCATION_ANY;
+	foreach (lc, rte->functions)
+	{
+		RangeTblFunction *rtfunc = (RangeTblFunction *) lfirst(lc);
+
+		if (rtfunc->funcexpr && IsA(rtfunc->funcexpr, FuncExpr))
 		{
-			case PROEXECLOCATION_ANY:
+			FuncExpr   *funcexpr = (FuncExpr *) rtfunc->funcexpr;
+			char		this_exec_location;
+
+			this_exec_location = func_exec_location(funcexpr->funcid);
+
+			switch (this_exec_location)
+			{
+				case PROEXECLOCATION_ANY:
+					/*
+					 * This can be executed anywhere. Remember if it was
+					 * mutable (or contained any mutable arguments), that
+					 * will affect the decision after this loop on where
+					 * to actually execute it.
+					 */
+					if (!contain_mutables)
+						contain_mutables = contain_mutable_functions((Node *) funcexpr);
+					break;
+				case PROEXECLOCATION_MASTER:
+					/*
+					 * This function forces the execution to master.
+					 */
+					if (exec_location == PROEXECLOCATION_ALL_SEGMENTS)
+					{
+						ereport(ERROR,
+								(errcode(ERRCODE_FEATURE_NOT_SUPPORTED),
+								 (errmsg("cannot mix EXECUTE ON MASTER and ALL SEGMENTS functions in same function scan"))));
+					}
+					exec_location = PROEXECLOCATION_MASTER;
+					break;
+				case PROEXECLOCATION_ALL_SEGMENTS:
+					/*
+					 * This function forces the execution to segments.
+					 */
+					if (exec_location == PROEXECLOCATION_MASTER)
+					{
+						ereport(ERROR,
+								(errcode(ERRCODE_FEATURE_NOT_SUPPORTED),
+								 (errmsg("cannot mix EXECUTE ON MASTER and ALL SEGMENTS functions in same function scan"))));
+					}
+					exec_location = PROEXECLOCATION_ALL_SEGMENTS;
+					break;
+				default:
+					elog(ERROR, "unrecognized proexeclocation '%c'", exec_location);
+			}
+		}
+		else
+		{
+			/*
+			 * The expression might've been simplified into a Const. Which can
+			 * be executed anywhere.
+			 */
+		}
+	}
+	switch (exec_location)
+	{
+		case PROEXECLOCATION_ANY:
+			/*
+			 * If all the functions are ON ANY, we presumably could execute
+			 * the function scan anywhere. However, historically, before the
+			 * EXECUTE ON syntax was introduced, we always executed
+			 * non-IMMUTABLE functions on the master. Keep that behavior
+			 * for backwards compatibility.
+			 */
+			if (contain_mutables)
+				CdbPathLocus_MakeEntry(&pathnode->locus);
+			else
 				CdbPathLocus_MakeGeneral(&pathnode->locus,
 										 GP_POLICY_ALL_NUMSEGMENTS);
-
-				/*
-				 * If the function is ON ANY, we presumably could execute the
-				 * function anywhere. However, historically, before the
-				 * EXECUTE ON syntax was introduced, we always executed
-				 * non-IMMUTABLE functions on the master. Keep that behavior
-				 * for backwards compatibility.
-				 */
-				if (contain_mutable_functions(rte->funcexpr))
-					CdbPathLocus_MakeEntry(&pathnode->locus);
-				else
-					CdbPathLocus_MakeGeneral(&pathnode->locus,
-											 GP_POLICY_ALL_NUMSEGMENTS);
-				break;
-			case PROEXECLOCATION_MASTER:
-				CdbPathLocus_MakeEntry(&pathnode->locus);
-				break;
-			case PROEXECLOCATION_ALL_SEGMENTS:
-				CdbPathLocus_MakeStrewn(&pathnode->locus,
-										GP_POLICY_ALL_NUMSEGMENTS);
-				break;
-			default:
-				elog(ERROR, "unrecognized proexeclocation '%c'", exec_location);
-		}
-	}
-	else
-	{
-		/*
-		 * The expression might've been simplified into a Const. Which can
-		 * be executed anywhere.
-		 */
-		/* The default behavior is */
-		if (contain_mutable_functions(rte->funcexpr))
+			break;
+		case PROEXECLOCATION_MASTER:
 			CdbPathLocus_MakeEntry(&pathnode->locus);
-		else
-			CdbPathLocus_MakeGeneral(&pathnode->locus,
-									 GP_POLICY_ALL_NUMSEGMENTS);
+			break;
+		case PROEXECLOCATION_ALL_SEGMENTS:
+			CdbPathLocus_MakeStrewn(&pathnode->locus,
+									GP_POLICY_ALL_NUMSEGMENTS);
+			break;
+		default:
+			elog(ERROR, "unrecognized proexeclocation '%c'", exec_location);
 	}
 
 	pathnode->motionHazard = false;
