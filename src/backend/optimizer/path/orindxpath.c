/*-------------------------------------------------------------------------
 *
 * orindxpath.c
 *	  Routines to find index paths that match a set of OR clauses
 *
 * Portions Copyright (c) 1996-2009, PostgreSQL Global Development Group
 * Portions Copyright (c) 1994, Regents of the University of California
 *
 *
 * IDENTIFICATION
 *	  $PostgreSQL: pgsql/src/backend/optimizer/path/orindxpath.c,v 1.90 2009/06/11 14:48:59 momjian Exp $
 *
 *-------------------------------------------------------------------------
 */

#include "postgres.h"

#include "optimizer/cost.h"
#include "optimizer/paths.h"
#include "optimizer/restrictinfo.h"


/*----------
 * create_or_index_quals
 *	  Examine join OR-of-AND quals to see if any useful restriction OR
 *	  clauses can be extracted.  If so, add them to the query.
 *
 * Although a join clause must reference other relations overall,
 * an OR of ANDs clause might contain sub-clauses that reference just this
 * relation and can be used to build a restriction clause.
 * For example consider
 *		WHERE ((a.x = 42 AND b.y = 43) OR (a.x = 44 AND b.z = 45));
 * We can transform this into
 *		WHERE ((a.x = 42 AND b.y = 43) OR (a.x = 44 AND b.z = 45))
 *			AND (a.x = 42 OR a.x = 44)
 *			AND (b.y = 43 OR b.z = 45);
 * which opens the potential to build OR indexscans on a and b.  In essence
 * this is a partial transformation to CNF (AND of ORs format).  It is not
 * complete, however, because we do not unravel the original OR --- doing so
 * would usually bloat the qualification expression to little gain.
 *
 * The added quals are partially redundant with the original OR, and therefore
 * will cause the size of the joinrel to be underestimated when it is finally
 * formed.	(This would be true of a full transformation to CNF as well; the
 * fault is not really in the transformation, but in clauselist_selectivity's
 * inability to recognize redundant conditions.)  To minimize the collateral
 * damage, we want to minimize the number of quals added.  Therefore we do
 * not add every possible extracted restriction condition to the query.
 * Instead, we search for the single restriction condition that generates
 * the most useful (cheapest) OR indexscan, and add only that condition.
 * This is a pretty ad-hoc heuristic, but quite useful.
 *
 * We can then compensate for the redundancy of the added qual by poking
 * the recorded selectivity of the original OR clause, thereby ensuring
 * the added qual doesn't change the estimated size of the joinrel when
 * it is finally formed.  This is a MAJOR HACK: it depends on the fact
 * that clause selectivities are cached and on the fact that the same
 * RestrictInfo node will appear in every joininfo list that might be used
 * when the joinrel is formed.	And it probably isn't right in cases where
 * the size estimation is nonlinear (i.e., outer and IN joins).  But it
 * beats not doing anything.
 *
 * NOTE: one might think this messiness could be worked around by generating
 * the indexscan path with a small path->rows value, and not touching the
 * rel's baserestrictinfo or rel->rows.  However, that does not work.
 * The optimizer's fundamental design assumes that every general-purpose
 * Path for a given relation generates the same number of rows.  Without
 * this assumption we'd not be able to optimize solely on the cost of Paths,
 * but would have to take number of output rows into account as well.
 * (Perhaps someday that'd be worth doing, but it's a pretty big change...)
 *
 * 'rel' is the relation entry for which quals are to be created
 *
 * If successful, adds qual(s) to rel->baserestrictinfo and returns TRUE.
 * If no quals available, returns FALSE and doesn't change rel.
 *
 * Note: check_partial_indexes() must have been run previously.
 *----------
 */
bool
create_or_index_quals(PlannerInfo *root, RelOptInfo *rel)
{
	BitmapOrPath *bestpath = NULL;
	RestrictInfo *bestrinfo = NULL;
	List	   *newrinfos;
	RestrictInfo *or_rinfo;
	Selectivity or_selec,
				orig_selec;
	ListCell   *i;

	/*
	 * Find potentially interesting OR joinclauses.
	 *
	 * We must ignore clauses for which the target rel is in nullable_relids;
	 * that means there's an outer join below the clause and so it can't be
	 * enforced at the relation scan level.
	 *
	 * We must also ignore clauses that are marked !is_pushed_down (ie they
<<<<<<< HEAD
	 * are themselves outer-join clauses).  It would be safe to extract an
	 * index condition from such a clause if we are within the nullable rather
	 * than the non-nullable side of its join, but we haven't got enough
	 * context here to tell which applies.  OR clauses in outer-join quals
=======
	 * are themselves outer-join clauses).	It would be safe to extract an
	 * index condition from such a clause if we are within the nullable rather
	 * than the non-nullable side of its join, but we haven't got enough
	 * context here to tell which applies.	OR clauses in outer-join quals
>>>>>>> 4d53a2f9
	 * aren't exactly common, so we'll let that case go unoptimized for now.
	 */
	foreach(i, rel->joininfo)
	{
		RestrictInfo *rinfo = (RestrictInfo *) lfirst(i);

		if (restriction_is_or_clause(rinfo) &&
			rinfo->is_pushed_down &&
			!bms_is_member(rel->relid, rinfo->nullable_relids))
		{
			/*
			 * Use the generate_bitmap_or_paths() machinery to estimate the
			 * value of each OR clause.  We can use regular restriction
			 * clauses along with the OR clause contents to generate
			 * indexquals.	We pass outer_rel = NULL so that sub-clauses that
			 * are actually joins will be ignored.
			 */
			List	   *orpaths;
			ListCell   *k;

			orpaths = generate_bitmap_or_paths(root, rel,
											   list_make1(rinfo),
											   rel->baserestrictinfo,
											   NULL);

			/* Locate the cheapest OR path */
			foreach(k, orpaths)
			{
				BitmapOrPath *path = (BitmapOrPath *) lfirst(k);

				Assert(IsA(path, BitmapOrPath));
				if (bestpath == NULL ||
					path->path.total_cost < bestpath->path.total_cost)
				{
					bestpath = path;
					bestrinfo = rinfo;
				}
			}
		}
	}

	/* Fail if no suitable clauses found */
	if (bestpath == NULL)
		return false;

	/*
	 * Convert the path's indexclauses structure to a RestrictInfo tree. We
	 * include any partial-index predicates so as to get a reasonable
	 * representation of what the path is actually scanning.
	 */
	newrinfos = make_restrictinfo_from_bitmapqual((Path *) bestpath,
												  true, true);

	/* It's possible we get back something other than a single OR clause */
	if (list_length(newrinfos) != 1)
		return false;
	or_rinfo = (RestrictInfo *) linitial(newrinfos);
	Assert(IsA(or_rinfo, RestrictInfo));
	if (!restriction_is_or_clause(or_rinfo))
		return false;

	/*
	 * OK, add it to the rel's restriction list.
	 */
	rel->baserestrictinfo = list_concat(rel->baserestrictinfo, newrinfos);

	/*
	 * Adjust the original OR clause's cached selectivity to compensate for
	 * the selectivity of the added (but redundant) lower-level qual. This
	 * should result in the join rel getting approximately the same rows
	 * estimate as it would have gotten without all these shenanigans. (XXX
	 * major hack alert ... this depends on the assumption that the
	 * selectivity will stay cached ...)
	 */
	or_selec = clause_selectivity(root, (Node *) or_rinfo,
								  0, JOIN_INNER, NULL,
								  false /* use_damping */);
	if (or_selec > 0 && or_selec < 1)
	{
		orig_selec = clause_selectivity(root, (Node *) bestrinfo,
<<<<<<< HEAD
										0, JOIN_INNER, NULL,
										false /* use_damping */);
		bestrinfo->this_selec = orig_selec / or_selec;
=======
										0, JOIN_INNER, NULL);
		bestrinfo->norm_selec = orig_selec / or_selec;
>>>>>>> 4d53a2f9
		/* clamp result to sane range */
		if (bestrinfo->norm_selec > 1)
			bestrinfo->norm_selec = 1;
		/* It isn't an outer join clause, so no need to adjust outer_selec */
	}

	/* Tell caller to recompute partial index status and rowcount estimate */
	return true;
}<|MERGE_RESOLUTION|>--- conflicted
+++ resolved
@@ -96,17 +96,10 @@
 	 * enforced at the relation scan level.
 	 *
 	 * We must also ignore clauses that are marked !is_pushed_down (ie they
-<<<<<<< HEAD
-	 * are themselves outer-join clauses).  It would be safe to extract an
-	 * index condition from such a clause if we are within the nullable rather
-	 * than the non-nullable side of its join, but we haven't got enough
-	 * context here to tell which applies.  OR clauses in outer-join quals
-=======
 	 * are themselves outer-join clauses).	It would be safe to extract an
 	 * index condition from such a clause if we are within the nullable rather
 	 * than the non-nullable side of its join, but we haven't got enough
 	 * context here to tell which applies.	OR clauses in outer-join quals
->>>>>>> 4d53a2f9
 	 * aren't exactly common, so we'll let that case go unoptimized for now.
 	 */
 	foreach(i, rel->joininfo)
@@ -187,14 +180,9 @@
 	if (or_selec > 0 && or_selec < 1)
 	{
 		orig_selec = clause_selectivity(root, (Node *) bestrinfo,
-<<<<<<< HEAD
 										0, JOIN_INNER, NULL,
 										false /* use_damping */);
-		bestrinfo->this_selec = orig_selec / or_selec;
-=======
-										0, JOIN_INNER, NULL);
 		bestrinfo->norm_selec = orig_selec / or_selec;
->>>>>>> 4d53a2f9
 		/* clamp result to sane range */
 		if (bestrinfo->norm_selec > 1)
 			bestrinfo->norm_selec = 1;
