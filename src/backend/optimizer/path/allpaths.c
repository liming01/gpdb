--- conflicted
+++ resolved
@@ -3,13 +3,9 @@
  * allpaths.c
  *	  Routines to find possible search paths for processing a query
  *
-<<<<<<< HEAD
  * Portions Copyright (c) 2005-2008, Greenplum inc
  * Portions Copyright (c) 2012-Present Pivotal Software, Inc.
- * Portions Copyright (c) 1996-2011, PostgreSQL Global Development Group
-=======
  * Portions Copyright (c) 1996-2012, PostgreSQL Global Development Group
->>>>>>> 80edfd76
  * Portions Copyright (c) 1994, Regents of the University of California
  *
  *
@@ -75,13 +71,10 @@
 					Index rti, RangeTblEntry *rte);
 static void set_append_rel_pathlist(PlannerInfo *root, RelOptInfo *rel,
 						Index rti, RangeTblEntry *rte);
-<<<<<<< HEAD
 static bool has_multiple_baserels(PlannerInfo *root);
-=======
 static void generate_mergeappend_paths(PlannerInfo *root, RelOptInfo *rel,
 						   List *live_childrels,
 						   List *all_child_pathkeys);
->>>>>>> 80edfd76
 static List *accumulate_append_subpath(List *subpaths, Path *path);
 static void set_dummy_rel_pathlist(PlannerInfo *root, RelOptInfo *rel);
 static void set_subquery_pathlist(PlannerInfo *root, RelOptInfo *rel,
@@ -251,7 +244,7 @@
 		 * we don't have a convention for marking a rel as dummy except by
 		 * assigning a dummy path to it.
 		 */
-		set_dummy_rel_pathlist(rel);
+		set_dummy_rel_pathlist(root, rel);
 	}
 	else if (rte->inh)
 	{
@@ -284,6 +277,9 @@
 				break;
 			case RTE_FUNCTION:
 				set_function_size_estimates(root, rel);
+				break;
+			case RTE_TABLEFUNCTION:
+				set_tablefunction_pathlist(root, rel, rte);
 				break;
 			case RTE_VALUES:
 				set_values_size_estimates(root, rel);
@@ -348,7 +344,6 @@
 				break;
 			case RTE_TABLEFUNCTION:
 				/* RangeFunction --- generate a suitable path for it */
-				set_tablefunction_pathlist(root, rel, rte);
 				break;
 			case RTE_VALUES:
 				/* Values list */
@@ -375,25 +370,7 @@
 static void
 set_plain_rel_size(PlannerInfo *root, RelOptInfo *rel, RangeTblEntry *rte)
 {
-	Path	   *seqpath = NULL;
-
-	/*
-<<<<<<< HEAD
-	 * If we can prove we don't need to scan the rel via constraint exclusion,
-	 * set up a single dummy path for it.  We only need to check for regular
-	 * baserels; if it's an otherrel, CE was already checked in
-	 * set_append_rel_pathlist().
-	 */
-	if (rel->reloptkind == RELOPT_BASEREL &&
-		relation_excluded_by_constraints(root, rel, rte))
-	{
-		set_dummy_rel_pathlist(root, rel);
-		return;
-	}
-
-	/*
-=======
->>>>>>> 80edfd76
+	/*
 	 * Test any partial indexes of rel for applicability.  We must do this
 	 * first since partial unique indexes can affect size estimates.
 	 */
@@ -421,8 +398,17 @@
 static void
 set_plain_rel_pathlist(PlannerInfo *root, RelOptInfo *rel, RangeTblEntry *rte)
 {
+	Path       *seqpath = NULL;
+
+	/*
+	 * Generate paths and add them to the rel's pathlist.
+	 *
+	 * Note: add_path() will discard any paths that are dominated by another
+	 * available path, keeping only those paths that are superior along at
+	 * least one dimension of cost or sortedness.
+	 */
+
 	/* Consider sequential scan */
-<<<<<<< HEAD
 	switch (rel->relstorage)
 	{
 		case RELSTORAGE_EXTERNAL:
@@ -432,26 +418,23 @@
 			 * select it (only external path is considered for an external
 			 * base rel).
 			 */
-			add_path(root, rel, (Path *) create_external_path(root, rel));
+			add_path(root, rel, (Path *) create_external_path(root, rel, NULL));
 			set_cheapest(root, rel);
 			return;
 
 		case RELSTORAGE_AOROWS:
-			seqpath = (Path *) create_appendonly_path(root, rel);
+			seqpath = (Path *) create_appendonly_path(root, rel, NULL);
 			break;
 
 		case RELSTORAGE_AOCOLS:
-			seqpath = (Path *) create_aocs_path(root, rel);
+			seqpath = (Path *) create_aocs_path(root, rel, NULL);
 			break;
 
 		case RELSTORAGE_HEAP:
-			seqpath = create_seqscan_path(root, rel);
+			seqpath = create_seqscan_path(root, rel, NULL);
 			break;
 
 		default:
-=======
-	add_path(rel, create_seqscan_path(root, rel, NULL));
->>>>>>> 80edfd76
 
 			/*
 			 * Should not be feasible, usually indicates a failure to
@@ -508,7 +491,7 @@
 	rel->fdwroutine->GetForeignPaths(root, rel, rte->relid);
 
 	/* Select cheapest path */
-	set_cheapest(rel);
+	set_cheapest(root, rel);
 }
 
 /*
@@ -532,9 +515,6 @@
 	double	   *parent_attrsizes;
 	int			nattrs;
 	ListCell   *l;
-
-	/* weighted average of widths */
-	double		width_avg = 0;
 
 	/* Mark rel with estimated output rows, width, etc */
 	set_baserel_size_estimates(root, rel);
@@ -568,6 +548,7 @@
 		Node	   *childqual;
 		ListCell   *parentvars;
 		ListCell   *childvars;
+		ListCell   *targetListVars;
 
 		/* append_rel_list contains all append rels; ignore others */
 		if (appinfo->parent_relid != parentRTindex)
@@ -598,12 +579,8 @@
 		 * reconstitute the RestrictInfo layer.
 		 */
 		childquals = get_all_actual_clauses(rel->baserestrictinfo);
-<<<<<<< HEAD
-		childquals = (List *) adjust_appendrel_attrs(root, (Node *) childquals,
-=======
 		childquals = (List *) adjust_appendrel_attrs(root,
 													 (Node *) childquals,
->>>>>>> 80edfd76
 													 appinfo);
 		childqual = eval_const_expressions(root, (Node *)
 										   make_ands_explicit(childquals));
@@ -643,20 +620,37 @@
 		 * while constructing attr_widths estimates below, though.
 		 */
 		childrel->joininfo = (List *)
-<<<<<<< HEAD
-			adjust_appendrel_attrs(root, (Node *) rel->joininfo,
-								   appinfo);
-		childrel->reltargetlist = (List *)
-			adjust_appendrel_attrs(root, (Node *) rel->reltargetlist,
-=======
 			adjust_appendrel_attrs(root,
 								   (Node *) rel->joininfo,
 								   appinfo);
 		childrel->reltargetlist = (List *)
 			adjust_appendrel_attrs(root,
 								   (Node *) rel->reltargetlist,
->>>>>>> 80edfd76
 								   appinfo);
+
+		/*
+		 * Set a not-null value in childrel's attr_needed.
+		 * cdbpath_dedup_fixup_append() checkes the length of reltargetlist
+		 * and expects the length of append rel equal to the sub rel.
+		 *
+		 * GPDB_92_MERGE_FIXME: is childrel->attr_needed accurate?
+		 */
+		foreach (targetListVars, childrel->reltargetlist)
+		{
+			int attno;
+			Var *v = (Var*)lfirst(targetListVars);
+
+			if (!IsA(v, Var))
+				continue;
+
+			attno = v->varattno;
+			if (attno <= FirstLowInvalidHeapAttributeNumber)
+				continue;
+
+			attno -= childrel->min_attr;
+			if (childrel->attr_needed[attno] == NULL)
+				childrel->attr_needed[attno] = bms_make_singleton(childrel->relid);
+		}
 
 		/*
 		 * We have to make child entries in the EquivalenceClass data
@@ -697,21 +691,20 @@
 
 		if (childrel->rows > 0)
 		{
-			parent_rows += cdbpath_rows(root, childrel->cheapest_total_path);
-			width_avg += cdbpath_rows(root, childrel->cheapest_total_path) * childrel->width;
-
 			/*
-<<<<<<< HEAD
-			 * Accumulate per-column estimates too.  Whole-row Vars and
-			 * PlaceHolderVars can be ignored here.
-=======
+			 * GPDB_92_MERGE_FIXME:
+			 * The path for childrel hasn't been created by here.
+			 */
+			parent_rows += childrel->rows;
+			parent_size += childrel->width * childrel->rows;
+
+			/*
 			 * Accumulate per-column estimates too.  We need not do anything
 			 * for PlaceHolderVars in the parent list.	If child expression
 			 * isn't a Var, or we didn't record a width estimate for it, we
 			 * have to fall back on a datatype-based estimate.
 			 *
 			 * By construction, child's reltargetlist is 1-to-1 with parent's.
->>>>>>> 80edfd76
 			 */
 			forboth(parentvars, rel->reltargetlist,
 					childvars, childrel->reltargetlist)
@@ -748,18 +741,12 @@
 	{
 		int			i;
 
-		rel->width = rint(width_avg / parent_rows);
+		rel->width = rint(parent_size / parent_rows);
 		for (i = 0; i < nattrs; i++)
 			rel->attr_widths[i] = rint(parent_attrsizes[i] / parent_rows);
 	}
 	else
 		rel->width = 0;			/* attr_widths should be zero already */
-
-	/* CDB: Just one child (or none)?  Set flag if result is at most 1 row. */
-	if (!subpaths)
-		rel->onerow = true;
-	else if (list_length(subpaths) == 1)
-		rel->onerow = ((Path *) linitial(subpaths))->parent->onerow;
 
 	/*
 	 * Set "raw tuples" count equal to "rows" for the appendrel; needed
@@ -894,22 +881,24 @@
 		}
 	}
 
+	/* CDB: Just one child (or none)?  Set flag if result is at most 1 row. */
+	if (!subpaths)
+		rel->onerow = true;
+	else if (list_length(subpaths) == 1)
+		rel->onerow = ((Path *) linitial(subpaths))->parent->onerow;
+
 	/*
 	 * Next, build an unordered, unparameterized Append path for the rel.
 	 * (Note: this is correct even if we have zero or one live subpath due to
 	 * constraint exclusion.)
 	 */
-	add_path(rel, (Path *) create_append_path(rel, subpaths, NULL));
+	add_path(root, rel, (Path *) create_append_path(root, rel, subpaths, NULL));
 
 	/*
 	 * Build unparameterized MergeAppend paths based on the collected list of
 	 * child pathkeys.
 	 */
-<<<<<<< HEAD
-	add_path(root, rel, (Path *) create_append_path(root, rel, subpaths));
-=======
 	generate_mergeappend_paths(root, rel, live_childrels, all_child_pathkeys);
->>>>>>> 80edfd76
 
 	/*
 	 * Build Append paths for each parameterization seen among the child rels.
@@ -960,12 +949,12 @@
 		}
 
 		if (ok)
-			add_path(rel, (Path *)
-					 create_append_path(rel, subpaths, required_outer));
+			add_path(root, rel, (Path *)
+					 create_append_path(root, rel, subpaths, required_outer));
 	}
 
 	/* Select cheapest paths */
-	set_cheapest(rel);
+	set_cheapest(root, rel);
 }
 
 /*
@@ -1063,12 +1052,6 @@
 															pathkeys,
 															NULL));
 	}
-<<<<<<< HEAD
-
-	/* Select cheapest path */
-	set_cheapest(root, rel);
-=======
->>>>>>> 80edfd76
 }
 
 /*
@@ -1108,14 +1091,10 @@
 	rel->rows = 0;
 	rel->width = 0;
 
-<<<<<<< HEAD
-	add_path(root, rel, (Path *) create_append_path(root, rel, NIL));
-=======
 	/* Discard any pre-existing paths; no further need for them */
 	rel->pathlist = NIL;
 
-	add_path(rel, (Path *) create_append_path(rel, NIL, NULL));
->>>>>>> 80edfd76
+	add_path(root, rel, (Path *) create_append_path(root, rel, NIL, NULL));
 
 	/* Select cheapest path (pretty easy in this case...) */
 	set_cheapest(root, rel);
@@ -1171,38 +1150,8 @@
 
 	forceDistRand = rte->forceDistRandom;
 
-<<<<<<< HEAD
 	/* CDB: Could be a preplanned subquery from window_planner. */
 	if (rte->subquery_plan == NULL)
-=======
-	/*
-	 * If there are any restriction clauses that have been attached to the
-	 * subquery relation, consider pushing them down to become WHERE or HAVING
-	 * quals of the subquery itself.  This transformation is useful because it
-	 * may allow us to generate a better plan for the subquery than evaluating
-	 * all the subquery output rows and then filtering them.
-	 *
-	 * There are several cases where we cannot push down clauses. Restrictions
-	 * involving the subquery are checked by subquery_is_pushdown_safe().
-	 * Restrictions on individual clauses are checked by
-	 * qual_is_pushdown_safe().  Also, we don't want to push down
-	 * pseudoconstant clauses; better to have the gating node above the
-	 * subquery.
-	 *
-	 * Also, if the sub-query has "security_barrier" flag, it means the
-	 * sub-query originated from a view that must enforce row-level security.
-	 * We must not push down quals in order to avoid information leaks, either
-	 * via side-effects or error output.
-	 *
-	 * Non-pushed-down clauses will get evaluated as qpquals of the
-	 * SubqueryScan node.
-	 *
-	 * XXX Are there any cases where we want to make a policy decision not to
-	 * push down a pushable qual, because it'd result in a worse plan?
-	 */
-	if (rel->baserestrictinfo != NIL &&
-		subquery_is_pushdown_safe(subquery, subquery, differentTypes))
->>>>>>> 80edfd76
 	{
 		/*
 		 * push down quals if possible. Note subquery might be
@@ -1231,25 +1180,9 @@
 		{
 			Const	   *cnst = (Const *) subquery->limitCount;
 
-<<<<<<< HEAD
 			if (cnst->consttype == INT8OID &&
 				DatumGetInt64(cnst->constvalue) <= 1)
 				rel->onerow = true;
-=======
-			if (!rinfo->pseudoconstant &&
-				(!rte->security_barrier ||
-				 !contain_leaky_functions(clause)) &&
-				qual_is_pushdown_safe(subquery, rti, clause, differentTypes))
-			{
-				/* Push it down */
-				subquery_push_qual(subquery, rte, rti, clause);
-			}
-			else
-			{
-				/* Keep it in the upper query */
-				upperrestrictlist = lappend(upperrestrictlist, rinfo);
-			}
->>>>>>> 80edfd76
 		}
 
 		/*
@@ -1275,22 +1208,17 @@
 		rel->subplan = subquery_planner(root->glob, subquery,
 									root,
 									false, tuple_fraction,
-<<<<<<< HEAD
 									&subroot,
 									config);
-		rel->subrtable = subroot->parse->rtable;
-		rel->subrowmark = subroot->rowMarks;
 	}
 	else
 	{
 		/* This is a preplanned sub-query RTE. */
 		rel->subplan = rte->subquery_plan;
-		rel->subrtable = rte->subquery_rtable;
-		rel->subrowmark = NULL; /* GPDB_90_MERGE_FIXME: do we need to get rowmarks from somewhere? */
 		subroot = root;
 		/* XXX rel->onerow = ??? */
-=======
-									&subroot);
+	}
+
 	rel->subroot = subroot;
 
 	/*
@@ -1300,9 +1228,8 @@
 	 */
 	if (is_dummy_plan(rel->subplan))
 	{
-		set_dummy_rel_pathlist(rel);
+		set_dummy_rel_pathlist(root, rel);
 		return;
->>>>>>> 80edfd76
 	}
 
 	/* Mark rel with estimated output rows, width, etc */
@@ -1312,16 +1239,12 @@
 	pathkeys = convert_subquery_pathkeys(root, rel, subroot->query_pathkeys);
 
 	/* Generate appropriate path */
-<<<<<<< HEAD
-	subquery_path = create_subqueryscan_path(root, rel, pathkeys);
+	subquery_path = create_subqueryscan_path(root, rel, pathkeys, NULL);
 
 	if (forceDistRand)
 		CdbPathLocus_MakeStrewn(&subquery_path->locus);
 
 	add_path(root, rel, subquery_path);
-=======
-	add_path(rel, create_subqueryscan_path(root, rel, pathkeys, NULL));
->>>>>>> 80edfd76
 
 	/* Select cheapest path (pretty easy in this case...) */
 	set_cheapest(root, rel);
@@ -1334,15 +1257,6 @@
 static void
 set_function_pathlist(PlannerInfo *root, RelOptInfo *rel, RangeTblEntry *rte)
 {
-<<<<<<< HEAD
-	/* CDB: Could the function return more than one row? */
-	rel->onerow = !expression_returns_set(rte->funcexpr);
-
-	/* Mark rel with estimated output rows, width, etc */
-	set_function_size_estimates(root, rel);
-
-=======
->>>>>>> 80edfd76
 	/* Generate appropriate path */
 	add_path(root, rel, create_functionscan_path(root, rel, rte));
 
@@ -1375,7 +1289,7 @@
 									0.0, //tuple_fraction
 									& subroot,
 									config);
-	rel->subrtable = subroot->parse->rtable;
+	rel->subroot = subroot;
 
 	/*
 	 * With the subquery planned we now need to clear the subquery from the
@@ -1412,16 +1326,10 @@
 static void
 set_values_pathlist(PlannerInfo *root, RelOptInfo *rel, RangeTblEntry *rte)
 {
-<<<<<<< HEAD
-	/* Mark rel with estimated output rows, width, etc */
-	set_values_size_estimates(root, rel);
-
 	/* CDB: Just one row? */
 	rel->onerow = (rel->tuples <= 1 &&
 				   !expression_returns_set((Node *) rte->values_lists));
 
-=======
->>>>>>> 80edfd76
 	/* Generate appropriate path */
 	add_path(root, rel, create_valuesscan_path(root, rel, rte));
 
@@ -1431,14 +1339,10 @@
 
 /*
  * set_cte_pathlist
-<<<<<<< HEAD
- *		Build the (single) access path for a CTE RTE.
-=======
  *		Build the (single) access path for a non-self-reference CTE RTE
  *
  * There's no need for a separate set_cte_size phase, since we don't
  * support parameterized paths for CTEs.
->>>>>>> 80edfd76
  */
 static void
 set_cte_pathlist(PlannerInfo *root, RelOptInfo *rel, RangeTblEntry *rte)
@@ -1452,7 +1356,6 @@
 	double		tuple_fraction = 0.0;
 	CtePlanInfo *cteplaninfo;
 	Plan	   *subplan = NULL;
-	List	   *subrtable = NULL;
 	List	   *pathkeys = NULL;
 	PlannerInfo *subroot = NULL;
 
@@ -1569,9 +1472,6 @@
 		subplan = subquery_planner(cteroot->glob, subquery, root, cte->cterecursive,
 								   tuple_fraction, &subroot, config);
 
-		subrtable = subroot->parse->rtable;
-		pathkeys = subroot->query_pathkeys;
-
 		/*
 		 * Do not store the subplan in cteplaninfo, since we will not share
 		 * this plan.
@@ -1606,8 +1506,7 @@
 									   tuple_fraction, &subroot, config);
 
 			cteplaninfo->shared_plan = prepare_plan_for_sharing(cteroot, subplan);
-			cteplaninfo->subrtable = subroot->parse->rtable;
-			cteplaninfo->pathkeys = subroot->query_pathkeys;
+			cteplaninfo->subroot = subroot;
 		}
 
 		/*
@@ -1615,12 +1514,13 @@
 		 * subplan.
 		 */
 		subplan = share_prepared_plan(cteroot, cteplaninfo->shared_plan);
-		subrtable = cteplaninfo->subrtable;
-		pathkeys = cteplaninfo->pathkeys;
-	}
+		subroot = cteplaninfo->subroot;
+	}
+
+	pathkeys = subroot->query_pathkeys;
 
 	rel->subplan = subplan;
-	rel->subrtable = subrtable;
+	rel->subroot = subroot;
 
 	/* Mark rel with estimated output rows, width, etc */
 	set_cte_size_estimates(root, rel, rel->subplan);
@@ -1682,26 +1582,6 @@
 }
 
 /*
-<<<<<<< HEAD
- * set_foreign_pathlist
- *		Build the (single) access path for a foreign table RTE
- */
-static void
-set_foreign_pathlist(PlannerInfo *root, RelOptInfo *rel, RangeTblEntry *rte)
-{
-	/* Mark rel with estimated output rows, width, etc */
-	set_foreign_size_estimates(root, rel);
-
-	/* Generate appropriate path */
-	add_path(root, rel, (Path *) create_foreignscan_path(root, rel));
-
-	/* Select cheapest path (pretty easy in this case...) */
-	set_cheapest(root, rel);
-}
-
-/*
-=======
->>>>>>> 80edfd76
  * make_rel_from_joinlist
  *	  Build access paths using a "joinlist" to guide the join path search.
  *
@@ -1922,7 +1802,7 @@
 
 	if (subquery_is_pushdown_safe(subquery, subquery, differentTypes))
 	{
-		/* Ok to consider pushing down individual quals */
+		/* OK to consider pushing down individual quals */
 		List	   *upperrestrictlist = NIL;
 		ListCell   *l;
 
@@ -1932,6 +1812,8 @@
 			Node	   *clause = (Node *) rinfo->clause;
 
 			if (!rinfo->pseudoconstant &&
+				(!rte->security_barrier ||
+				 !contain_leaky_functions(clause)) &&
 				qual_is_pushdown_safe(subquery, rte, rti, clause, differentTypes))
 			{
 				/* Push it down */
@@ -2128,7 +2010,7 @@
 {
 
 	Query *subquery = NULL;
-	/* 
+	/*
 	 * In case of CTE, cte->query is passed in as query, so the vars
 	 * should be resolved via the input query
 	 */
@@ -2217,11 +2099,7 @@
 
 	/*
 	 * It would be unsafe to push down window function calls, but at least for
-<<<<<<< HEAD
-	 * the moment we could never see any in a qual anyhow.  (The same applies
-=======
 	 * the moment we could never see any in a qual anyhow.	(The same applies
->>>>>>> 80edfd76
 	 * to aggregates, which we check for in pull_var_clause below.)
 	 */
 	if (NULL != subquery->setOperations &&
