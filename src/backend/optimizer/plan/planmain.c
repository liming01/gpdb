/*-------------------------------------------------------------------------
 *
 * planmain.c
 *	  Routines to plan a single query
 *
 * What's in a name, anyway?  The top-level entry point of the planner/
 * optimizer is over in planner.c, not here as you might think from the
 * file name.  But this is the main code for planning a basic join operation,
 * shorn of features like subselects, inheritance, aggregates, grouping,
 * and so on.  (Those are the things planner.c deals with.)
 *
 * Portions Copyright (c) 2005-2008, Greenplum inc
 * Portions Copyright (c) 1996-2008, PostgreSQL Global Development Group
 * Portions Copyright (c) 1994, Regents of the University of California
 *
 *
 * IDENTIFICATION
 *	  $PostgreSQL: pgsql/src/backend/optimizer/plan/planmain.c,v 1.99 2007/01/20 20:45:39 tgl Exp $
 *
 *-------------------------------------------------------------------------
 */
#include "postgres.h"

#include "optimizer/cost.h"
#include "optimizer/pathnode.h"
#include "optimizer/paths.h"
#include "optimizer/planmain.h"
#include "optimizer/tlist.h"
#include "utils/selfuncs.h"

#include "cdb/cdbpath.h"        /* cdbpath_rows() */

static Bitmapset *distcols_in_groupclause(List *gc, Bitmapset *bms);

/*
 * query_planner
 *	  Generate a path (that is, a simplified plan) for a basic query,
 *	  which may involve joins but not any fancier features.
 *
 * Since query_planner does not handle the toplevel processing (grouping,
 * sorting, etc) it cannot select the best path by itself.	It selects
 * two paths: the cheapest path that produces all the required tuples,
 * independent of any ordering considerations, and the cheapest path that
 * produces the expected fraction of the required tuples in the required
 * ordering, if there is a path that is cheaper for this than just sorting
 * the output of the cheapest overall path.  The caller (grouping_planner)
 * will make the final decision about which to use.
 *
 * Input parameters:
 * root describes the query to plan
 * tlist is the target list the query should produce
 *		(this is NOT necessarily root->parse->targetList!)
 * tuple_fraction is the fraction of tuples we expect will be retrieved
 *
 * Output parameters:
 * *cheapest_path receives the overall-cheapest path for the query
 * *sorted_path receives the cheapest presorted path for the query,
 *				if any (NULL if there is no useful presorted path)
 * *num_groups receives the estimated number of groups, or 1 if query
 *				does not use grouping
 *
 * Note: the PlannerInfo node also includes a query_pathkeys field, which is
 * both an input and an output of query_planner().	The input value signals
 * query_planner that the indicated sort order is wanted in the final output
 * plan.  But this value has not yet been "canonicalized", since the needed
 * info does not get computed until we scan the qual clauses.  We canonicalize
 * it as soon as that task is done.  (The main reason query_pathkeys is a
 * PlannerInfo field and not a passed parameter is that the low-level routines
 * in indxpath.c need to see it.)
 *
 * Note: the PlannerInfo node also includes group_pathkeys and sort_pathkeys,
 * which like query_pathkeys need to be canonicalized once the info is
 * available.
 *
 * tuple_fraction is interpreted as follows:
 *	  0: expect all tuples to be retrieved (normal case)
 *	  0 < tuple_fraction < 1: expect the given fraction of tuples available
 *		from the plan to be retrieved
 *	  tuple_fraction >= 1: tuple_fraction is the absolute number of tuples
 *		expected to be retrieved (ie, a LIMIT specification)
 */
void
query_planner(PlannerInfo *root, List *tlist, double tuple_fraction,
			  Path **cheapest_path, Path **sorted_path,
			  double *num_groups)
{
	Query	   *parse = root->parse;
	List	   *joinlist;
	RelOptInfo *final_rel;
	Path	   *cheapestpath;
	Path	   *sortedpath;
	Index		rti;
	double		total_pages;
	ListCell   *lc;

	/* Make tuple_fraction accessible to lower-level routines */
	root->tuple_fraction = tuple_fraction;

	*num_groups = 1;			/* default result */

	/*
	 * If the query has an empty join tree, then it's something easy like
	 * "SELECT 2+2;" or "INSERT ... VALUES()".	Fall through quickly.
	 */
	if (parse->jointree->fromlist == NIL)
	{
		*cheapest_path = (Path *)
			create_result_path((List *) parse->jointree->quals);
		*sorted_path = NULL;
		return;
	}

	/*
	 * Init planner lists to empty, and set up the array to hold RelOptInfos
	 * for "simple" rels.
	 *
	 * NOTE: in_info_list and append_rel_list were set up by subquery_planner,
	 * do not touch here; eq_classes may contain data already, too.
	 */
	root->simple_rel_array_size = list_length(parse->rtable) + 1;
	root->simple_rel_array = (RelOptInfo **)
		palloc0(root->simple_rel_array_size * sizeof(RelOptInfo *));
	root->join_rel_list = NIL;
	root->join_rel_hash = NULL;
	root->canon_pathkeys = NIL;
	root->left_join_clauses = NIL;
	root->right_join_clauses = NIL;
	root->full_join_clauses = NIL;
	root->oj_info_list = NIL;
	root->initial_rels = NIL;

	/*
	 * Make a flattened version of the rangetable for faster access (this is
	 * OK because the rangetable won't change any more).
	 */
	root->simple_rte_array = (RangeTblEntry **)
	palloc0(root->simple_rel_array_size * sizeof(RangeTblEntry *));
	rti = 1;
	foreach(lc, parse->rtable)
	{
		RangeTblEntry *rte = (RangeTblEntry *) lfirst(lc);

		root->simple_rte_array[rti++] = rte;
	}

	/*
	 * Construct RelOptInfo nodes for all base relations in query, and
	 * indirectly for all appendrel member relations ("other rels").  This
	 * will give us a RelOptInfo for every "simple" (non-join) rel involved in
	 * the query.
	 *
	 * Note: the reason we find the rels by searching the jointree and
	 * appendrel list, rather than just scanning the rangetable, is that the
	 * rangetable may contain RTEs for rels not actively part of the query,
	 * for example views.  We don't want to make RelOptInfos for them.
	 */
	add_base_rels_to_query(root, (Node *) parse->jointree);

	/*
	 * We should now have size estimates for every actual table involved in
	 * the query, so we can compute total_table_pages.	Note that appendrels
	 * are not double-counted here, even though we don't bother to distinguish
	 * RelOptInfos for appendrel parents, because the parents will still have
	 * size zero.
	 *
	 * XXX if a table is self-joined, we will count it once per appearance,
	 * which perhaps is the wrong thing ... but that's not completely clear,
	 * and detecting self-joins here is difficult, so ignore it for now.
	 */
	total_pages = 0;
	for (rti = 1; rti < root->simple_rel_array_size; rti++)
	{
		RelOptInfo *brel = root->simple_rel_array[rti];

		if (brel == NULL)
			continue;

		Assert(brel->relid == rti);		/* sanity check on array */

		total_pages += (double) brel->pages;
	}
	root->total_table_pages = total_pages;

	/*
	 * Examine the targetlist and qualifications, adding entries to baserel
	 * targetlists for all referenced Vars.  Restrict and join clauses are
	 * added to appropriate lists belonging to the mentioned relations.  We
	 * also build EquivalenceClasses for provably equivalent expressions,
	 * and form a target joinlist for make_one_rel() to work from.
	 *
	 * Note: all subplan nodes will have "flat" (var-only) tlists. This
	 * implies that all expression evaluations are done at the root of the
	 * plan tree. Once upon a time there was code to try to push expensive
	 * function calls down to lower plan nodes, but that's dead code and has
	 * been for a long time...
	 */
	build_base_rel_tlists(root, tlist);

	joinlist = deconstruct_jointree(root);

	/*
<<<<<<< HEAD
	 * Vars mentioned in InClauseInfo items also have to be added to baserel
	 * targetlists.  Nearly always, they'd have got there from the original
	 * WHERE qual, but in corner cases maybe not.
	 */
	add_IN_vars_to_tlists(root);

	/*
	 * Use the completed lists of equijoined keys to deduce any implied but
	 * unstated equalities (for example, A=B and B=C imply A=C).
=======
	 * Reconsider any postponed outer-join quals now that we have built up
	 * equivalence classes.  (This could result in further additions or
	 * mergings of classes.)
>>>>>>> ebef17c7
	 */
	reconsider_outer_join_clauses(root);

	/**
	 * Use the list of equijoined keys to transfer quals between relations.  For example,
	 *   A=B AND f(A) implies A=B AND f(A) and f(B), under some restrictions on f.
	 */
	generate_implied_quals(root);

	/*
	 * If we formed any equivalence classes, generate additional restriction
	 * clauses as appropriate.  (Implied join clauses are formed on-the-fly
	 * later.)
	 */
	generate_base_implied_equalities(root);

	/*
	 * We have completed merging equivalence sets, so it's now possible to
	 * convert the requested query_pathkeys to canonical form.  Also
	 * canonicalize the groupClause and sortClause pathkeys for use later.
	 */
	root->query_pathkeys = canonicalize_pathkeys(root, root->query_pathkeys);
	root->group_pathkeys = canonicalize_pathkeys(root, root->group_pathkeys);
	root->sort_pathkeys = canonicalize_pathkeys(root, root->sort_pathkeys);

	/*
	 * Ready to do the primary planning.
	 */
	final_rel = make_one_rel(root, joinlist);

	if (!final_rel || !final_rel->cheapest_total_path)
		elog(ERROR, "failed to construct the join relation");
	Insist(final_rel->cheapest_startup_path);

	/*
	 * CDB: Subquery duplicate suppression should be all finished by now.
	 *
	 * CDB TODO: If query has DISTINCT, GROUP BY with just MIN/MAX aggs, or
	 * LIMIT 1, consider paths in which subquery duplicate suppression has
	 * not been completed.  (Would have to change set_cheapest_dedup() to not
	 * discard them.)
	 */
	Insist(final_rel->cheapest_startup_path->subq_complete &&
		   final_rel->cheapest_total_path->subq_complete);

	/*
	 * If there's grouping going on, estimate the number of result groups. We
	 * couldn't do this any earlier because it depends on relation size
	 * estimates that were set up above.
	 *
	 * Then convert tuple_fraction to fractional form if it is absolute, and
	 * adjust it based on the knowledge that grouping_planner will be doing
	 * grouping or aggregation work with our result.
	 *
	 * This introduces some undesirable coupling between this code and
	 * grouping_planner, but the alternatives seem even uglier; we couldn't
	 * pass back completed paths without making these decisions here.
	 */
	if (parse->groupClause)
	{
		List	   *groupExprs;

		groupExprs = get_grouplist_exprs(parse->groupClause,
										 parse->targetList);
		if (groupExprs == NULL)
			*num_groups = 1;
		else
			*num_groups = estimate_num_groups(root,
											  groupExprs,
											  final_rel->rows);

		/*
		 * In GROUP BY mode, an absolute LIMIT is relative to the number of
		 * groups not the number of tuples.  If the caller gave us a fraction,
		 * keep it as-is.  (In both cases, we are effectively assuming that
		 * all the groups are about the same size.)
		 */
		if (tuple_fraction >= 1.0)
			tuple_fraction /= *num_groups;

		/*
		 * If both GROUP BY and ORDER BY are specified, we will need two
		 * levels of sort --- and, therefore, certainly need to read all the
		 * tuples --- unless ORDER BY is a subset of GROUP BY.
		 */
		if (parse->groupClause && parse->sortClause &&
			!pathkeys_contained_in(root->sort_pathkeys, root->group_pathkeys))
			tuple_fraction = 0.0;
	}
	else if (parse->hasAggs || root->hasHavingQual)
	{
		/*
		 * Ungrouped aggregate will certainly want to read all the tuples, and
		 * it will deliver a single result row (so leave *num_groups 1).
		 */
		tuple_fraction = 0.0;
	}
	else if (parse->distinctClause)
	{
		/*
		 * Since there was no grouping or aggregation, it's reasonable to
		 * assume the UNIQUE filter has effects comparable to GROUP BY. Return
		 * the estimated number of output rows for use by caller. (If DISTINCT
		 * is used with grouping, we ignore its effects for rowcount
		 * estimation purposes; this amounts to assuming the grouped rows are
		 * distinct already.)
		 */
		List	   *distinctExprs;

		distinctExprs = get_sortgrouplist_exprs(parse->distinctClause,
												parse->targetList);
		*num_groups = estimate_num_groups(root,
										  distinctExprs,
										  final_rel->rows);

		/*
		 * Adjust tuple_fraction the same way as for GROUP BY, too.
		 */
		if (tuple_fraction >= 1.0)
			tuple_fraction /= *num_groups;
	}
	else
	{
		/*
		 * Plain non-grouped, non-aggregated query: an absolute tuple fraction
		 * can be divided by the number of tuples.
		 */
		if (tuple_fraction >= 1.0)
			tuple_fraction /= final_rel->rows;
	}

	/*
	 * Pick out the cheapest-total path and the cheapest presorted path for
	 * the requested pathkeys (if there is one).  We should take the tuple
	 * fraction into account when selecting the cheapest presorted path, but
	 * not when selecting the cheapest-total path, since if we have to sort
	 * then we'll have to fetch all the tuples.  (But there's a special case:
	 * if query_pathkeys is NIL, meaning order doesn't matter, then the
	 * "cheapest presorted" path will be the cheapest overall for the tuple
	 * fraction.)
	 *
	 * The cheapest-total path is also the one to use if grouping_planner
	 * decides to use hashed aggregation, so we return it separately even if
	 * this routine thinks the presorted path is the winner.
	 */
	cheapestpath = final_rel->cheapest_total_path;

	sortedpath =
		get_cheapest_fractional_path_for_pathkeys(final_rel->pathlist,
												  root->query_pathkeys,
												  tuple_fraction);

	/* Don't return same path in both guises; just wastes effort */
	if (sortedpath == cheapestpath)
		sortedpath = NULL;

	/*
	 * Forget about the presorted path if it would be cheaper to sort the
	 * cheapest-total path.  Here we need consider only the behavior at the
	 * tuple fraction point.
	 */
	if (sortedpath)
	{
		Path		sort_path;	/* dummy for result of cost_sort */

		if (root->query_pathkeys == NIL ||
			pathkeys_contained_in(root->query_pathkeys,
								  cheapestpath->pathkeys))
		{
			/* No sort needed for cheapest path */
			sort_path.startup_cost = cheapestpath->startup_cost;
			sort_path.total_cost = cheapestpath->total_cost;
		}
		else
		{
			/* Figure cost for sorting */
			cost_sort(&sort_path, root, root->query_pathkeys,
					  cheapestpath->total_cost,
					  cdbpath_rows(root, cheapestpath), final_rel->width);
		}

		if (compare_fractional_path_costs(sortedpath, &sort_path,
										  tuple_fraction) > 0)
		{
			/* Presorted path is a loser */
			sortedpath = NULL;
		}
	}

	*cheapest_path = cheapestpath;
	*sorted_path = sortedpath;
}


/*
 * distcols_in_groupclause -
 *     Return all distinct tleSortGroupRef values in a GROUP BY clause.
 *
 * If this is a GROUPING_SET, this function is called recursively to
 * find the tleSortGroupRef values for underlying grouping columns.
 */
static Bitmapset *
distcols_in_groupclause(List *gc, Bitmapset *bms)
{
	ListCell *l;

	foreach(l, gc)
	{
		Node *node = lfirst(l);

		if (node == NULL)
			continue;

		Assert(IsA(node, GroupClause) ||
			   IsA(node, List) ||
			   IsA(node, GroupingClause));

		if (IsA(node, GroupClause))
		{
			bms = bms_add_member(bms, ((GroupClause *)node)->tleSortGroupRef);
		}

		else if (IsA(node, List))
		{
			bms = distcols_in_groupclause((List *)node, bms);
		}

		else if (IsA(node, GroupingClause))
		{
			List *groupsets = ((GroupingClause *)node)->groupsets;
			bms = distcols_in_groupclause(groupsets, bms);
		}
	}

	return bms;
}

/*
 * num_distcols_in_grouplist -
 *      Return number of distinct columns/expressions that appeared in
 *      a list of GroupClauses or GroupingClauses.
 */
int
num_distcols_in_grouplist(List *gc)
{
	Bitmapset *bms = NULL;
	int num_cols;

	bms = distcols_in_groupclause(gc, bms);

	num_cols = bms_num_members(bms);
	bms_free(bms);

	return num_cols;
}

/**
 * Planner configuration related
 */

/**
 * Default configuration information
 */
PlannerConfig *DefaultPlannerConfig(void)
{
	PlannerConfig *c1 = (PlannerConfig *) palloc(sizeof(PlannerConfig));
	c1->cdbpath_segments = planner_segment_count();
	c1->enable_seqscan = enable_seqscan;
	c1->enable_indexscan = enable_indexscan;
	c1->enable_bitmapscan = enable_bitmapscan;
	c1->enable_tidscan = enable_tidscan;
	c1->enable_sort = enable_sort;
	c1->enable_hashagg = enable_hashagg;
	c1->enable_groupagg = enable_groupagg;
	c1->enable_nestloop = enable_nestloop;
	c1->enable_mergejoin = enable_mergejoin;
	c1->enable_hashjoin = enable_hashjoin;
	c1->gp_enable_hashjoin_size_heuristic = gp_enable_hashjoin_size_heuristic;
	c1->gp_enable_fallback_plan = gp_enable_fallback_plan;
	c1->gp_enable_predicate_propagation = gp_enable_predicate_propagation;
	c1->mpp_trying_fallback_plan = false;
	c1->constraint_exclusion = constraint_exclusion;

	c1->gp_enable_multiphase_agg = gp_enable_multiphase_agg;
	c1->gp_enable_preunique = gp_enable_preunique;
	c1->gp_eager_preunique = gp_eager_preunique;
	c1->gp_enable_sequential_window_plans = gp_enable_sequential_window_plans;
	c1->gp_hashagg_streambottom = gp_hashagg_streambottom;
	c1->gp_enable_agg_distinct = gp_enable_agg_distinct;
	c1->gp_enable_dqa_pruning = gp_enable_dqa_pruning;
	c1->gp_eager_dqa_pruning = gp_eager_dqa_pruning;
	c1->gp_eager_one_phase_agg = gp_eager_one_phase_agg;
	c1->gp_eager_two_phase_agg = gp_eager_two_phase_agg;
	c1->gp_enable_groupext_distinct_pruning = gp_enable_groupext_distinct_pruning;
	c1->gp_enable_groupext_distinct_gather = gp_enable_groupext_distinct_gather;
	c1->gp_enable_sort_limit = gp_enable_sort_limit;
	c1->gp_enable_sort_distinct = gp_enable_sort_distinct;
	c1->gp_enable_mk_sort = gp_enable_mk_sort;
	c1->gp_enable_motion_mk_sort = gp_enable_motion_mk_sort;

	c1->gp_enable_direct_dispatch = gp_enable_direct_dispatch;
	c1->gp_dynamic_partition_pruning = gp_dynamic_partition_pruning;

	c1->gp_cte_sharing = gp_cte_sharing;

	return c1;
}

/**
 * Copy configuration information
 */
PlannerConfig *CopyPlannerConfig(const PlannerConfig *c1)
{
	Assert(c1);
	PlannerConfig *c2 = (PlannerConfig *) palloc(sizeof(PlannerConfig));
	memcpy(c2, c1, sizeof(PlannerConfig));
	return c2;
}<|MERGE_RESOLUTION|>--- conflicted
+++ resolved
@@ -104,9 +104,21 @@
 	 */
 	if (parse->jointree->fromlist == NIL)
 	{
+		/* We need a trivial path result */
 		*cheapest_path = (Path *)
 			create_result_path((List *) parse->jointree->quals);
 		*sorted_path = NULL;
+		/*
+		 * We still are required to canonicalize any pathkeys, in case
+		 * it's something like "SELECT 2+2 ORDER BY 1".
+		 */
+		root->canon_pathkeys = NIL;
+		root->query_pathkeys = canonicalize_pathkeys(root,
+													 root->query_pathkeys);
+		root->group_pathkeys = canonicalize_pathkeys(root,
+													 root->group_pathkeys);
+		root->sort_pathkeys = canonicalize_pathkeys(root,
+													root->sort_pathkeys);
 		return;
 	}
 
@@ -199,7 +211,6 @@
 	joinlist = deconstruct_jointree(root);
 
 	/*
-<<<<<<< HEAD
 	 * Vars mentioned in InClauseInfo items also have to be added to baserel
 	 * targetlists.  Nearly always, they'd have got there from the original
 	 * WHERE qual, but in corner cases maybe not.
@@ -207,13 +218,9 @@
 	add_IN_vars_to_tlists(root);
 
 	/*
-	 * Use the completed lists of equijoined keys to deduce any implied but
-	 * unstated equalities (for example, A=B and B=C imply A=C).
-=======
 	 * Reconsider any postponed outer-join quals now that we have built up
 	 * equivalence classes.  (This could result in further additions or
 	 * mergings of classes.)
->>>>>>> ebef17c7
 	 */
 	reconsider_outer_join_clauses(root);
 
