--- conflicted
+++ resolved
@@ -18,11 +18,8 @@
 #include "catalog/catalog.h"
 #include "catalog/pg_operator.h"
 #include "catalog/pg_type.h"
-<<<<<<< HEAD
 #include "catalog/gp_policy.h"
-=======
 #include "executor/executor.h"
->>>>>>> 78a09145
 #include "miscadmin.h"
 #include "nodes/makefuncs.h"
 #include "nodes/nodeFuncs.h"
@@ -545,19 +542,9 @@
 							config);
 
 	/* And convert to SubPlan or InitPlan format. */
-<<<<<<< HEAD
-	result = build_subplan(root,
-						   plan,
-						   subroot->parse->rtable,
-						   subLinkType,
-						   testexpr,
-						   true,
-						   isTopQual);
-=======
 	result = build_subplan(root, plan,
 						   subroot->parse->rtable, subroot->rowMarks,
 						   subLinkType, testexpr, true, isTopQual);
->>>>>>> 78a09145
 
 	/*
 	 * If it's a correlated EXISTS with an unimportant targetlist, we might be
@@ -811,40 +798,17 @@
 		 * correlated subplans, we add Material unless the subplan's top plan
 		 * node would materialize its output anyway.
 		 */
-<<<<<<< HEAD
 #if 0
 		/*
 		 * In GPDB, don't add a MATERIAL node here. We'll most likely add one
 		 * later anyway, when the SubPlan reference is "parallelized" in
 		 * ParallelizeCorrelatedSubPlan.
 		 */
-		else if (splan->parParam == NIL)
-		{
-			bool		use_material;
-
-			switch (nodeTag(plan))
-			{
-				case T_Material:
-				case T_FunctionScan:
-				case T_CteScan:
-				case T_WorkTableScan:
-				case T_Sort:
-					use_material = false;
-					break;
-				default:
-					use_material = true;
-					break;
-			}
-			if (use_material)
-				plan = materialize_finished_plan(root, plan);
-		}
-#endif
-=======
 		else if (splan->parParam == NIL &&
 				 !ExecMaterializesOutput(nodeTag(plan)))
 			plan = materialize_finished_plan(plan);
-
->>>>>>> 78a09145
+#endif
+
 		result = (Node *) splan;
 	}
 
@@ -1414,10 +1378,7 @@
 	result->isNatural = false;
 	result->larg = NULL;		/* caller must fill this in */
 	result->rarg = (Node *) rtr;
-<<<<<<< HEAD
-=======
 	result->usingClause = NIL;
->>>>>>> 78a09145
 	result->quals = quals;
 	result->alias = NULL;
 	result->rtindex = 0;
@@ -1749,10 +1710,7 @@
 		result->rarg = (Node *) linitial(subselect->jointree->fromlist);
 	else
 		result->rarg = (Node *) subselect->jointree;
-<<<<<<< HEAD
-=======
 	result->usingClause = NIL;
->>>>>>> 78a09145
 	result->quals = whereClause;
 	result->alias = NULL;
 	result->rtindex = 0;
@@ -2479,12 +2437,9 @@
 					bms_add_member(context.paramids,
 								   ((CteScan *) plan)->cteParam);
 #endif
-<<<<<<< HEAD
-=======
 
 				context.paramids = bms_add_members(context.paramids,
 												   scan_params);
->>>>>>> 78a09145
 			}
 			break;
 
@@ -2643,14 +2598,9 @@
 
 		case T_Hash:
 		case T_Agg:
-<<<<<<< HEAD
-		case T_SeqScan:
 		case T_AppendOnlyScan:
 		case T_AOCSScan:
 		case T_ExternalScan:
-=======
-		case T_WindowAgg:
->>>>>>> 78a09145
 		case T_Material:
 		case T_Sort:
 		case T_ShareInputScan:
@@ -2665,7 +2615,6 @@
 	}
 
 	/* Process left and right child plans, if any */
-<<<<<<< HEAD
 	/*
 	 * In a TableFunctionScan, the 'lefttree' is more like a SubQueryScan's
 	 * subplan, and contains a plan that's already been finalized by the
@@ -2673,16 +2622,10 @@
 	 */
 	if (!IsA(plan, TableFunctionScan))
 		context.paramids = bms_add_members(context.paramids,
-										   finalize_plan(root,
-														 plan->lefttree,
-														 valid_params));
-=======
-	context.paramids = bms_add_members(context.paramids,
 									   finalize_plan(root,
 													 plan->lefttree,
 													 valid_params,
 													 scan_params));
->>>>>>> 78a09145
 
 	context.paramids = bms_add_members(context.paramids,
 									   finalize_plan(root,
