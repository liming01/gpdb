/*-------------------------------------------------------------------------
 *
 * subselect.c
 *	  Planning routines for subselects and parameters.
 *
<<<<<<< HEAD
 * Portions Copyright (c) 2005-2008, Greenplum inc
 * Portions Copyright (c) 2012-Present Pivotal Software, Inc.
 * Portions Copyright (c) 1996-2013, PostgreSQL Global Development Group
=======
 * Portions Copyright (c) 1996-2014, PostgreSQL Global Development Group
>>>>>>> ab76208e
 * Portions Copyright (c) 1994, Regents of the University of California
 *
 * IDENTIFICATION
 *	  src/backend/optimizer/plan/subselect.c
 *
 *-------------------------------------------------------------------------
 */
#include "postgres.h"

#include "access/htup_details.h"
#include "catalog/catalog.h"
#include "catalog/pg_operator.h"
#include "catalog/pg_type.h"
#include "catalog/gp_policy.h"
#include "executor/executor.h"
#include "miscadmin.h"
#include "nodes/makefuncs.h"
#include "nodes/nodeFuncs.h"
#include "nodes/relation.h"
#include "optimizer/clauses.h"
#include "optimizer/cost.h"
#include "optimizer/planmain.h"
#include "optimizer/planner.h"
#include "optimizer/prep.h"
#include "optimizer/subselect.h"
#include "optimizer/var.h"
#include "parser/parse_relation.h"
#include "parser/parsetree.h"
#include "parser/parse_oper.h"
#include "rewrite/rewriteManip.h"
#include "utils/builtins.h"
#include "utils/lsyscache.h"
#include "utils/syscache.h"

#include "cdb/cdbmutate.h"
#include "cdb/cdbsubselect.h"
#include "cdb/cdbvars.h"

typedef struct convert_testexpr_context
{
	PlannerInfo *root;
	List	   *subst_nodes;	/* Nodes to substitute for Params */
} convert_testexpr_context;

typedef struct process_sublinks_context
{
	PlannerInfo *root;
	bool		isTopQual;
} process_sublinks_context;

typedef struct finalize_primnode_context
{
	PlannerInfo *root;
	Bitmapset  *paramids;		/* Non-local PARAM_EXEC paramids found */
} finalize_primnode_context;


static Node *build_subplan(PlannerInfo *root, Plan *plan, PlannerInfo *subroot,
			  List *plan_params,
			  SubLinkType subLinkType, Node *testexpr,
			  bool adjust_testexpr, bool unknownEqFalse);
static List *generate_subquery_params(PlannerInfo *root, List *tlist,
						 List **paramIds);
static Node *convert_testexpr_mutator(Node *node,
						 convert_testexpr_context *context);
static bool subplan_is_hashable(PlannerInfo *root, Plan *plan);
static bool testexpr_is_hashable(Node *testexpr);
static bool hash_ok_operator(OpExpr *expr);
static bool simplify_EXISTS_query(PlannerInfo *root, Query *query);
static Query *convert_EXISTS_to_ANY(PlannerInfo *root, Query *subselect,
					  Node **testexpr, List **paramIds);
static Node *replace_correlation_vars_mutator(Node *node, PlannerInfo *root);
static Node *process_sublinks_mutator(Node *node,
						 process_sublinks_context *context);
static Bitmapset *finalize_plan(PlannerInfo *root,
			  Plan *plan,
			  Bitmapset *valid_params,
			  Bitmapset *scan_params);
static bool finalize_primnode(Node *node, finalize_primnode_context *context);

extern	double global_work_mem(PlannerInfo *root);

/*
 * Select a PARAM_EXEC number to identify the given Var as a parameter for
 * the current subquery, or for a nestloop's inner scan.
 * If the Var already has a param in the current context, return that one.
 */
static int
assign_param_for_var(PlannerInfo *root, Var *var)
{
	ListCell   *ppl;
	PlannerParamItem *pitem;
	Index		levelsup;

	/* Find the query level the Var belongs to */
	for (levelsup = var->varlevelsup; levelsup > 0; levelsup--)
		root = root->parent_root;

	/* If there's already a matching PlannerParamItem there, just use it */
	foreach(ppl, root->plan_params)
	{
		pitem = (PlannerParamItem *) lfirst(ppl);
		if (IsA(pitem->item, Var))
		{
			Var		   *pvar = (Var *) pitem->item;

			/*
			 * This comparison must match _equalVar(), except for ignoring
			 * varlevelsup.  Note that _equalVar() ignores the location.
			 */
			if (pvar->varno == var->varno &&
				pvar->varattno == var->varattno &&
				pvar->vartype == var->vartype &&
				pvar->vartypmod == var->vartypmod &&
				pvar->varcollid == var->varcollid &&
				pvar->varnoold == var->varnoold &&
				pvar->varoattno == var->varoattno)
				return pitem->paramId;
		}
	}

	/* Nope, so make a new one */
	var = (Var *) copyObject(var);
	var->varlevelsup = 0;

	pitem = makeNode(PlannerParamItem);
	pitem->item = (Node *) var;
	pitem->paramId = root->glob->nParamExec++;

	root->plan_params = lappend(root->plan_params, pitem);

	return pitem->paramId;
}

/*
 * Generate a Param node to replace the given Var,
 * which is expected to have varlevelsup > 0 (ie, it is not local).
 */
static Param *
replace_outer_var(PlannerInfo *root, Var *var)
{
	Param	   *retval;
	int			i;

	Assert(var->varlevelsup > 0 && var->varlevelsup < root->query_level);

	/* Find the Var in the appropriate plan_params, or add it if not present */
	i = assign_param_for_var(root, var);

	retval = makeNode(Param);
	retval->paramkind = PARAM_EXEC;
	retval->paramid = i;
	retval->paramtype = var->vartype;
	retval->paramtypmod = var->vartypmod;
	retval->paramcollid = var->varcollid;
	retval->location = var->location;

	return retval;
}

/*
 * Generate a Param node to replace the given Var, which will be supplied
 * from an upper NestLoop join node.
 *
 * This is effectively the same as replace_outer_var, except that we expect
 * the Var to be local to the current query level.
 */
Param *
assign_nestloop_param_var(PlannerInfo *root, Var *var)
{
	Param	   *retval;
	int			i;

	Assert(var->varlevelsup == 0);

	i = assign_param_for_var(root, var);

	retval = makeNode(Param);
	retval->paramkind = PARAM_EXEC;
	retval->paramid = i;
	retval->paramtype = var->vartype;
	retval->paramtypmod = var->vartypmod;
	retval->paramcollid = var->varcollid;
	retval->location = var->location;

	return retval;
}

/*
 * Select a PARAM_EXEC number to identify the given PlaceHolderVar as a
 * parameter for the current subquery, or for a nestloop's inner scan.
 * If the PHV already has a param in the current context, return that one.
 *
 * This is just like assign_param_for_var, except for PlaceHolderVars.
 */
static int
assign_param_for_placeholdervar(PlannerInfo *root, PlaceHolderVar *phv)
{
	ListCell   *ppl;
	PlannerParamItem *pitem;
	Index		levelsup;

	/* Find the query level the PHV belongs to */
	for (levelsup = phv->phlevelsup; levelsup > 0; levelsup--)
		root = root->parent_root;

	/* If there's already a matching PlannerParamItem there, just use it */
	foreach(ppl, root->plan_params)
	{
		pitem = (PlannerParamItem *) lfirst(ppl);
		if (IsA(pitem->item, PlaceHolderVar))
		{
			PlaceHolderVar *pphv = (PlaceHolderVar *) pitem->item;

			/* We assume comparing the PHIDs is sufficient */
			if (pphv->phid == phv->phid)
				return pitem->paramId;
		}
	}

	/* Nope, so make a new one */
	phv = (PlaceHolderVar *) copyObject(phv);
	if (phv->phlevelsup != 0)
	{
		IncrementVarSublevelsUp((Node *) phv, -((int) phv->phlevelsup), 0);
		Assert(phv->phlevelsup == 0);
	}

	pitem = makeNode(PlannerParamItem);
	pitem->item = (Node *) phv;
	pitem->paramId = root->glob->nParamExec++;

	root->plan_params = lappend(root->plan_params, pitem);

	return pitem->paramId;
}

/*
 * Generate a Param node to replace the given PlaceHolderVar,
 * which is expected to have phlevelsup > 0 (ie, it is not local).
 *
 * This is just like replace_outer_var, except for PlaceHolderVars.
 */
static Param *
replace_outer_placeholdervar(PlannerInfo *root, PlaceHolderVar *phv)
{
	Param	   *retval;
	int			i;

	Assert(phv->phlevelsup > 0 && phv->phlevelsup < root->query_level);

	/* Find the PHV in the appropriate plan_params, or add it if not present */
	i = assign_param_for_placeholdervar(root, phv);

	retval = makeNode(Param);
	retval->paramkind = PARAM_EXEC;
	retval->paramid = i;
	retval->paramtype = exprType((Node *) phv->phexpr);
	retval->paramtypmod = exprTypmod((Node *) phv->phexpr);
	retval->paramcollid = exprCollation((Node *) phv->phexpr);
	retval->location = -1;

	return retval;
}

/*
 * Generate a Param node to replace the given PlaceHolderVar, which will be
 * supplied from an upper NestLoop join node.
 *
 * This is just like assign_nestloop_param_var, except for PlaceHolderVars.
 */
Param *
assign_nestloop_param_placeholdervar(PlannerInfo *root, PlaceHolderVar *phv)
{
	Param	   *retval;
	int			i;

	Assert(phv->phlevelsup == 0);

	i = assign_param_for_placeholdervar(root, phv);

	retval = makeNode(Param);
	retval->paramkind = PARAM_EXEC;
	retval->paramid = i;
	retval->paramtype = exprType((Node *) phv->phexpr);
	retval->paramtypmod = exprTypmod((Node *) phv->phexpr);
	retval->paramcollid = exprCollation((Node *) phv->phexpr);
	retval->location = -1;

	return retval;
}

/*
 * Generate a Param node to replace the given Aggref
 * which is expected to have agglevelsup > 0 (ie, it is not local).
 */
static Param *
replace_outer_agg(PlannerInfo *root, Aggref *agg)
{
	Param	   *retval;
	PlannerParamItem *pitem;
	Index		levelsup;

	Assert(agg->agglevelsup > 0 && agg->agglevelsup < root->query_level);

	/* Find the query level the Aggref belongs to */
	for (levelsup = agg->agglevelsup; levelsup > 0; levelsup--)
		root = root->parent_root;

	/*
	 * It does not seem worthwhile to try to match duplicate outer aggs. Just
	 * make a new slot every time.
	 */
	agg = (Aggref *) copyObject(agg);
	IncrementVarSublevelsUp((Node *) agg, -((int) agg->agglevelsup), 0);
	Assert(agg->agglevelsup == 0);

	pitem = makeNode(PlannerParamItem);
	pitem->item = (Node *) agg;
	pitem->paramId = root->glob->nParamExec++;

	root->plan_params = lappend(root->plan_params, pitem);

	retval = makeNode(Param);
	retval->paramkind = PARAM_EXEC;
	retval->paramid = pitem->paramId;
	retval->paramtype = agg->aggtype;
	retval->paramtypmod = -1;
	retval->paramcollid = agg->aggcollid;
	retval->location = agg->location;

	return retval;
}

/*
 * Generate a new Param node that will not conflict with any other.
 *
 * This is used to create Params representing subplan outputs.
 * We don't need to build a PlannerParamItem for such a Param, but we do
 * need to record the PARAM_EXEC slot number as being allocated.
 */
static Param *
generate_new_param(PlannerInfo *root, Oid paramtype, int32 paramtypmod,
				   Oid paramcollation)
{
	Param	   *retval;

	retval = makeNode(Param);
	retval->paramkind = PARAM_EXEC;
	retval->paramid = root->glob->nParamExec++;
	retval->paramtype = paramtype;
	retval->paramtypmod = paramtypmod;
	retval->paramcollid = paramcollation;
	retval->location = -1;

	return retval;
}


/*
 * Assign a (nonnegative) PARAM_EXEC ID for a special parameter (one that
 * is not actually used to carry a value at runtime).  Such parameters are
 * used for special runtime signaling purposes, such as connecting a
 * recursive union node to its worktable scan node or forcing plan
 * re-evaluation within the EvalPlanQual mechanism.  No actual Param node
 * exists with this ID, however.
 */
int
SS_assign_special_param(PlannerInfo *root)
{
	return root->glob->nParamExec++;
}

/*
 * Get the datatype/typmod/collation of the first column of the plan's output.
 *
 * This information is stored for ARRAY_SUBLINK execution and for
 * exprType()/exprTypmod()/exprCollation(), which have no way to get at the
 * plan associated with a SubPlan node.  We really only need the info for
 * EXPR_SUBLINK and ARRAY_SUBLINK subplans, but for consistency we save it
 * always.
 */
static void
get_first_col_type(Plan *plan, Oid *coltype, int32 *coltypmod,
				   Oid *colcollation)
{
	/* In cases such as EXISTS, tlist might be empty; arbitrarily use VOID */
	if (plan->targetlist)
	{
		TargetEntry *tent = (TargetEntry *) linitial(plan->targetlist);

		Assert(IsA(tent, TargetEntry));
		if (!tent->resjunk)
		{
			*coltype = exprType((Node *) tent->expr);
			*coltypmod = exprTypmod((Node *) tent->expr);
			*colcollation = exprCollation((Node *) tent->expr);
			return;
		}
	}
	*coltype = VOIDOID;
	*coltypmod = -1;
	*colcollation = InvalidOid;
}

/**
 * Returns true if query refers to a distributed table.
 */
static bool QueryHasDistributedRelation(Query *q)
{
	ListCell   *rt = NULL;

	foreach(rt, q->rtable)
	{
		RangeTblEntry *rte = (RangeTblEntry *) lfirst(rt);

		if (rte->relid != InvalidOid
				&& rte->rtekind == RTE_RELATION)
		{
			GpPolicy *policy = GpPolicyFetch(CurrentMemoryContext, rte->relid);
			if (GpPolicyIsPartitioned(policy))
			{
				pfree(policy);
				return true;
			}
			pfree(policy);
		}
	}
	return false;
}

typedef struct CorrelatedVarWalkerContext
{
	int maxLevelsUp;
} CorrelatedVarWalkerContext;

/**
 *  Walker finds the deepest correlation nesting i.e. maximum levelsup among all
 *  vars in subquery.
 */
static bool
CorrelatedVarWalker(Node *node, CorrelatedVarWalkerContext *ctx)
{
	Assert(ctx);

	if (node == NULL)
	{
		return false;
	}
	else if (IsA(node, Var))
	{
		Var * v = (Var *) node;
		if (v->varlevelsup > ctx->maxLevelsUp)
		{
			ctx->maxLevelsUp = v->varlevelsup;
		}
		return false;
	}
	else if (IsA(node, Query))
	{
		return query_tree_walker((Query *) node, CorrelatedVarWalker, ctx, 0 /* flags */);
	}

	return expression_tree_walker(node, CorrelatedVarWalker, ctx);
}

/**
 * Returns true if subquery is correlated
 */
bool
IsSubqueryCorrelated(Query *sq)
{
	Assert(sq);
	CorrelatedVarWalkerContext ctx;
	ctx.maxLevelsUp = 0;
	CorrelatedVarWalker((Node *) sq, &ctx);
	return (ctx.maxLevelsUp > 0);
}

/**
 * Returns true if subquery contains references to more than its immediate outer query.
 */
bool
IsSubqueryMultiLevelCorrelated(Query *sq)
{
	Assert(sq);
	CorrelatedVarWalkerContext ctx;
	ctx.maxLevelsUp = 0;
	CorrelatedVarWalker((Node *) sq, &ctx);
	return (ctx.maxLevelsUp > 1);
}

/*
 * Convert a SubLink (as created by the parser) into a SubPlan.
 *
 * We are given the SubLink's contained query, type, and testexpr.  We are
 * also told if this expression appears at top level of a WHERE/HAVING qual.
 *
 * Note: we assume that the testexpr has been AND/OR flattened (actually,
 * it's been through eval_const_expressions), but not converted to
 * implicit-AND form; and any SubLinks in it should already have been
 * converted to SubPlans.  The subquery is as yet untouched, however.
 *
 * The result is whatever we need to substitute in place of the SubLink
 * node in the executable expression.  This will be either the SubPlan
 * node (if we have to do the subplan as a subplan), or a Param node
 * representing the result of an InitPlan, or a row comparison expression
 * tree containing InitPlan Param nodes.
 */
static Node *
make_subplan(PlannerInfo *root, Query *orig_subquery, SubLinkType subLinkType,
			 Node *testexpr, bool isTopQual)
{
	Query	   *subquery;
	bool		simple_exists = false;
	double		tuple_fraction = 1.0;
	Plan	   *plan;
	PlannerInfo *subroot;
	List	   *plan_params;
	Node	   *result;

	/*
	 * Copy the source Query node.  This is a quick and dirty kluge to resolve
	 * the fact that the parser can generate trees with multiple links to the
	 * same sub-Query node, but the planner wants to scribble on the Query.
	 * Try to clean this up when we do querytree redesign...
	 */
	subquery = (Query *) copyObject(orig_subquery);

	/*
	 * If it's an EXISTS subplan, we might be able to simplify it.
	 */
	if (subLinkType == EXISTS_SUBLINK)
		simple_exists = simplify_EXISTS_query(root, subquery);

	/*
	 * For an EXISTS subplan, tell lower-level planner to expect that only the
	 * first tuple will be retrieved.  For ALL and ANY subplans, we will be
	 * able to stop evaluating if the test condition fails or matches, so very
	 * often not all the tuples will be retrieved; for lack of a better idea,
	 * specify 50% retrieval.  For EXPR and ROWCOMPARE subplans, use default
	 * behavior (we're only expecting one row out, anyway).
	 *
	 * NOTE: if you change these numbers, also change cost_subplan() in
	 * path/costsize.c.
	 *
	 * XXX If an ANY subplan is uncorrelated, build_subplan may decide to hash
	 * its output.  In that case it would've been better to specify full
	 * retrieval.  At present, however, we can only check hashability after
	 * we've made the subplan :-(.  (Determining whether it'll fit in work_mem
	 * is the really hard part.)  Therefore, we don't want to be too
	 * optimistic about the percentage of tuples retrieved, for fear of
	 * selecting a plan that's bad for the materialization case.
	 */
	if (subLinkType == EXISTS_SUBLINK)
		tuple_fraction = 1.0;	/* just like a LIMIT 1 */
	else if (subLinkType == ALL_SUBLINK ||
			 subLinkType == ANY_SUBLINK)
		tuple_fraction = 0.5;	/* 50% */
	else
		tuple_fraction = 0.0;	/* default behavior */

	/* plan_params should not be in use in current query level */
	Assert(root->plan_params == NIL);

	PlannerConfig *config = CopyPlannerConfig(root->config);

	if ((Gp_role == GP_ROLE_DISPATCH)
			&& IsSubqueryMultiLevelCorrelated(subquery)
			&& QueryHasDistributedRelation(subquery))
	{
		ereport(ERROR,
				(errcode(ERRCODE_FEATURE_NOT_SUPPORTED),
				 errmsg("correlated subquery with skip-level correlations is not supported")));
	}

	if ((Gp_role == GP_ROLE_DISPATCH)
			&& IsSubqueryCorrelated(subquery)
			&& QueryHasDistributedRelation(subquery))
	{
		/*
		 * Generate the plan for the subquery with certain options disabled.
		 */
		config->gp_enable_direct_dispatch = false;
		config->gp_enable_multiphase_agg = false;

		/*
		 * The MIN/MAX optimization works by inserting a subplan with LIMIT 1.
		 * That effectively turns a correlated subquery into a multi-level
		 * correlated subquery, which we don't currently support. (See check
		 * above.)
		 */
		config->gp_enable_minmax_optimization = false;

		/*
		 * Only create subplans with sequential scans
		 */
		config->enable_indexscan = false;
		config->enable_bitmapscan = false;
		config->enable_tidscan = false;
		config->enable_seqscan = true;
	}

	if (Gp_role == GP_ROLE_DISPATCH)
	{
		config->gp_cte_sharing = IsSubqueryCorrelated(subquery) ||
				!(subLinkType == ROWCOMPARE_SUBLINK ||
				 subLinkType == ARRAY_SUBLINK ||
				 subLinkType == EXPR_SUBLINK ||
				 subLinkType == EXISTS_SUBLINK);
	}

	/*
	 * Strictly speaking, the order of rows in a subquery doesn't matter.
	 * Consider e.g. "WHERE IN (SELECT ...)". But in case of
	 * "ARRAY(SELECT foo ORDER BY bar)", we'd like to honor the ORDER BY,
	 * and construct the array in that order.
	 */
	if (subLinkType == ARRAY_SUBLINK)
		config->honor_order_by = true;
	else
		config->honor_order_by = false;

	plan = subquery_planner(root->glob, subquery,
							root,
							false,
							tuple_fraction,
							&subroot,
							config);

	/* Isolate the params needed by this specific subplan */
	plan_params = root->plan_params;
	root->plan_params = NIL;

	/* And convert to SubPlan or InitPlan format. */
	result = build_subplan(root, plan, subroot, plan_params,
						   subLinkType, testexpr, true, isTopQual);

	/*
	 * If it's a correlated EXISTS with an unimportant targetlist, we might be
	 * able to transform it to the equivalent of an IN and then implement it
	 * by hashing.  We don't have enough information yet to tell which way is
	 * likely to be better (it depends on the expected number of executions of
	 * the EXISTS qual, and we are much too early in planning the outer query
	 * to be able to guess that).  So we generate both plans, if possible, and
	 * leave it to the executor to decide which to use.
	 */
	if (simple_exists && IsA(result, SubPlan))
	{
		Node	   *newtestexpr;
		List	   *paramIds;

		/* Make a second copy of the original subquery */
		subquery = (Query *) copyObject(orig_subquery);
		/* and re-simplify */
		simple_exists = simplify_EXISTS_query(root, subquery);
		Assert(simple_exists);
		/* See if it can be converted to an ANY query */
		subquery = convert_EXISTS_to_ANY(root, subquery,
										 &newtestexpr, &paramIds);
		if (subquery)
		{
			/* Generate the plan for the ANY subquery; we'll need all rows */
			plan = subquery_planner(root->glob, subquery,
									root,
									false,
									0.0,
									&subroot,
									config);

			/* Isolate the params needed by this specific subplan */
			plan_params = root->plan_params;
			root->plan_params = NIL;

			/* Now we can check if it'll fit in work_mem */
			if (subplan_is_hashable(root, plan))
			{
				SubPlan    *hashplan;
				AlternativeSubPlan *asplan;

				/* OK, convert to SubPlan format. */
				hashplan = (SubPlan *) build_subplan(root, plan, subroot,
													 plan_params,
													 ANY_SUBLINK, newtestexpr,
													 false, true);
				/* Check we got what we expected */
				Assert(IsA(hashplan, SubPlan));
				Assert(hashplan->parParam == NIL);
				Assert(hashplan->useHashTable);
				/* build_subplan won't have filled in paramIds */
				hashplan->paramIds = paramIds;

				/* Leave it to the executor to decide which plan to use */
				asplan = makeNode(AlternativeSubPlan);
				asplan->subplans = list_make2(result, hashplan);
				result = (Node *) asplan;
			}
		}
	}

	return result;
}

/*
 * Build a SubPlan node given the raw inputs --- subroutine for make_subplan
 *
 * Returns either the SubPlan, or an expression using initplan output Params,
 * as explained in the comments for make_subplan.
 */
static Node *
build_subplan(PlannerInfo *root, Plan *plan, PlannerInfo *subroot,
			  List *plan_params,
			  SubLinkType subLinkType, Node *testexpr,
			  bool adjust_testexpr, bool unknownEqFalse)
{
	Node	   *result;
	SubPlan    *splan;
	ListCell   *lc;

	/*
	 * Initialize the SubPlan node.  Note plan_id, plan_name, and cost fields
	 * are set further down.
	 */
	splan = makeNode(SubPlan);
	splan->subLinkType = subLinkType;
    splan->qDispSliceId = 0;             /*CDB*/
	splan->testexpr = NULL;
	splan->paramIds = NIL;
	get_first_col_type(plan, &splan->firstColType, &splan->firstColTypmod,
					   &splan->firstColCollation);
	splan->useHashTable = false;
	splan->unknownEqFalse = unknownEqFalse;
	splan->is_initplan = false;
	splan->is_multirow = false;
	splan->is_parallelized = false;
	splan->initPlanParallel = false;
	splan->setParam = NIL;
	splan->parParam = NIL;
	splan->args = NIL;

	/*
	 * Make parParam and args lists of param IDs and expressions that current
	 * query level will pass to this child plan.
	 */
	foreach(lc, plan_params)
	{
		PlannerParamItem *pitem = (PlannerParamItem *) lfirst(lc);
		Node	   *arg = pitem->item;

		/*
		 * The Var, PlaceHolderVar, or Aggref has already been adjusted to
		 * have the correct varlevelsup, phlevelsup, or agglevelsup.
		 *
		 * If it's a PlaceHolderVar or Aggref, its arguments might contain
		 * SubLinks, which have not yet been processed (see the comments for
		 * SS_replace_correlation_vars).  Do that now.
		 */
		if (IsA(arg, PlaceHolderVar) ||
			IsA(arg, Aggref))
			arg = SS_process_sublinks(root, arg, false);

		splan->parParam = lappend_int(splan->parParam, pitem->paramId);
		splan->args = lappend(splan->args, arg);
	}

	/*
	 * Un-correlated or undirect correlated plans of EXISTS, EXPR, ARRAY, or
	 * ROWCOMPARE types can be used as initPlans.  For EXISTS, EXPR, or ARRAY,
	 * we just produce a Param referring to the result of evaluating the
	 * initPlan.  For ROWCOMPARE, we must modify the testexpr tree to contain
	 * PARAM_EXEC Params instead of the PARAM_SUBLINK Params emitted by the
	 * parser.
	 */
	if (splan->parParam == NIL && subLinkType == EXISTS_SUBLINK && Gp_role == GP_ROLE_DISPATCH)
	{
		Param	   *prm;

		Assert(testexpr == NULL);
		prm = generate_new_param(root, BOOLOID, -1, InvalidOid);
		splan->setParam = list_make1_int(prm->paramid);
		splan->is_initplan = true;
		result = (Node *) prm;
	}
	else if (splan->parParam == NIL && subLinkType == EXPR_SUBLINK && Gp_role == GP_ROLE_DISPATCH)
	{
		TargetEntry *te = linitial(plan->targetlist);
		Param	   *prm;

		Assert(!te->resjunk);
		Assert(testexpr == NULL);
		prm = generate_new_param(root,
								 exprType((Node *) te->expr),
								 exprTypmod((Node *) te->expr),
								 exprCollation((Node *) te->expr));
		splan->setParam = list_make1_int(prm->paramid);
		splan->is_initplan = true;
		result = (Node *) prm;
	}
	else if (splan->parParam == NIL && subLinkType == ARRAY_SUBLINK && Gp_role == GP_ROLE_DISPATCH)
	{
		TargetEntry *te = linitial(plan->targetlist);
		Oid			arraytype;
		Param	   *prm;

		Assert(!te->resjunk);
		Assert(testexpr == NULL);
		arraytype = get_array_type(exprType((Node *) te->expr));
		if (!OidIsValid(arraytype))
			elog(ERROR, "could not find array type for datatype %s",
				 format_type_be(exprType((Node *) te->expr)));
		prm = generate_new_param(root,
								 arraytype,
								 exprTypmod((Node *) te->expr),
								 exprCollation((Node *) te->expr));
		splan->setParam = list_make1_int(prm->paramid);
		splan->is_initplan = true;
		result = (Node *) prm;
	}
	else if (splan->parParam == NIL && subLinkType == ROWCOMPARE_SUBLINK && Gp_role == GP_ROLE_DISPATCH)
	{
		/* Adjust the Params */
		List	   *params;

		Assert(testexpr != NULL);
		params = generate_subquery_params(root,
										  plan->targetlist,
										  &splan->paramIds);
		result = convert_testexpr(root,
								  testexpr,
								  params);
		splan->setParam = list_copy(splan->paramIds);
		splan->is_initplan = true;

		/*
		 * The executable expression is returned to become part of the outer
		 * plan's expression tree; it is not kept in the initplan node.
		 */
	}
	else
	{
		/*
		 * Adjust the Params in the testexpr, unless caller said it's not
		 * needed.
		 */
		if (testexpr && adjust_testexpr)
		{
			List	   *params;

			params = generate_subquery_params(root,
											  plan->targetlist,
											  &splan->paramIds);
			splan->testexpr = convert_testexpr(root,
											   testexpr,
											   params);
		}
		else
			splan->testexpr = testexpr;

		splan->is_multirow = true; /* CDB: take note. */

		/*
		 * We can't convert subplans of ALL_SUBLINK or ANY_SUBLINK types to
		 * initPlans, even when they are uncorrelated or undirect correlated,
		 * because we need to scan the output of the subplan for each outer
		 * tuple.  But if it's a not-direct-correlated IN (= ANY) test, we
		 * might be able to use a hashtable to avoid comparing all the tuples.
		 *
		 * TODO siva - I believe we should've pulled these up to be NL joins.
		 * We may want to assert that this is never exercised.
		 */
		if (subLinkType == ANY_SUBLINK &&
			splan->parParam == NIL &&
			subplan_is_hashable(root, plan) &&
			testexpr_is_hashable(splan->testexpr))
			splan->useHashTable = true;

		/*
		 * Otherwise, we have the option to tack a Material node onto the top
		 * of the subplan, to reduce the cost of reading it repeatedly.  This
		 * is pointless for a direct-correlated subplan, since we'd have to
		 * recompute its results each time anyway.  For uncorrelated/undirect
		 * correlated subplans, we add Material unless the subplan's top plan
		 * node would materialize its output anyway.  Also, if enable_material
		 * is false, then the user does not want us to materialize anything
		 * unnecessarily, so we don't.
		 */
#if 0
		/*
		 * In GPDB, don't add a MATERIAL node here. We'll most likely add one
		 * later anyway, when the SubPlan reference is "parallelized" in
		 * ParallelizeCorrelatedSubPlan.
		 */
		else if (splan->parParam == NIL && enable_material &&
				 !ExecMaterializesOutput(nodeTag(plan)))
			plan = materialize_finished_plan(plan);
#endif

		result = (Node *) splan;
	}

	AssertEquivalent(splan->is_initplan, !splan->is_multirow && splan->parParam == NIL);

	/*
	 * Add the subplan and its PlannerInfo to the global lists.
	 */
	root->glob->subplans = lappend(root->glob->subplans, plan);
	root->glob->subroots = lappend(root->glob->subroots, subroot);
	splan->plan_id = list_length(root->glob->subplans);

	if (splan->is_initplan)
		root->init_plans = lappend(root->init_plans, splan);

	/*
	 * A parameterless subplan (not initplan) should be prepared to handle
	 * REWIND efficiently.  If it has direct parameters then there's no point
	 * since it'll be reset on each scan anyway; and if it's an initplan then
	 * there's no point since it won't get re-run without parameter changes
	 * anyway.  The input of a hashed subplan doesn't need REWIND either.
	 */
	if (splan->parParam == NIL && !splan->is_initplan && !splan->useHashTable)
		root->glob->rewindPlanIDs = bms_add_member(root->glob->rewindPlanIDs,
												   splan->plan_id);

	/* Label the subplan for EXPLAIN purposes */
	if (splan->is_initplan)
	{
		ListCell   *lc;

		StringInfo buf = makeStringInfo();

		appendStringInfo(buf, "InitPlan %d (returns ", splan->plan_id);

		foreach(lc, splan->setParam)
		{
			appendStringInfo(buf, "$%d%s",
							lfirst_int(lc),
							lnext(lc) ? "," : "");
		}
		appendStringInfoString(buf, ")");
		splan->plan_name = pstrdup(buf->data);
		pfree(buf->data);
		pfree(buf);
		buf = NULL;
	}
	else
		splan->plan_name = psprintf("SubPlan %d", splan->plan_id);

	/* Lastly, fill in the cost estimates for use later */
	cost_subplan(root, splan, plan);

	return result;
}

/*
 * generate_subquery_params: build a list of Params representing the output
 * columns of a sublink's sub-select, given the sub-select's targetlist.
 *
 * We also return an integer list of the paramids of the Params.
 */
static List *
generate_subquery_params(PlannerInfo *root, List *tlist, List **paramIds)
{
	List	   *result;
	List	   *ids;
	ListCell   *lc;

	result = ids = NIL;
	foreach(lc, tlist)
	{
		TargetEntry *tent = (TargetEntry *) lfirst(lc);
		Param	   *param;

		if (tent->resjunk)
			continue;

		param = generate_new_param(root,
								   exprType((Node *) tent->expr),
								   exprTypmod((Node *) tent->expr),
								   exprCollation((Node *) tent->expr));
		result = lappend(result, param);
		ids = lappend_int(ids, param->paramid);
	}

	*paramIds = ids;
	return result;
}

/*
 * generate_subquery_vars: build a list of Vars representing the output
 * columns of a sublink's sub-select, given the sub-select's targetlist.
 * The Vars have the specified varno (RTE index).
 */
List *
generate_subquery_vars(PlannerInfo *root, List *tlist, Index varno)
{
	List	   *result;
	ListCell   *lc;

	result = NIL;
	foreach(lc, tlist)
	{
		TargetEntry *tent = (TargetEntry *) lfirst(lc);
		Var		   *var;

		if (tent->resjunk)
			continue;

		var = makeVarFromTargetEntry(varno, tent);
		result = lappend(result, var);
	}

	return result;
}

/*
 * convert_testexpr: convert the testexpr given by the parser into
 * actually executable form.  This entails replacing PARAM_SUBLINK Params
 * with Params or Vars representing the results of the sub-select.  The
 * nodes to be substituted are passed in as the List result from
 * generate_subquery_params or generate_subquery_vars.
 */
Node *
convert_testexpr(PlannerInfo *root,
				 Node *testexpr,
				 List *subst_nodes)
{
	convert_testexpr_context context;

	context.root = root;
	context.subst_nodes = subst_nodes;
	return convert_testexpr_mutator(testexpr, &context);
}

static Node *
convert_testexpr_mutator(Node *node,
						 convert_testexpr_context *context)
{
	if (node == NULL)
		return NULL;
	if (IsA(node, Param))
	{
		Param	   *param = (Param *) node;

		if (param->paramkind == PARAM_SUBLINK)
		{
			if (param->paramid <= 0 ||
				param->paramid > list_length(context->subst_nodes))
				elog(ERROR, "unexpected PARAM_SUBLINK ID: %d", param->paramid);

			/*
			 * We copy the list item to avoid having doubly-linked
			 * substructure in the modified parse tree.  This is probably
			 * unnecessary when it's a Param, but be safe.
			 */
			return (Node *) copyObject(list_nth(context->subst_nodes,
												param->paramid - 1));
		}
	}
	if (IsA(node, SubLink))
	{
		/*
		 * If we come across a nested SubLink, it is neither necessary nor
		 * correct to recurse into it: any PARAM_SUBLINKs we might find inside
		 * belong to the inner SubLink not the outer. So just return it as-is.
		 *
		 * This reasoning depends on the assumption that nothing will pull
		 * subexpressions into or out of the testexpr field of a SubLink, at
		 * least not without replacing PARAM_SUBLINKs first.  If we did want
		 * to do that we'd need to rethink the parser-output representation
		 * altogether, since currently PARAM_SUBLINKs are only unique per
		 * SubLink not globally across the query.  The whole point of
		 * replacing them with Vars or PARAM_EXEC nodes is to make them
		 * globally unique before they escape from the SubLink's testexpr.
		 *
		 * Note: this can't happen when called during SS_process_sublinks,
		 * because that recursively processes inner SubLinks first.  It can
		 * happen when called from convert_ANY_sublink_to_join, though.
		 */
		return node;
	}
	return expression_tree_mutator(node,
								   convert_testexpr_mutator,
								   (void *) context);
}

/*
 * subplan_is_hashable: can we implement an ANY subplan by hashing?
 */
static bool
subplan_is_hashable(PlannerInfo *root, Plan *plan)
{
	double		subquery_size;

	/*
	 * The estimated size of the subquery result must fit in work_mem. (Note:
	 * we use sizeof(HeapTupleHeaderData) here even though the tuples will
	 * actually be stored as MinimalTuples; this provides some fudge factor
	 * for hashtable overhead.)
	 */
	subquery_size = plan->plan_rows *
		(MAXALIGN(plan->plan_width) + MAXALIGN(sizeof(HeapTupleHeaderData)));
	if (subquery_size > global_work_mem(root))
		return false;

	return true;
}

/*
 * testexpr_is_hashable: is an ANY SubLink's test expression hashable?
 */
static bool
testexpr_is_hashable(Node *testexpr)
{
	/*
	 * The testexpr must be a single OpExpr, or an AND-clause containing only
	 * OpExprs.
	 *
	 * The combining operators must be hashable and strict. The need for
	 * hashability is obvious, since we want to use hashing. Without
	 * strictness, behavior in the presence of nulls is too unpredictable.  We
	 * actually must assume even more than plain strictness: they can't yield
	 * NULL for non-null inputs, either (see nodeSubplan.c).  However, hash
	 * indexes and hash joins assume that too.
	 */
	if (testexpr && IsA(testexpr, OpExpr))
	{
		if (hash_ok_operator((OpExpr *) testexpr))
			return true;
	}
	else if (and_clause(testexpr))
	{
		ListCell   *l;

		foreach(l, ((BoolExpr *) testexpr)->args)
		{
			Node	   *andarg = (Node *) lfirst(l);

			if (!IsA(andarg, OpExpr))
				return false;
			if (!hash_ok_operator((OpExpr *) andarg))
				return false;
		}
		return true;
	}

	return false;
}

/*
 * Check expression is hashable + strict
 *
 * We could use op_hashjoinable() and op_strict(), but do it like this to
 * avoid a redundant cache lookup.
 */
static bool
hash_ok_operator(OpExpr *expr)
{
	Oid			opid = expr->opno;

	/* quick out if not a binary operator */
	if (list_length(expr->args) != 2)
		return false;
	if (opid == ARRAY_EQ_OP)
	{
		/* array_eq is strict, but must check input type to ensure hashable */
		/* XXX record_eq will need same treatment when it becomes hashable */
		Node	   *leftarg = linitial(expr->args);

		return op_hashjoinable(opid, exprType(leftarg));
	}
	else
	{
		/* else must look up the operator properties */
		HeapTuple	tup;
		Form_pg_operator optup;

		tup = SearchSysCache1(OPEROID, ObjectIdGetDatum(opid));
		if (!HeapTupleIsValid(tup))
			elog(ERROR, "cache lookup failed for operator %u", opid);
		optup = (Form_pg_operator) GETSTRUCT(tup);
		if (!optup->oprcanhash || !func_strict(optup->oprcode))
		{
			ReleaseSysCache(tup);
			return false;
		}
		ReleaseSysCache(tup);
		return true;
	}
}


/*
 * SS_process_ctes: process a query's WITH list
 *
 * We plan each interesting WITH item and convert it to an initplan.
 * A side effect is to fill in root->cte_plan_ids with a list that
 * parallels root->parse->cteList and provides the subplan ID for
 * each CTE's initplan.
 */
void
SS_process_ctes(PlannerInfo *root)
{
	ListCell   *lc;

	Assert(root->cte_plan_ids == NIL);

	foreach(lc, root->parse->cteList)
	{
		CommonTableExpr *cte = (CommonTableExpr *) lfirst(lc);
		CmdType		cmdType = ((Query *) cte->ctequery)->commandType;
		Query	   *subquery;
		Plan	   *plan;
		PlannerInfo *subroot;
		SubPlan    *splan;
		int			paramid;

		/*
		 * Ignore SELECT CTEs that are not actually referenced anywhere.
		 */
		if (cte->cterefcount == 0 && cmdType == CMD_SELECT)
		{
			/* Make a dummy entry in cte_plan_ids */
			root->cte_plan_ids = lappend_int(root->cte_plan_ids, -1);
			continue;
		}

		/*
		 * Copy the source Query node.  Probably not necessary, but let's keep
		 * this similar to make_subplan.
		 */
		subquery = (Query *) copyObject(cte->ctequery);

		/* plan_params should not be in use in current query level */
		Assert(root->plan_params == NIL);

		/*
		 * Generate the plan for the CTE query.  Always plan for full
		 * retrieval --- we don't have enough info to predict otherwise.
		 */
		plan = subquery_planner(root->glob, subquery,
								root,
								cte->cterecursive, 0.0,
								&subroot,
								root->config);

		/*
		 * Since the current query level doesn't yet contain any RTEs, it
		 * should not be possible for the CTE to have requested parameters of
		 * this level.
		 */
		if (root->plan_params)
			elog(ERROR, "unexpected outer reference in CTE query");

		/*
		 * Make a SubPlan node for it.  This is just enough unlike
		 * build_subplan that we can't share code.
		 *
		 * Note plan_id, plan_name, and cost fields are set further down.
		 */
		splan = makeNode(SubPlan);
		splan->subLinkType = CTE_SUBLINK;
		splan->testexpr = NULL;
		splan->paramIds = NIL;
		get_first_col_type(plan, &splan->firstColType, &splan->firstColTypmod,
						   &splan->firstColCollation);
		splan->useHashTable = false;
		splan->unknownEqFalse = false;
		splan->setParam = NIL;
		splan->parParam = NIL;
		splan->args = NIL;

		/*
		 * The node can't have any inputs (since it's an initplan), so the
		 * parParam and args lists remain empty.  (It could contain references
		 * to earlier CTEs' output param IDs, but CTE outputs are not
		 * propagated via the args list.)
		 */

		/*
		 * Assign a param ID to represent the CTE's output.  No ordinary
		 * "evaluation" of this param slot ever happens, but we use the param
		 * ID for setParam/chgParam signaling just as if the CTE plan were
		 * returning a simple scalar output.  (Also, the executor abuses the
		 * ParamExecData slot for this param ID for communication among
		 * multiple CteScan nodes that might be scanning this CTE.)
		 */
		paramid = SS_assign_special_param(root);
		splan->setParam = list_make1_int(paramid);

		/*
		 * Add the subplan and its PlannerInfo to the global lists.
		 */
		root->glob->subplans = lappend(root->glob->subplans, plan);
		root->glob->subroots = lappend(root->glob->subroots, subroot);
		splan->plan_id = list_length(root->glob->subplans);

		root->init_plans = lappend(root->init_plans, splan);

		root->cte_plan_ids = lappend_int(root->cte_plan_ids, splan->plan_id);

		/* Label the subplan for EXPLAIN purposes */
		splan->plan_name = psprintf("CTE %s", cte->ctename);

		/* Lastly, fill in the cost estimates for use later */
		cost_subplan(root, splan, plan);
	}
}

/*
 * convert_ANY_sublink_to_join: try to convert an ANY SubLink to a join
 *
 * The caller has found an ANY SubLink at the top level of one of the query's
 * qual clauses, but has not checked the properties of the SubLink further.
 * Decide whether it is appropriate to process this SubLink in join style.
 * If so, form a JoinExpr and return it.  Return NULL if the SubLink cannot
 * be converted to a join.
 *
 * The only non-obvious input parameter is available_rels: this is the set
 * of query rels that can safely be referenced in the sublink expression.
 * (We must restrict this to avoid changing the semantics when a sublink
 * is present in an outer join's ON qual.)  The conversion must fail if
 * the converted qual would reference any but these parent-query relids.
 *
 * On success, the returned JoinExpr has larg = NULL and rarg = the jointree
 * item representing the pulled-up subquery.  The caller must set larg to
 * represent the relation(s) on the lefthand side of the new join, and insert
 * the JoinExpr into the upper query's jointree at an appropriate place
 * (typically, where the lefthand relation(s) had been).  Note that the
 * passed-in SubLink must also be removed from its original position in the
 * query quals, since the quals of the returned JoinExpr replace it.
 * (Notionally, we replace the SubLink with a constant TRUE, then elide the
 * redundant constant from the qual.)
 *
 * On success, the caller is also responsible for recursively applying
 * pull_up_sublinks processing to the rarg and quals of the returned JoinExpr.
 * (On failure, there is no need to do anything, since pull_up_sublinks will
 * be applied when we recursively plan the sub-select.)
 *
 * Side effects of a successful conversion include adding the SubLink's
 * subselect to the query's rangetable, so that it can be referenced in
 * the JoinExpr's rarg.
 */
JoinExpr *
convert_ANY_sublink_to_join(PlannerInfo *root, SubLink *sublink,
							Relids available_rels)
{
	JoinExpr   *result;
	Query	   *parse = root->parse;
	Query	   *subselect = (Query *) sublink->subselect;
	Relids		upper_varnos;
	int			rtindex;
	RangeTblEntry *rte;
	RangeTblRef *rtr;
	List	   *subquery_vars;
	Node	   *quals;
	bool		correlated;

	Assert(sublink->subLinkType == ANY_SUBLINK);
	Assert(IsA(subselect, Query));

	cdbsubselect_drop_orderby(subselect);
	cdbsubselect_drop_distinct(subselect);


	/*
	 * If subquery returns a set-returning function (SRF) in the targetlist, we
	 * do not attempt to convert the IN to a join.
	 */
	if (expression_returns_set((Node *) subselect->targetList))
		return NULL;

	/*
	 * If deeply correlated, then don't pull it up
	 */
	if (IsSubqueryMultiLevelCorrelated(subselect))
		return NULL;

	/*
	 * If there are CTEs, then the transformation does not work. Don't attempt
	 * to pullup.
	 */
	if (parse->cteList)
		return NULL;

	/*
	 * If uncorrelated, and no Var nodes on lhs, the subquery will be executed
	 * only once.  It should become an InitPlan, but make_subplan() doesn't
	 * handle that case, so just flatten it for now.
	 * CDB TODO: Let it become an InitPlan, so its QEs can be recycled.
	 */
	correlated = contain_vars_of_level_or_above(sublink->subselect, 1);

	if (correlated)
	{
		/*
		 * Under certain conditions, we cannot pull up the subquery as a join.
		 */
		if (!is_simple_subquery(root, subselect, NULL, NULL))
			return NULL;

		/*
		 * Do not pull subqueries with correlation in a func expr in the from
		 * clause of the subselect
		 */
		if (has_correlation_in_funcexpr_rte(subselect->rtable))
			return NULL;

		if (contain_subplans(subselect->jointree->quals))
			return NULL;
	}

	/*
	 * The test expression must contain some Vars of the parent query,
	 * else it's not gonna be a join.  (Note that it won't have Vars
	 * referring to the subquery, rather Params.)
	 */
	upper_varnos = pull_varnos(sublink->testexpr);
	if (bms_is_empty(upper_varnos))
		return NULL;

	/*
	 * However, it can't refer to anything outside available_rels.
	 */
	if (!bms_is_subset(upper_varnos, available_rels))
		return NULL;

	/*
	 * The combining operators and left-hand expressions mustn't be volatile.
	 */
	if (contain_volatile_functions(sublink->testexpr))
		return NULL;

	/*
	 * Okay, pull up the sub-select into upper range table.
	 *
	 * We rely here on the assumption that the outer query has no references
	 * to the inner (necessarily true, other than the Vars that we build
	 * below). Therefore this is a lot easier than what pull_up_subqueries has
	 * to go through.
	 *
	 * If the subquery is correlated, i.e. it refers to any Vars of the
	 * parent query, mark it as lateral.
	 */
	rte = addRangeTableEntryForSubquery(NULL,
										subselect,
										makeAlias("ANY_subquery", NIL),
										correlated,	/* lateral */
										false);
	parse->rtable = lappend(parse->rtable, rte);
	rtindex = list_length(parse->rtable);

	/*
	 * Form a RangeTblRef for the pulled-up sub-select.
	 */
	rtr = makeNode(RangeTblRef);
	rtr->rtindex = rtindex;

	/*
	 * Build a list of Vars representing the subselect outputs.
	 */
	subquery_vars = generate_subquery_vars(root,
										   subselect->targetList,
										   rtindex);

	/*
	 * Build the new join's qual expression, replacing Params with these Vars.
	 */
	quals = convert_testexpr(root, sublink->testexpr, subquery_vars);

	result = makeNode(JoinExpr);
	result->jointype = JOIN_SEMI;
	result->isNatural = false;
	result->larg = NULL;		/* caller must fill this in */
	result->rarg = (Node *) rtr;
	result->usingClause = NIL;
	result->quals = quals;
	result->alias = NULL;
	result->rtindex = 0;

	return result;
}

/*
 * convert_EXISTS_sublink_to_join: try to convert an EXISTS SubLink to a join
 *
 * The API of this function is identical to convert_ANY_sublink_to_join's,
 * except that we also support the case where the caller has found NOT EXISTS,
 * so we need an additional input parameter "under_not".
 */
Node *
convert_EXISTS_sublink_to_join(PlannerInfo *root, SubLink *sublink,
							   bool under_not, Relids available_rels)
{
	JoinExpr   *result;
	Query	   *parse = root->parse;
	Query	   *subselect = (Query *) sublink->subselect;
	Node	   *whereClause;
	int			rtoffset;
	int			varno;
	Relids		clause_varnos;
	Relids		upper_varnos;
	Node		*limitqual = NULL;
	Node		*lnode;
	Node		*rnode;
	Node		*node;

	Assert(sublink->subLinkType == EXISTS_SUBLINK);

	Assert(IsA(subselect, Query));

	/*
	 * Can't flatten if it contains WITH.  (We could arrange to pull up the
	 * WITH into the parent query's cteList, but that risks changing the
	 * semantics, since a WITH ought to be executed once per associated query
	 * call.)  Note that convert_ANY_sublink_to_join doesn't have to reject
	 * this case, since it just produces a subquery RTE that doesn't have to
	 * get flattened into the parent query.
	 */
	if (subselect->cteList)
		return NULL;

	/*
	 * Copy the subquery so we can modify it safely (see comments in
	 * make_subplan).
	 */
	subselect = (Query *) copyObject(subselect);


	if (has_correlation_in_funcexpr_rte(subselect->rtable))
		return NULL;

	/*
	 * If deeply correlated, don't bother.
	 */
	if (IsSubqueryMultiLevelCorrelated(subselect))
		return NULL;

	/*
	 * 'LIMIT n' makes EXISTS false when n <= 0, and doesn't affect the
	 * outcome when n > 0.  Delete subquery's LIMIT and build (0 < n) expr to
	 * be ANDed into the parent qual.
	 */
	if (subselect->limitCount)
	{
		rnode = copyObject(subselect->limitCount);
		IncrementVarSublevelsUp(rnode, -1, 1);
		lnode = (Node *) makeConst(INT8OID, -1, InvalidOid,
								   sizeof(int64), Int64GetDatum(0),
								   false, true);
		limitqual = (Node *) make_op(NULL, list_make1(makeString("<")),
									 lnode, rnode, -1);
		subselect->limitCount = NULL;
	}

	/*
	 * Trivial EXISTS subquery can be eliminated altogether.  If subquery has
	 * aggregates without GROUP BY or HAVING, its result is exactly one row
	 * (assuming no errors), unless that row is discarded by LIMIT/OFFSET.
	 */
	if (subselect->hasAggs &&
		subselect->groupClause == NIL &&
		subselect->havingQual == NULL)
	{
		/*
		 * 'OFFSET m' falsifies EXISTS for m >= 1, and doesn't affect the
		 * outcome for m < 1, given that the subquery yields at most one row.
		 * Delete subquery's OFFSET and build (m < 1) expr to be anded with
		 * the current query's WHERE clause.
		 */
		if (subselect->limitOffset)
		{
			lnode = copyObject(subselect->limitOffset);
			IncrementVarSublevelsUp(lnode, -1, 1);
			rnode = (Node *) makeConst(INT8OID, -1, InvalidOid,
									   sizeof(int64), Int64GetDatum(1),
									   false, true);
			node = (Node *) make_op(NULL, list_make1(makeString("<")),
									lnode, rnode, -1);
			limitqual = make_and_qual(limitqual, node);
		}

		/* Replace trivial EXISTS(...) with TRUE if no LIMIT/OFFSET. */
		if (limitqual == NULL)
			return makeBoolConst(!under_not, false);

		if (under_not)
			return (Node *) make_notclause((Expr *)limitqual);

		return limitqual;
	}

	/*
	 * If uncorrelated, the subquery will be executed only once.  Add LIMIT 1
	 * and let the SubLink remain unflattened.  It will become an InitPlan.
	 * (CDB TODO: Would it be better to go ahead and convert these to joins?)
	 */
	if (!contain_vars_of_level_or_above(sublink->subselect, 1))
	{
		((Query*)sublink->subselect)->limitCount = (Node *) makeConst(INT8OID, -1, InvalidOid,
																      sizeof(int64), Int64GetDatum(1),
																      false, true);
		node = make_and_qual(limitqual, (Node *) sublink);
		if (under_not)
			return (Node *) make_notclause((Expr *)node);
		return node;
	}

	/*
	 * See if the subquery can be simplified based on the knowledge that it's
	 * being used in EXISTS().  If we aren't able to get rid of its
	 * targetlist, we have to fail, because the pullup operation leaves us
	 * with noplace to evaluate the targetlist.
	 */
	if (!simplify_EXISTS_query(root, subselect))
		return NULL;

	/*
	 * The subquery must have a nonempty jointree, else we won't have a join.
	 */
	if (subselect->jointree->fromlist == NIL)
		return NULL;

	/*
	 * Separate out the WHERE clause.  (We could theoretically also remove
	 * top-level plain JOIN/ON clauses, but it's probably not worth the
	 * trouble.)
	 */
	whereClause = subselect->jointree->quals;
	subselect->jointree->quals = NULL;

	/*
	 * The rest of the sub-select must not refer to any Vars of the parent
	 * query.  (Vars of higher levels should be okay, though.)
	 */
	if (contain_vars_of_level((Node *) subselect, 1))
		return NULL;

	/*
	 * On the other hand, the WHERE clause must contain some Vars of the
	 * parent query, else it's not gonna be a join.
	 */
	if (!contain_vars_of_level(whereClause, 1))
		return NULL;

	/*
	 * We don't risk optimizing if the WHERE clause is volatile, either.
	 */
	if (contain_volatile_functions(whereClause))
		return NULL;

	/*
	 * Prepare to pull up the sub-select into top range table.
	 *
	 * We rely here on the assumption that the outer query has no references
	 * to the inner (necessarily true). Therefore this is a lot easier than
	 * what pull_up_subqueries has to go through.
	 *
	 * In fact, it's even easier than what convert_ANY_sublink_to_join has to
	 * do.  The machinations of simplify_EXISTS_query ensured that there is
	 * nothing interesting in the subquery except an rtable and jointree, and
	 * even the jointree FromExpr no longer has quals.  So we can just append
	 * the rtable to our own and use the FromExpr in our jointree. But first,
	 * adjust all level-zero varnos in the subquery to account for the rtable
	 * merger.
	 */
	rtoffset = list_length(parse->rtable);
	OffsetVarNodes((Node *) subselect, rtoffset, 0);
	OffsetVarNodes(whereClause, rtoffset, 0);

	/*
	 * Upper-level vars in subquery will now be one level closer to their
	 * parent than before; in particular, anything that had been level 1
	 * becomes level zero.
	 */
	IncrementVarSublevelsUp((Node *) subselect, -1, 1);
	IncrementVarSublevelsUp(whereClause, -1, 1);

	/*
	 * Now that the WHERE clause is adjusted to match the parent query
	 * environment, we can easily identify all the level-zero rels it uses.
	 * The ones <= rtoffset belong to the upper query; the ones > rtoffset do
	 * not.
	 */
	clause_varnos = pull_varnos(whereClause);
	upper_varnos = NULL;
	while ((varno = bms_first_member(clause_varnos)) >= 0)
	{
		if (varno <= rtoffset)
			upper_varnos = bms_add_member(upper_varnos, varno);
	}
	bms_free(clause_varnos);
	Assert(!bms_is_empty(upper_varnos));

	/*
	 * Now that we've got the set of upper-level varnos, we can make the last
	 * check: only available_rels can be referenced.
	 */
	if (!bms_is_subset(upper_varnos, available_rels))
		return NULL;

	/* Now we can attach the modified subquery rtable to the parent */
	parse->rtable = list_concat(parse->rtable, subselect->rtable);

	/*
	 * And finally, build the JoinExpr node.
	 */
	result = makeNode(JoinExpr);
	result->jointype = under_not ? JOIN_ANTI : JOIN_SEMI;
	result->isNatural = false;
	result->larg = NULL;		/* caller must fill this in */
	/* flatten out the FromExpr node if it's useless */
	if (list_length(subselect->jointree->fromlist) == 1)
		result->rarg = (Node *) linitial(subselect->jointree->fromlist);
	else
		result->rarg = (Node *) subselect->jointree;
	result->usingClause = NIL;
	result->quals = whereClause;
	result->alias = NULL;
	result->rtindex = 0;

	return (Node *) result;
}

/*
 * simplify_EXISTS_query: remove any useless stuff in an EXISTS's subquery
 *
 * The only thing that matters about an EXISTS query is whether it returns
 * zero or more than zero rows.  Therefore, we can remove certain SQL features
 * that won't affect that.  The only part that is really likely to matter in
 * typical usage is simplifying the targetlist: it's a common habit to write
 * "SELECT * FROM" even though there is no need to evaluate any columns.
 *
 * Note: by suppressing the targetlist we could cause an observable behavioral
 * change, namely that any errors that might occur in evaluating the tlist
 * won't occur, nor will other side-effects of volatile functions.  This seems
 * unlikely to bother anyone in practice.
 *
 * Returns TRUE if was able to discard the targetlist, else FALSE.
 */
static bool
simplify_EXISTS_query(PlannerInfo *root, Query *query)
{
	/*
	 * PostgreSQL:
	 *
	 * We don't try to simplify at all if the query uses set operations,
	 * aggregates, HAVING, LIMIT/OFFSET, or FOR UPDATE/SHARE; none of these
	 * seem likely in normal usage and their possible effects are complex.
	 *
	 * In GPDB, we try a bit harder: Try to demote HAVING to WHERE, in case
	 * there are no aggregates or volatile functions. If that fails, only
	 * then give up. Also, just discard any window functions; they
	 * shouldn't affect the number of rows returned. If subquery contains
	 * LIMIT, it is already handled in convert_EXISTS_sublink_to_join()
	 * before we reach here.
	 */
	if (query->commandType != CMD_SELECT ||
		query->setOperations ||
#if 0
		query->hasAggs ||
		query->hasWindowFuncs ||
		query->havingQual ||
#endif
		query->limitOffset ||
#if 0
		query->limitCount ||
#endif
		query->rowMarks)
		return false;

	/*
	 * Mustn't throw away the targetlist if it contains set-returning
	 * functions; those could affect whether zero rows are returned!
	 */
	if (expression_returns_set((Node *) query->targetList))
		return false;

	if (query->havingQual)
	{
		/*
		 * If HAVING has no aggregates and volatile functions, demote
		 * it to WHERE.
		 * Note: In addition to these rules, subquery_planner() also
		 * checks if HAVING has subplans, which is not relevant here as
		 * there are not going to be any subplans at this stage.
		 */
		if (!contain_aggs_of_level(query->havingQual, 0) &&
		    !contain_volatile_functions(query->havingQual))
		{
			query->jointree->quals = make_and_qual(query->jointree->quals,
												   query->havingQual);
			query->havingQual = NULL;
			query->hasAggs = false;
		}
		else
			return false;
	}

	/*
	 * Otherwise, we can throw away the targetlist, as well as any GROUP,
	 * WINDOW, DISTINCT, and ORDER BY clauses; none of those clauses will
	 * change a nonzero-rows result to zero rows or vice versa.  (Furthermore,
	 * since our parsetree representation of these clauses depends on the
	 * targetlist, we'd better throw them away if we drop the targetlist.)
	 */
	query->targetList = NIL;
	/*
	 * Delete GROUP BY if no aggregates.
	 *
	 * Note: It's important that we don't clear hasAggs, even though we
	 * removed any possible aggregates from the targetList! If you have a
	 * subquery like "SELECT SUM(foo) ...", we don't need to compute the sum,
	 * but we must still aggregate all the rows, and return a single row,
	 * regardless of how many input rows there are. (In particular, even
	 * if there are no input rows).
	 */
	if (!query->hasAggs)
		query->groupClause = NIL;
	query->windowClause = NIL;
	query->distinctClause = NIL;
	query->sortClause = NIL;
	query->hasDistinctOn = false;

	return true;
}

/*
 * convert_EXISTS_to_ANY: try to convert EXISTS to a hashable ANY sublink
 *
 * The subselect is expected to be a fresh copy that we can munge up,
 * and to have been successfully passed through simplify_EXISTS_query.
 *
 * On success, the modified subselect is returned, and we store a suitable
 * upper-level test expression at *testexpr, plus a list of the subselect's
 * output Params at *paramIds.  (The test expression is already Param-ified
 * and hence need not go through convert_testexpr, which is why we have to
 * deal with the Param IDs specially.)
 *
 * On failure, returns NULL.
 */
static Query *
convert_EXISTS_to_ANY(PlannerInfo *root, Query *subselect,
					  Node **testexpr, List **paramIds)
{
	Node	   *whereClause;
	List	   *leftargs,
			   *rightargs,
			   *opids,
			   *opcollations,
			   *newWhere,
			   *tlist,
			   *testlist,
			   *paramids;
	ListCell   *lc,
			   *rc,
			   *oc,
			   *cc;
	AttrNumber	resno;

	/*
	 * Query must not require a targetlist, since we have to insert a new one.
	 * Caller should have dealt with the case already.
	 */
	Assert(subselect->targetList == NIL);

	/*
	 * Separate out the WHERE clause.  (We could theoretically also remove
	 * top-level plain JOIN/ON clauses, but it's probably not worth the
	 * trouble.)
	 */
	whereClause = subselect->jointree->quals;
	subselect->jointree->quals = NULL;

	/*
	 * The rest of the sub-select must not refer to any Vars of the parent
	 * query.  (Vars of higher levels should be okay, though.)
	 *
	 * Note: we need not check for Aggs separately because we know the
	 * sub-select is as yet unoptimized; any uplevel Agg must therefore
	 * contain an uplevel Var reference.  This is not the case below ...
	 */
	if (contain_vars_of_level((Node *) subselect, 1))
		return NULL;

	/*
	 * We don't risk optimizing if the WHERE clause is volatile, either.
	 */
	if (contain_volatile_functions(whereClause))
		return NULL;

	/*
	 * Clean up the WHERE clause by doing const-simplification etc on it.
	 * Aside from simplifying the processing we're about to do, this is
	 * important for being able to pull chunks of the WHERE clause up into the
	 * parent query.  Since we are invoked partway through the parent's
	 * preprocess_expression() work, earlier steps of preprocess_expression()
	 * wouldn't get applied to the pulled-up stuff unless we do them here. For
	 * the parts of the WHERE clause that get put back into the child query,
	 * this work is partially duplicative, but it shouldn't hurt.
	 *
	 * Note: we do not run flatten_join_alias_vars.  This is OK because any
	 * parent aliases were flattened already, and we're not going to pull any
	 * child Vars (of any description) into the parent.
	 *
	 * Note: passing the parent's root to eval_const_expressions is
	 * technically wrong, but we can get away with it since only the
	 * boundParams (if any) are used, and those would be the same in a
	 * subroot.
	 */
	whereClause = eval_const_expressions(root, whereClause);
	whereClause = (Node *) canonicalize_qual((Expr *) whereClause);
	whereClause = (Node *) make_ands_implicit((Expr *) whereClause);

	/*
	 * We now have a flattened implicit-AND list of clauses, which we try to
	 * break apart into "outervar = innervar" hash clauses. Anything that
	 * can't be broken apart just goes back into the newWhere list.  Note that
	 * we aren't trying hard yet to ensure that we have only outer or only
	 * inner on each side; we'll check that if we get to the end.
	 */
	leftargs = rightargs = opids = opcollations = newWhere = NIL;
	foreach(lc, (List *) whereClause)
	{
		OpExpr	   *expr = (OpExpr *) lfirst(lc);

		if (IsA(expr, OpExpr) &&
			hash_ok_operator(expr))
		{
			Node	   *leftarg = (Node *) linitial(expr->args);
			Node	   *rightarg = (Node *) lsecond(expr->args);

			if (contain_vars_of_level(leftarg, 1))
			{
				leftargs = lappend(leftargs, leftarg);
				rightargs = lappend(rightargs, rightarg);
				opids = lappend_oid(opids, expr->opno);
				opcollations = lappend_oid(opcollations, expr->inputcollid);
				continue;
			}
			if (contain_vars_of_level(rightarg, 1))
			{
				/*
				 * We must commute the clause to put the outer var on the
				 * left, because the hashing code in nodeSubplan.c expects
				 * that.  This probably shouldn't ever fail, since hashable
				 * operators ought to have commutators, but be paranoid.
				 */
				expr->opno = get_commutator(expr->opno);
				if (OidIsValid(expr->opno) && hash_ok_operator(expr))
				{
					leftargs = lappend(leftargs, rightarg);
					rightargs = lappend(rightargs, leftarg);
					opids = lappend_oid(opids, expr->opno);
					opcollations = lappend_oid(opcollations, expr->inputcollid);
					continue;
				}
				/* If no commutator, no chance to optimize the WHERE clause */
				return NULL;
			}
		}
		/* Couldn't handle it as a hash clause */
		newWhere = lappend(newWhere, expr);
	}

	/*
	 * If we didn't find anything we could convert, fail.
	 */
	if (leftargs == NIL)
		return NULL;

	/*
	 * There mustn't be any parent Vars or Aggs in the stuff that we intend to
	 * put back into the child query.  Note: you might think we don't need to
	 * check for Aggs separately, because an uplevel Agg must contain an
	 * uplevel Var in its argument.  But it is possible that the uplevel Var
	 * got optimized away by eval_const_expressions.  Consider
	 *
	 * SUM(CASE WHEN false THEN uplevelvar ELSE 0 END)
	 */
	if (contain_vars_of_level((Node *) newWhere, 1) ||
		contain_vars_of_level((Node *) rightargs, 1))
		return NULL;
	if (root->parse->hasAggs &&
		(contain_aggs_of_level((Node *) newWhere, 1) ||
		 contain_aggs_of_level((Node *) rightargs, 1)))
		return NULL;

	/*
	 * And there can't be any child Vars in the stuff we intend to pull up.
	 * (Note: we'd need to check for child Aggs too, except we know the child
	 * has no aggs at all because of simplify_EXISTS_query's check. The same
	 * goes for window functions.)
	 */
	if (contain_vars_of_level((Node *) leftargs, 0))
		return NULL;

	/*
	 * Also reject sublinks in the stuff we intend to pull up.  (It might be
	 * possible to support this, but doesn't seem worth the complication.)
	 */
	if (contain_subplans((Node *) leftargs))
		return NULL;

	/*
	 * Okay, adjust the sublevelsup in the stuff we're pulling up.
	 */
	IncrementVarSublevelsUp((Node *) leftargs, -1, 1);

	/*
	 * Put back any child-level-only WHERE clauses.
	 */
	if (newWhere)
		subselect->jointree->quals = (Node *) make_ands_explicit(newWhere);

	/*
	 * Build a new targetlist for the child that emits the expressions we
	 * need.  Concurrently, build a testexpr for the parent using Params to
	 * reference the child outputs.  (Since we generate Params directly here,
	 * there will be no need to convert the testexpr in build_subplan.)
	 */
	tlist = testlist = paramids = NIL;
	resno = 1;
	/* there's no "forfour" so we have to chase one of the lists manually */
	cc = list_head(opcollations);
	forthree(lc, leftargs, rc, rightargs, oc, opids)
	{
		Node	   *leftarg = (Node *) lfirst(lc);
		Node	   *rightarg = (Node *) lfirst(rc);
		Oid			opid = lfirst_oid(oc);
		Oid			opcollation = lfirst_oid(cc);
		Param	   *param;

		cc = lnext(cc);
		param = generate_new_param(root,
								   exprType(rightarg),
								   exprTypmod(rightarg),
								   exprCollation(rightarg));
		tlist = lappend(tlist,
						makeTargetEntry((Expr *) rightarg,
										resno++,
										NULL,
										false));
		testlist = lappend(testlist,
						   make_opclause(opid, BOOLOID, false,
										 (Expr *) leftarg, (Expr *) param,
										 InvalidOid, opcollation));
		paramids = lappend_int(paramids, param->paramid);
	}

	/* Put everything where it should go, and we're done */
	subselect->targetList = tlist;
	*testexpr = (Node *) make_ands_explicit(testlist);
	*paramIds = paramids;

	return subselect;
}


/*
 * Replace correlation vars (uplevel vars) with Params.
 *
 * Uplevel PlaceHolderVars and aggregates are replaced, too.
 *
 * Note: it is critical that this runs immediately after SS_process_sublinks.
 * Since we do not recurse into the arguments of uplevel PHVs and aggregates,
 * they will get copied to the appropriate subplan args list in the parent
 * query with uplevel vars not replaced by Params, but only adjusted in level
 * (see replace_outer_placeholdervar and replace_outer_agg).  That's exactly
 * what we want for the vars of the parent level --- but if a PHV's or
 * aggregate's argument contains any further-up variables, they have to be
 * replaced with Params in their turn. That will happen when the parent level
 * runs SS_replace_correlation_vars.  Therefore it must do so after expanding
 * its sublinks to subplans.  And we don't want any steps in between, else
 * those steps would never get applied to the argument expressions, either in
 * the parent or the child level.
 *
 * Another fairly tricky thing going on here is the handling of SubLinks in
 * the arguments of uplevel PHVs/aggregates.  Those are not touched inside the
 * intermediate query level, either.  Instead, SS_process_sublinks recurses on
 * them after copying the PHV or Aggref expression into the parent plan level
 * (this is actually taken care of in build_subplan).
 */
Node *
SS_replace_correlation_vars(PlannerInfo *root, Node *expr)
{
	/* No setup needed for tree walk, so away we go */
	return replace_correlation_vars_mutator(expr, root);
}

static Node *
replace_correlation_vars_mutator(Node *node, PlannerInfo *root)
{
	if (node == NULL)
		return NULL;
	if (IsA(node, Var))
	{
		if (((Var *) node)->varlevelsup > 0)
			return (Node *) replace_outer_var(root, (Var *) node);
	}
	if (IsA(node, PlaceHolderVar))
	{
		if (((PlaceHolderVar *) node)->phlevelsup > 0)
			return (Node *) replace_outer_placeholdervar(root,
													(PlaceHolderVar *) node);
	}
	if (IsA(node, Aggref))
	{
		if (((Aggref *) node)->agglevelsup > 0)
			return (Node *) replace_outer_agg(root, (Aggref *) node);
	}
	return expression_tree_mutator(node,
								   replace_correlation_vars_mutator,
								   (void *) root);
}

/*
 * Expand SubLinks to SubPlans in the given expression.
 *
 * The isQual argument tells whether or not this expression is a WHERE/HAVING
 * qualifier expression.  If it is, any sublinks appearing at top level need
 * not distinguish FALSE from UNKNOWN return values.
 */
Node *
SS_process_sublinks(PlannerInfo *root, Node *expr, bool isQual)
{
	process_sublinks_context context;

	context.root = root;
	context.isTopQual = isQual;
	return process_sublinks_mutator(expr, &context);
}

static Node *
process_sublinks_mutator(Node *node, process_sublinks_context *context)
{
	process_sublinks_context locContext;

	locContext.root = context->root;

	if (node == NULL)
		return NULL;
	if (IsA(node, SubLink))
	{
		SubLink    *sublink = (SubLink *) node;
		Node	   *testexpr;

		/*
		 * First, recursively process the lefthand-side expressions, if any.
		 * They're not top-level anymore.
		 */
		locContext.isTopQual = false;
		testexpr = process_sublinks_mutator(sublink->testexpr, &locContext);

		/*
		 * Now build the SubPlan node and make the expr to return.
		 */
		return make_subplan(context->root,
							(Query *) sublink->subselect,
							sublink->subLinkType,
							testexpr,
							context->isTopQual);
	}

	/*
	 * Don't recurse into the arguments of an outer PHV or aggregate here. Any
	 * SubLinks in the arguments have to be dealt with at the outer query
	 * level; they'll be handled when build_subplan collects the PHV or Aggref
	 * into the arguments to be passed down to the current subplan.
	 */
	if (IsA(node, PlaceHolderVar))
	{
		if (((PlaceHolderVar *) node)->phlevelsup > 0)
			return node;
	}
	else if (IsA(node, Aggref))
	{
		if (((Aggref *) node)->agglevelsup > 0)
			return node;
	}

	/*
	 * We should never see a SubPlan expression in the input (since this is
	 * the very routine that creates 'em to begin with).  We shouldn't find
	 * ourselves invoked directly on a Query, either.
	 */
	Assert(!IsA(node, SubPlan));
	Assert(!IsA(node, AlternativeSubPlan));
	Assert(!IsA(node, Query));

	/*
	 * Because make_subplan() could return an AND or OR clause, we have to
	 * take steps to preserve AND/OR flatness of a qual.  We assume the input
	 * has been AND/OR flattened and so we need no recursion here.
	 *
	 * (Due to the coding here, we will not get called on the List subnodes of
	 * an AND; and the input is *not* yet in implicit-AND format.  So no check
	 * is needed for a bare List.)
	 *
	 * Anywhere within the top-level AND/OR clause structure, we can tell
	 * make_subplan() that NULL and FALSE are interchangeable.  So isTopQual
	 * propagates down in both cases.  (Note that this is unlike the meaning
	 * of "top level qual" used in most other places in Postgres.)
	 */
	if (and_clause(node))
	{
		List	   *newargs = NIL;
		ListCell   *l;

		/* Still at qual top-level */
		locContext.isTopQual = context->isTopQual;

		foreach(l, ((BoolExpr *) node)->args)
		{
			Node	   *newarg;

			newarg = process_sublinks_mutator(lfirst(l), &locContext);
			if (and_clause(newarg))
				newargs = list_concat(newargs, ((BoolExpr *) newarg)->args);
			else
				newargs = lappend(newargs, newarg);
		}
		return (Node *) make_andclause(newargs);
	}

	if (or_clause(node))
	{
		List	   *newargs = NIL;
		ListCell   *l;

		/* Still at qual top-level */
		locContext.isTopQual = context->isTopQual;

		foreach(l, ((BoolExpr *) node)->args)
		{
			Node	   *newarg;

			newarg = process_sublinks_mutator(lfirst(l), &locContext);
			if (or_clause(newarg))
				newargs = list_concat(newargs, ((BoolExpr *) newarg)->args);
			else
				newargs = lappend(newargs, newarg);
		}
		return (Node *) make_orclause(newargs);
	}

	/*
	 * If we recurse down through anything other than an AND or OR node, we
	 * are definitely not at top qual level anymore.
	 */
	locContext.isTopQual = false;

	return expression_tree_mutator(node,
								   process_sublinks_mutator,
								   (void *) &locContext);
}

/*
 * SS_finalize_plan - do final sublink and parameter processing for a
 * completed Plan.
 *
 * This recursively computes the extParam and allParam sets for every Plan
 * node in the given plan tree.  It also optionally attaches any previously
 * generated InitPlans to the top plan node.  (Any InitPlans should already
 * have been put through SS_finalize_plan.)
 *
 * Input:
 * 	root - PlannerInfo structure that is necessary for walking the tree
 * 	rtable - list of rangetable entries to look at for relids
 * 	attach_initplans - attach all initplans to the top plan node from root
 * Output:
 * 	plan->extParam and plan->allParam - attach params to top of the plan
 */
void
SS_finalize_plan(PlannerInfo *root, Plan *plan, bool attach_initplans)
{
	Bitmapset  *valid_params,
			   *initExtParam,
			   *initSetParam;
	Cost		initplan_cost;
	PlannerInfo *proot;
	ListCell   *l;

	/*
	 * Examine any initPlans to determine the set of external params they
	 * reference, the set of output params they supply, and their total cost.
	 * We'll use at least some of this info below.  (Note we are assuming that
	 * finalize_plan doesn't touch the initPlans.)
	 *
	 * In the case where attach_initplans is false, we are assuming that the
	 * existing initPlans are siblings that might supply params needed by the
	 * current plan.
	 */
	initExtParam = initSetParam = NULL;
	initplan_cost = 0;
	foreach(l, root->init_plans)
	{
		SubPlan    *initsubplan = (SubPlan *) lfirst(l);
		Plan	   *initplan = planner_subplan_get_plan(root, initsubplan);
		ListCell   *l2;

		initExtParam = bms_add_members(initExtParam, initplan->extParam);
		foreach(l2, initsubplan->setParam)
		{
			initSetParam = bms_add_member(initSetParam, lfirst_int(l2));
		}
		initplan_cost += initsubplan->startup_cost + initsubplan->per_call_cost;
	}

	/*
	 * Now determine the set of params that are validly referenceable in this
	 * query level; to wit, those available from outer query levels plus the
	 * output parameters of any local initPlans.  (We do not include output
	 * parameters of regular subplans.  Those should only appear within the
	 * testexpr of SubPlan nodes, and are taken care of locally within
	 * finalize_primnode.  Likewise, special parameters that are generated by
	 * nodes such as ModifyTable are handled within finalize_plan.)
	 */
	valid_params = bms_copy(initSetParam);
	for (proot = root->parent_root; proot != NULL; proot = proot->parent_root)
	{
		/* Include ordinary Var/PHV/Aggref params */
		foreach(l, proot->plan_params)
		{
			PlannerParamItem *pitem = (PlannerParamItem *) lfirst(l);

			valid_params = bms_add_member(valid_params, pitem->paramId);
		}
		/* Include any outputs of outer-level initPlans */
		foreach(l, proot->init_plans)
		{
			SubPlan    *initsubplan = (SubPlan *) lfirst(l);
			ListCell   *l2;

			foreach(l2, initsubplan->setParam)
			{
				valid_params = bms_add_member(valid_params, lfirst_int(l2));
			}
		}
		/* Include worktable ID, if a recursive query is being planned */
		if (proot->wt_param_id >= 0)
			valid_params = bms_add_member(valid_params, proot->wt_param_id);
	}

	/*
	 * Now recurse through plan tree.
	 */
	(void) finalize_plan(root, plan, valid_params, NULL);

	bms_free(valid_params);

	/*
	 * Finally, attach any initPlans to the topmost plan node, and add their
	 * extParams to the topmost node's, too.  However, any setParams of the
	 * initPlans should not be present in the topmost node's extParams, only
	 * in its allParams.  (As of PG 8.1, it's possible that some initPlans
	 * have extParams that are setParams of other initPlans, so we have to
	 * take care of this situation explicitly.)
	 *
	 * We also add the eval cost of each initPlan to the startup cost of the
	 * top node.  This is a conservative overestimate, since in fact each
	 * initPlan might be executed later than plan startup, or even not at all.
	 */
	if (attach_initplans)
	{
		/*
		 * If the topmost plan is a Motion, attach the InitPlan to the node
		 * below it, instead. The executor machinery that executes InitPlans
		 * in the QD node, and sends the resulting exec parameters to the QE
		 * nodes, gets confused if the InitPlan is attached to the Motion
		 * node, and fails to deliver the exec parameter value to where it's
		 * needed. I'm not sure why that fails, but historically the InitPlans
		 * have always been attached to the node below the Motion, so let's
		 * just keep that behavior for now.
		 */
		if (IsA(plan, Motion))
			plan = plan->lefttree;

		Insist(!plan->initPlan);
		plan->initPlan = root->init_plans;
		root->init_plans = NIL; /* make sure they're not attached twice */

		/* allParam must include all these params */
		plan->allParam = bms_add_members(plan->allParam, initExtParam);
		plan->allParam = bms_add_members(plan->allParam, initSetParam);
		/* extParam must include any child extParam */
		plan->extParam = bms_add_members(plan->extParam, initExtParam);
		/* but extParam shouldn't include any setParams */
		plan->extParam = bms_del_members(plan->extParam, initSetParam);
		/* ensure extParam is exactly NULL if it's empty */
		if (bms_is_empty(plan->extParam))
			plan->extParam = NULL;

		plan->startup_cost += initplan_cost;
		plan->total_cost += initplan_cost;
	}
}

/*
 * Recursive processing of all nodes in the plan tree
 *
 * valid_params is the set of param IDs considered valid to reference in
 * this plan node or its children.
 * scan_params is a set of param IDs to force scan plan nodes to reference.
 * This is for EvalPlanQual support, and is always NULL at the top of the
 * recursion.
 *
 * The return value is the computed allParam set for the given Plan node.
 * This is just an internal notational convenience.
 */
static Bitmapset *
finalize_plan(PlannerInfo *root, Plan *plan, Bitmapset *valid_params,
			  Bitmapset *scan_params)
{
	finalize_primnode_context context;
	int			locally_added_param;
	Bitmapset  *nestloop_params;
	Bitmapset  *child_params;

	if (plan == NULL)
		return NULL;

	context.root = root;
	context.paramids = NULL;	/* initialize set to empty */
	locally_added_param = -1;	/* there isn't one */
	nestloop_params = NULL;		/* there aren't any */

	/*
	 * When we call finalize_primnode, context.paramids sets are automatically
	 * merged together.  But when recursing to self, we have to do it the hard
	 * way.  We want the paramids set to include params in subplans as well as
	 * at this level.
	 */

	/* Find params in targetlist and qual */
	finalize_primnode((Node *) plan->targetlist, &context);
	finalize_primnode((Node *) plan->qual, &context);

	/* Check additional node-type-specific fields */
	switch (nodeTag(plan))
	{
		case T_Result:
			finalize_primnode(((Result *) plan)->resconstantqual,
							  &context);
			break;

		case T_SeqScan:
			context.paramids = bms_add_members(context.paramids, scan_params);
			break;

		case T_IndexScan:
			finalize_primnode((Node *) ((IndexScan *) plan)->indexqual,
							  &context);
			finalize_primnode((Node *) ((IndexScan *) plan)->indexorderby,
							  &context);

			/*
			 * we need not look at indexqualorig, since it will have the same
			 * param references as indexqual.  Likewise, we can ignore
			 * indexorderbyorig.
			 */
			context.paramids = bms_add_members(context.paramids, scan_params);
			break;

		case T_IndexOnlyScan:
			finalize_primnode((Node *) ((IndexOnlyScan *) plan)->indexqual,
							  &context);
			finalize_primnode((Node *) ((IndexOnlyScan *) plan)->indexorderby,
							  &context);

			/*
			 * we need not look at indextlist, since it cannot contain Params.
			 */
			context.paramids = bms_add_members(context.paramids, scan_params);
			break;

		case T_BitmapIndexScan:
			finalize_primnode((Node *) ((BitmapIndexScan *) plan)->indexqual,
							  &context);

			/*
			 * we need not look at indexqualorig, since it will have the same
			 * param references as indexqual.
			 */
			break;

		case T_BitmapHeapScan:
			finalize_primnode((Node *) ((BitmapHeapScan *) plan)->bitmapqualorig,
							  &context);
			context.paramids = bms_add_members(context.paramids, scan_params);
			break;

		case T_BitmapAppendOnlyScan:
			finalize_primnode((Node *) ((BitmapAppendOnlyScan *) plan)->bitmapqualorig,
							  &context);
			break;

		case T_BitmapTableScan:
			finalize_primnode((Node *) ((BitmapTableScan *) plan)->bitmapqualorig,
							  &context);
			break;

		case T_TidScan:
			finalize_primnode((Node *) ((TidScan *) plan)->tidquals,
							  &context);
			context.paramids = bms_add_members(context.paramids, scan_params);
			break;

		case T_SubqueryScan:

			/*
			 * In a SubqueryScan, SS_finalize_plan has already been run on the
			 * subplan by the inner invocation of subquery_planner, so there's
			 * no need to do it again.  Instead, just pull out the subplan's
			 * extParams list, which represents the params it needs from my
			 * level and higher levels.
			 */
			context.paramids = bms_add_members(context.paramids,
								 ((SubqueryScan *) plan)->subplan->extParam);
			/* We need scan_params too, though */
			context.paramids = bms_add_members(context.paramids, scan_params);
			break;

		case T_TableFunctionScan:
			{
				RangeTblEntry *rte;

				rte = rt_fetch(((TableFunctionScan *) plan)->scan.scanrelid,
							   root->parse->rtable);
				Assert(rte->rtekind == RTE_TABLEFUNCTION);
				finalize_primnode(rte->funcexpr, &context);
			}
			/* TableFunctionScan's lefttree is like SubqueryScan's subplan. */
			context.paramids = bms_add_members(context.paramids,
								 plan->lefttree->extParam);
			break;

		case T_FunctionScan:
			{
				FunctionScan *fscan = (FunctionScan *) plan;
				ListCell   *lc;

				/*
				 * Call finalize_primnode independently on each function
				 * expression, so that we can record which params are
				 * referenced in each, in order to decide which need
				 * re-evaluating during rescan.
				 */
				foreach(lc, fscan->functions)
				{
					RangeTblFunction *rtfunc = (RangeTblFunction *) lfirst(lc);
					finalize_primnode_context funccontext;

					funccontext = context;
					funccontext.paramids = NULL;

					finalize_primnode(rtfunc->funcexpr, &funccontext);

					/* remember results for execution */
					rtfunc->funcparams = funccontext.paramids;

					/* add the function's params to the overall set */
					context.paramids = bms_add_members(context.paramids,
													   funccontext.paramids);
				}

				context.paramids = bms_add_members(context.paramids,
												   scan_params);
			}
			break;

		case T_ValuesScan:
			finalize_primnode((Node *) ((ValuesScan *) plan)->values_lists,
							  &context);
			context.paramids = bms_add_members(context.paramids, scan_params);
			break;

		case T_CteScan:
			{
				/*
				 * You might think we should add the node's cteParam to
				 * paramids, but we shouldn't because that param is just a
				 * linkage mechanism for multiple CteScan nodes for the same
				 * CTE; it is never used for changed-param signaling.  What we
				 * have to do instead is to find the referenced CTE plan and
				 * incorporate its external paramids, so that the correct
				 * things will happen if the CTE references outer-level
				 * variables.  See test cases for bug #4902.
				 */
				int			plan_id = ((CteScan *) plan)->ctePlanId;
				Plan	   *cteplan;

				/* so, do this ... */
				if (plan_id < 1 || plan_id > list_length(root->glob->subplans))
					elog(ERROR, "could not find plan for CteScan referencing plan ID %d",
						 plan_id);
				cteplan = (Plan *) list_nth(root->glob->subplans, plan_id - 1);
				context.paramids =
					bms_add_members(context.paramids, cteplan->extParam);

#ifdef NOT_USED
				/* ... but not this */
				context.paramids =
					bms_add_member(context.paramids,
								   ((CteScan *) plan)->cteParam);
#endif

				context.paramids = bms_add_members(context.paramids,
												   scan_params);
			}
			break;

		case T_WorkTableScan:
			context.paramids =
				bms_add_member(context.paramids,
							   ((WorkTableScan *) plan)->wtParam);
			context.paramids = bms_add_members(context.paramids, scan_params);
			break;

		case T_ForeignScan:
			finalize_primnode((Node *) ((ForeignScan *) plan)->fdw_exprs,
							  &context);
			context.paramids = bms_add_members(context.paramids, scan_params);
			break;

		case T_ModifyTable:
			{
				ModifyTable *mtplan = (ModifyTable *) plan;
				ListCell   *l;

				/* Force descendant scan nodes to reference epqParam */
				locally_added_param = mtplan->epqParam;
				valid_params = bms_add_member(bms_copy(valid_params),
											  locally_added_param);
				scan_params = bms_add_member(bms_copy(scan_params),
											 locally_added_param);
				finalize_primnode((Node *) mtplan->returningLists,
								  &context);
				foreach(l, mtplan->plans)
				{
					context.paramids =
						bms_add_members(context.paramids,
										finalize_plan(root,
													  (Plan *) lfirst(l),
													  valid_params,
													  scan_params));
				}
			}
			break;

		case T_Append:
			{
				ListCell   *l;

				foreach(l, ((Append *) plan)->appendplans)
				{
					context.paramids =
						bms_add_members(context.paramids,
										finalize_plan(root,
													  (Plan *) lfirst(l),
													  valid_params,
													  scan_params));
				}
			}
			break;

		case T_MergeAppend:
			{
				ListCell   *l;

				foreach(l, ((MergeAppend *) plan)->mergeplans)
				{
					context.paramids =
						bms_add_members(context.paramids,
										finalize_plan(root,
													  (Plan *) lfirst(l),
													  valid_params,
													  scan_params));
				}
			}
			break;

		case T_BitmapAnd:
			{
				ListCell   *l;

				foreach(l, ((BitmapAnd *) plan)->bitmapplans)
				{
					context.paramids =
						bms_add_members(context.paramids,
										finalize_plan(root,
													  (Plan *) lfirst(l),
													  valid_params,
													  scan_params));
				}
			}
			break;

		case T_BitmapOr:
			{
				ListCell   *l;

				foreach(l, ((BitmapOr *) plan)->bitmapplans)
				{
					context.paramids =
						bms_add_members(context.paramids,
										finalize_plan(root,
													  (Plan *) lfirst(l),
													  valid_params,
													  scan_params));
				}
			}
			break;

		case T_NestLoop:
			{
				ListCell   *l;

				finalize_primnode((Node *) ((Join *) plan)->joinqual,
								  &context);
				/* collect set of params that will be passed to right child */
				foreach(l, ((NestLoop *) plan)->nestParams)
				{
					NestLoopParam *nlp = (NestLoopParam *) lfirst(l);

					nestloop_params = bms_add_member(nestloop_params,
													 nlp->paramno);
				}
			}
			break;

		case T_MergeJoin:
			finalize_primnode((Node *) ((Join *) plan)->joinqual,
							  &context);
			finalize_primnode((Node *) ((MergeJoin *) plan)->mergeclauses,
							  &context);
			break;

		case T_HashJoin:
			finalize_primnode((Node *) ((Join *) plan)->joinqual,
							  &context);
			finalize_primnode((Node *) ((HashJoin *) plan)->hashclauses,
							  &context);
			finalize_primnode((Node *) ((HashJoin *) plan)->hashqualclauses,
							  &context);
			break;

		case T_Motion:

			finalize_primnode((Node *) ((Motion *) plan)->hashExpr,
							  &context);
			break;

		case T_Limit:
			finalize_primnode(((Limit *) plan)->limitOffset,
							  &context);
			finalize_primnode(((Limit *) plan)->limitCount,
							  &context);
			break;

		case T_PartitionSelector:
			finalize_primnode((Node *) ((PartitionSelector *) plan)->levelEqExpressions,
							  &context);
			finalize_primnode((Node *) ((PartitionSelector *) plan)->levelExpressions,
							  &context);
			finalize_primnode(((PartitionSelector *) plan)->residualPredicate,
							  &context);
			finalize_primnode(((PartitionSelector *) plan)->propagationExpression,
							  &context);
			finalize_primnode(((PartitionSelector *) plan)->printablePredicate,
							  &context);
			finalize_primnode((Node *) ((PartitionSelector *) plan)->partTabTargetlist,
							  &context);
			break;

		case T_RecursiveUnion:
			/* child nodes are allowed to reference wtParam */
			locally_added_param = ((RecursiveUnion *) plan)->wtParam;
			valid_params = bms_add_member(bms_copy(valid_params),
										  locally_added_param);
			/* wtParam does *not* get added to scan_params */
			break;

		case T_LockRows:
			/* Force descendant scan nodes to reference epqParam */
			locally_added_param = ((LockRows *) plan)->epqParam;
			valid_params = bms_add_member(bms_copy(valid_params),
										  locally_added_param);
			scan_params = bms_add_member(bms_copy(scan_params),
										 locally_added_param);
			break;

		case T_WindowAgg:
			finalize_primnode(((WindowAgg *) plan)->startOffset,
							  &context);
			finalize_primnode(((WindowAgg *) plan)->endOffset,
							  &context);
			break;

		case T_Hash:
		case T_Agg:
		case T_ExternalScan:
		case T_Material:
		case T_Sort:
		case T_ShareInputScan:
		case T_Unique:
		case T_SetOp:
		case T_Repeat:
		case T_SplitUpdate:
			break;

		default:
			elog(ERROR, "unrecognized node type: %d",
				 (int) nodeTag(plan));
	}

	/* Process left and right child plans, if any */
	/*
	 * In a TableFunctionScan, the 'lefttree' is more like a SubQueryScan's
	 * subplan, and contains a plan that's already been finalized by the
	 * inner invocation of subquery_planner(). So skip that.
	 */
	if (!IsA(plan, TableFunctionScan))
	{
		child_params = finalize_plan(root,
									 plan->lefttree,
									 valid_params,
									 scan_params);
		context.paramids = bms_add_members(context.paramids, child_params);
	}

	if (nestloop_params)
	{
		/* right child can reference nestloop_params as well as valid_params */
		child_params = finalize_plan(root,
									 plan->righttree,
									 bms_union(nestloop_params, valid_params),
									 scan_params);
		/* ... and they don't count as parameters used at my level */
		child_params = bms_difference(child_params, nestloop_params);
		bms_free(nestloop_params);
	}
	else
	{
		/* easy case */
		child_params = finalize_plan(root,
									 plan->righttree,
									 valid_params,
									 scan_params);
	}
	context.paramids = bms_add_members(context.paramids, child_params);

	/*
	 * Any locally generated parameter doesn't count towards its generating
	 * plan node's external dependencies.  (Note: if we changed valid_params
	 * and/or scan_params, we leak those bitmapsets; not worth the notational
	 * trouble to clean them up.)
	 */
	if (locally_added_param >= 0)
	{
		context.paramids = bms_del_member(context.paramids,
										  locally_added_param);
	}

	/* Now we have all the paramids */

	if (!bms_is_subset(context.paramids, valid_params))
		elog(ERROR, "plan should not reference subplan's variable");

	/*
	 * Note: by definition, extParam and allParam should have the same value
	 * in any plan node that doesn't have child initPlans.  We set them equal
	 * here, and later SS_finalize_plan will update them properly in node(s)
	 * that it attaches initPlans to.
	 *
	 * For speed at execution time, make sure extParam/allParam are actually
	 * NULL if they are empty sets.
	 */
	if (bms_is_empty(context.paramids))
	{
		plan->extParam = NULL;
		plan->allParam = NULL;
	}
	else
	{
		plan->extParam = context.paramids;
		plan->allParam = bms_copy(context.paramids);
	}

	return plan->allParam;
}

/*
 * finalize_primnode: add IDs of all PARAM_EXEC params appearing in the given
 * expression tree to the result set.
 */
static bool
finalize_primnode(Node *node, finalize_primnode_context *context)
{
	if (node == NULL)
		return false;
	if (IsA(node, Param))
	{
		if (((Param *) node)->paramkind == PARAM_EXEC)
		{
			int			paramid = ((Param *) node)->paramid;

			context->paramids = bms_add_member(context->paramids, paramid);
		}
		return false;			/* no more to do here */
	}
	if (IsA(node, SubPlan))
	{
		SubPlan    *subplan = (SubPlan *) node;
		Plan	   *plan = planner_subplan_get_plan(context->root, subplan);
		ListCell   *lc;
		Bitmapset  *subparamids;

		/* Recurse into the testexpr, but not into the Plan */
		finalize_primnode(subplan->testexpr, context);

		/*
		 * Remove any param IDs of output parameters of the subplan that were
		 * referenced in the testexpr.  These are not interesting for
		 * parameter change signaling since we always re-evaluate the subplan.
		 * Note that this wouldn't work too well if there might be uses of the
		 * same param IDs elsewhere in the plan, but that can't happen because
		 * generate_new_param never tries to merge params.
		 */
		foreach(lc, subplan->paramIds)
		{
			context->paramids = bms_del_member(context->paramids,
											   lfirst_int(lc));
		}

		/* Also examine args list */
		finalize_primnode((Node *) subplan->args, context);

		/*
		 * Add params needed by the subplan to paramids, but excluding those
		 * we will pass down to it.
		 */
		subparamids = bms_copy(plan->extParam);
		foreach(lc, subplan->parParam)
		{
			subparamids = bms_del_member(subparamids, lfirst_int(lc));
		}
		context->paramids = bms_join(context->paramids, subparamids);

		return false;			/* no more to do here */
	}
	return expression_tree_walker(node, finalize_primnode,
								  (void *) context);
}

/*
 * SS_make_initplan_from_plan - given a plan tree, make it an InitPlan
 *
 * The plan is expected to return a scalar value of the given type/collation.
 * We build an EXPR_SUBLINK SubPlan node and put it into the initplan
 * list for the current query level.  A Param that represents the initplan's
 * output is returned.
 *
 * We assume the plan hasn't been put through SS_finalize_plan.
 *
 * We treat root->init_plans like the old PlannerInitPlan global here.
 */
Param *
SS_make_initplan_from_plan(PlannerInfo *root, Plan *plan,
						   Oid resulttype, int32 resulttypmod,
						   Oid resultcollation)
{
	SubPlan    *node;
	Param	   *prm;

	/*
	 * We must run SS_finalize_plan(), since that's normally done before a
	 * subplan gets put into the initplan list.  Tell it not to attach any
	 * pre-existing initplans to this one, since they are siblings not
	 * children of this initplan.  (This is something else that could perhaps
	 * be cleaner if we did extParam/allParam processing in setrefs.c instead
	 * of here?  See notes for materialize_finished_plan.)
	 */

	/*
	 * Build extParam/allParam sets for plan nodes.
	 */
	SS_finalize_plan(root, plan, false);

	/*
	 * Add the subplan and its PlannerInfo to the global lists.
	 */
	root->glob->subplans = lappend(root->glob->subplans, plan);
	root->glob->subroots = lappend(root->glob->subroots, root);

	/*
	 * Create a SubPlan node and add it to the outer list of InitPlans. Note
	 * it has to appear after any other InitPlans it might depend on (see
	 * comments in ExecReScan).
	 */
	node = makeNode(SubPlan);
	node->subLinkType = EXPR_SUBLINK;
	get_first_col_type(plan, &node->firstColType, &node->firstColTypmod,
					   &node->firstColCollation);
    node->qDispSliceId = 0;             /*CDB*/
	node->plan_id = list_length(root->glob->subplans);
	node->is_initplan = true;
	root->init_plans = lappend(root->init_plans, node);

	/*
	 * The node can't have any inputs (since it's an initplan), so the
	 * parParam and args lists remain empty.
	 */

	/* NB PostgreSQL calculates subplan cost here, but GPDB does it elsewhere. */

	/*
	 * Make a Param that will be the subplan's output.
	 */
	prm = generate_new_param(root, resulttype, resulttypmod, resultcollation);
	node->setParam = list_make1_int(prm->paramid);

	/* Label the subplan for EXPLAIN purposes */
	node->plan_name = psprintf("InitPlan %d (returns $%d)",
							   node->plan_id, prm->paramid);

	return prm;
}<|MERGE_RESOLUTION|>--- conflicted
+++ resolved
@@ -3,13 +3,9 @@
  * subselect.c
  *	  Planning routines for subselects and parameters.
  *
-<<<<<<< HEAD
  * Portions Copyright (c) 2005-2008, Greenplum inc
  * Portions Copyright (c) 2012-Present Pivotal Software, Inc.
- * Portions Copyright (c) 1996-2013, PostgreSQL Global Development Group
-=======
  * Portions Copyright (c) 1996-2014, PostgreSQL Global Development Group
->>>>>>> ab76208e
  * Portions Copyright (c) 1994, Regents of the University of California
  *
  * IDENTIFICATION
@@ -2535,11 +2531,19 @@
 		case T_TableFunctionScan:
 			{
 				RangeTblEntry *rte;
+				RangeTblFunction *rtfunc;
 
 				rte = rt_fetch(((TableFunctionScan *) plan)->scan.scanrelid,
 							   root->parse->rtable);
 				Assert(rte->rtekind == RTE_TABLEFUNCTION);
-				finalize_primnode(rte->funcexpr, &context);
+				Assert(list_length(rte->functions) == 1);
+				rtfunc = (RangeTblFunction *) linitial(rte->functions);
+				finalize_primnode(rtfunc->funcexpr, &context);
+
+				/*
+				 * GPDB_94_MERGE_FIXME: should we do something about params in
+				 * the function expressions, like for FunctionScan nodes below?
+				 */
 			}
 			/* TableFunctionScan's lefttree is like SubqueryScan's subplan. */
 			context.paramids = bms_add_members(context.paramids,
