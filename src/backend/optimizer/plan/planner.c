--- conflicted
+++ resolved
@@ -411,11 +411,7 @@
 
 	if (Gp_role == GP_ROLE_DISPATCH)
 	{
-<<<<<<< HEAD
-		top_plan = cdbparallelize(root, top_plan, parse, cursorOptions);
-=======
-		top_plan = cdbparallelize(root, top_plan);
->>>>>>> f249fd76
+		top_plan = cdbparallelize(root, top_plan, cursorOptions);
 
 		/*
 		 * cdbparallelize() mutates all the nodes, so the producer nodes we
