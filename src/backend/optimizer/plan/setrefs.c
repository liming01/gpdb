--- conflicted
+++ resolved
@@ -11,11 +11,7 @@
  *
  *
  * IDENTIFICATION
-<<<<<<< HEAD
- *	  $PostgreSQL: pgsql/src/backend/optimizer/plan/setrefs.c,v 1.146 2008/10/21 20:42:53 tgl Exp $
-=======
  *	  $PostgreSQL: pgsql/src/backend/optimizer/plan/setrefs.c,v 1.142 2008/06/17 14:51:32 tgl Exp $
->>>>>>> 49f001d8
  *
  *-------------------------------------------------------------------------
  */
@@ -77,7 +73,6 @@
 	int			rtoffset;
 } fix_upper_expr_context;
 
-<<<<<<< HEAD
 typedef struct
 {
 	plan_tree_base_prefix base;
@@ -86,8 +81,6 @@
 
 } cdb_extract_plan_dependencies_context;
 
-=======
->>>>>>> 49f001d8
 /*
  * Check if a Const node is a regclass value.  We accept plain OID too,
  * since a regclass Const will get folded to that type if it's an argument
@@ -1288,21 +1281,10 @@
 	}
 	if (IsA(node, PlaceHolderVar))
 	{
-<<<<<<< HEAD
 		/* At scan level, we should always just evaluate the contained expr */
 		PlaceHolderVar *phv = (PlaceHolderVar *) node;
 		
 		return fix_scan_expr_mutator((Node *) phv->phexpr, context);
-=======
-		Const	   *con = (Const *) node;
-
-		/* Check for regclass reference */
-		if (ISREGCLASSCONST(con))
-			context->glob->relationOids =
-				lappend_oid(context->glob->relationOids,
-							DatumGetObjectId(con->constvalue));
-		/* Fall through to let expression_tree_mutator copy it */
->>>>>>> 49f001d8
 	}
 	
 	fix_expr_common(context->glob, node);
@@ -1317,22 +1299,12 @@
 		return false;
 	Assert(!IsA(node, PlaceHolderVar));
 
-<<<<<<< HEAD
 	/*
 	 * fix_expr_common will look up and set operator opcodes in the
 	 * nodes. That's not needed, as ORCA has set those already, but
 	 * shouldn't do any harm either.
 	 */
 	fix_expr_common(context->glob, node);
-=======
-		/* Check for regclass reference */
-		if (ISREGCLASSCONST(con))
-			context->glob->relationOids =
-				lappend_oid(context->glob->relationOids,
-							DatumGetObjectId(con->constvalue));
-		return false;
-	}
->>>>>>> 49f001d8
 	return expression_tree_walker(node, fix_scan_expr_walker,
 								  (void *) context);
 }
@@ -2165,34 +2137,7 @@
 		if (newvar)
 			return (Node *) newvar;
 	}
-<<<<<<< HEAD
 	fix_expr_common(context->glob, node);
-=======
-
-	/*
-	 * Since we update opcode info in-place, this part could possibly scribble
-	 * on the planner's input data structures, but it's OK.
-	 */
-	if (IsA(node, OpExpr))
-		set_opfuncid((OpExpr *) node);
-	else if (IsA(node, DistinctExpr))
-		set_opfuncid((OpExpr *) node);	/* rely on struct equivalence */
-	else if (IsA(node, NullIfExpr))
-		set_opfuncid((OpExpr *) node);	/* rely on struct equivalence */
-	else if (IsA(node, ScalarArrayOpExpr))
-		set_sa_opfuncid((ScalarArrayOpExpr *) node);
-	else if (IsA(node, Const))
-	{
-		Const	   *con = (Const *) node;
-
-		/* Check for regclass reference */
-		if (ISREGCLASSCONST(con))
-			context->glob->relationOids =
-				lappend_oid(context->glob->relationOids,
-							DatumGetObjectId(con->constvalue));
-		/* Fall through to let expression_tree_mutator copy it */
-	}
->>>>>>> 49f001d8
 	return expression_tree_mutator(node,
 								   fix_join_expr_mutator,
 								   (void *) context);
@@ -2283,34 +2228,7 @@
 		if (newvar)
 			return (Node *) newvar;
 	}
-<<<<<<< HEAD
 	fix_expr_common(context->glob, node);
-=======
-
-	/*
-	 * Since we update opcode info in-place, this part could possibly scribble
-	 * on the planner's input data structures, but it's OK.
-	 */
-	if (IsA(node, OpExpr))
-		set_opfuncid((OpExpr *) node);
-	else if (IsA(node, DistinctExpr))
-		set_opfuncid((OpExpr *) node);	/* rely on struct equivalence */
-	else if (IsA(node, NullIfExpr))
-		set_opfuncid((OpExpr *) node);	/* rely on struct equivalence */
-	else if (IsA(node, ScalarArrayOpExpr))
-		set_sa_opfuncid((ScalarArrayOpExpr *) node);
-	else if (IsA(node, Const))
-	{
-		Const	   *con = (Const *) node;
-
-		/* Check for regclass reference */
-		if (ISREGCLASSCONST(con))
-			context->glob->relationOids =
-				lappend_oid(context->glob->relationOids,
-							DatumGetObjectId(con->constvalue));
-		/* Fall through to let expression_tree_mutator copy it */
-	}
->>>>>>> 49f001d8
 	return expression_tree_mutator(node,
 								   fix_upper_expr_mutator,
 								   (void *) context);
