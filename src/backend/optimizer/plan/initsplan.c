--- conflicted
+++ resolved
@@ -3,13 +3,9 @@
  * initsplan.c
  *	  Target list, qualification, joininfo initialization routines
  *
-<<<<<<< HEAD
  * Portions Copyright (c) 2006-2008, Greenplum inc
  * Portions Copyright (c) 2012-Present Pivotal Software, Inc.
- * Portions Copyright (c) 1996-2015, PostgreSQL Global Development Group
-=======
  * Portions Copyright (c) 1996-2016, PostgreSQL Global Development Group
->>>>>>> b5bce6c1
  * Portions Copyright (c) 1994, Regents of the University of California
  *
  *
@@ -182,6 +178,25 @@
 			list_free(having_vars);
 		}
 	}
+
+	/*
+	 * Add any Vars that appear in the start/end bounds. In PostgreSQL,
+	 * they're not allowed to contain any Vars of the same query level, but
+	 * we do allow it in GPDB. They shouldn't contain any AggRefs or
+	 * WindowFuncs.
+	 */
+	if (root->parse->windowClause)
+	{
+		List	   *window_vars = pull_var_clause((Node *) root->parse->windowClause,
+												  PVC_INCLUDE_PLACEHOLDERS);
+
+		if (window_vars != NIL)
+		{
+			add_vars_to_targetlist(root, window_vars,
+								   bms_make_singleton(0), true);
+			list_free(window_vars);
+		}
+	}
 }
 
 /*
@@ -225,8 +240,8 @@
 				if (bms_is_empty(rci->where_needed))
 				{
 					Assert(rci->targetresno == 0);
-					rci->targetresno = list_length(rel->reltargetlist);
-					rel->reltargetlist = lappend(rel->reltargetlist, copyObject(var));
+					rci->targetresno = list_length(rel->reltarget->exprs);
+					rel->reltarget->exprs = lappend(rel->reltarget->exprs, copyObject(var));
 				}
 
 				/* Note relids which are consumers of the data from this column. */
@@ -499,24 +514,6 @@
 				Assert(false);
 		}
 
-<<<<<<< HEAD
-		/* We now have all the direct lateral refs from this rel */
-		brel->lateral_relids = lateral_relids;
-	}
-
-	/*
-	 * Now check for lateral references within PlaceHolderVars, and make
-	 * LateralJoinInfos describing each such reference.  Unlike references in
-	 * unflattened LATERAL RTEs, the referencing location could be a join.
-	 *
-	 * For a PHV that is due to be evaluated at a join, we mark each of the
-	 * join's member baserels as having the PHV's lateral references too. Even
-	 * though the baserels could be scanned without considering those lateral
-	 * refs, we will never be able to form the join except as a path
-	 * parameterized by the lateral refs, so there is no point in considering
-	 * unparameterized paths for the baserels; and we mustn't try to join any
-	 * of those baserels to the lateral refs too soon, either.
-=======
 		/* We now have all the simple lateral refs from this rel */
 		brel->direct_lateral_relids = lateral_relids;
 		brel->lateral_relids = bms_copy(lateral_relids);
@@ -534,7 +531,6 @@
 	 * appropriate because we can't put any such baserel on the outside of a
 	 * join to one of the PHV's lateral dependencies, but on the other hand we
 	 * also can't yet join it directly to the dependency.
->>>>>>> b5bce6c1
 	 */
 	foreach(lc, root->placeholder_list)
 	{
@@ -542,18 +538,8 @@
 		Relids		eval_at = phinfo->ph_eval_at;
 		int			varno;
 
-<<<<<<< HEAD
-		if (phinfo->ph_lateral != NULL)
-		{
-			List	   *vars = pull_var_clause((Node *) phinfo->ph_var->phexpr,
-											   PVC_RECURSE_AGGREGATES,
-											   PVC_INCLUDE_PLACEHOLDERS);
-			ListCell   *lc2;
-			int			ev_at;
-=======
 		if (phinfo->ph_lateral == NULL)
 			continue;			/* PHV is uninteresting if no lateral refs */
->>>>>>> b5bce6c1
 
 		found_laterals = true;
 
@@ -580,20 +566,6 @@
 				brel->lateral_relids = bms_add_members(brel->lateral_relids,
 													   phinfo->ph_lateral);
 			}
-<<<<<<< HEAD
-
-			list_free(vars);
-
-			eval_at = bms_copy(eval_at);
-			while ((ev_at = bms_first_member(eval_at)) >= 0)
-			{
-				RelOptInfo *brel = find_base_rel(root, ev_at);
-
-				brel->lateral_relids = bms_add_members(brel->lateral_relids,
-													   phinfo->ph_lateral);
-			}
-=======
->>>>>>> b5bce6c1
 		}
 	}
 
@@ -608,20 +580,11 @@
 	}
 
 	/*
-<<<<<<< HEAD
-	 * At this point the lateral_relids sets represent only direct lateral
-	 * references.  Replace them by their transitive closure, so that they
-	 * describe both direct and indirect lateral references.  If relation X
-	 * references Y laterally, and Y references Z laterally, then we will have
-	 * to scan X on the inside of a nestloop with Z, so for all intents and
-	 * purposes X is laterally dependent on Z too.
-=======
 	 * Calculate the transitive closure of the lateral_relids sets, so that
 	 * they describe both direct and indirect lateral references.  If relation
 	 * X references Y laterally, and Y references Z laterally, then we will
 	 * have to scan X on the inside of a nestloop with Z, so for all intents
 	 * and purposes X is laterally dependent on Z too.
->>>>>>> b5bce6c1
 	 *
 	 * This code is essentially Warshall's algorithm for transitive closure.
 	 * The outer loop considers each baserel, and propagates its lateral
@@ -645,17 +608,10 @@
 		for (rti2 = 1; rti2 < root->simple_rel_array_size; rti2++)
 		{
 			RelOptInfo *brel2 = root->simple_rel_array[rti2];
-<<<<<<< HEAD
 
 			if (brel2 == NULL || brel2->reloptkind != RELOPT_BASEREL)
 				continue;
 
-=======
-
-			if (brel2 == NULL || brel2->reloptkind != RELOPT_BASEREL)
-				continue;
-
->>>>>>> b5bce6c1
 			/* if brel2 has lateral ref to brel, propagate brel's refs */
 			if (bms_is_member(rti, brel2->lateral_relids))
 				brel2->lateral_relids = bms_add_members(brel2->lateral_relids,
@@ -692,13 +648,8 @@
 		Assert(!bms_is_member(rti, lateral_relids));
 
 		/* Mark this rel's referencees */
-<<<<<<< HEAD
-		lateral_relids = bms_copy(lateral_relids);
-		while ((rti2 = bms_first_member(lateral_relids)) >= 0)
-=======
 		rti2 = -1;
 		while ((rti2 = bms_next_member(lateral_relids, rti2)) >= 0)
->>>>>>> b5bce6c1
 		{
 			RelOptInfo *brel2 = root->simple_rel_array[rti2];
 
@@ -2247,7 +2198,7 @@
 }
 
 static bool
-rel_need_upper(PlannerInfo *root, RelOptInfo *rel)
+rel_need_to_separate_outer_query_restrictinfos(PlannerInfo *root, RelOptInfo *rel)
 {
 	switch (rel->rtekind)
 	{
@@ -2256,7 +2207,6 @@
 				GpPolicyIsReplicated(rel->cdbpolicy);
 
 		case RTE_SUBQUERY:
-			/* play it safe */
 			return true;
 
 		case RTE_FUNCTION:
@@ -2272,7 +2222,6 @@
 			return true;
 
 		case RTE_CTE:
-			/* play it safe */
 			return true;
 
 		case RTE_VOID:
@@ -2314,10 +2263,10 @@
 
 			/* Add clause to rel's restriction list */
 			if (restrictinfo->contain_outer_query_references &&
-				rel_need_upper(root, rel))
+				rel_need_to_separate_outer_query_restrictinfos(root, rel))
 			{
 				List	   *vars = pull_var_clause((Node *) restrictinfo->clause,
-												   PVC_RECURSE_AGGREGATES,
+												   PVC_RECURSE_AGGREGATES |
 												   PVC_RECURSE_PLACEHOLDERS);
 
 				add_vars_to_targetlist_x(root, vars, relids,
