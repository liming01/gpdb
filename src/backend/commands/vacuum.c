/*-------------------------------------------------------------------------
 *
 * vacuum.c
 *	  The postgres vacuum cleaner.
 *
 * This file includes the "full" version of VACUUM, as well as control code
 * used by all three of full VACUUM, lazy VACUUM, and ANALYZE.	See
 * vacuumlazy.c and analyze.c for the rest of the code for the latter two.
 *
 *
 * Portions Copyright (c) 2005-2010, Greenplum inc
 * Portions Copyright (c) 2012-Present Pivotal Software, Inc.
 * Portions Copyright (c) 1996-2009, PostgreSQL Global Development Group
 * Portions Copyright (c) 1994, Regents of the University of California
 *
 *
 * IDENTIFICATION
 *	  $PostgreSQL: pgsql/src/backend/commands/vacuum.c,v 1.398 2009/12/09 21:57:51 tgl Exp $
 *
 *-------------------------------------------------------------------------
 */
#include "postgres.h"

#include <sys/time.h>
#include <unistd.h>

#include <math.h>

#include "access/clog.h"
#include "access/genam.h"
#include "access/heapam.h"
#include "access/appendonlywriter.h"
#include "access/appendonlytid.h"
#include "catalog/heap.h"
#include "access/transam.h"
#include "access/visibilitymap.h"
#include "access/xact.h"
#include "access/xlog.h"
#include "access/appendonly_compaction.h"
#include "access/appendonly_visimap.h"
#include "access/aocs_compaction.h"
#include "catalog/catalog.h"
#include "catalog/namespace.h"
#include "catalog/pg_appendonly_fn.h"
#include "catalog/pg_database.h"
#include "catalog/pg_index.h"
#include "catalog/indexing.h"
#include "catalog/pg_namespace.h"
#include "catalog/storage.h"
#include "commands/dbcommands.h"
#include "commands/tablecmds.h"
#include "commands/vacuum.h"
#include "cdb/cdbdisp_query.h"
#include "cdb/cdbpartition.h"
#include "cdb/cdbvars.h"
#include "cdb/cdbsrlz.h"
#include "cdb/cdbdispatchresult.h"      /* CdbDispatchResults */
#include "cdb/cdbappendonlyblockdirectory.h"
#include "executor/executor.h"
#include "lib/stringinfo.h"
#include "libpq/pqformat.h"             /* pq_beginmessage() etc. */
#include "miscadmin.h"
#include "pgstat.h"
#include "postmaster/autovacuum.h"
#include "storage/bufmgr.h"
#include "storage/freespace.h"
#include "storage/lmgr.h"
#include "storage/proc.h"
#include "storage/procarray.h"
#include "utils/acl.h"
#include "utils/builtins.h"
<<<<<<< HEAD
#include "utils/faultinjector.h"
#include "utils/flatfiles.h"
=======
>>>>>>> 78a09145
#include "utils/fmgroids.h"
#include "utils/guc.h"
#include "utils/inval.h"
#include "utils/lsyscache.h"
#include "utils/memutils.h"
#include "utils/pg_rusage.h"
#include "utils/relcache.h"
#include "utils/snapmgr.h"
#include "utils/syscache.h"
#include "utils/tqual.h"

#include "access/distributedlog.h"
#include "catalog/pg_inherits_fn.h"
#include "libpq-fe.h"
#include "libpq-int.h"
#include "nodes/makefuncs.h"     /* makeRangeVar */
#include "pgstat.h"


/*
 * GUC parameters
 */
int			vacuum_freeze_min_age;
int			vacuum_freeze_table_age;

/*
 * VacPage structures keep track of each page on which we find useful
 * amounts of free space.
 */
typedef struct VacPageData
{
	BlockNumber blkno;			/* BlockNumber of this Page */
	Size		free;			/* FreeSpace on this Page */
	uint16		offsets_used;	/* Number of OffNums used by vacuum */
	uint16		offsets_free;	/* Number of OffNums free or to be free */
	OffsetNumber offsets[1];	/* Array of free OffNums */
} VacPageData;

typedef VacPageData *VacPage;

typedef struct VacPageListData
{
	BlockNumber empty_end_pages;	/* Number of "empty" end-pages */
	int			num_pages;		/* Number of pages in pagedesc */
	int			num_allocated_pages;	/* Number of allocated pages in
										 * pagedesc */
	VacPage    *pagedesc;		/* Descriptions of pages */
} VacPageListData;

typedef VacPageListData *VacPageList;

/*
 * The "vtlinks" array keeps information about each recently-updated tuple
 * ("recent" meaning its XMAX is too new to let us recycle the tuple).
 * We store the tuple's own TID as well as its t_ctid (its link to the next
 * newer tuple version).  Searching in this array allows us to follow update
 * chains backwards from newer to older tuples.  When we move a member of an
 * update chain, we must move *all* the live members of the chain, so that we
 * can maintain their t_ctid link relationships (we must not just overwrite
 * t_ctid in an existing tuple).
 *
 * Note: because t_ctid links can be stale (this would only occur if a prior
 * VACUUM crashed partway through), it is possible that new_tid points to an
 * empty slot or unrelated tuple.  We have to check the linkage as we follow
 * it, just as is done in EvalPlanQualFetch.
 */
typedef struct VTupleLinkData
{
	ItemPointerData new_tid;	/* t_ctid of an updated tuple */
	ItemPointerData this_tid;	/* t_self of the tuple */
} VTupleLinkData;

typedef VTupleLinkData *VTupleLink;

/*
 * We use an array of VTupleMoveData to plan a chain tuple move fully
 * before we do it.
 */
typedef struct VTupleMoveData
{
	ItemPointerData tid;		/* tuple ID */
	VacPage		vacpage;		/* where to move it to */
	bool		cleanVpd;		/* clean vacpage before using? */
} VTupleMoveData;

typedef VTupleMoveData *VTupleMove;

/*
 * VRelStats contains the data acquired by scan_heap for use later
 */
typedef struct VRelStats
{
	/* miscellaneous statistics */
	BlockNumber rel_pages;		/* pages in relation */
	double		rel_tuples;		/* tuples that remain after vacuuming */
	double		rel_indexed_tuples;		/* indexed tuples that remain */
	Size		min_tlen;		/* min surviving tuple size */
	Size		max_tlen;		/* max surviving tuple size */
	bool		hasindex;
	/* vtlinks array for tuple chain following - sorted by new_tid */
	int			num_vtlinks;
	VTupleLink	vtlinks;
} VRelStats;

/*----------------------------------------------------------------------
 * ExecContext:
 *
 * As these variables always appear together, we put them into one struct
 * and pull initialization and cleanup into separate routines.
 * ExecContext is used by repair_frag() and move_xxx_tuple().  More
 * accurately:	It is *used* only in move_xxx_tuple(), but because this
 * routine is called many times, we initialize the struct just once in
 * repair_frag() and pass it on to move_xxx_tuple().
 */
typedef struct ExecContextData
{
	ResultRelInfo *resultRelInfo;
	EState	   *estate;
	TupleTableSlot *slot;
} ExecContextData;

typedef ExecContextData *ExecContext;

typedef struct VacuumStatsContext
{
	List	   *updated_stats;
} VacuumStatsContext;

/*
 * State information used during the (full)
 * vacuum of indexes on append-only tables
 */
typedef struct AppendOnlyIndexVacuumState
{
	AppendOnlyVisimap visiMap;
	AppendOnlyBlockDirectory blockDirectory;
	AppendOnlyBlockDirectoryEntry blockDirectoryEntry;
} AppendOnlyIndexVacuumState;

static void
ExecContext_Init(ExecContext ec, Relation rel)
{
	TupleDesc	tupdesc = RelationGetDescr(rel);

	/*
	 * We need a ResultRelInfo and an EState so we can use the regular
	 * executor's index-entry-making machinery.
	 */
	ec->estate = CreateExecutorState();

	ec->resultRelInfo = makeNode(ResultRelInfo);
	ec->resultRelInfo->ri_RangeTableIndex = 1;	/* dummy */
	ec->resultRelInfo->ri_RelationDesc = rel;
	ec->resultRelInfo->ri_TrigDesc = NULL;		/* we don't fire triggers */

	ExecOpenIndices(ec->resultRelInfo);

	ec->estate->es_result_relations = ec->resultRelInfo;
	ec->estate->es_num_result_relations = 1;
	ec->estate->es_result_relation_info = ec->resultRelInfo;

	/* Set up a tuple slot too */
	ec->slot = MakeSingleTupleTableSlot(tupdesc);
}

static void
ExecContext_Finish(ExecContext ec)
{
	ExecDropSingleTupleTableSlot(ec->slot);
	ExecCloseIndices(ec->resultRelInfo);
	FreeExecutorState(ec->estate);
}

/*
 * End of ExecContext Implementation
 *----------------------------------------------------------------------
 */

/* A few variables that don't seem worth passing around as parameters */
static MemoryContext vac_context = NULL;

static int	elevel = -1;

static TransactionId OldestXmin;
static TransactionId FreezeLimit;

/*
 * For two-step full vacuum, we optimize the second scan by remembering
 * relation stats figured by the first scan.  Since QE runs in a different
 * mpp command/transaction, there is no place to keep this information
 * than global variable.  It is very ugly, but as far as QD runs the
 * right order of operation, it should be ok.
 */
/* we need the max number of aux relation for one base rel. */
#define MaxVacFullInitialStatsSize 8
static VPgClassStats VacFullInitialStats[MaxVacFullInitialStatsSize];
static int VacFullInitialStatsSize = 0;

static BufferAccessStrategy vac_strategy;

/* non-export function prototypes */
static List *get_rel_oids(Oid relid, VacuumStmt *vacstmt,
			 const char *stmttype);
static void vac_truncate_clog(TransactionId frozenXID);
<<<<<<< HEAD
static void vacuum_rel(Relation onerel, VacuumStmt *vacstmt, LOCKMODE lmode, List *updated_stats,
		   bool for_wraparound);
static bool full_vacuum_rel(Relation onerel, VacuumStmt *vacstmt, List *updated_stats);
static void scan_heap_for_truncate(VRelStats *vacrelstats, Relation onerel,
		  VacPageList vacuum_pages);
=======
static void vacuum_rel(Oid relid, VacuumStmt *vacstmt, bool do_toast,
		   bool for_wraparound, bool *scanned_all);
static bool full_vacuum_rel(Relation onerel, VacuumStmt *vacstmt);
>>>>>>> 78a09145
static void scan_heap(VRelStats *vacrelstats, Relation onerel,
		  VacPageList vacuum_pages, VacPageList fraged_pages);
static bool repair_frag(VRelStats *vacrelstats, Relation onerel,
			VacPageList vacuum_pages, VacPageList fraged_pages,
						int nindexes, Relation *Irel, List *updated_stats,
						int reindex_count);
static void move_chain_tuple(Relation rel,
				 Buffer old_buf, Page old_page, HeapTuple old_tup,
				 Buffer dst_buf, Page dst_page, VacPage dst_vacpage,
				 ExecContext ec, ItemPointer ctid, bool cleanVpd);
static void move_plain_tuple(Relation rel,
				 Buffer old_buf, Page old_page, HeapTuple old_tup,
				 Buffer dst_buf, Page dst_page, VacPage dst_vacpage,
				 ExecContext ec);
static void vacuum_heap(VRelStats *vacrelstats, Relation onerel,
			VacPageList vacpagelist);
static void vacuum_page(Relation onerel, Buffer buffer, VacPage vacpage);
static void vacuum_index(VacPageList vacpagelist, Relation indrel,
						 double num_tuples, int keep_tuples, List *updated_stats,
						 bool check_stats);
static void scan_index(Relation indrel, double num_tuples, List *updated_stats, bool isfull,
			bool check_stats);
static bool tid_reaped(ItemPointer itemptr, void *state);
static bool appendonly_tid_reaped(ItemPointer itemptr, void *state);
static void vac_update_fsm(Relation onerel, VacPageList fraged_pages,
			   BlockNumber rel_pages);
static VacPage copy_vac_page(VacPage vacpage);
static void vpage_insert(VacPageList vacpagelist, VacPage vpnew);
static void *vac_bsearch(const void *key, const void *base,
			size_t nelem, size_t size,
			int (*compar) (const void *, const void *));
static int	vac_cmp_blk(const void *left, const void *right);
static int	vac_cmp_offno(const void *left, const void *right);
static int	vac_cmp_vtlinks(const void *left, const void *right);
static bool enough_space(VacPage vacpage, Size len);
static Size PageGetFreeSpaceWithFillFactor(Relation relation, Page page);
static void dispatchVacuum(VacuumStmt *vacstmt, VacuumStatsContext *ctx);
static Relation open_relation_and_check_permission(VacuumStmt *vacstmt,
												   Oid relid,
												   char expected_relkind,
												   bool forceAccessExclusiveLock);
static void vacuumStatement_Relation(VacuumStmt *vacstmt, Oid relid,
						 List *relations, BufferAccessStrategy bstrategy,
						 bool do_toast,
						 bool for_wraparound, bool isTopLevel);

static void
vacuum_combine_stats(VacuumStatsContext *stats_context,
					CdbPgResults* cdb_pgresults);

static void vacuum_appendonly_index(Relation indexRelation,
		AppendOnlyIndexVacuumState *vacuumIndexState,
		List* updated_stats, double rel_tuple_count, bool isfull);

/****************************************************************************
 *																			*
 *			Code common to all flavors of VACUUM and ANALYZE				*
 *																			*
 ****************************************************************************
 */

/*
 * Primary entry point for VACUUM and ANALYZE commands.
 *
 * relid is normally InvalidOid; if it is not, then it provides the relation
 * OID to be processed, and vacstmt->relation is ignored.  (The non-invalid
 * case is currently only used by autovacuum.)
 *
 * do_toast is passed as FALSE by autovacuum, because it processes TOAST
 * tables separately.
 *
 * for_wraparound is used by autovacuum to let us know when it's forcing
 * a vacuum for wraparound, which should not be auto-cancelled.
 *
 * bstrategy is normally given as NULL, but in autovacuum it can be passed
 * in to use the same buffer strategy object across multiple vacuum() calls.
 *
 * isTopLevel should be passed down from ProcessUtility.
 *
 * It is the caller's responsibility that vacstmt and bstrategy
 * (if given) be allocated in a memory context that won't disappear
 * at transaction commit.
 */
void
vacuum(VacuumStmt *vacstmt, Oid relid, bool do_toast,
	   BufferAccessStrategy bstrategy, bool for_wraparound, bool isTopLevel)
{
	const char *stmttype;
	volatile MemoryContext anl_context = NULL;
	volatile bool all_rels,
				in_outer_xact,
				use_own_xacts;
	List	   *vacuum_relations;
	List	   *analyze_relations;

	if (vacstmt->vacuum && vacstmt->rootonly)
		ereport(ERROR,
				(errcode(ERRCODE_SYNTAX_ERROR),
				 errmsg("ROOTPARTITION option cannot be used together with VACUUM, try ANALYZE ROOTPARTITION")));

	/* sanity checks on options */
	Assert(vacstmt->options & (VACOPT_VACUUM | VACOPT_ANALYZE));
	Assert((vacstmt->options & VACOPT_VACUUM) ||
		   !(vacstmt->options & (VACOPT_FULL | VACOPT_FREEZE)));
	Assert((vacstmt->options & VACOPT_ANALYZE) || vacstmt->va_cols == NIL);

	stmttype = (vacstmt->options & VACOPT_VACUUM) ? "VACUUM" : "ANALYZE";

	if (vacstmt->options & VACOPT_VERBOSE)
		elevel = INFO;
	else
		elevel = DEBUG2;

	if (Gp_role == GP_ROLE_DISPATCH)
		elevel = DEBUG2; /* vacuum messages aren't interesting from the QD */

	/*
	 * We cannot run VACUUM inside a user transaction block; if we were inside
	 * a transaction, then our commit- and start-transaction-command calls
	 * would not have the intended effect! Furthermore, the forced commit that
	 * occurs before truncating the relation's file would have the effect of
	 * committing the rest of the user's transaction too, which would
	 * certainly not be the desired behavior.  (This only applies to VACUUM
	 * FULL, though.  We could in theory run lazy VACUUM inside a transaction
	 * block, but we choose to disallow that case because we'd rather commit
	 * as soon as possible after finishing the vacuum.	This is mainly so that
	 * we can let go the AccessExclusiveLock that we may be holding.)
	 *
	 * ANALYZE (without VACUUM) can run either way.
	 */
	if (vacstmt->options & VACOPT_VACUUM)
	{
		if (Gp_role == GP_ROLE_DISPATCH)
			PreventTransactionChain(isTopLevel, stmttype);
		in_outer_xact = false;
	}
	else
		in_outer_xact = IsInTransactionChain(isTopLevel);

	/*
	 * Send info about dead objects to the statistics collector, unless we are
	 * in autovacuum --- autovacuum.c does this for itself.
	 */
	if ((vacstmt->options & VACOPT_VACUUM) && !IsAutoVacuumWorkerProcess())
		pgstat_vacuum_stat();

	/*
	 * Create special memory context for cross-transaction storage.
	 *
	 * Since it is a child of PortalContext, it will go away eventually even
	 * if we suffer an error; there's no need for special abort cleanup logic.
	 */
	vac_context = AllocSetContextCreate(PortalContext,
										"Vacuum",
										ALLOCSET_DEFAULT_MINSIZE,
										ALLOCSET_DEFAULT_INITSIZE,
										ALLOCSET_DEFAULT_MAXSIZE);

	/*
	 * If caller didn't give us a buffer strategy object, make one in the
	 * cross-transaction memory context.
	 */
	if (bstrategy == NULL)
	{
		MemoryContext old_context = MemoryContextSwitchTo(vac_context);

		bstrategy = GetAccessStrategy(BAS_VACUUM);
		MemoryContextSwitchTo(old_context);
	}
	vac_strategy = bstrategy;

	/* Remember whether we are processing everything in the DB */
	all_rels = (!OidIsValid(relid) && vacstmt->relation == NULL);

	/*
	 * Build list of relations to process, unless caller gave us one. (If we
	 * build one, we put it in vac_context for safekeeping.)
	 */

	/*
	 * Analyze on midlevel partition is not allowed directly so
	 * vacuum_relations and analyze_relations may be different.  In case of
	 * partitioned tables, vacuum_relation will contain all OIDs of the
	 * partitions of a partitioned table. However, analyze_relation will
	 * contain all the OIDs of partition of a partitioned table except midlevel
	 * partition unless GUC optimizer_analyze_midlevel_partition is set to on.
	 */
	if (vacstmt->vacuum)
		vacuum_relations = get_rel_oids(relid, vacstmt, stmttype);
	if (vacstmt->analyze)
		analyze_relations = get_rel_oids(relid, vacstmt, stmttype);

	/*
	 * Decide whether we need to start/commit our own transactions.
	 *
	 * For VACUUM (with or without ANALYZE): always do so, so that we can
	 * release locks as soon as possible.  (We could possibly use the outer
	 * transaction for a one-table VACUUM, but handling TOAST tables would be
	 * problematic.)
	 *
	 * For ANALYZE (no VACUUM): if inside a transaction block, we cannot
	 * start/commit our own transactions.  Also, there's no need to do so if
	 * only processing one relation.  For multiple relations when not within a
	 * transaction block, and also in an autovacuum worker, use own
	 * transactions so we can release locks sooner.
	 */
	if (vacstmt->options & VACOPT_VACUUM)
		use_own_xacts = true;
	else
	{
		Assert(vacstmt->options & VACOPT_ANALYZE);
		if (IsAutoVacuumWorkerProcess())
			use_own_xacts = true;
		else if (in_outer_xact)
			use_own_xacts = false;
		else if (list_length(analyze_relations) > 1)
			use_own_xacts = true;
		else
			use_own_xacts = false;
	}

	/*
	 * If we are running ANALYZE without per-table transactions, we'll need a
	 * memory context with table lifetime.
	 */
	if (!use_own_xacts)
		anl_context = AllocSetContextCreate(PortalContext,
											"Analyze",
											ALLOCSET_DEFAULT_MINSIZE,
											ALLOCSET_DEFAULT_INITSIZE,
											ALLOCSET_DEFAULT_MAXSIZE);

	/*
	 * vacuum_rel expects to be entered with no transaction active; it will
	 * start and commit its own transaction.  But we are called by an SQL
	 * command, and so we are executing inside a transaction already. We
	 * commit the transaction started in PostgresMain() here, and start
	 * another one before exiting to match the commit waiting for us back in
	 * PostgresMain().
	 */
	if (use_own_xacts)
	{
		/* ActiveSnapshot is not set by autovacuum */
		if (ActiveSnapshotSet())
			PopActiveSnapshot();

		/* matches the StartTransaction in PostgresMain() */
		if (Gp_role != GP_ROLE_EXECUTE)
			CommitTransactionCommand();
	}

	/* Turn vacuum cost accounting on or off */
	PG_TRY();
	{
		ListCell   *cur;

		VacuumCostActive = (VacuumCostDelay > 0);
		VacuumCostBalance = 0;

		if (Gp_role == GP_ROLE_DISPATCH)
		{
			vacstmt->appendonly_compaction_segno = NIL;
			vacstmt->appendonly_compaction_insert_segno = NIL;
			vacstmt->appendonly_compaction_vacuum_cleanup = false;
			vacstmt->appendonly_relation_empty = false;
		}

		if (vacstmt->vacuum)
		{
			/*
			 * Loop to process each selected relation which needs to be
			 * vacuumed.
			 */
			foreach(cur, vacuum_relations)
			{
				Oid			relid = lfirst_oid(cur);

				vacuumStatement_Relation(vacstmt, relid, vacuum_relations, bstrategy, do_toast, for_wraparound, isTopLevel);
			}
		}

<<<<<<< HEAD
		if (vacstmt->analyze)
		{
			/*
			 * If there are no partition tables in the database and ANALYZE
			 * ROOTPARTITION ALL is executed, report a WARNING as no root
			 * partitions are there to be analyzed
			 */
			if (vacstmt->rootonly && NIL == analyze_relations && !vacstmt->relation)
			{
				ereport(NOTICE,
						(errmsg("there are no partitioned tables in database to ANALYZE ROOTPARTITION")));
			}

			/*
			 * Loop to process each selected relation which needs to be analyzed.
			 */
			foreach(cur, analyze_relations)
=======
			if (vacstmt->options & VACOPT_VACUUM)
				vacuum_rel(relid, vacstmt, do_toast, for_wraparound,
						   &scanned_all);

			if (vacstmt->options & VACOPT_ANALYZE)
>>>>>>> 78a09145
			{
				Oid			relid = lfirst_oid(cur);
				MemoryContext old_context = NULL;

				/*
				 * If using separate xacts, start one for analyze. Otherwise,
				 * we can use the outer transaction, but we still need to call
				 * analyze_rel in a memory context that will be cleaned up on
				 * return (else we leak memory while processing multiple
				 * tables).
				 */
				if (use_own_xacts)
				{
					StartTransactionCommand();
					/* functions in indexes may want a snapshot set */
					PushActiveSnapshot(GetTransactionSnapshot());
				}
				else
					old_context = MemoryContextSwitchTo(anl_context);

				analyze_rel(relid, vacstmt, vac_strategy);

				if (use_own_xacts)
				{
					PopActiveSnapshot();
					CommitTransactionCommand();
				}
				else
				{
					MemoryContextSwitchTo(old_context);
					MemoryContextResetAndDeleteChildren(anl_context);
				}
			}
		}
	}
	PG_CATCH();
	{
		/* Make sure cost accounting is turned off after error */
		VacuumCostActive = false;
		PG_RE_THROW();
	}
	PG_END_TRY();

	/* Turn off vacuum cost accounting */
	VacuumCostActive = false;

	/*
	 * Finish up processing.
	 */
	if (use_own_xacts)
	{
		/* here, we are not in a transaction */

		StartTransactionCommand();
	}

	if ((vacstmt->options & VACOPT_VACUUM) && !IsAutoVacuumWorkerProcess())
	{
		/*
		 * Update pg_database.datfrozenxid, and truncate pg_clog if possible.
		 * (autovacuum.c does this for itself.)
		 */
		vac_update_datfrozenxid();
	}

	/*
	 * Clean up working storage --- note we must do this after
	 * StartTransactionCommand, else we might be trying to delete the active
	 * context!
	 */
	MemoryContextDelete(vac_context);
	vac_context = NULL;

	if (anl_context)
		MemoryContextDelete(anl_context);
}

/*
 * Assigns the compaction segment information.
 *
 * The vacuum statement will be modified.
 *
 */
static bool vacuum_assign_compaction_segno(
		Relation onerel,
		List *compactedSegmentFileList,
		List *insertedSegmentFileList,
		VacuumStmt *vacstmt)
{
	List *new_compaction_list;
	List *insert_segno;
	bool is_drop;

	Assert(Gp_role != GP_ROLE_EXECUTE);
	Assert(vacstmt->appendonly_compaction_segno == NIL);
	Assert(vacstmt->appendonly_compaction_insert_segno == NIL);
	Assert (RelationIsValid(onerel));

	/*
	 * Assign a compaction segment num and insert segment num
	 * on master or on segment if in utility mode
	 */
	if (!(RelationIsAoRows(onerel) || RelationIsAoCols(onerel)) || !gp_appendonly_compaction)
	{
		return true;
	}

	if (HasSerializableBackends(false))
	{
		elog(LOG, "Skip compaction because of concurrent serializable transactions");
		return false;
	}

	new_compaction_list = SetSegnoForCompaction(onerel,
			compactedSegmentFileList, insertedSegmentFileList, &is_drop);
	if (new_compaction_list)
	{
		if (!is_drop)
		{
			insert_segno = lappend_int(NIL, SetSegnoForCompactionInsert(onerel,
				new_compaction_list, compactedSegmentFileList, insertedSegmentFileList));
		}
		else
		{
			/*
			 * If we continue an aborted drop phase, we do not assign a real
			 * insert segment file.
			 */
			insert_segno = list_make1_int(APPENDONLY_COMPACTION_SEGNO_INVALID);
		}

		elogif(Debug_appendonly_print_compaction, LOG,
				"Schedule compaction on AO table: "
				"compact segno list length %d, insert segno length %d",
				list_length(new_compaction_list), list_length(insert_segno));
	}

	if (!new_compaction_list)
	{
		elog(DEBUG3, "No valid compact segno for releation %s (%d)",
				RelationGetRelationName(onerel),
				RelationGetRelid(onerel));
		return false;
	}
	else
	{
		vacstmt->appendonly_compaction_insert_segno = insert_segno;
		vacstmt->appendonly_compaction_segno = new_compaction_list;
		return true;
	}
}

bool
vacuumStatement_IsTemporary(Relation onerel)
{
	bool bTemp = false;
	/* MPP-7576: don't track internal namespace tables */
	switch (RelationGetNamespace(onerel))
	{
		case PG_CATALOG_NAMESPACE:
			/* MPP-7773: don't track objects in system namespace
			 * if modifying system tables (eg during upgrade)
			 */
			if (allowSystemTableModsDDL)
				bTemp = true;
			break;

		case PG_TOAST_NAMESPACE:
		case PG_BITMAPINDEX_NAMESPACE:
		case PG_AOSEGMENT_NAMESPACE:
			bTemp = true;
			break;
		default:
			break;
	}

	/* MPP-7572: Don't track metadata if table in any
	 * temporary namespace
	 */
	if (!bTemp)
		bTemp = isAnyTempNamespace(RelationGetNamespace(onerel));
	return bTemp;
}

/*
 * Modify the Vacuum statement to vacuum an individual
 * relation. This ensures that only one relation will be
 * locked for vacuum, when the user issues a "vacuum <db>"
 * command, or a "vacuum <parent_partition_table>"
 * command.
 */
static void
vacuumStatement_AssignRelation(VacuumStmt *vacstmt, Oid relid, List *relations)
{
	if (list_length(relations) > 1 || vacstmt->relation == NULL)
	{
		char	*relname		= get_rel_name(relid);
		char	*namespace_name =
			get_namespace_name(get_rel_namespace(relid));

		if (relname == NULL)
		{
			elog(ERROR, "Relation name does not exist for relation with oid %d", relid);
			return;
		}

		if (namespace_name == NULL)
		{
			elog(ERROR, "Namespace does not exist for relation with oid %d", relid);
			return;
		}

		/* XXX: dispatch OID than name */
		vacstmt->relation = makeRangeVar(namespace_name, relname, -1);
	}
}

/*
 * Chose a source and destination segfile for compaction.  It assumes that we
 * are in the vacuum memory context, and executing in DISPATCH or UTILITY mode.
 * Return false if we are done with all segfiles.
 */
static bool
vacuumStatement_AssignAppendOnlyCompactionInfo(VacuumStmt *vacstmt,
		Relation onerel,
		List *compactedSegmentFileList,
		List *insertedSegmentFileList,
		bool *getnextrelation)
{
	Assert(Gp_role != GP_ROLE_EXECUTE);
	Assert(vacstmt);
	Assert(getnextrelation);
	Assert(RelationIsAoRows(onerel) || RelationIsAoCols(onerel));

	if (!vacuum_assign_compaction_segno(onerel,
				compactedSegmentFileList,
				insertedSegmentFileList,
				vacstmt))
	{
		/* There is nothing left to do for this relation */
		if (list_length(compactedSegmentFileList) > 0)
		{
			/*
			 * We now need to vacuum the auxility relations of the
			 * append-only relation
			 */
			vacstmt->appendonly_compaction_vacuum_cleanup = true;

			/* Provide the list of all compacted segment numbers with it */
			list_free(vacstmt->appendonly_compaction_segno);
			vacstmt->appendonly_compaction_segno = list_copy(compactedSegmentFileList);
			list_free(vacstmt->appendonly_compaction_insert_segno);
			vacstmt->appendonly_compaction_insert_segno = list_copy(insertedSegmentFileList);
		}
		else
		{
			return false;
		}
	}

	if (vacstmt->appendonly_compaction_segno &&
			vacstmt->appendonly_compaction_insert_segno &&
			!vacstmt->appendonly_compaction_vacuum_cleanup)
	{
		/*
		 * as long as there are real segno to compact, we
		 * keep processing this relation.
		 */
		*getnextrelation = false;
	}
	return true;
}

bool
vacuumStatement_IsInAppendOnlyDropPhase(VacuumStmt *vacstmt)
{
	Assert(vacstmt);
	return (vacstmt->appendonly_compaction_segno &&
			!vacstmt->appendonly_compaction_insert_segno &&
			!vacstmt->appendonly_compaction_vacuum_prepare &&
			!vacstmt->appendonly_compaction_vacuum_cleanup);
}

bool
vacuumStatement_IsInAppendOnlyCompactionPhase(VacuumStmt *vacstmt)
{
	Assert(vacstmt);
	return (vacstmt->appendonly_compaction_segno &&
			vacstmt->appendonly_compaction_insert_segno &&
			!vacstmt->appendonly_compaction_vacuum_prepare &&
			!vacstmt->appendonly_compaction_vacuum_cleanup);
}

bool
vacuumStatement_IsInAppendOnlyPseudoCompactionPhase(VacuumStmt *vacstmt)
{
	Assert(vacstmt);
	return (vacstmt->appendonly_compaction_segno &&
			vacstmt->appendonly_compaction_insert_segno &&
			linitial_int(vacstmt->appendonly_compaction_insert_segno)
				== APPENDONLY_COMPACTION_SEGNO_INVALID &&
			!vacstmt->appendonly_compaction_vacuum_prepare &&
			!vacstmt->appendonly_compaction_vacuum_cleanup);
}

bool
vacuumStatement_IsInAppendOnlyPreparePhase(VacuumStmt* vacstmt)
{
	Assert(vacstmt);
	return (vacstmt->appendonly_compaction_vacuum_prepare);
}

bool
vacummStatement_IsInAppendOnlyCleanupPhase(VacuumStmt *vacstmt)
{
	Assert(vacstmt);
	return (vacstmt->appendonly_compaction_vacuum_cleanup);
}

/*
 * Processing of the vacuumStatement for given relid.
 *
 * The function is called by vacuumStatement once for each relation to vacuum.
 * In order to connect QD and QE work for vacuum, we employ a little
 * complicated mechanism here; we separate one relation vacuum process
 * to a separate steps, depending on the type of storage (heap/AO),
 * and perform each step in separate transactions, so that QD can open
 * a distributed transaction and embrace QE work inside it.  As opposed to
 * old postgres code, where one transaction is opened and closed for each
 * auxiliary relation, here a transaction processes them as a set starting
 * from the base relation.  This is the entry point of one base relation,
 * and QD makes some decision what kind of stage we perform, and tells it
 * to QE with vacstmt fields through dispatch.
 *
 * For heap VACUUM FULL, we need two transactions.  One is to move tuples
 * from a page to another, to empty out last pages, which typically goes
 * into repair_frag.  We used to perform truncate operation there, but
 * it required to record transaction commit locally, which is not pleasant
 * if QD decides to cancel the whoe distributed transaction.  So the truncate
 * step is separated to a second transaction.  This two step operation is
 * performed on both base relation and toast relation at the same time.
 *
 * Lazy vacuum to heap is one step operation.
 *
 * AO compaction is rather complicated.  There are four phases.
 *   - prepare phase
 *   - compaction phase
 *   - drop phase
 *   - cleanup phase
 * Out of these, compaction and drop phase might repeat multiple times.
 * We go through the list of available segment files by looking up catalog,
 * and perform a compaction operation, which appends the whole segfile
 * to another available one, if the source segfile looks to be dirty enough.
 * If we find such one and perform compaction, the next step is drop. In
 * order to allow concurrent read it is required for the drop phase to
 * be a separate transaction.  We mark the segfile as an awaiting-drop
 * in the catalog, and the drop phase actually drops the segfile from the
 * disk.  There are some cases where we cannot drop the segfile immediately,
 * in which case we just skip it and leave the catalog to have awaiting-drop
 * state for this segfile.  Aside from the compaction and drop phases, the
 * rest is much simpler.  The prepare phase is to truncate unnecessary
 * blocks after the logical EOF, and the cleanup phase does normal heap
 * vacuum on auxiliary relations (toast, aoseg, block directory, visimap,)
 * as well as updating stats info in catalog.  Keep in mind that if the
 * vacuum is full, we need the same two steps as the heap base relation
 * case.  So cleanup phase in AO may consume two transactions.
 *
 * While executing these multiple transactions, we acquire a session
 * lock across transactions, in order to keep concurrent work on the
 * same relation away.  It doesn't look intuitive, though, if you look
 * at QE work, because from its perspective it is always one step, therefore
 * there is no session lock technically (we actually acquire and release
 * it as it's harmless.)  Session lock doesn't work here, because QE
 * is under a distributed transaction and we haven't supported session
 * lock recording in transaction prepare.  This should be ok as far as
 * we are dealing with user table, because other MPP work also tries
 * to take a relation lock, which would conflict with this vacuum work
 * on master.  Be careful with catalog tables, because we take locks on
 * them and release soon much before the end of transaction.  That means
 * QE still needs to deal with concurrent work well.
 */
static void
vacuumStatement_Relation(VacuumStmt *vacstmt, Oid relid,
						 List *relations, BufferAccessStrategy bstrategy,
						 bool do_toast, bool for_wraparound, bool isTopLevel)
{
	LOCKMODE			lmode = NoLock;
	Relation			onerel;
	LockRelId			onerelid;
	MemoryContext		oldctx;
	VacuumStatsContext stats_context;

	vacstmt = copyObject(vacstmt);
	vacstmt->analyze = false;
	vacstmt->vacuum = true;

	/*
	 * We compact segment file by segment file.
	 * Therefore in some cases, we have multiple vacuum dispatches
	 * per relation.
	 */
	bool getnextrelation = false;

	/* Number of rounds performed on this relation */
	int relationRound = 0;

	List* compactedSegmentFileList = NIL;
	List* insertedSegmentFileList = NIL;

	bool dropPhase = false;
	bool truncatePhase = false;

	Assert(vacstmt);

	if (Gp_role != GP_ROLE_EXECUTE)
	{
		/* First call on a relation is the prepare phase */
		vacstmt->appendonly_compaction_vacuum_prepare = true;

		/*
		 * Reset truncate flag always as we may iterate more than one relation.
		 */
		vacstmt->heap_truncate = false;
	}

	while (!getnextrelation)
	{
		getnextrelation = true;

		/*
		 * The following block of code is relevant only for AO tables.  The
		 * only phases relevant are prepare phase, compaction phase and the
		 * first phase of cleanup for VACUUM FULL (truncatePhase set to true
		 * refers to this phase). 
		 */
		if (Gp_role != GP_ROLE_EXECUTE && (!dropPhase || truncatePhase))
		{
			 /* Reset the compaction segno if new relation or segment file is
			  * started
			  */
			list_free(vacstmt->appendonly_compaction_segno);
			list_free(vacstmt->appendonly_compaction_insert_segno);
			vacstmt->appendonly_compaction_segno = NIL;
			vacstmt->appendonly_compaction_insert_segno = NIL;
			/*
			 * We should not reset the cleanup flag for truncate phase because
			 * it is a sub part of the cleanup phase for VACUUM FULL case 
			 */ 
			if (!truncatePhase)
				vacstmt->appendonly_compaction_vacuum_cleanup = false;
		}

		/*
		 * For each iteration we start/commit our own transactions,
		 * so that we can release resources such as locks and memories,
		 * and we can also safely perform non-transactional work
		 * along with transactional work.
		 */
		StartTransactionCommand();

		/*
		 * Functions in indexes may want a snapshot set. Also, setting
		 * a snapshot ensures that RecentGlobalXmin is kept truly recent.
		 */
		PushActiveSnapshot(GetTransactionSnapshot());

		if (!vacstmt->full)
		{
			/*
			 * PostgreSQL does this:
			 * During a lazy VACUUM we can set the PROC_IN_VACUUM flag, which lets other
			 * concurrent VACUUMs know that they can ignore this one while
			 * determining their OldestXmin.  (The reason we don't set it during a
			 * full VACUUM is exactly that we may have to run user- defined
			 * functions for functional indexes, and we want to make sure that if
			 * they use the snapshot set above, any tuples it requires can't get
			 * removed from other tables.  An index function that depends on the
			 * contents of other tables is arguably broken, but we won't break it
			 * here by violating transaction semantics.)
			 *
			 * GPDB doesn't use PROC_IN_VACUUM, as lazy vacuum for bitmap
			 * indexed tables performs reindex causing updates to pg_class
			 * tuples for index entries.
			 *
			 * We also set the VACUUM_FOR_WRAPAROUND flag, which is passed down
			 * by autovacuum; it's used to avoid cancelling a vacuum that was
			 * invoked in an emergency.
			 *
			 * Note: this flag remains set until CommitTransaction or
			 * AbortTransaction.  We don't want to clear it until we reset
			 * MyProc->xid/xmin, else OldestXmin might appear to go backwards,
			 * which is probably Not Good.
			 */
			LWLockAcquire(ProcArrayLock, LW_EXCLUSIVE);
#if 0 /* Upstream code not applicable to GPDB */
			MyProc->vacuumFlags |= PROC_IN_VACUUM;
#endif
			if (for_wraparound)
				MyProc->vacuumFlags |= PROC_VACUUM_FOR_WRAPAROUND;
			LWLockRelease(ProcArrayLock);
		}

		/*
		 * AO only: QE can tell drop phase here with dispatched vacstmt.
		 */
		if (Gp_role == GP_ROLE_EXECUTE)
			dropPhase = vacuumStatement_IsInAppendOnlyDropPhase(vacstmt);

		/*
		 * Open the relation with an appropriate lock, and check the permission.
		 */
		onerel = open_relation_and_check_permission(vacstmt, relid, RELKIND_RELATION, dropPhase);

		/*
		 * onerel can be NULL for the following cases:
		 * 1. If the user does not have the permissions to vacuum the table
		 * 2. For AO tables if the drop phase cannot be performed and should be skipped 
		 */
		if (onerel == NULL)
		{
			if ((Gp_role != GP_ROLE_EXECUTE) && dropPhase)
			{
				/*
				 * To ensure that vacuum decreases the age for appendonly
				 * tables even if drop phase is getting skipped, perform
				 * cleanup phase so that the relfrozenxid value is updated
				 * correctly in pg_class
				 */
				vacstmt->appendonly_compaction_vacuum_cleanup = true;
				dropPhase = false;
				/*
				 * Since the drop phase needs to be skipped, we need to
				 * deregister the segnos which were marked for drop in the
				 * compaction phase
				 */
				DeregisterSegnoForCompactionDrop(relid,
								vacstmt->appendonly_compaction_segno);
				onerel = open_relation_and_check_permission(vacstmt, relid, RELKIND_RELATION, false);
			}		

			if (onerel == NULL)
			{
				PopActiveSnapshot();
				CommitTransactionCommand();
				continue;
			}
		}

		vacuumStatement_AssignRelation(vacstmt, relid, relations);

		if (Gp_role != GP_ROLE_EXECUTE)
		{
			/*
			 * Keep things generated by this QD decision beyond a transaction.
			 */
			oldctx = MemoryContextSwitchTo(vac_context);
			if (RelationIsHeap(onerel))
			{
				/*
				 * We perform truncate in the second transaction, to avoid making
				 * it necessary to record transaction commit in the middle of
				 * vacuum operation in case we move tuples across pages.  It may
				 * not need to do so if the relation is clean, but the decision
				 * to perform truncate is segment-local and QD cannot tell if
				 * everyone can skip it.
				 */
				if (vacstmt->full)
				{
					Assert(relationRound == 0 || relationRound == 1);
					if (relationRound == 0)
						getnextrelation = false;
					else if (relationRound == 1)
						vacstmt->heap_truncate = true;
				}
			}
			else
			{
				/* the rest is about AO tables */
				if (vacstmt->appendonly_compaction_vacuum_prepare)
				{
					getnextrelation = false;
					dropPhase = false;
				}
				else if (dropPhase)
				{
					if (HasSerializableBackends(false))
					{
						/*
						 * Checking at this point is safe because
						 * any serializable transaction that could start afterwards
						 * will already see the state with AWAITING_DROP. We
						 * have only to deal with transactions that started before
						 * our transaction.
						 *
						 * We immediatelly get the next relation. There is no
						 * reason to stay in this relation. Actually, all
						 * other ao relation will skip the compaction step.
						 */
						elogif(Debug_appendonly_print_compaction, LOG,
								"Skipping freeing compacted append-only segment file "
								"because of concurrent serializable transaction");

						DeregisterSegnoForCompactionDrop(relid, vacstmt->appendonly_compaction_segno);
						vacstmt->appendonly_compaction_vacuum_cleanup = true;
						dropPhase = false;
						getnextrelation = false;
					}
					else
					{
						elogif(Debug_appendonly_print_compaction, LOG,
								"Dispatch drop transaction on append-only relation %s",
								RelationGetRelationName(onerel));

						RegisterSegnoForCompactionDrop(relid, vacstmt->appendonly_compaction_segno);
						list_free(vacstmt->appendonly_compaction_insert_segno);
						vacstmt->appendonly_compaction_insert_segno = NIL;
						dropPhase = false;
						getnextrelation = false;
					}
				}
				else
				{
					/* Either we are in cleanup or in compaction phase */
					if (!vacstmt->appendonly_compaction_vacuum_cleanup)
					{
						/* This block is only relevant for compaction */
						if (!vacuumStatement_AssignAppendOnlyCompactionInfo(vacstmt,
									onerel, compactedSegmentFileList,
									insertedSegmentFileList, &getnextrelation))
						{
							MemoryContextSwitchTo(oldctx);
							/* Nothing left to do for this relation */
							relation_close(onerel, NoLock);
							PopActiveSnapshot();
							CommitTransactionCommand();
							/* don't dispatch this iteration */
							continue;
						}

						compactedSegmentFileList =
							list_union_int(compactedSegmentFileList,
								vacstmt->appendonly_compaction_segno);
						insertedSegmentFileList =
							list_union_int(insertedSegmentFileList,
								vacstmt->appendonly_compaction_insert_segno);

						dropPhase = !getnextrelation;
					}
				}
				MemoryContextSwitchTo(oldctx);

				/*
				 * If VACUUM FULL and in cleanup phase, perform two-step for
				 * aux relations.
				 */
				if (vacstmt->full &&
					vacstmt->appendonly_compaction_vacuum_cleanup)
				{
					if (truncatePhase)
					{
						truncatePhase = false;
						vacstmt->heap_truncate = true;
					}
					else
					{
						truncatePhase = true;
						getnextrelation = false;
					}
				}
			}
		}

		/*
		 * Reset the global array if this step is not for heap truncate.
		 * We use this array only when trancating.
		 */
		if (!vacstmt->heap_truncate)
			VacFullInitialStatsSize = 0;

		/*
		 * If we are in the dispatch mode, dispatch this modified
		 * vacuum statement to QEs, and wait for them to finish.
		 */
		if (Gp_role == GP_ROLE_DISPATCH)
		{
			int 		i, nindexes;
			bool 		has_bitmap = false;
			Relation   *i_rel = NULL;

			stats_context.updated_stats = NIL;

			vac_open_indexes(onerel, AccessShareLock, &nindexes, &i_rel);
			if (i_rel != NULL)
			{
				for (i = 0; i < nindexes; i++)
				{
					if (RelationIsBitmapIndex(i_rel[i]))
					{
						has_bitmap = true;
						break;
					}
				}
			}
			vac_close_indexes(nindexes, i_rel, AccessShareLock);

			/*
			 * We have to acquire a ShareLock for the relation which has bitmap
			 * indexes, since reindex is used later. Otherwise, concurrent
			 * vacuum and inserts may cause deadlock. MPP-5960
			 */
			if (has_bitmap)
				LockRelation(onerel, ShareLock);

			dispatchVacuum(vacstmt, &stats_context);
		}

		if (vacstmt->full)
			lmode = AccessExclusiveLock;
		else if (RelationIsAoRows(onerel) || RelationIsAoCols(onerel))
			lmode = AccessShareLock;
		else
			lmode = ShareUpdateExclusiveLock;

		if (relationRound == 0)
		{
			onerelid = onerel->rd_lockInfo.lockRelId;

			/*
			 * Get a session-level lock too. This will protect our
			 * access to the relation across multiple transactions, so
			 * that we can vacuum the relation's TOAST table (if any)
			 * secure in the knowledge that no one is deleting the
			 * parent relation.
			 *
			 * NOTE: this cannot block, even if someone else is
			 * waiting for access, because the lock manager knows that
			 * both lock requests are from the same process.
			 */
			LockRelationIdForSession(&onerelid, lmode);
		}
		vacuum_rel(onerel, vacstmt, lmode, stats_context.updated_stats,
				   for_wraparound);

		if (Gp_role == GP_ROLE_DISPATCH)
		{
			list_free_deep(stats_context.updated_stats);
			stats_context.updated_stats = NIL;

			/*
			 * Update ao master tupcount the hard way after the compaction and
			 * after the drop.
			 */
			if (vacstmt->appendonly_compaction_segno)
			{
				Assert(RelationIsAoRows(onerel) || RelationIsAoCols(onerel));

				if (vacuumStatement_IsInAppendOnlyCompactionPhase(vacstmt) &&
						!vacuumStatement_IsInAppendOnlyPseudoCompactionPhase(vacstmt))
				{
					/* In the compact phase, we need to update the information of the segment file we inserted into */
					UpdateMasterAosegTotalsFromSegments(onerel, SnapshotNow, vacstmt->appendonly_compaction_insert_segno, 0);
				}
				else if (vacuumStatement_IsInAppendOnlyDropPhase(vacstmt))
				{
					/* In the drop phase, we need to update the information of the compacted segment file(s) */
					UpdateMasterAosegTotalsFromSegments(onerel, SnapshotNow, vacstmt->appendonly_compaction_segno, 0);
				}
			}

			/*
			 * We need some transaction to update the catalog.  We could do
			 * it on the outer vacuumStatement, but it is useful to track
			 * relation by relation.
			 */
			if (relationRound == 0 && !vacuumStatement_IsTemporary(onerel))
			{
				char *vsubtype = ""; /* NOFULL */

				if (IsAutoVacuumWorkerProcess())
					vsubtype = "AUTO";
				else
				{
					if (vacstmt->full &&
						(0 == vacstmt->freeze_min_age))
						vsubtype = "FULL FREEZE";
					else if (vacstmt->full)
						vsubtype = "FULL";
					else if (0 == vacstmt->freeze_min_age)
						vsubtype = "FREEZE";
				}
				MetaTrackUpdObject(RelationRelationId,
								   relid,
								   GetUserId(),
								   "VACUUM",
								   vsubtype);
			}
		}

		/*
		 * Close source relation now, but keep lock so that no one
		 * deletes it before we commit.  (If someone did, they'd
		 * fail to clean up the entries we made in pg_statistic.
		 * Also, releasing the lock before commit would expose us
		 * to concurrent-update failures in update_attstats.)
		 */
		relation_close(onerel, NoLock);


		if (list_length(relations) > 1)
		{
			pfree(vacstmt->relation->schemaname);
			pfree(vacstmt->relation->relname);
			pfree(vacstmt->relation);
			vacstmt->relation = NULL;
		}
		vacstmt->appendonly_compaction_vacuum_prepare = false;

		PopActiveSnapshot();

		/*
		 * Transaction commit is always executed on QD.
		 */
		if (Gp_role != GP_ROLE_EXECUTE)
			CommitTransactionCommand();

		if (relationRound == 0)
		{
			SIMPLE_FAULT_INJECTOR(VacuumRelationEndOfFirstRound);
		}

		relationRound++;
	}

	if (lmode != NoLock)
	{
		UnlockRelationIdForSession(&onerelid, lmode);
	}

	if (compactedSegmentFileList)
	{
		list_free(compactedSegmentFileList);
		compactedSegmentFileList = NIL;
	}
	if (insertedSegmentFileList)
	{
		list_free(insertedSegmentFileList);
		insertedSegmentFileList = NIL;
	}
	if (vacstmt->appendonly_compaction_segno)
	{
		list_free(vacstmt->appendonly_compaction_segno);
		vacstmt->appendonly_compaction_segno = NIL;
	}
	if (vacstmt->appendonly_compaction_insert_segno)
	{
		list_free(vacstmt->appendonly_compaction_insert_segno);
		vacstmt->appendonly_compaction_insert_segno = NIL;
	}
}

/*
 * Build a list of Oids for each relation to be processed
 *
 * The list is built in vac_context so that it will survive across our
 * per-relation transactions.
 */
static List *
get_rel_oids(Oid relid, VacuumStmt *vacstmt, const char *stmttype)
{
	List	   *oid_list = NIL;
	MemoryContext oldcontext;

	/* OID supplied by VACUUM's caller? */
	if (OidIsValid(relid))
	{
		oldcontext = MemoryContextSwitchTo(vac_context);
		oid_list = lappend_oid(oid_list, relid);
		MemoryContextSwitchTo(oldcontext);
	}
	else if (vacstmt->relation)
	{
		if (strcmp(stmttype, "VACUUM") == 0)
		{
			/* Process a specific relation */
			Oid			relid;
			List	   *prels = NIL;

			relid = RangeVarGetRelid(vacstmt->relation, false);

			if (rel_is_partitioned(relid))
			{
				PartitionNode *pn;

				pn = get_parts(relid, 0, 0, false, true /*includesubparts*/);

				prels = all_partition_relids(pn);
			}
			else if (rel_is_child_partition(relid))
			{
				/* get my children */
				prels = find_all_inheritors(relid, NoLock);
			}

			/* Make a relation list entry for this relation */
			oldcontext = MemoryContextSwitchTo(vac_context);
			oid_list = lappend_oid(oid_list, relid);
			oid_list = list_concat_unique_oid(oid_list, prels);
			MemoryContextSwitchTo(oldcontext);
		}
		else
		{
			oldcontext = MemoryContextSwitchTo(vac_context);
			/**
			 * ANALYZE one relation (optionally, a list of columns).
			 */
			Oid relationOid = InvalidOid;

			relationOid = RangeVarGetRelid(vacstmt->relation, false);
			PartStatus ps = rel_part_status(relationOid);

			if (ps != PART_STATUS_ROOT && vacstmt->rootonly)
			{
				ereport(WARNING,
						(errmsg("skipping \"%s\" --- cannot analyze a non-root partition using ANALYZE ROOTPARTITION",
								get_rel_name(relationOid))));
			}
			else if (ps == PART_STATUS_ROOT)
			{
				PartitionNode *pn = get_parts(relationOid, 0 /*level*/ ,
											  0 /*parent*/, false /* inctemplate */, true /*includesubparts*/);
				Assert(pn);
				if (!vacstmt->rootonly)
				{
					oid_list = all_leaf_partition_relids(pn); /* all leaves */

					if (optimizer_analyze_midlevel_partition)
					{
						oid_list = list_concat(oid_list, all_interior_partition_relids(pn)); /* interior partitions */
					}
				}
				oid_list = lappend_oid(oid_list, relationOid); /* root partition */
			}
			else if (ps == PART_STATUS_INTERIOR) /* analyze an interior partition directly */
			{
				/* disable analyzing mid-level partitions directly since the users are encouraged
				 * to work with the root partition only. To gather stats on mid-level partitions
				 * (for Orca's use), the user should run ANALYZE or ANALYZE ROOTPARTITION on the
				 * root level with optimizer_analyze_midlevel_partition GUC set to ON.
				 * Planner uses the stats on leaf partitions, so its unnecesary to collect stats on
				 * midlevel partitions.
				 */
				ereport(WARNING,
						(errmsg("skipping \"%s\" --- cannot analyze a mid-level partition. "
								"Please run ANALYZE on the root partition table.",
								get_rel_name(relationOid))));
			}
			else
			{
				oid_list = list_make1_oid(relationOid);
			}
			MemoryContextSwitchTo(oldcontext);
		}
	}
	else
	{
		/* Process all plain relations listed in pg_class */
		Relation	pgclass;
		HeapScanDesc scan;
		HeapTuple	tuple;
		ScanKeyData key;
		Oid candidateOid;

		ScanKeyInit(&key,
					Anum_pg_class_relkind,
					BTEqualStrategyNumber, F_CHAREQ,
					CharGetDatum(RELKIND_RELATION));

		pgclass = heap_open(RelationRelationId, AccessShareLock);

		scan = heap_beginscan(pgclass, SnapshotNow, 1, &key);

		while ((tuple = heap_getnext(scan, ForwardScanDirection)) != NULL)
		{
			Form_pg_class classForm = (Form_pg_class) GETSTRUCT(tuple);

			/*
			 * Don't include non-vacuum-able relations:
			 *   - External tables
			 *   - Foreign tables
			 *   - etc.
			 */
			if (classForm->relkind == RELKIND_RELATION && (
					classForm->relstorage == RELSTORAGE_EXTERNAL ||
					classForm->relstorage == RELSTORAGE_FOREIGN  ||
					classForm->relstorage == RELSTORAGE_VIRTUAL))
				continue;

			/* Make a relation list entry for this guy */
			candidateOid = HeapTupleGetOid(tuple);

			/* Skip non root partition tables if ANALYZE ROOTPARTITION ALL is executed */
			if (vacstmt->rootonly && !rel_is_partitioned(candidateOid))
			{
				continue;
			}

			// skip mid-level partition tables if we have disabled collecting statistics for them
			PartStatus ps = rel_part_status(candidateOid);
			if (!optimizer_analyze_midlevel_partition && ps == PART_STATUS_INTERIOR)
			{
				continue;
			}

			oldcontext = MemoryContextSwitchTo(vac_context);
			oid_list = lappend_oid(oid_list, candidateOid);
			MemoryContextSwitchTo(oldcontext);
		}

		heap_endscan(scan);
		heap_close(pgclass, AccessShareLock);
	}

	return oid_list;
}

/*
 * vacuum_set_xid_limits() -- compute oldest-Xmin and freeze cutoff points
 */
void
vacuum_set_xid_limits(int freeze_min_age,
					  int freeze_table_age,
					  bool sharedRel,
					  TransactionId *oldestXmin,
					  TransactionId *freezeLimit,
					  TransactionId *freezeTableLimit)
{
	int			freezemin;
	TransactionId limit;
	TransactionId safeLimit;

	/*
	 * We can always ignore processes running lazy vacuum.	This is because we
	 * use these values only for deciding which tuples we must keep in the
	 * tables.	Since lazy vacuum doesn't write its XID anywhere, it's safe to
	 * ignore it.  In theory it could be problematic to ignore lazy vacuums on
	 * a full vacuum, but keep in mind that only one vacuum process can be
	 * working on a particular table at any time, and that each vacuum is
	 * always an independent transaction.
	 */
	*oldestXmin = GetOldestXmin(sharedRel, true);

	Assert(TransactionIdIsNormal(*oldestXmin));

	/*
	 * Determine the minimum freeze age to use: as specified by the caller, or
	 * vacuum_freeze_min_age, but in any case not more than half
	 * autovacuum_freeze_max_age, so that autovacuums to prevent XID
	 * wraparound won't occur too frequently.
	 */
	freezemin = freeze_min_age;
	if (freezemin < 0)
		freezemin = vacuum_freeze_min_age;
	freezemin = Min(freezemin, autovacuum_freeze_max_age / 2);
	Assert(freezemin >= 0);

	/*
	 * Compute the cutoff XID, being careful not to generate a "permanent" XID
	 */
	limit = *oldestXmin - freezemin;
	if (!TransactionIdIsNormal(limit))
		limit = FirstNormalTransactionId;

	/*
	 * If oldestXmin is very far back (in practice, more than
	 * autovacuum_freeze_max_age / 2 XIDs old), complain and force a minimum
	 * freeze age of zero.
	 */
	safeLimit = ReadNewTransactionId() - autovacuum_freeze_max_age;
	if (!TransactionIdIsNormal(safeLimit))
		safeLimit = FirstNormalTransactionId;

	if (TransactionIdPrecedes(limit, safeLimit))
	{
		ereport(WARNING,
				(errmsg("oldest xmin is far in the past"),
				 errhint("Close open transactions soon to avoid wraparound problems.")));
		limit = *oldestXmin;
	}

	*freezeLimit = limit;

	if (freezeTableLimit != NULL)
	{
		int			freezetable;

		/*
		 * Determine the table freeze age to use: as specified by the caller,
		 * or vacuum_freeze_table_age, but in any case not more than
		 * autovacuum_freeze_max_age * 0.95, so that if you have e.g nightly
		 * VACUUM schedule, the nightly VACUUM gets a chance to freeze tuples
		 * before anti-wraparound autovacuum is launched.
		 */
		freezetable = freeze_min_age;
		if (freezetable < 0)
			freezetable = vacuum_freeze_table_age;
		freezetable = Min(freezetable, autovacuum_freeze_max_age * 0.95);
		Assert(freezetable >= 0);

		/*
		 * Compute the cutoff XID, being careful not to generate a "permanent"
		 * XID.
		 */
		limit = ReadNewTransactionId() - freezetable;
		if (!TransactionIdIsNormal(limit))
			limit = FirstNormalTransactionId;

		*freezeTableLimit = limit;
	}
}


/*
 * vac_estimate_reltuples() -- estimate the new value for pg_class.reltuples
 *
 *		If we scanned the whole relation then we should just use the count of
 *		live tuples seen; but if we did not, we should not trust the count
 *		unreservedly, especially not in VACUUM, which may have scanned a quite
 *		nonrandom subset of the table.  When we have only partial information,
 *		we take the old value of pg_class.reltuples as a measurement of the
 *		tuple density in the unscanned pages.
 *
 *		This routine is shared by VACUUM and ANALYZE.
 */
double
vac_estimate_reltuples(Relation relation, bool is_analyze,
					   BlockNumber total_pages,
					   BlockNumber scanned_pages,
					   double scanned_tuples)
{
	BlockNumber	old_rel_pages = relation->rd_rel->relpages;
	double		old_rel_tuples = relation->rd_rel->reltuples;
	double		old_density;
	double		new_density;
	double		multiplier;
	double		updated_density;

	/* If we did scan the whole table, just use the count as-is */
	if (scanned_pages >= total_pages)
		return scanned_tuples;

	/*
	 * If scanned_pages is zero but total_pages isn't, keep the existing value
	 * of reltuples.  (Note: callers should avoid updating the pg_class
	 * statistics in this situation, since no new information has been
	 * provided.)
	 */
	if (scanned_pages == 0)
		return old_rel_tuples;

	/*
	 * If old value of relpages is zero, old density is indeterminate; we
	 * can't do much except scale up scanned_tuples to match total_pages.
	 */
	if (old_rel_pages == 0)
		return floor((scanned_tuples / scanned_pages) * total_pages + 0.5);

	/*
	 * Okay, we've covered the corner cases.  The normal calculation is to
	 * convert the old measurement to a density (tuples per page), then
	 * update the density using an exponential-moving-average approach,
	 * and finally compute reltuples as updated_density * total_pages.
	 *
	 * For ANALYZE, the moving average multiplier is just the fraction of
	 * the table's pages we scanned.  This is equivalent to assuming
	 * that the tuple density in the unscanned pages didn't change.  Of
	 * course, it probably did, if the new density measurement is different.
	 * But over repeated cycles, the value of reltuples will converge towards
	 * the correct value, if repeated measurements show the same new density.
	 *
	 * For VACUUM, the situation is a bit different: we have looked at a
	 * nonrandom sample of pages, but we know for certain that the pages we
	 * didn't look at are precisely the ones that haven't changed lately.
	 * Thus, there is a reasonable argument for doing exactly the same thing
	 * as for the ANALYZE case, that is use the old density measurement as
	 * the value for the unscanned pages.
	 *
	 * This logic could probably use further refinement.
	 */
	old_density = old_rel_tuples / old_rel_pages;
	new_density = scanned_tuples / scanned_pages;
	multiplier = (double) scanned_pages / (double) total_pages;
	updated_density = old_density + (new_density - old_density) * multiplier;
	return floor(updated_density * total_pages + 0.5);
}


void
vac_update_relstats_from_list(Relation rel,
							  BlockNumber num_pages, double num_tuples,
							  bool hasindex, TransactionId frozenxid,
							  List *updated_stats)
{
	/*
	 * If this is QD, use the stats collected in updated_stats instead of
	 * the one provided through 'num_pages' and 'num_tuples'.  It doesn't
	 * seem worth doing so for system tables, though (it'd better say
	 * "non-distributed" tables than system relations here, but for now
	 * it's effectively the same.)
	 */
	if (Gp_role == GP_ROLE_DISPATCH && !IsSystemRelation(rel))
	{
		ListCell *lc;
		num_pages = 0;
		num_tuples = 0.0;
		foreach (lc, updated_stats)
		{
			VPgClassStats *stats = (VPgClassStats *) lfirst(lc);
			if (stats->relid == RelationGetRelid(rel))
			{
				num_pages += stats->rel_pages;
				num_tuples += stats->rel_tuples;
				break;
			}
		}
	}

	vac_update_relstats(rel, num_pages, num_tuples,
						hasindex, frozenxid);
}

/*
 *	vac_update_relstats() -- update statistics for one relation
 *
 *		Update the whole-relation statistics that are kept in its pg_class
 *		row.  There are additional stats that will be updated if we are
 *		doing ANALYZE, but we always update these stats.  This routine works
 *		for both index and heap relation entries in pg_class.
 *
 *		We violate transaction semantics here by overwriting the rel's
 *		existing pg_class tuple with the new values.  This is reasonably
 *		safe since the new values are correct whether or not this transaction
 *		commits.  The reason for this is that if we updated these tuples in
 *		the usual way, vacuuming pg_class itself wouldn't work very well ---
 *		by the time we got done with a vacuum cycle, most of the tuples in
 *		pg_class would've been obsoleted.  Of course, this only works for
 *		fixed-size never-null columns, but these are.
 *
 *		Note another assumption: that two VACUUMs/ANALYZEs on a table can't
 *		run in parallel, nor can VACUUM/ANALYZE run in parallel with a
 *		schema alteration such as adding an index, rule, or trigger.  Otherwise
 *		our updates of relhasindex etc might overwrite uncommitted updates.
 *
 *		This routine is shared by full VACUUM, lazy VACUUM, and stand-alone
 *		ANALYZE.
 */
void
vac_update_relstats(Relation relation,
					BlockNumber num_pages, double num_tuples,
					bool hasindex, TransactionId frozenxid)
{
	Oid			relid = RelationGetRelid(relation);
	Relation	rd;
	HeapTuple	ctup;
	Form_pg_class pgcform;
	bool		dirty;

	Assert(relid != InvalidOid);

	/*
	 * CDB: send the number of tuples and the number of pages in pg_class located
	 * at QEs through the dispatcher.
	 */
	if (Gp_role == GP_ROLE_EXECUTE)
	{
		/* cdbanalyze_get_relstats(rel, &num_pages, &num_tuples);*/
		StringInfoData buf;
		VPgClassStats stats;

		pq_beginmessage(&buf, 'y');
		pq_sendstring(&buf, "VACUUM");
		stats.relid = relid;
		stats.rel_pages = num_pages;
		stats.rel_tuples = num_tuples;
		stats.empty_end_pages = 0;
		pq_sendint(&buf, sizeof(VPgClassStats), sizeof(int));
		pq_sendbytes(&buf, (char *) &stats, sizeof(VPgClassStats));
		pq_endmessage(&buf);
	}

	/*
	 * We need a way to distinguish these 2 cases:
	 * a) ANALYZEd/VACUUMed table is empty
	 * b) Table has never been ANALYZEd/VACUUMed
	 * To do this, in case (a), we set relPages = 1. For case (b), relPages = 0.
	 */
	if (num_pages < 1.0)
	{
		Assert(num_tuples < 1.0);
		num_pages = 1.0;
	}

	/*
	 * update number of tuples and number of pages in pg_class
	 */
	rd = heap_open(RelationRelationId, RowExclusiveLock);

	/* Fetch a copy of the tuple to scribble on */
	ctup = SearchSysCacheCopy(RELOID,
							  ObjectIdGetDatum(relid),
							  0, 0, 0);
	if (!HeapTupleIsValid(ctup))
		elog(ERROR, "pg_class entry for relid %u vanished during vacuuming",
			 relid);
	pgcform = (Form_pg_class) GETSTRUCT(ctup);

	/* Apply required updates, if any, to copied tuple */

	dirty = false;
	if (pgcform->relpages != (int32) num_pages)
	{
		pgcform->relpages = (int32) num_pages;
		dirty = true;
	}
	if (pgcform->reltuples != (float4) num_tuples)
	{
		pgcform->reltuples = (float4) num_tuples;
		dirty = true;
	}
	if (pgcform->relhasindex != hasindex)
	{
		pgcform->relhasindex = hasindex;
		dirty = true;
	}

	elog(DEBUG2, "Vacuum oid=%u pages=%d tuples=%f",
		 relid, pgcform->relpages, pgcform->reltuples);
	/*
	 * If we have discovered that there are no indexes, then there's no
	 * primary key either, nor any exclusion constraints.  This could be done
	 * more thoroughly...
	 */
	if (!hasindex)
	{
		if (pgcform->relhaspkey)
		{
			pgcform->relhaspkey = false;
			dirty = true;
		}
		if (pgcform->relhasexclusion && pgcform->relkind != RELKIND_INDEX)
		{
			pgcform->relhasexclusion = false;
			dirty = true;
		}
	}

	/* We also clear relhasrules and relhastriggers if needed */
	if (pgcform->relhasrules && relation->rd_rules == NULL)
	{
		pgcform->relhasrules = false;
		dirty = true;
	}
	if (pgcform->relhastriggers && relation->trigdesc == NULL)
	{
		pgcform->relhastriggers = false;
		dirty = true;
	}

	/*
	 * relfrozenxid should never go backward.  Caller can pass
	 * InvalidTransactionId if it has no new data.
	 */
	if (TransactionIdIsNormal(frozenxid) &&
		TransactionIdIsValid(pgcform->relfrozenxid) &&
		TransactionIdPrecedes(pgcform->relfrozenxid, frozenxid))
	{
		pgcform->relfrozenxid = frozenxid;
		dirty = true;
	}

	/* If anything changed, write out the tuple. */
	if (dirty)
		heap_inplace_update(rd, ctup);

	heap_close(rd, RowExclusiveLock);
}


/*
 *	vac_update_datfrozenxid() -- update pg_database.datfrozenxid for our DB
 *
 *		Update pg_database's datfrozenxid entry for our database to be the
 *		minimum of the pg_class.relfrozenxid values.  If we are able to
 *		advance pg_database.datfrozenxid, also try to truncate pg_clog.
 *
 *		We violate transaction semantics here by overwriting the database's
 *		existing pg_database tuple with the new value.	This is reasonably
 *		safe since the new value is correct whether or not this transaction
 *		commits.  As with vac_update_relstats, this avoids leaving dead tuples
 *		behind after a VACUUM.
 *
 *		This routine is shared by full and lazy VACUUM.
 */
void
vac_update_datfrozenxid(void)
{
	HeapTuple	tuple;
	Form_pg_database dbform;
	Relation	relation;
	SysScanDesc scan;
	HeapTuple	classTup;
	TransactionId newFrozenXid;
	bool		dirty = false;

	/*
	 * Initialize the "min" calculation with GetOldestXmin, which is a
	 * reasonable approximation to the minimum relfrozenxid for not-yet-
	 * committed pg_class entries for new tables; see AddNewRelationTuple().
	 * Se we cannot produce a wrong minimum by starting with this.
	 */
	newFrozenXid = GetOldestXmin(true, true);

	/*
	 * We must seqscan pg_class to find the minimum Xid, because there is no
	 * index that can help us here.
	 */
	relation = heap_open(RelationRelationId, AccessShareLock);

	scan = systable_beginscan(relation, InvalidOid, false,
							  SnapshotNow, 0, NULL);

	while ((classTup = systable_getnext(scan)) != NULL)
	{
		Form_pg_class classForm = (Form_pg_class) GETSTRUCT(classTup);

		if (!should_have_valid_relfrozenxid(HeapTupleGetOid(classTup),
											classForm->relkind,
											classForm->relstorage))
		{
			Assert(!TransactionIdIsValid(classForm->relfrozenxid));
			continue;
		}

		Assert(TransactionIdIsNormal(classForm->relfrozenxid));

		if (TransactionIdPrecedes(classForm->relfrozenxid, newFrozenXid))
			newFrozenXid = classForm->relfrozenxid;
	}

	/* we're done with pg_class */
	systable_endscan(scan);
	heap_close(relation, AccessShareLock);

	Assert(TransactionIdIsNormal(newFrozenXid));

	/* Now fetch the pg_database tuple we need to update. */
	relation = heap_open(DatabaseRelationId, RowExclusiveLock);

	/* Fetch a copy of the tuple to scribble on */
	tuple = SearchSysCacheCopy(DATABASEOID,
							   ObjectIdGetDatum(MyDatabaseId),
							   0, 0, 0);
	if (!HeapTupleIsValid(tuple))
		elog(ERROR, "could not find tuple for database %u", MyDatabaseId);
	dbform = (Form_pg_database) GETSTRUCT(tuple);

	/*
	 * Don't allow datfrozenxid to go backward (probably can't happen anyway);
	 * and detect the common case where it doesn't go forward either.
	 */
	if (TransactionIdPrecedes(dbform->datfrozenxid, newFrozenXid))
	{
		dbform->datfrozenxid = newFrozenXid;
		dirty = true;
	}

	if (dirty)
		heap_inplace_update(relation, tuple);

	heap_freetuple(tuple);
	heap_close(relation, RowExclusiveLock);

	/*
	 * If we were able to advance datfrozenxid, see if we can truncate pg_clog.
	 * Also do it if the shared XID-wrap-limit info is stale, since this
	 * action will update that too.
	 */
	if (dirty || ForceTransactionIdLimitUpdate())
		vac_truncate_clog(newFrozenXid);
}


/*
 *	vac_truncate_clog() -- attempt to truncate the commit log
 *
 *		Scan pg_database to determine the system-wide oldest datfrozenxid,
 *		and use it to truncate the transaction commit log (pg_clog).
 *		Also update the XID wrap limit info maintained by varsup.c.
 *
 *		The passed XID is simply the one I just wrote into my pg_database
 *		entry.	It's used to initialize the "min" calculation.
 *
 *		This routine is shared by full and lazy VACUUM.  Note that it's
 *		only invoked when we've managed to change our DB's datfrozenxid
 *		entry, or we found that the shared XID-wrap-limit info is stale.
 */
static void
vac_truncate_clog(TransactionId frozenXID)
{
	TransactionId myXID = GetCurrentTransactionId();
	Relation	relation;
	HeapScanDesc scan;
	HeapTuple	tuple;
	Oid			oldest_datoid;
	bool		frozenAlreadyWrapped = false;

	/* init oldest_datoid to sync with my frozenXID */
	oldest_datoid = MyDatabaseId;

	/*
	 * Scan pg_database to compute the minimum datfrozenxid
	 *
	 * Note: we need not worry about a race condition with new entries being
	 * inserted by CREATE DATABASE.  Any such entry will have a copy of some
	 * existing DB's datfrozenxid, and that source DB cannot be ours because
	 * of the interlock against copying a DB containing an active backend.
	 * Hence the new entry will not reduce the minimum.  Also, if two VACUUMs
	 * concurrently modify the datfrozenxid's of different databases, the
	 * worst possible outcome is that pg_clog is not truncated as aggressively
	 * as it could be.
	 */
	relation = heap_open(DatabaseRelationId, AccessShareLock);

	scan = heap_beginscan(relation, SnapshotNow, 0, NULL);

	while ((tuple = heap_getnext(scan, ForwardScanDirection)) != NULL)
	{
		Form_pg_database dbform = (Form_pg_database) GETSTRUCT(tuple);

		Assert(TransactionIdIsNormal(dbform->datfrozenxid));

		/*
		 * MPP-20053: Skip databases that cannot be connected to in computing
		 * the oldest database.
		 */
		if (dbform->datallowconn)
		{
<<<<<<< HEAD
			if (TransactionIdPrecedes(myXID, dbform->datfrozenxid))
				frozenAlreadyWrapped = true;
			else if (TransactionIdPrecedes(dbform->datfrozenxid, frozenXID))
			{
				frozenXID = dbform->datfrozenxid;
				namecpy(&oldest_datname, &dbform->datname);
			}
=======
			frozenXID = dbform->datfrozenxid;
			oldest_datoid = HeapTupleGetOid(tuple);
>>>>>>> 78a09145
		}
	}

	heap_endscan(scan);

	heap_close(relation, AccessShareLock);

	/*
	 * Do not truncate CLOG if we seem to have suffered wraparound already;
	 * the computed minimum XID might be bogus.  This case should now be
	 * impossible due to the defenses in GetNewTransactionId, but we keep the
	 * test anyway.
	 */
	if (frozenAlreadyWrapped)
	{
		ereport(WARNING,
				(errmsg("some databases have not been vacuumed in over 2 billion transactions"),
				 errdetail("You might have already suffered transaction-wraparound data loss.")));
		return;
	}

	/* Truncate CLOG to the oldest frozenxid */
	TruncateCLOG(frozenXID);
	DistributedLog_Truncate(frozenXID);

	/*
	 * Update the wrap limit for GetNewTransactionId.  Note: this function
	 * will also signal the postmaster for an(other) autovac cycle if needed.
	 */
	SetTransactionIdLimit(frozenXID, &oldest_datname);
}


/****************************************************************************
 *																			*
 *			Code common to both flavors of VACUUM							*
 *																			*
 ****************************************************************************
 */


/*
 *	vacuum_rel() -- vacuum one heap relation
 *
 *		Doing one heap at a time incurs extra overhead, since we need to
 *		check that the heap exists again just before we vacuum it.	The
 *		reason that we do this is so that vacuuming can be spread across
 *		many small transactions.  Otherwise, two-phase locking would require
 *		us to lock the entire database during one pass of the vacuum cleaner.
 */
static void
vacuum_rel(Relation onerel, VacuumStmt *vacstmt, LOCKMODE lmode, List *updated_stats,
		   bool for_wraparound)
{
	Oid			toast_relid;
	Oid			aoseg_relid = InvalidOid;
	Oid         aoblkdir_relid = InvalidOid;
	Oid         aovisimap_relid = InvalidOid;
	Oid			save_userid;
	int			save_sec_context;
	int			save_nestlevel;
	bool		heldoff;

	/*
	 * Check for user-requested abort.	Note we want this to be inside a
	 * transaction, so xact.c doesn't issue useless WARNING.
	 */
	CHECK_FOR_INTERRUPTS();

	/*
	 * Remember the relation's TOAST and AO segments relations for later
	 */
	toast_relid = onerel->rd_rel->reltoastrelid;
	if (RelationIsAoRows(onerel) || RelationIsAoCols(onerel))
	{
		GetAppendOnlyEntryAuxOids(RelationGetRelid(onerel), SnapshotNow,
								  &aoseg_relid,
								  &aoblkdir_relid, NULL,
								  &aovisimap_relid, NULL);
		vacstmt->appendonly_relation_empty =
				AppendOnlyCompaction_IsRelationEmpty(onerel);
	}


	/*
	 * Switch to the table owner's userid, so that any index functions are run
	 * as that user.  Also lock down security-restricted operations and
	 * arrange to make GUC variable changes local to this command.
	 * (This is unnecessary, but harmless, for lazy VACUUM.)
	 */
	GetUserIdAndSecContext(&save_userid, &save_sec_context);
	SetUserIdAndSecContext(onerel->rd_rel->relowner,
						   save_sec_context | SECURITY_RESTRICTED_OPERATION);
	save_nestlevel = NewGUCNestLevel();

	/*
	 * Do the actual work --- either FULL or "lazy" vacuum
	 */
	if (vacstmt->full)
		heldoff = full_vacuum_rel(onerel, vacstmt, updated_stats);
	else
		heldoff = lazy_vacuum_rel(onerel, vacstmt, vac_strategy, updated_stats);

	/* Roll back any GUC changes executed by index functions */
	AtEOXact_GUC(false, save_nestlevel);

	/* Restore userid and security context */
	SetUserIdAndSecContext(save_userid, save_sec_context);

	/*
	 * Complete the transaction and free all temporary memory used.
	 * NOT in GPDB, though! The caller still needs to have the relation open.
	 */
#if 0
	if (vacstmt->full)
		PopActiveSnapshot();
	CommitTransactionCommand();
#endif

	/* now we can allow interrupts again, if disabled */
	if (heldoff)
		RESUME_INTERRUPTS();

	/*
	 * If the relation has a secondary toast rel, vacuum that too while we
	 * still hold the session lock on the master table.  We do this in
	 * cleanup phase when it's AO table or in prepare phase if it's an
	 * empty AO table.
	 */
	if ((RelationIsHeap(onerel) && toast_relid != InvalidOid) ||
		(!RelationIsHeap(onerel) && (
				vacstmt->appendonly_compaction_vacuum_cleanup ||
				vacstmt->appendonly_relation_empty)))
	{
		Relation toast_rel = open_relation_and_check_permission(vacstmt, toast_relid,
																RELKIND_TOASTVALUE, false);
		if (toast_rel != NULL)
		{
			vacuum_rel(toast_rel, vacstmt, lmode, updated_stats, for_wraparound);

			/* all done with this class, but hold lock until commit */
			relation_close(toast_rel, NoLock);
		}
	}

	/*
	 * If an AO/CO table is empty on a segment,
	 * vacstmt->appendonly_relation_empty will get set to true even in the
	 * compaction phase. In such a case, we end up updating the auxiliary
	 * tables and try to vacuum them all in the same transaction. This causes
	 * the auxiliary relation to not get vacuumed and it generates a notice to
	 * the user saying that transaction is already in progress. Hence we want
	 * to vacuum the auxliary relations only in cleanup phase or if we are in
	 * the prepare phase and the AO/CO table is empty.
	 */
<<<<<<< HEAD
	if (vacstmt->appendonly_compaction_vacuum_cleanup ||
		(vacstmt->appendonly_relation_empty && vacstmt->appendonly_compaction_vacuum_prepare))
	{
		/* do the same for an AO segments table, if any */
		if (aoseg_relid != InvalidOid)
		{
			Relation aoseg_rel = open_relation_and_check_permission(vacstmt, aoseg_relid,
																	RELKIND_AOSEGMENTS, false);
			if (aoseg_rel != NULL)
			{
				vacuum_rel(aoseg_rel, vacstmt, lmode, updated_stats, for_wraparound);

				/* all done with this class, but hold lock until commit */
				relation_close(aoseg_rel, NoLock);
			}
		}

		/* do the same for an AO block directory table, if any */
		if (aoblkdir_relid != InvalidOid)
		{
			Relation aoblkdir_rel = open_relation_and_check_permission(vacstmt, aoblkdir_relid,
																	   RELKIND_AOBLOCKDIR, false);
			if (aoblkdir_rel != NULL)
			{
				vacuum_rel(aoblkdir_rel, vacstmt, lmode, updated_stats, for_wraparound);

				/* all done with this class, but hold lock until commit */
				relation_close(aoblkdir_rel, NoLock);
			}
		}

		/* do the same for an AO visimap, if any */
		if (aovisimap_relid != InvalidOid)
		{
			Relation aovisimap_rel = open_relation_and_check_permission(vacstmt, aovisimap_relid,
																	   RELKIND_AOVISIMAP, false);
			if (aovisimap_rel != NULL)
			{
				vacuum_rel(aovisimap_rel, vacstmt, lmode, updated_stats, for_wraparound);

				/* all done with this class, but hold lock until commit */
				relation_close(aovisimap_rel, NoLock);
			}
		}
	}
=======
	SetTransactionIdLimit(frozenXID, oldest_datoid);
>>>>>>> 78a09145
}


/****************************************************************************
 *																			*
 *			Code for VACUUM FULL (only)										*
 *																			*
 ****************************************************************************
 */

/*
 * Remember the relation stats that will be used in the next truncate phase.
 */
static void
save_vacstats(Oid relid, BlockNumber rel_pages, double rel_tuples, BlockNumber empty_end_pages)
{
<<<<<<< HEAD
	VPgClassStats *stats;
=======
	LOCKMODE	lmode;
	Relation	onerel;
	LockRelId	onerelid;
	Oid			toast_relid;
	Oid			save_userid;
	int			save_sec_context;
	int			save_nestlevel;
	bool		heldoff;
>>>>>>> 78a09145

	if (VacFullInitialStatsSize >= MaxVacFullInitialStatsSize)
		elog(ERROR, "out of stats slot");

	stats = &VacFullInitialStats[VacFullInitialStatsSize++];

	stats->relid = relid;
	stats->rel_pages = rel_pages;
	stats->rel_tuples = rel_tuples;
	stats->empty_end_pages = empty_end_pages;

	/* Should not happen */
	if (stats->rel_pages < stats->empty_end_pages)
		elog(ERROR, "rel_pages %u < empty_end_pages %u",
					stats->rel_pages, stats->empty_end_pages);
}

static bool vacuum_appendonly_index_should_vacuum(Relation aoRelation,
		VacuumStmt *vacstmt,
		AppendOnlyIndexVacuumState *vacuumIndexState, double *rel_tuple_count)
{
	int64 hidden_tupcount;
	FileSegTotals *totals;

	Assert(RelationIsAoRows(aoRelation) || RelationIsAoCols(aoRelation));

<<<<<<< HEAD
	if(Gp_role == GP_ROLE_DISPATCH)
=======
	if (!(vacstmt->options & VACOPT_FULL))
>>>>>>> 78a09145
	{
		if (rel_tuple_count)
		{
			*rel_tuple_count = 0.0;
		}
		return false;
	}

	if(RelationIsAoRows(aoRelation))
	{
		totals = GetSegFilesTotals(aoRelation, SnapshotNow);
	}
	else
	{
		Assert(RelationIsAoCols(aoRelation));
		totals = GetAOCSSSegFilesTotals(aoRelation, SnapshotNow);
	}
	hidden_tupcount = AppendOnlyVisimap_GetRelationHiddenTupleCount(&vacuumIndexState->visiMap);

<<<<<<< HEAD
	if(rel_tuple_count)
	{
		*rel_tuple_count = (double)(totals->totaltuples - hidden_tupcount);
		Assert((*rel_tuple_count) > -1.0);
	}
=======
	/*
	 * Determine the type of lock we want --- hard exclusive lock for a FULL
	 * vacuum, but just ShareUpdateExclusiveLock for concurrent vacuum. Either
	 * way, we can be sure that no other backend is vacuuming the same table.
	 */
	lmode = (vacstmt->options & VACOPT_FULL) ? AccessExclusiveLock : ShareUpdateExclusiveLock;
>>>>>>> 78a09145

	pfree(totals);

	if(hidden_tupcount > 0 || vacstmt->full)
	{
		return true;
	}
	return false;
}

/*
 * vacuum_appendonly_indexes()
 *
 * Perform a vacuum on all indexes of an append-only relation.
 *
 * The page and tuplecount information in vacrelstats are used, the
 * nindex value is set by this function.
 *
 * It returns the number of indexes on the relation.
 */
int
vacuum_appendonly_indexes(Relation aoRelation,
		VacuumStmt *vacstmt,
		List* updated_stats)
{
	int reindex_count = 1;
	int i;
	Relation   *Irel;
	int			nindexes;
	AppendOnlyIndexVacuumState vacuumIndexState;
	FileSegInfo **segmentFileInfo = NULL; /* Might be a casted AOCSFileSegInfo */
	int totalSegfiles;

	Assert(RelationIsAoRows(aoRelation) || RelationIsAoCols(aoRelation));
	Assert(vacstmt);

	memset(&vacuumIndexState, 0, sizeof(vacuumIndexState));

	elogif (Debug_appendonly_print_compaction, LOG,
			"Vacuum indexes for append-only relation %s",
			RelationGetRelationName(aoRelation));

	/* Now open all indexes of the relation */
	if (vacstmt->full)
		vac_open_indexes(aoRelation, AccessExclusiveLock, &nindexes, &Irel);
	else
		vac_open_indexes(aoRelation, RowExclusiveLock, &nindexes, &Irel);

	if (RelationIsAoRows(aoRelation))
	{
		segmentFileInfo = GetAllFileSegInfo(aoRelation, SnapshotNow, &totalSegfiles);
	}
	else
	{
		Assert(RelationIsAoCols(aoRelation));
		segmentFileInfo = (FileSegInfo **)GetAllAOCSFileSegInfo(aoRelation, SnapshotNow, &totalSegfiles);
	}

	AppendOnlyVisimap_Init(
			&vacuumIndexState.visiMap,
			aoRelation->rd_appendonly->visimaprelid,
			aoRelation->rd_appendonly->visimapidxid,
			AccessShareLock,
			SnapshotNow);

	AppendOnlyBlockDirectory_Init_forSearch(&vacuumIndexState.blockDirectory,
			SnapshotNow,
			segmentFileInfo,
			totalSegfiles,
			aoRelation,
			1,
			RelationIsAoCols(aoRelation),
			NULL);

	/* Clean/scan index relation(s) */
	if (Irel != NULL)
	{
		double rel_tuple_count = 0.0;
		if (vacuum_appendonly_index_should_vacuum(aoRelation, vacstmt,
					&vacuumIndexState, &rel_tuple_count))
		{
			Assert(rel_tuple_count > -1.0);

			for (i = 0; i < nindexes; i++)
			{
				vacuum_appendonly_index(Irel[i], &vacuumIndexState, updated_stats,
						rel_tuple_count, vacstmt->full);
			}
			reindex_count++;
		}
		else
		{
			/* just scan indexes to update statistic */
			for (i = 0; i < nindexes; i++)
				scan_index(Irel[i], rel_tuple_count, updated_stats, vacstmt->full, true);
		}
	}

	AppendOnlyVisimap_Finish(&vacuumIndexState.visiMap, AccessShareLock);
	AppendOnlyBlockDirectory_End_forSearch(&vacuumIndexState.blockDirectory);

	if (segmentFileInfo)
	{
		if (RelationIsAoRows(aoRelation))
		{
			FreeAllSegFileInfo(segmentFileInfo, totalSegfiles);
		}
		else
		{
			FreeAllAOCSSegFileInfo((AOCSFileSegInfo **)segmentFileInfo, totalSegfiles);
		}
		pfree(segmentFileInfo);
	}

	vac_close_indexes(nindexes, Irel, NoLock);
	return nindexes;
}

/*
 * vacuum_heap_rel()
 *
 * This is the workhorse of full_vacuum_rel for heap tables.  This is called
 * twice per relation per command.  In the first call, we scan the relation
 * first to identify dead tuples and find free spaces, then clean up indexes
 * and move tuples from end pages to head pages if available.  In the second,
 * vacstmt->truncate is true, and we scan the heap again to verify the empty
 * end pages are still empty, and truncate if so.  In the second transaction,
 * we don't check the number of tuple integrity with indexes.
 */
static bool
vacuum_heap_rel(Relation onerel, VacuumStmt *vacstmt,
		VRelStats *vacrelstats, List *updated_stats)
{
	VacPageListData vacuum_pages;		/* List of pages to vacuum and/or
										 * clean indexes */
	VacPageListData fraged_pages =		/* List of pages with space enough for */
		{								/* re-using */
		0, /* empty_end_pages */
		0, /* num_pages */
		0, /* num_allocated_pages */
		NULL /* pageesc */
		};

<<<<<<< HEAD
	Relation   *Irel;
	int			nindexes;
	int			i;
	bool		heldoff = false;
	int			reindex_count = 1;
	bool		check_stats;
	bool		save_disable_tuple_hints;

	Assert(RelationIsHeap(onerel));
=======
	/*
	 * Switch to the table owner's userid, so that any index functions are run
	 * as that user.  Also lock down security-restricted operations and
	 * arrange to make GUC variable changes local to this command.
	 * (This is unnecessary, but harmless, for lazy VACUUM.)
	 */
	GetUserIdAndSecContext(&save_userid, &save_sec_context);
	SetUserIdAndSecContext(onerel->rd_rel->relowner,
						   save_sec_context | SECURITY_RESTRICTED_OPERATION);
	save_nestlevel = NewGUCNestLevel();
>>>>>>> 78a09145

	/*
	 * scan the heap
	 *
	 * repair_frag() assumes that scan_heap() has set all hint bits on the
	 * tuples, so temporarily turn off 'gp_disable_tuple_hints', i.e. allow
	 * hint bits to be set, if we're running in FULL mode.
	 */
<<<<<<< HEAD
	vacuum_pages.num_pages = fraged_pages.num_pages = 0;

	save_disable_tuple_hints = gp_disable_tuple_hints;
	PG_TRY();
	{
		if (vacstmt->full)
			gp_disable_tuple_hints = false;
=======
	if (vacstmt->options & VACOPT_FULL)
		heldoff = full_vacuum_rel(onerel, vacstmt);
	else
		heldoff = lazy_vacuum_rel(onerel, vacstmt, vac_strategy, scanned_all);

	/* Roll back any GUC changes executed by index functions */
	AtEOXact_GUC(false, save_nestlevel);

	/* Restore userid and security context */
	SetUserIdAndSecContext(save_userid, save_sec_context);
>>>>>>> 78a09145

		if (vacstmt->heap_truncate)
			scan_heap_for_truncate(vacrelstats, onerel, &vacuum_pages);
		else
			scan_heap(vacrelstats, onerel, &vacuum_pages, &fraged_pages);

		gp_disable_tuple_hints = save_disable_tuple_hints;
	}
	PG_CATCH();
	{
		gp_disable_tuple_hints = save_disable_tuple_hints;
		PG_RE_THROW();
	}
	PG_END_TRY();

	/* Now open all indexes of the relation */
	vac_open_indexes(onerel, AccessExclusiveLock, &nindexes, &Irel);
	if (nindexes > 0)
		vacrelstats->hasindex = true;

	/* now we can allow interrupts again, if disabled */
	if (heldoff)
		RESUME_INTERRUPTS();

	/*
	 * Since the truncate transaction doesn't read all pages, it may not be
	 * the exact number of tuples.  vacuum_index should not check the
	 * stat consistency.
	 */
	check_stats = !vacstmt->heap_truncate;
	/* Clean/scan index relation(s) */
	if (Irel != NULL)
	{
		if (vacuum_pages.num_pages > 0)
		{
			for (i = 0; i < nindexes; i++)
			{
				vacuum_index(&vacuum_pages, Irel[i],
							 vacrelstats->rel_indexed_tuples, 0, updated_stats,
							 check_stats);
			}
			reindex_count++;
		}
		else if (check_stats)
		{
			/* just scan indexes to update statistic */
			for (i = 0; i < nindexes; i++)
				scan_index(Irel[i], vacrelstats->rel_indexed_tuples, updated_stats, true,
						   check_stats);
		}
	}

	/*
	 * For heap tables FULL vacuum we perform truncate-only transaction as
	 * the second step, after moving tuples across pages if any.  By
	 * separating transactions, we don't loose transactional changes
	 * by non-transactional truncate operation.  Note scan_heap still
	 * performs some xlog operation in non-empty pages, which is ok with
	 * this truncate operation in the same transaction.
	 */
	if (vacstmt->heap_truncate)
	{
		Assert(vacrelstats->rel_pages >= vacuum_pages.empty_end_pages);

		SIMPLE_FAULT_INJECTOR(VacuumFullBeforeTruncate);

		if (vacuum_pages.empty_end_pages > 0)
		{
			BlockNumber relblocks;

			relblocks = vacrelstats->rel_pages - vacuum_pages.empty_end_pages;
			RelationTruncate(onerel, relblocks);
			vacrelstats->rel_pages = relblocks;
		}
		vac_close_indexes(nindexes, Irel, NoLock);

		SIMPLE_FAULT_INJECTOR(VacuumFullAfterTruncate);
	}
	else
	{
		if (fraged_pages.num_pages > 0)
		{
			/* Try to shrink heap */
			heldoff = repair_frag(vacrelstats, onerel, &vacuum_pages, &fraged_pages,
								  nindexes, Irel, updated_stats, reindex_count);
			vac_close_indexes(nindexes, Irel, NoLock);
		}
		else
		{
			vac_close_indexes(nindexes, Irel, NoLock);
			if (vacuum_pages.num_pages > 0)
			{
				/* Clean pages from vacuum_pages list */
				vacuum_heap(vacrelstats, onerel, &vacuum_pages);
			}
		}

		/*
		 * Store the relation stats in global array, so that we can
		 * resume the truncate work later.
		 */
		save_vacstats(RelationGetRelid(onerel), vacrelstats->rel_pages,
					  vacrelstats->rel_tuples, vacuum_pages.empty_end_pages);
		/* update thefree space map with final free space info, and vacuum it */
		vac_update_fsm(onerel, &fraged_pages, vacrelstats->rel_pages);
		FreeSpaceMapVacuum(onerel);
	}

	return heldoff;
}

/*
 *	full_vacuum_rel() -- perform FULL VACUUM for one heap relation
 *
 *		This routine vacuums a single heap, cleans out its indexes, and
 *		updates its num_pages and num_tuples statistics.
 *
 *		At entry, we have already established a transaction and opened
 *		and locked the relation.
 *
 *		The return value indicates whether this function has held off
 *		interrupts -- caller must RESUME_INTERRUPTS() after commit if true.
 */
static bool
<<<<<<< HEAD
full_vacuum_rel(Relation onerel, VacuumStmt *vacstmt, List *updated_stats)
{
	VRelStats* vacrelstats;
	bool		heldoff = false;
	bool update_relstats = true;
=======
full_vacuum_rel(Relation onerel, VacuumStmt *vacstmt)
{
	VacPageListData vacuum_pages;		/* List of pages to vacuum and/or
										 * clean indexes */
	VacPageListData fraged_pages;		/* List of pages with space enough for
										 * re-using */
	Relation   *Irel;
	int			nindexes,
				i;
	VRelStats  *vacrelstats;
	bool		heldoff = false;
>>>>>>> 78a09145

	vacuum_set_xid_limits(vacstmt->freeze_min_age, vacstmt->freeze_table_age,
						  onerel->rd_rel->relisshared,
						  &OldestXmin, &FreezeLimit, NULL);

	/*
	 * Flush any previous async-commit transactions.  This does not guarantee
	 * that we will be able to set hint bits for tuples they inserted, but it
	 * improves the probability, especially in simple sequential-commands
	 * cases.  See scan_heap() and repair_frag() for more about this.
	 */
	XLogAsyncCommitFlush();

	/*
	 * Set up statistics-gathering machinery.
	 */
	vacrelstats = (VRelStats *) palloc(sizeof(VRelStats));
	vacrelstats->rel_pages = 0;
	vacrelstats->rel_tuples = 0;
	vacrelstats->hasindex = false;

	if(RelationIsAoRows(onerel) || RelationIsAoCols(onerel))
	{
		if(vacuumStatement_IsInAppendOnlyPreparePhase(vacstmt))
		{
			elogif(Debug_appendonly_print_compaction, LOG,
					"Vacuum full prepare phase %s", RelationGetRelationName(onerel));

			vacuum_appendonly_indexes(onerel, vacstmt, updated_stats);
			if (RelationIsAoRows(onerel))
				AppendOnlyTruncateToEOF(onerel);
			else
				AOCSTruncateToEOF(onerel);
			update_relstats = false;
		}
		else if(!vacummStatement_IsInAppendOnlyCleanupPhase(vacstmt))
		{
			vacuum_appendonly_rel(onerel, vacstmt);
			update_relstats = false;
		}
		else
		{
			elogif(Debug_appendonly_print_compaction, LOG,
					"Vacuum full cleanup phase %s", RelationGetRelationName(onerel));
			vacuum_appendonly_fill_stats(onerel, GetActiveSnapshot(),
										 &vacrelstats->rel_pages,
										 &vacrelstats->rel_tuples,
										 &vacrelstats->hasindex);
			/* Reset the remaining VRelStats values */
			vacrelstats->min_tlen = 0;
			vacrelstats->max_tlen = 0;
			vacrelstats->num_vtlinks = 0;
			vacrelstats->vtlinks = NULL;
		}
	}
	else
	{
		/* For heap. */
		heldoff = vacuum_heap_rel(onerel, vacstmt, vacrelstats, updated_stats);
	}

	/* Do not run update the relstats if the vacuuming has been skipped */
	if (update_relstats)
	{
<<<<<<< HEAD
		/* update statistics in pg_class */
		vac_update_relstats_from_list(onerel, vacrelstats->rel_pages,
						vacrelstats->rel_tuples, vacrelstats->hasindex,
						FreezeLimit, updated_stats);

		/* report results to the stats collector, too */
		pgstat_report_vacuum(RelationGetRelid(onerel), onerel->rd_rel->relisshared,
						 vacstmt->analyze, vacrelstats->rel_tuples);
=======
		/* Try to shrink heap */
		heldoff = repair_frag(vacrelstats, onerel, &vacuum_pages, &fraged_pages,
					nindexes, Irel);
		vac_close_indexes(nindexes, Irel, NoLock);
>>>>>>> 78a09145
	}

	pfree(vacrelstats);

	return heldoff;
}

/*
 * This is a small version of scan_heap, performed in the second transaction of
 * heap vacuum full.  We assume we did the first transaction and kept some of
 * the stats information already, so start from the last known truncate point,
 * and rescan to the end to see if they are still empty.  Note someone might
 * have already modified these pages before we come back from QD, in case of
 * catalog table, because concurrent DDL can go in QE even if QD is holding
 * an exclusive lock on the catalog table, and QE just releases locks between
 * separate transactions.
 *
 * We don't touch other pages than the ones that are potentially truncated.
 * Note index may also have such tuples that are inserted after the first
 * transaction, and it'd not be easy to clean them up all.  Here we just
 * focus on truncate.  We skip checking stats in scan_index or vacuum_index,
 * as our reltuples may not be exactly correct.
 */
static void
scan_heap_for_truncate(VRelStats *vacrelstats, Relation onerel,
					   VacPageList vacuum_pages)
{
	BlockNumber nblocks, blkno;
	char	   *relname;
	VacPage		vacpage;
	BlockNumber empty_end_pages;
	double		num_tuples;
	bool		do_shrinking = true;
	int			i;
	VPgClassStats *prev_stats = NULL;

	relname = RelationGetRelationName(onerel);

	empty_end_pages = 0;
	num_tuples = 0;

	nblocks = RelationGetNumberOfBlocks(onerel);

	vacpage = (VacPage) palloc(sizeof(VacPageData) + MaxOffsetNumber * sizeof(OffsetNumber));

	/* Retrieve the relation stats info from the previous transaction. */
	for (i = 0; i < VacFullInitialStatsSize; i++)
	{
		VPgClassStats *stats = &VacFullInitialStats[i];
		if (stats->relid == RelationGetRelid(onerel))
		{
			prev_stats = stats;
			break;
		}
	}
	if (prev_stats == NULL)
		elog(ERROR, "could not find previous vacuum infomation for %s", relname);

	Assert(prev_stats->rel_pages >= prev_stats->empty_end_pages);
	blkno = prev_stats->rel_pages - prev_stats->empty_end_pages;
	for (; blkno < nblocks; blkno++)
	{
		Buffer		buf;
		Page		page;
		OffsetNumber offnum, maxoff;
		VacPage		vacpagecopy;
		bool		notup = true;

		vacuum_delay_point();

		buf = ReadBufferExtended(onerel, MAIN_FORKNUM, blkno, RBM_NORMAL,
								 vac_strategy);
		page = BufferGetPage(buf);

		LockBuffer(buf, BUFFER_LOCK_EXCLUSIVE);

		vacpage->blkno = blkno;
		vacpage->offsets_used = 0;
		vacpage->offsets_free = 0;

		/*
		 * If the page is empty, just remember it and delete index pointers
		 * later if there are any tuples pointing to this page.
		 */
		if (PageIsNew(page) || PageIsEmpty(page))
		{
			empty_end_pages++;
			vacpagecopy = copy_vac_page(vacpage);
			vpage_insert(vacuum_pages, vacpagecopy);
			UnlockReleaseBuffer(buf);
			continue;
		}

		maxoff = PageGetMaxOffsetNumber(page);
		for (offnum = FirstOffsetNumber;
			 offnum <= maxoff;
			 offnum = OffsetNumberNext(offnum))
		{
			ItemId		itemid = PageGetItemId(page, offnum);
			HeapTupleData	tuple;
			bool			tupgone = false;

			if (!ItemIdIsUsed(itemid))
				continue;

			if (ItemIdIsDead(itemid))
				continue;

			tuple.t_data = (HeapTupleHeader) PageGetItem(page, itemid);
			tuple.t_len = ItemIdGetLength(itemid);
			ItemPointerSet(&(tuple.t_self), blkno, offnum);

			switch (HeapTupleSatisfiesVacuum(onerel, tuple.t_data, OldestXmin, buf))
			{
				case HEAPTUPLE_DEAD:
					tupgone = true;
					break;
				case HEAPTUPLE_LIVE:
				case HEAPTUPLE_RECENTLY_DEAD:
					break;
				case HEAPTUPLE_INSERT_IN_PROGRESS:
					ereport(LOG,
							(errmsg("relation \"%s\" TID %u/%u: InsertTransactionInProgress %u --- can't shrink relation",
									relname, blkno, offnum, HeapTupleHeaderGetXmin(tuple.t_data))));
					do_shrinking = false;
					break;
				case HEAPTUPLE_DELETE_IN_PROGRESS:
					ereport(LOG,
							(errmsg("relation \"%s\" TID %u/%u: DeleteTransactionInProgress %u --- can't shrink relation",
									relname, blkno, offnum, HeapTupleHeaderGetXmax(tuple.t_data))));
					do_shrinking = false;
					break;

				default:
					elog(ERROR, "unexpected HeapTupleSatisfiesVacuum result");
					break;
			}

			if (!tupgone)
			{
				num_tuples += 1;
				notup = false;
			}
		}

		if (notup)
		{
			empty_end_pages++;
			vacpagecopy = copy_vac_page(vacpage);
			vpage_insert(vacuum_pages, vacpagecopy);
		}
		else
		{
			/*
			 * If we are seeing live tuples in those pages that should have
			 * been truncated in the previous transaction, someone already
			 * modified them.  In that case it's safer to not truncate
			 * at all.
			 */
			do_shrinking = false;
			empty_end_pages = 0;
		}

		UnlockReleaseBuffer(buf);
	}

	pfree(vacpage);

	vacrelstats->rel_tuples = prev_stats->rel_tuples + num_tuples;
	vacrelstats->rel_pages = nblocks;
	if (!do_shrinking)
	{
		int		i;

<<<<<<< HEAD
		vacuum_pages->empty_end_pages = 0;
		for (i = 0; i < vacuum_pages->num_pages; i++)
			pfree(vacuum_pages->pagedesc[i]);
		vacuum_pages->num_pages = 0;
	}
	else
	{
		vacuum_pages->empty_end_pages = empty_end_pages;
	}
=======
	/* report results to the stats collector, too */
	pgstat_report_vacuum(RelationGetRelid(onerel),
						 onerel->rd_rel->relisshared,
						 true,
						 (vacstmt->options & VACOPT_ANALYZE) != 0,
						 vacrelstats->rel_tuples);

	return heldoff;
>>>>>>> 78a09145
}


/*
 *	scan_heap() -- scan an open heap relation
 *
 *		This routine sets commit status bits, constructs vacuum_pages (list
 *		of pages we need to compact free space on and/or clean indexes of
 *		deleted tuples), constructs fraged_pages (list of pages with free
 *		space that tuples could be moved into), and calculates statistics
 *		on the number of live tuples in the heap.
 */
static void
scan_heap(VRelStats *vacrelstats, Relation onerel,
		  VacPageList vacuum_pages, VacPageList fraged_pages)
{
	BlockNumber nblocks,
				blkno;
	char	   *relname;
	VacPage		vacpage;
	BlockNumber empty_pages,
				empty_end_pages;
	double		num_tuples,
				num_indexed_tuples,
				tups_vacuumed,
				nkeep,
				nunused;
	double		free_space,
				usable_free_space;
	Size		min_tlen = MaxHeapTupleSize;
	Size		max_tlen = 0;
	bool		do_shrinking = true;
	VTupleLink	vtlinks = (VTupleLink) palloc(100 * sizeof(VTupleLinkData));
	int			num_vtlinks = 0;
	int			free_vtlinks = 100;
	PGRUsage	ru0;

	pg_rusage_init(&ru0);

	relname = RelationGetRelationName(onerel);
	ereport(elevel,
			(errmsg("vacuuming \"%s.%s\"",
					get_namespace_name(RelationGetNamespace(onerel)),
					relname)));

	empty_pages = empty_end_pages = 0;
	num_tuples = num_indexed_tuples = tups_vacuumed = nkeep = nunused = 0;
	free_space = 0;

	nblocks = RelationGetNumberOfBlocks(onerel);

	/*
	 * We initially create each VacPage item in a maximal-sized workspace,
	 * then copy the workspace into a just-large-enough copy.
	 */
	vacpage = (VacPage) palloc(sizeof(VacPageData) + MaxOffsetNumber * sizeof(OffsetNumber));

	for (blkno = 0; blkno < nblocks; blkno++)
	{
		Page		page,
					tempPage = NULL;
		bool		do_reap,
					do_frag;
		Buffer		buf;
		OffsetNumber offnum,
					maxoff;
		bool		notup;
		OffsetNumber frozen[MaxOffsetNumber];
		int			nfrozen;

		vacuum_delay_point();

		buf = ReadBufferExtended(onerel, MAIN_FORKNUM, blkno, RBM_NORMAL,
								 vac_strategy);
		page = BufferGetPage(buf);

		/*
		 * Since we are holding exclusive lock on the relation, no other
		 * backend can be accessing the page; however it is possible that the
		 * background writer will try to write the page if it's already marked
		 * dirty.  To ensure that invalid data doesn't get written to disk, we
		 * must take exclusive buffer lock wherever we potentially modify
		 * pages.  In fact, we insist on cleanup lock so that we can safely
		 * call heap_page_prune().	(This might be overkill, since the
		 * bgwriter pays no attention to individual tuples, but on the other
		 * hand it's unlikely that the bgwriter has this particular page
		 * pinned at this instant.	So violating the coding rule would buy us
		 * little anyway.)
		 */
		LockBufferForCleanup(buf);

		vacpage->blkno = blkno;
		vacpage->offsets_used = 0;
		vacpage->offsets_free = 0;

		if (PageIsNew(page))
		{
			VacPage		vacpagecopy;

			ereport(WARNING,
			   (errmsg("relation \"%s\" page %u is uninitialized --- fixing",
					   relname, blkno)));
			PageInit(page, BufferGetPageSize(buf), 0);
			MarkBufferDirty(buf);
			vacpage->free = PageGetFreeSpaceWithFillFactor(onerel, page);
			free_space += vacpage->free;
			empty_pages++;
			empty_end_pages++;
			vacpagecopy = copy_vac_page(vacpage);
			vpage_insert(vacuum_pages, vacpagecopy);
			vpage_insert(fraged_pages, vacpagecopy);
			UnlockReleaseBuffer(buf);
			continue;
		}

		if (PageIsEmpty(page))
		{
			VacPage		vacpagecopy;

			vacpage->free = PageGetFreeSpaceWithFillFactor(onerel, page);
			free_space += vacpage->free;
			empty_pages++;
			empty_end_pages++;
			vacpagecopy = copy_vac_page(vacpage);
			vpage_insert(vacuum_pages, vacpagecopy);
			vpage_insert(fraged_pages, vacpagecopy);
			UnlockReleaseBuffer(buf);
			continue;
		}

		/*
		 * Prune all HOT-update chains in this page.
		 *
		 * We use the redirect_move option so that redirecting line pointers
		 * get collapsed out; this allows us to not worry about them below.
		 *
		 * We count tuples removed by the pruning step as removed by VACUUM.
		 */
		tups_vacuumed += heap_page_prune(onerel, buf, OldestXmin,
										 true, false);

		/*
		 * Now scan the page to collect vacuumable items and check for tuples
		 * requiring freezing.
		 */
		nfrozen = 0;
		notup = true;
		maxoff = PageGetMaxOffsetNumber(page);
		for (offnum = FirstOffsetNumber;
			 offnum <= maxoff;
			 offnum = OffsetNumberNext(offnum))
		{
			ItemId		itemid = PageGetItemId(page, offnum);
			bool		tupgone = false;
			HeapTupleData tuple;

			/*
			 * Collect un-used items too - it's possible to have indexes
			 * pointing here after crash.  (That's an ancient comment and is
			 * likely obsolete with WAL, but we might as well continue to
			 * check for such problems.)
			 */
			if (!ItemIdIsUsed(itemid))
			{
				vacpage->offsets[vacpage->offsets_free++] = offnum;
				nunused += 1;
				continue;
			}

			/*
			 * DEAD item pointers are to be vacuumed normally; but we don't
			 * count them in tups_vacuumed, else we'd be double-counting (at
			 * least in the common case where heap_page_prune() just freed up
			 * a non-HOT tuple).
			 */
			if (ItemIdIsDead(itemid))
			{
				vacpage->offsets[vacpage->offsets_free++] = offnum;
				continue;
			}

			/* Shouldn't have any redirected items anymore */
			if (!ItemIdIsNormal(itemid))
				elog(ERROR, "relation \"%s\" TID %u/%u: unexpected redirect item",
					 relname, blkno, offnum);

			tuple.t_data = (HeapTupleHeader) PageGetItem(page, itemid);
			tuple.t_len = ItemIdGetLength(itemid);
			ItemPointerSet(&(tuple.t_self), blkno, offnum);

			switch (HeapTupleSatisfiesVacuum(onerel, tuple.t_data, OldestXmin, buf))
			{
				case HEAPTUPLE_LIVE:
					/* Tuple is good --- but let's do some validity checks */
					if (onerel->rd_rel->relhasoids &&
						!OidIsValid(HeapTupleGetOid(&tuple)))
						elog(WARNING, "relation \"%s\" TID %u/%u: OID is invalid",
							 relname, blkno, offnum);

					/*
					 * The shrinkage phase of VACUUM FULL requires that all
					 * live tuples have XMIN_COMMITTED set --- see comments in
					 * repair_frag()'s walk-along-page loop.  Use of async
					 * commit may prevent HeapTupleSatisfiesVacuum from
					 * setting the bit for a recently committed tuple.	Rather
					 * than trying to handle this corner case, we just give up
					 * and don't shrink.
					 */
					if (do_shrinking &&
						!(tuple.t_data->t_infomask & HEAP_XMIN_COMMITTED))
					{
						ereport(LOG,
								(errmsg("relation \"%s\" TID %u/%u: XMIN_COMMITTED not set for transaction %u --- cannot shrink relation",
										relname, blkno, offnum,
									 HeapTupleHeaderGetXmin(tuple.t_data))));
						do_shrinking = false;
					}
					break;
				case HEAPTUPLE_DEAD:

					/*
					 * Ordinarily, DEAD tuples would have been removed by
					 * heap_page_prune(), but it's possible that the tuple
					 * state changed since heap_page_prune() looked.  In
					 * particular an INSERT_IN_PROGRESS tuple could have
					 * changed to DEAD if the inserter aborted.  So this
					 * cannot be considered an error condition, though it does
					 * suggest that someone released a lock early.
					 *
					 * If the tuple is HOT-updated then it must only be
					 * removed by a prune operation; so we keep it as if it
					 * were RECENTLY_DEAD, and abandon shrinking. (XXX is it
					 * worth trying to make the shrinking code smart enough to
					 * handle this?  It's an unusual corner case.)
					 *
					 * DEAD heap-only tuples can safely be removed if they
					 * aren't themselves HOT-updated, although this is a bit
					 * inefficient since we'll uselessly try to remove index
					 * entries for them.
					 */
					if (HeapTupleIsHotUpdated(&tuple))
					{
						nkeep += 1;
						if (do_shrinking)
							ereport(LOG,
									(errmsg("relation \"%s\" TID %u/%u: dead HOT-updated tuple --- cannot shrink relation",
											relname, blkno, offnum)));
						do_shrinking = false;
					}
					else
					{
						tupgone = true; /* we can delete the tuple */

						/*
						 * We need not require XMIN_COMMITTED or
						 * XMAX_COMMITTED to be set, since we will remove the
						 * tuple without any further examination of its hint
						 * bits.
						 */
					}
					break;
				case HEAPTUPLE_RECENTLY_DEAD:

					/*
					 * If tuple is recently deleted then we must not remove it
					 * from relation.
					 */
					nkeep += 1;

					/*
					 * As with the LIVE case, shrinkage requires
					 * XMIN_COMMITTED to be set.
					 */
					if (do_shrinking &&
						!(tuple.t_data->t_infomask & HEAP_XMIN_COMMITTED))
					{
						ereport(LOG,
								(errmsg("relation \"%s\" TID %u/%u: XMIN_COMMITTED not set for transaction %u --- cannot shrink relation",
										relname, blkno, offnum,
									 HeapTupleHeaderGetXmin(tuple.t_data))));
						do_shrinking = false;
					}

					/*
					 * If we do shrinking and this tuple is updated one then
					 * remember it to construct updated tuple dependencies.
					 */
					if (do_shrinking &&
						!(ItemPointerEquals(&(tuple.t_self),
											&(tuple.t_data->t_ctid))))
					{
						if (free_vtlinks == 0)
						{
							free_vtlinks = 1000;
							vtlinks = (VTupleLink) repalloc(vtlinks,
											   (free_vtlinks + num_vtlinks) *
													 sizeof(VTupleLinkData));
						}
						vtlinks[num_vtlinks].new_tid = tuple.t_data->t_ctid;
						vtlinks[num_vtlinks].this_tid = tuple.t_self;
						free_vtlinks--;
						num_vtlinks++;
					}
					break;
				case HEAPTUPLE_INSERT_IN_PROGRESS:

					/*
					 * This should not happen, since we hold exclusive lock on
					 * the relation; shouldn't we raise an error?  (Actually,
					 * it can happen in system catalogs, since we tend to
					 * release write lock before commit there.)  As above, we
					 * can't apply repair_frag() if the tuple state is
					 * uncertain.
					 */
					if (do_shrinking)
						ereport(LOG,
								(errmsg("relation \"%s\" TID %u/%u: InsertTransactionInProgress %u --- cannot shrink relation",
										relname, blkno, offnum,
									 HeapTupleHeaderGetXmin(tuple.t_data))));
					do_shrinking = false;
					break;
				case HEAPTUPLE_DELETE_IN_PROGRESS:

					/*
					 * This should not happen, since we hold exclusive lock on
					 * the relation; shouldn't we raise an error?  (Actually,
					 * it can happen in system catalogs, since we tend to
					 * release write lock before commit there.)  As above, we
					 * can't apply repair_frag() if the tuple state is
					 * uncertain.
					 */
					if (do_shrinking)
						ereport(LOG,
								(errmsg("relation \"%s\" TID %u/%u: DeleteTransactionInProgress %u --- cannot shrink relation",
										relname, blkno, offnum,
									 HeapTupleHeaderGetXmax(tuple.t_data))));
					do_shrinking = false;
					break;
				default:
					elog(ERROR, "unexpected HeapTupleSatisfiesVacuum result");
					break;
			}

			if (tupgone)
			{
				ItemId		lpp;

				/*
				 * Here we are building a temporary copy of the page with dead
				 * tuples removed.	Below we will apply
				 * PageRepairFragmentation to the copy, so that we can
				 * determine how much space will be available after removal of
				 * dead tuples.  But note we are NOT changing the real page
				 * yet...
				 */
				if (tempPage == NULL)
				{
					Size		pageSize;

					pageSize = PageGetPageSize(page);
					tempPage = (Page) palloc(pageSize);
					memcpy(tempPage, page, pageSize);
				}

				/* mark it unused on the temp page */
				lpp = PageGetItemId(tempPage, offnum);
				ItemIdSetUnused(lpp);

				vacpage->offsets[vacpage->offsets_free++] = offnum;
				tups_vacuumed += 1;
			}
			else
			{
				num_tuples += 1;
				if (!HeapTupleIsHeapOnly(&tuple))
					num_indexed_tuples += 1;
				notup = false;
				if (tuple.t_len < min_tlen)
					min_tlen = tuple.t_len;
				if (tuple.t_len > max_tlen)
					max_tlen = tuple.t_len;

				/*
				 * Each non-removable tuple must be checked to see if it needs
				 * freezing.
				 */
				if (heap_freeze_tuple(tuple.t_data, &FreezeLimit,
									  InvalidBuffer, false))
					frozen[nfrozen++] = offnum;
			}
		}						/* scan along page */

		if (tempPage != NULL)
		{
			/* Some tuples are removable; figure free space after removal */
			PageRepairFragmentation(tempPage);
			vacpage->free = PageGetFreeSpaceWithFillFactor(onerel, tempPage);
			pfree(tempPage);
			do_reap = true;
		}
		else
		{
			/* Just use current available space */
			vacpage->free = PageGetFreeSpaceWithFillFactor(onerel, page);
			/* Need to reap the page if it has UNUSED or DEAD line pointers */
			do_reap = (vacpage->offsets_free > 0);
		}

		free_space += vacpage->free;

		/*
		 * Add the page to vacuum_pages if it requires reaping, and add it to
		 * fraged_pages if it has a useful amount of free space.  "Useful"
		 * means enough for a minimal-sized tuple.	But we don't know that
		 * accurately near the start of the relation, so add pages
		 * unconditionally if they have >= BLCKSZ/10 free space.  Also
		 * forcibly add pages with no live tuples, to avoid confusing the
		 * empty_end_pages logic.  (In the presence of unreasonably small
		 * fillfactor, it seems possible that such pages might not pass the
		 * free-space test, but they had better be in the list anyway.)
		 */
		do_frag = (vacpage->free >= min_tlen || vacpage->free >= BLCKSZ / 10 ||
				   notup);

		if (do_reap || do_frag)
		{
			VacPage		vacpagecopy = copy_vac_page(vacpage);

			if (do_reap)
				vpage_insert(vacuum_pages, vacpagecopy);
			if (do_frag)
				vpage_insert(fraged_pages, vacpagecopy);
		}

		/*
		 * Include the page in empty_end_pages if it will be empty after
		 * vacuuming; this is to keep us from using it as a move destination.
		 * Note that such pages are guaranteed to be in fraged_pages.
		 */
		if (notup)
		{
			empty_pages++;
			empty_end_pages++;
		}
		else
			empty_end_pages = 0;

		/*
		 * If we froze any tuples, mark the buffer dirty, and write a WAL
		 * record recording the changes.  We must log the changes to be
		 * crash-safe against future truncation of CLOG.
		 */
		if (nfrozen > 0)
		{
			MarkBufferDirty(buf);
			/* no XLOG for temp tables, though */
			if (!onerel->rd_istemp)
			{
				XLogRecPtr	recptr;

				recptr = log_heap_freeze(onerel, buf, FreezeLimit,
										 frozen, nfrozen);
				PageSetLSN(page, recptr);
			}
		}

		UnlockReleaseBuffer(buf);
	}

	pfree(vacpage);

	/* save stats in the rel list for use later */
	vacrelstats->rel_tuples = num_tuples;
	vacrelstats->rel_indexed_tuples = num_indexed_tuples;
	vacrelstats->rel_pages = nblocks;
	if (num_tuples == 0)
		min_tlen = max_tlen = 0;
	vacrelstats->min_tlen = min_tlen;
	vacrelstats->max_tlen = max_tlen;

	vacuum_pages->empty_end_pages = empty_end_pages;
	fraged_pages->empty_end_pages = empty_end_pages;

	/*
	 * Clear the fraged_pages list if we found we couldn't shrink. Else,
	 * remove any "empty" end-pages from the list, and compute usable free
	 * space = free space in remaining pages.
	 */
	if (do_shrinking)
	{
		int			i;

		Assert((BlockNumber) fraged_pages->num_pages >= empty_end_pages);
		fraged_pages->num_pages -= empty_end_pages;
		usable_free_space = 0;
		for (i = 0; i < fraged_pages->num_pages; i++)
			usable_free_space += fraged_pages->pagedesc[i]->free;
	}
	else
	{
		fraged_pages->num_pages = 0;
		usable_free_space = 0;
	}

	/* don't bother to save vtlinks if we will not call repair_frag */
	if (fraged_pages->num_pages > 0 && num_vtlinks > 0)
	{
		qsort((char *) vtlinks, num_vtlinks, sizeof(VTupleLinkData),
			  vac_cmp_vtlinks);
		vacrelstats->vtlinks = vtlinks;
		vacrelstats->num_vtlinks = num_vtlinks;
	}
	else
	{
		vacrelstats->vtlinks = NULL;
		vacrelstats->num_vtlinks = 0;
		pfree(vtlinks);
	}

	ereport(elevel,
			(errmsg("\"%s\": found %.0f removable, %.0f nonremovable row versions in %u pages",
					RelationGetRelationName(onerel),
					tups_vacuumed, num_tuples, nblocks),
			 errdetail("%.0f dead row versions cannot be removed yet.\n"
			  "Nonremovable row versions range from %lu to %lu bytes long.\n"
					   "There were %.0f unused item pointers.\n"
	   "Total free space (including removable row versions) is %.0f bytes.\n"
					   "%u pages are or will become empty, including %u at the end of the table.\n"
	 "%u pages containing %.0f free bytes are potential move destinations.\n"
					   "%s.",
					   nkeep,
					   (unsigned long) min_tlen, (unsigned long) max_tlen,
					   nunused,
					   free_space,
					   empty_pages, empty_end_pages,
					   fraged_pages->num_pages, usable_free_space,
					   pg_rusage_show(&ru0))));
}


/*
 *	repair_frag() -- try to repair relation's fragmentation
 *
 *		This routine marks dead tuples as unused and tries re-use dead space
 *		by moving tuples (and inserting indexes if needed). It constructs
 *		Nvacpagelist list of free-ed pages (moved tuples) and clean indexes
 *		for them after committing (in hack-manner - without losing locks
 *		and freeing memory!) current transaction. It truncates relation
 *		if some end-blocks are gone away.
 *
 *		The return value indicates whether this function has held off
 *		interrupts -- caller must RESUME_INTERRUPTS() after commit if true.
 */
static bool
repair_frag(VRelStats *vacrelstats, Relation onerel,
			VacPageList vacuum_pages, VacPageList fraged_pages,
			int nindexes, Relation *Irel, List *updated_stats,
			int reindex_count)
{
	TransactionId myXID = GetCurrentTransactionId();
	Buffer		dst_buffer = InvalidBuffer;
	BlockNumber nblocks,
				blkno;
	BlockNumber last_move_dest_block = 0,
				last_vacuum_block;
	Page		dst_page = NULL;
	ExecContextData ec;
	VacPageListData Nvacpagelist = {0, 0, 0, NULL};
	VacPage		dst_vacpage = NULL,
				last_vacuum_page,
				vacpage,
			   *curpage;
	int			i;
	int			num_moved = 0,
				num_fraged_pages,
				vacuumed_pages;
	int			keep_tuples = 0;
	int			keep_indexed_tuples = 0;
	PGRUsage	ru0;
	bool		heldoff = false;

	pg_rusage_init(&ru0);

	ExecContext_Init(&ec, onerel);

	Nvacpagelist.num_pages = 0;
	num_fraged_pages = fraged_pages->num_pages;
	Assert((BlockNumber) vacuum_pages->num_pages >= vacuum_pages->empty_end_pages);
	vacuumed_pages = vacuum_pages->num_pages - vacuum_pages->empty_end_pages;
	if (vacuumed_pages > 0)
	{
		/* get last reaped page from vacuum_pages */
		last_vacuum_page = vacuum_pages->pagedesc[vacuumed_pages - 1];
		last_vacuum_block = last_vacuum_page->blkno;
	}
	else
	{
		last_vacuum_page = NULL;
		last_vacuum_block = InvalidBlockNumber;
	}

	vacpage = (VacPage) palloc(sizeof(VacPageData) + MaxOffsetNumber * sizeof(OffsetNumber));
	vacpage->offsets_used = vacpage->offsets_free = 0;

	/*
	 * Scan pages backwards from the last nonempty page, trying to move tuples
	 * down to lower pages.  Quit when we reach a page that we have moved any
	 * tuples onto, or the first page if we haven't moved anything, or when we
	 * find a page we cannot completely empty (this last condition is handled
	 * by "break" statements within the loop).
	 *
	 * NB: this code depends on the vacuum_pages and fraged_pages lists being
	 * in order by blkno.
	 */
	nblocks = vacrelstats->rel_pages;
	for (blkno = nblocks - vacuum_pages->empty_end_pages - 1;
		 blkno > last_move_dest_block;
		 blkno--)
	{
		Buffer		buf;
		Page		page;
		OffsetNumber offnum,
					maxoff;
		bool		isempty,
					chain_tuple_moved;

		vacuum_delay_point();

		/*
		 * Forget fraged_pages pages at or after this one; they're no longer
		 * useful as move targets, since we only want to move down. Note that
		 * since we stop the outer loop at last_move_dest_block, pages removed
		 * here cannot have had anything moved onto them already.
		 *
		 * Also note that we don't change the stored fraged_pages list, only
		 * our local variable num_fraged_pages; so the forgotten pages are
		 * still available to be loaded into the free space map later.
		 */
		while (num_fraged_pages > 0 &&
			   fraged_pages->pagedesc[num_fraged_pages - 1]->blkno >= blkno)
		{
			Assert(fraged_pages->pagedesc[num_fraged_pages - 1]->offsets_used == 0);
			--num_fraged_pages;
		}

		/*
		 * Process this page of relation.
		 */
		buf = ReadBufferExtended(onerel, MAIN_FORKNUM, blkno, RBM_NORMAL,
								 vac_strategy);
		page = BufferGetPage(buf);

		vacpage->offsets_free = 0;

		isempty = PageIsEmpty(page);

		/* Is the page in the vacuum_pages list? */
		if (blkno == last_vacuum_block)
		{
			if (last_vacuum_page->offsets_free > 0)
			{
				/* there are dead tuples on this page - clean them */
				Assert(!isempty);
				LockBuffer(buf, BUFFER_LOCK_EXCLUSIVE);
				vacuum_page(onerel, buf, last_vacuum_page);
				LockBuffer(buf, BUFFER_LOCK_UNLOCK);
			}
			else
				Assert(isempty);
			--vacuumed_pages;
			if (vacuumed_pages > 0)
			{
				/* get prev reaped page from vacuum_pages */
				last_vacuum_page = vacuum_pages->pagedesc[vacuumed_pages - 1];
				last_vacuum_block = last_vacuum_page->blkno;
			}
			else
			{
				last_vacuum_page = NULL;
				last_vacuum_block = InvalidBlockNumber;
			}
			if (isempty)
			{
				ReleaseBuffer(buf);
				continue;
			}
		}
		else
			Assert(!isempty);

		chain_tuple_moved = false;		/* no one chain-tuple was moved off
										 * this page, yet */
		vacpage->blkno = blkno;
		maxoff = PageGetMaxOffsetNumber(page);
		for (offnum = FirstOffsetNumber;
			 offnum <= maxoff;
			 offnum = OffsetNumberNext(offnum))
		{
			Size		tuple_len;
			HeapTupleData tuple;
			ItemId		itemid = PageGetItemId(page, offnum);

			if (!ItemIdIsUsed(itemid))
				continue;

			if (ItemIdIsDead(itemid))
			{
				/* just remember it for vacuum_page() */
				vacpage->offsets[vacpage->offsets_free++] = offnum;
				continue;
			}

			/* Shouldn't have any redirected items now */
			Assert(ItemIdIsNormal(itemid));

			tuple.t_data = (HeapTupleHeader) PageGetItem(page, itemid);
			tuple_len = tuple.t_len = ItemIdGetLength(itemid);
			ItemPointerSet(&(tuple.t_self), blkno, offnum);

			/* ---
			 * VACUUM FULL has an exclusive lock on the relation.  So
			 * normally no other transaction can have pending INSERTs or
			 * DELETEs in this relation.  A tuple is either:
			 *		(a) live (XMIN_COMMITTED)
			 *		(b) known dead (XMIN_INVALID, or XMAX_COMMITTED and xmax
			 *			is visible to all active transactions)
			 *		(c) inserted and deleted (XMIN_COMMITTED+XMAX_COMMITTED)
			 *			but at least one active transaction does not see the
			 *			deleting transaction (ie, it's RECENTLY_DEAD)
			 *		(d) moved by the currently running VACUUM
			 *		(e) inserted or deleted by a not yet committed transaction,
			 *			or by a transaction we couldn't set XMIN_COMMITTED for.
			 * In case (e) we wouldn't be in repair_frag() at all, because
			 * scan_heap() detects those cases and shuts off shrinking.
			 * We can't see case (b) here either, because such tuples were
			 * already removed by vacuum_page().  Cases (a) and (c) are
			 * normal and will have XMIN_COMMITTED set.  Case (d) is only
			 * possible if a whole tuple chain has been moved while
			 * processing this or a higher numbered block.
			 * ---
			 */

			/*
			 * In PostgreSQL, we assume that the first pass of vacuum already
			 * set the hint bit. However, we cannot rely on that in GPDB,
			 * because of gp_disable_tuple_hints GUC. If it's ever set, then
			 * the first pass might've seen that all the hint bits on the page
			 * were already set, but the backend that set those bits didn't
			 * mark the buffer as dirty. If the buffer is subsequently evicted
			 * from the buffer cache, the hint bit updates are lost, and we
			 * will see them as not set here, even though they were set in the
			 * first pass.
			 *
			 * To fix that, just call HeapTupleSatisfiesVacuum() here to set
			 * the hint bits again, if not set already.
			 */
			LockBuffer(buf, BUFFER_LOCK_EXCLUSIVE);
			(void) HeapTupleSatisfiesVacuum(onerel, tuple.t_data, OldestXmin, buf);
			LockBuffer(buf, BUFFER_LOCK_UNLOCK);

			if (!(tuple.t_data->t_infomask & HEAP_XMIN_COMMITTED))
			{
				if (tuple.t_data->t_infomask & HEAP_MOVED_IN)
					elog(ERROR, "HEAP_MOVED_IN was not expected");
				if (!(tuple.t_data->t_infomask & HEAP_MOVED_OFF))
					elog(ERROR, "HEAP_MOVED_OFF was expected");

				/*
				 * MOVED_OFF by another VACUUM would have caused the
				 * visibility check to set XMIN_COMMITTED or XMIN_INVALID.
				 */
				if (HeapTupleHeaderGetXvac(tuple.t_data) != myXID)
					elog(ERROR, "invalid XVAC in tuple header");

				/*
				 * If this (chain) tuple is moved by me already then I have to
				 * check is it in vacpage or not - i.e. is it moved while
				 * cleaning this page or some previous one.
				 */

				/* Can't we Assert(keep_tuples > 0) here? */
				if (keep_tuples == 0)
					continue;
				if (chain_tuple_moved)
				{
					/* some chains were moved while cleaning this page */
					Assert(vacpage->offsets_free > 0);
					for (i = 0; i < vacpage->offsets_free; i++)
					{
						if (vacpage->offsets[i] == offnum)
							break;
					}
					if (i >= vacpage->offsets_free)		/* not found */
					{
						vacpage->offsets[vacpage->offsets_free++] = offnum;

						/*
						 * If this is not a heap-only tuple, there must be an
						 * index entry for this item which will be removed in
						 * the index cleanup. Decrement the
						 * keep_indexed_tuples count to remember this.
						 */
						if (!HeapTupleHeaderIsHeapOnly(tuple.t_data))
							keep_indexed_tuples--;
						keep_tuples--;
					}
				}
				else
				{
					vacpage->offsets[vacpage->offsets_free++] = offnum;

					/*
					 * If this is not a heap-only tuple, there must be an
					 * index entry for this item which will be removed in the
					 * index cleanup. Decrement the keep_indexed_tuples count
					 * to remember this.
					 */
					if (!HeapTupleHeaderIsHeapOnly(tuple.t_data))
						keep_indexed_tuples--;
					keep_tuples--;
				}
				continue;
			}

			/*
			 * If this tuple is in a chain of tuples created in updates by
			 * "recent" transactions then we have to move the whole chain of
			 * tuples to other places, so that we can write new t_ctid links
			 * that preserve the chain relationship.
			 *
			 * This test is complicated.  Read it as "if tuple is a recently
			 * created updated version, OR if it is an obsoleted version". (In
			 * the second half of the test, we needn't make any check on XMAX
			 * --- it must be recently obsoleted, else scan_heap would have
			 * deemed it removable.)
			 *
			 * NOTE: this test is not 100% accurate: it is possible for a
			 * tuple to be an updated one with recent xmin, and yet not match
			 * any new_tid entry in the vtlinks list.  Presumably there was
			 * once a parent tuple with xmax matching the xmin, but it's
			 * possible that that tuple has been removed --- for example, if
			 * it had xmin = xmax and wasn't itself an updated version, then
			 * HeapTupleSatisfiesVacuum would deem it removable as soon as the
			 * xmin xact completes.
			 *
			 * To be on the safe side, we abandon the repair_frag process if
			 * we cannot find the parent tuple in vtlinks.	This may be overly
			 * conservative; AFAICS it would be safe to move the chain.
			 *
			 * Also, because we distinguish DEAD and RECENTLY_DEAD tuples
			 * using OldestXmin, which is a rather coarse test, it is quite
			 * possible to have an update chain in which a tuple we think is
			 * RECENTLY_DEAD links forward to one that is definitely DEAD.
			 * In such a case the RECENTLY_DEAD tuple must actually be dead,
			 * but it seems too complicated to try to make VACUUM remove it.
			 * We treat each contiguous set of RECENTLY_DEAD tuples as a
			 * separately movable chain, ignoring any intervening DEAD ones.
			 */
			if (((tuple.t_data->t_infomask & HEAP_UPDATED) &&
				 (!TransactionIdPrecedes(HeapTupleHeaderGetXmin(tuple.t_data),
										 OldestXmin) ||
				  (!(tuple.t_data->t_infomask2 & HEAP_XMIN_DISTRIBUTED_SNAPSHOT_IGNORE) &&
				   localXidSatisfiesAnyDistributedSnapshot(HeapTupleHeaderGetXmin(tuple.t_data))))) ||
				(!(tuple.t_data->t_infomask & (HEAP_XMAX_INVALID |
											   HEAP_IS_LOCKED)) &&
				 !(ItemPointerEquals(&(tuple.t_self),
									 &(tuple.t_data->t_ctid)))))
			{
				Buffer		Cbuf = buf;
				bool		freeCbuf = false;
				bool		chain_move_failed = false;
				bool		moved_target = false;
				ItemPointerData Ctid;
				HeapTupleData tp = tuple;
				Size		tlen = tuple_len;
				VTupleMove	vtmove;
				int			num_vtmove;
				int			free_vtmove;
				VacPage		to_vacpage = NULL;
				int			to_item = 0;
				int			ti;

				if (dst_buffer != InvalidBuffer)
				{
					ReleaseBuffer(dst_buffer);
					dst_buffer = InvalidBuffer;
				}

				/* Quick exit if we have no vtlinks to search in */
				if (vacrelstats->vtlinks == NULL)
				{
					elog(DEBUG2, "parent item in update-chain not found --- cannot continue repair_frag");
					break;		/* out of walk-along-page loop */
				}

				/*
				 * If this tuple is in the begin/middle of the chain then we
				 * have to move to the end of chain.  As with any t_ctid
				 * chase, we have to verify that each new tuple is really the
				 * descendant of the tuple we came from; however, here we need
				 * even more than the normal amount of paranoia. If t_ctid
				 * links forward to a tuple determined to be DEAD, then
				 * depending on where that tuple is, it might already have
				 * been removed, and perhaps even replaced by a MOVED_IN
				 * tuple.  We don't want to include any DEAD tuples in the
				 * chain, so we have to recheck HeapTupleSatisfiesVacuum.
				 */
				while (!(tp.t_data->t_infomask & (HEAP_XMAX_INVALID |
												  HEAP_IS_LOCKED)) &&
					   !(ItemPointerEquals(&(tp.t_self),
										   &(tp.t_data->t_ctid))))
				{
					ItemPointerData nextTid;
					TransactionId priorXmax;
					Buffer		nextBuf;
					Page		nextPage;
					OffsetNumber nextOffnum;
					ItemId		nextItemid;
					HeapTupleHeader nextTdata;
					HTSV_Result nextTstatus;

					nextTid = tp.t_data->t_ctid;
					priorXmax = HeapTupleHeaderGetXmax(tp.t_data);
					/* assume block# is OK (see heap_fetch comments) */
					nextBuf = ReadBufferExtended(onerel, MAIN_FORKNUM,
										 ItemPointerGetBlockNumber(&nextTid),
												 RBM_NORMAL, vac_strategy);
					nextPage = BufferGetPage(nextBuf);
					/* If bogus or unused slot, assume tp is end of chain */
					nextOffnum = ItemPointerGetOffsetNumber(&nextTid);
					if (nextOffnum < FirstOffsetNumber ||
						nextOffnum > PageGetMaxOffsetNumber(nextPage))
					{
						ReleaseBuffer(nextBuf);
						break;
					}
					nextItemid = PageGetItemId(nextPage, nextOffnum);
					if (!ItemIdIsNormal(nextItemid))
					{
						ReleaseBuffer(nextBuf);
						break;
					}
					/* if not matching XMIN, assume tp is end of chain */
					nextTdata = (HeapTupleHeader) PageGetItem(nextPage,
															  nextItemid);
					if (!TransactionIdEquals(HeapTupleHeaderGetXmin(nextTdata),
											 priorXmax))
					{
						ReleaseBuffer(nextBuf);
						break;
					}

					/*
					 * Must check for DEAD or MOVED_IN tuple, too.	This could
					 * potentially update hint bits, so we'd better hold the
					 * buffer content lock.
					 */
					LockBuffer(nextBuf, BUFFER_LOCK_SHARE);
					nextTstatus = HeapTupleSatisfiesVacuum(onerel,
														   nextTdata,
														   OldestXmin,
														   nextBuf);
					if (nextTstatus == HEAPTUPLE_DEAD ||
						nextTstatus == HEAPTUPLE_INSERT_IN_PROGRESS)
					{
						UnlockReleaseBuffer(nextBuf);
						break;
					}
					LockBuffer(nextBuf, BUFFER_LOCK_UNLOCK);
					/* if it's MOVED_OFF we shoulda moved this one with it */
					if (nextTstatus == HEAPTUPLE_DELETE_IN_PROGRESS)
						elog(ERROR, "updated tuple is already HEAP_MOVED_OFF");
					/* OK, switch our attention to the next tuple in chain */
					tp.t_data = nextTdata;
					tp.t_self = nextTid;
					tlen = tp.t_len = ItemIdGetLength(nextItemid);
					if (freeCbuf)
						ReleaseBuffer(Cbuf);
					Cbuf = nextBuf;
					freeCbuf = true;
				}

				/* Set up workspace for planning the chain move */
				vtmove = (VTupleMove) palloc(100 * sizeof(VTupleMoveData));
				num_vtmove = 0;
				free_vtmove = 100;

				/*
				 * Now, walk backwards up the chain (towards older tuples) and
				 * check if all items in chain can be moved.  We record all
				 * the moves that need to be made in the vtmove array.
				 */
				for (;;)
				{
					Buffer		Pbuf;
					Page		Ppage;
					ItemId		Pitemid;
					HeapTupleHeader PTdata;
					VTupleLinkData vtld,
							   *vtlp;

					/* Identify a target page to move this tuple to */
					if (to_vacpage == NULL ||
						!enough_space(to_vacpage, tlen))
					{
						for (i = 0; i < num_fraged_pages; i++)
						{
							if (enough_space(fraged_pages->pagedesc[i], tlen))
								break;
						}

						if (i == num_fraged_pages)
						{
							/* can't move item anywhere */
							chain_move_failed = true;
							break;		/* out of check-all-items loop */
						}
						to_item = i;
						to_vacpage = fraged_pages->pagedesc[to_item];
					}
					to_vacpage->free -= MAXALIGN(tlen);
					if (to_vacpage->offsets_used >= to_vacpage->offsets_free)
						to_vacpage->free -= sizeof(ItemIdData);
					(to_vacpage->offsets_used)++;

					/* Add an entry to vtmove list */
					if (free_vtmove == 0)
					{
						free_vtmove = 1000;
						vtmove = (VTupleMove)
							repalloc(vtmove,
									 (free_vtmove + num_vtmove) *
									 sizeof(VTupleMoveData));
					}
					vtmove[num_vtmove].tid = tp.t_self;
					vtmove[num_vtmove].vacpage = to_vacpage;
					if (to_vacpage->offsets_used == 1)
						vtmove[num_vtmove].cleanVpd = true;
					else
						vtmove[num_vtmove].cleanVpd = false;
					free_vtmove--;
					num_vtmove++;

					/* Remember if we reached the original target tuple */
					if (ItemPointerGetBlockNumber(&tp.t_self) == blkno &&
						ItemPointerGetOffsetNumber(&tp.t_self) == offnum)
						moved_target = true;

					/* Done if at beginning of chain */
					if (!(tp.t_data->t_infomask & HEAP_UPDATED) ||
						(TransactionIdPrecedes(HeapTupleHeaderGetXmin(tp.t_data),
											   OldestXmin) &&
						 ((tuple.t_data->t_infomask2 & HEAP_XMIN_DISTRIBUTED_SNAPSHOT_IGNORE) ||
							 !localXidSatisfiesAnyDistributedSnapshot(HeapTupleHeaderGetXmin(tp.t_data)))))
						break;	/* out of check-all-items loop */

					/* Move to tuple with prior row version */
					vtld.new_tid = tp.t_self;
					vtlp = (VTupleLink)
						vac_bsearch((void *) &vtld,
									(void *) (vacrelstats->vtlinks),
									vacrelstats->num_vtlinks,
									sizeof(VTupleLinkData),
									vac_cmp_vtlinks);
					if (vtlp == NULL)
					{
						/* see discussion above */
						elog(DEBUG2, "parent item in update-chain not found --- cannot continue repair_frag");
						chain_move_failed = true;
						break;	/* out of check-all-items loop */
					}
					tp.t_self = vtlp->this_tid;
					Pbuf = ReadBufferExtended(onerel, MAIN_FORKNUM,
									 ItemPointerGetBlockNumber(&(tp.t_self)),
											  RBM_NORMAL, vac_strategy);
					Ppage = BufferGetPage(Pbuf);
					Pitemid = PageGetItemId(Ppage,
								   ItemPointerGetOffsetNumber(&(tp.t_self)));
					/* this can't happen since we saw tuple earlier: */
					if (!ItemIdIsNormal(Pitemid))
						elog(ERROR, "parent itemid marked as unused");
					PTdata = (HeapTupleHeader) PageGetItem(Ppage, Pitemid);

					/* ctid should not have changed since we saved it */
					Assert(ItemPointerEquals(&(vtld.new_tid),
											 &(PTdata->t_ctid)));

					/*
					 * Read above about cases when !ItemIdIsUsed(nextItemid)
					 * (child item is removed)... Due to the fact that at the
					 * moment we don't remove unuseful part of update-chain,
					 * it's possible to get non-matching parent row here. Like
					 * as in the case which caused this problem, we stop
					 * shrinking here. I could try to find real parent row but
					 * want not to do it because of real solution will be
					 * implemented anyway, later, and we are too close to 6.5
					 * release. - vadim 06/11/99
					 */
					if ((PTdata->t_infomask & HEAP_XMAX_IS_MULTI) ||
						!(TransactionIdEquals(HeapTupleHeaderGetXmax(PTdata),
										 HeapTupleHeaderGetXmin(tp.t_data))))
					{
						ReleaseBuffer(Pbuf);
						elog(DEBUG2, "too old parent tuple found --- cannot continue repair_frag");
						chain_move_failed = true;
						break;	/* out of check-all-items loop */
					}
					tp.t_data = PTdata;
					tlen = tp.t_len = ItemIdGetLength(Pitemid);
					if (freeCbuf)
						ReleaseBuffer(Cbuf);
					Cbuf = Pbuf;
					freeCbuf = true;
				}				/* end of check-all-items loop */

				if (freeCbuf)
					ReleaseBuffer(Cbuf);
				freeCbuf = false;

				/* Double-check that we will move the current target tuple */
				if (!moved_target && !chain_move_failed)
				{
					elog(DEBUG2, "failed to chain back to target --- cannot continue repair_frag");
					chain_move_failed = true;
				}

				if (chain_move_failed)
				{
					/*
					 * Undo changes to offsets_used state.	We don't bother
					 * cleaning up the amount-free state, since we're not
					 * going to do any further tuple motion.
					 */
					for (i = 0; i < num_vtmove; i++)
					{
						Assert(vtmove[i].vacpage->offsets_used > 0);
						(vtmove[i].vacpage->offsets_used)--;
					}
					pfree(vtmove);
					break;		/* out of walk-along-page loop */
				}

				/*
				 * Okay, move the whole tuple chain in reverse order.
				 *
				 * Ctid tracks the new location of the previously-moved tuple.
				 */
				ItemPointerSetInvalid(&Ctid);
				for (ti = 0; ti < num_vtmove; ti++)
				{
					VacPage		destvacpage = vtmove[ti].vacpage;
					Page		Cpage;
					ItemId		Citemid;

					/* Get page to move from */
					tuple.t_self = vtmove[ti].tid;
					Cbuf = ReadBufferExtended(onerel, MAIN_FORKNUM,
								  ItemPointerGetBlockNumber(&(tuple.t_self)),
											  RBM_NORMAL, vac_strategy);

					/* Get page to move to */
					dst_buffer = ReadBufferExtended(onerel, MAIN_FORKNUM,
													destvacpage->blkno,
													RBM_NORMAL, vac_strategy);

					LockBuffer(dst_buffer, BUFFER_LOCK_EXCLUSIVE);
					if (dst_buffer != Cbuf)
						LockBuffer(Cbuf, BUFFER_LOCK_EXCLUSIVE);

					dst_page = BufferGetPage(dst_buffer);
					Cpage = BufferGetPage(Cbuf);

					Citemid = PageGetItemId(Cpage,
								ItemPointerGetOffsetNumber(&(tuple.t_self)));
					tuple.t_data = (HeapTupleHeader) PageGetItem(Cpage, Citemid);
					tuple_len = tuple.t_len = ItemIdGetLength(Citemid);

					move_chain_tuple(onerel, Cbuf, Cpage, &tuple,
									 dst_buffer, dst_page, destvacpage,
									 &ec, &Ctid, vtmove[ti].cleanVpd);

					/*
					 * If the tuple we are moving is a heap-only tuple, this
					 * move will generate an additional index entry, so
					 * increment the rel_indexed_tuples count.
					 */
					if (HeapTupleHeaderIsHeapOnly(tuple.t_data))
						vacrelstats->rel_indexed_tuples++;

					num_moved++;
					if (destvacpage->blkno > last_move_dest_block)
						last_move_dest_block = destvacpage->blkno;

					/*
					 * Remember that we moved tuple from the current page
					 * (corresponding index tuple will be cleaned).
					 */
					if (Cbuf == buf)
						vacpage->offsets[vacpage->offsets_free++] =
							ItemPointerGetOffsetNumber(&(tuple.t_self));
					else
					{
						/*
						 * When we move tuple chains, we may need to move
						 * tuples from a block that we haven't yet scanned in
						 * the outer walk-along-the-relation loop. Note that
						 * we can't be moving a tuple from a block that we
						 * have already scanned because if such a tuple
						 * exists, then we must have moved the chain along
						 * with that tuple when we scanned that block. IOW the
						 * test of (Cbuf != buf) guarantees that the tuple we
						 * are looking at right now is in a block which is yet
						 * to be scanned.
						 *
						 * We maintain two counters to correctly count the
						 * moved-off tuples from blocks that are not yet
						 * scanned (keep_tuples) and how many of them have
						 * index pointers (keep_indexed_tuples).  The main
						 * reason to track the latter is to help verify that
						 * indexes have the expected number of entries when
						 * all the dust settles.
						 */
						if (!HeapTupleHeaderIsHeapOnly(tuple.t_data))
							keep_indexed_tuples++;
						keep_tuples++;
					}

					ReleaseBuffer(dst_buffer);
					ReleaseBuffer(Cbuf);
				}				/* end of move-the-tuple-chain loop */

				dst_buffer = InvalidBuffer;
				pfree(vtmove);
				chain_tuple_moved = true;

				/* advance to next tuple in walk-along-page loop */
				continue;
			}					/* end of is-tuple-in-chain test */

			/* try to find new page for this tuple */
			if (dst_buffer == InvalidBuffer ||
				!enough_space(dst_vacpage, tuple_len))
			{
				if (dst_buffer != InvalidBuffer)
				{
					ReleaseBuffer(dst_buffer);
					dst_buffer = InvalidBuffer;
				}
				for (i = 0; i < num_fraged_pages; i++)
				{
					if (enough_space(fraged_pages->pagedesc[i], tuple_len))
						break;
				}
				if (i == num_fraged_pages)
					break;		/* can't move item anywhere */
				dst_vacpage = fraged_pages->pagedesc[i];
				dst_buffer = ReadBufferExtended(onerel, MAIN_FORKNUM,
												dst_vacpage->blkno,
												RBM_NORMAL, vac_strategy);
				LockBuffer(dst_buffer, BUFFER_LOCK_EXCLUSIVE);
				dst_page = BufferGetPage(dst_buffer);
				/* if this page was not used before - clean it */
				if (!PageIsEmpty(dst_page) && dst_vacpage->offsets_used == 0)
					vacuum_page(onerel, dst_buffer, dst_vacpage);
			}
			else
				LockBuffer(dst_buffer, BUFFER_LOCK_EXCLUSIVE);

			LockBuffer(buf, BUFFER_LOCK_EXCLUSIVE);

			move_plain_tuple(onerel, buf, page, &tuple,
							 dst_buffer, dst_page, dst_vacpage, &ec);

			/*
			 * If the tuple we are moving is a heap-only tuple, this move will
			 * generate an additional index entry, so increment the
			 * rel_indexed_tuples count.
			 */
			if (HeapTupleHeaderIsHeapOnly(tuple.t_data))
				vacrelstats->rel_indexed_tuples++;

			num_moved++;
			if (dst_vacpage->blkno > last_move_dest_block)
				last_move_dest_block = dst_vacpage->blkno;

			/*
			 * Remember that we moved tuple from the current page
			 * (corresponding index tuple will be cleaned).
			 */
			vacpage->offsets[vacpage->offsets_free++] = offnum;
		}						/* walk along page */

		/*
		 * If we broke out of the walk-along-page loop early (ie, still have
		 * offnum <= maxoff), then we failed to move some tuple off this page.
		 * No point in shrinking any more, so clean up and exit the per-page
		 * loop.
		 */
		if (offnum < maxoff && keep_tuples > 0)
		{
			OffsetNumber off;

			/*
			 * Fix vacpage state for any unvisited tuples remaining on page
			 */
			for (off = OffsetNumberNext(offnum);
				 off <= maxoff;
				 off = OffsetNumberNext(off))
			{
				ItemId		itemid = PageGetItemId(page, off);
				HeapTupleHeader htup;

				if (!ItemIdIsUsed(itemid))
					continue;
				/* Shouldn't be any DEAD or REDIRECT items anymore */
				Assert(ItemIdIsNormal(itemid));

				htup = (HeapTupleHeader) PageGetItem(page, itemid);
				if (htup->t_infomask & HEAP_XMIN_COMMITTED)
					continue;

				/*
				 * See comments in the walk-along-page loop above about why
				 * only MOVED_OFF tuples should be found here.
				 */
				if (htup->t_infomask & HEAP_MOVED_IN)
					elog(ERROR, "HEAP_MOVED_IN was not expected");
				if (!(htup->t_infomask & HEAP_MOVED_OFF))
					elog(ERROR, "HEAP_MOVED_OFF was expected");
				if (HeapTupleHeaderGetXvac(htup) != myXID)
					elog(ERROR, "invalid XVAC in tuple header");

				if (chain_tuple_moved)
				{
					/* some chains were moved while cleaning this page */
					Assert(vacpage->offsets_free > 0);
					for (i = 0; i < vacpage->offsets_free; i++)
					{
						if (vacpage->offsets[i] == off)
							break;
					}
					if (i >= vacpage->offsets_free)		/* not found */
					{
						vacpage->offsets[vacpage->offsets_free++] = off;
						Assert(keep_tuples > 0);

						/*
						 * If this is not a heap-only tuple, there must be an
						 * index entry for this item which will be removed in
						 * the index cleanup. Decrement the
						 * keep_indexed_tuples count to remember this.
						 */
						if (!HeapTupleHeaderIsHeapOnly(htup))
							keep_indexed_tuples--;
						keep_tuples--;
					}
				}
				else
				{
					vacpage->offsets[vacpage->offsets_free++] = off;
					Assert(keep_tuples > 0);
					if (!HeapTupleHeaderIsHeapOnly(htup))
						keep_indexed_tuples--;
					keep_tuples--;
				}
			}
		}

		if (vacpage->offsets_free > 0)	/* some tuples were moved */
		{
			if (chain_tuple_moved)		/* else - they are ordered */
			{
				qsort((char *) (vacpage->offsets), vacpage->offsets_free,
					  sizeof(OffsetNumber), vac_cmp_offno);
			}
			vpage_insert(&Nvacpagelist, copy_vac_page(vacpage));
		}

		ReleaseBuffer(buf);

		if (offnum <= maxoff)
			break;				/* had to quit early, see above note */

	}							/* walk along relation */

	blkno++;					/* new number of blocks */

	if (dst_buffer != InvalidBuffer)
	{
		Assert(num_moved > 0);
		ReleaseBuffer(dst_buffer);
	}

<<<<<<< HEAD
	/*
	 * In GPDB, the moving of relation tuples and truncating the relation is
	 * performed in two separate transactions one after the other so we don't
	 * need to commit the transaction here unlike the upstream code. The
	 * transactions are started and ended in vacuumStatement_Relation().
	 */
=======
	if (num_moved > 0)
	{
		/*
		 * We have to commit our tuple movings before we truncate the
		 * relation.  Ideally we should do Commit/StartTransactionCommand
		 * here, relying on the session-level table lock to protect our
		 * exclusive access to the relation.  However, that would require a
		 * lot of extra code to close and re-open the relation, indexes, etc.
		 * For now, a quick hack: record status of current transaction as
		 * committed, and continue.  We force the commit to be synchronous so
		 * that it's down to disk before we truncate.  (Note: tqual.c knows
		 * that VACUUM FULL always uses sync commit, too.)	The transaction
		 * continues to be shown as running in the ProcArray.
		 *
		 * XXX This desperately needs to be revisited.	Any failure after this
		 * point will result in a PANIC "cannot abort transaction nnn, it was
		 * already committed"!  As a precaution, we prevent cancel interrupts
		 * after this point to mitigate this problem; caller is responsible for
		 * re-enabling them after committing the transaction.
		 */
		HOLD_INTERRUPTS();
		heldoff = true;
		ForceSyncCommit();
		(void) RecordTransactionCommit();
	}
>>>>>>> 78a09145

	/*
	 * We are not going to move any more tuples across pages, but we still
	 * need to apply vacuum_page to compact free space in the remaining pages
	 * in vacuum_pages list.  Note that some of these pages may also be in the
	 * fraged_pages list, and may have had tuples moved onto them; if so, we
	 * already did vacuum_page and needn't do it again.
	 */
	for (i = 0, curpage = vacuum_pages->pagedesc;
		 i < vacuumed_pages;
		 i++, curpage++)
	{
		vacuum_delay_point();

		Assert((*curpage)->blkno < blkno);
		if ((*curpage)->offsets_used == 0)
		{
			Buffer		buf;
			Page		page;

			/* this page was not used as a move target, so must clean it */
			buf = ReadBufferExtended(onerel, MAIN_FORKNUM, (*curpage)->blkno,
									 RBM_NORMAL, vac_strategy);
			LockBuffer(buf, BUFFER_LOCK_EXCLUSIVE);
			page = BufferGetPage(buf);
			if (!PageIsEmpty(page))
				vacuum_page(onerel, buf, *curpage);
			UnlockReleaseBuffer(buf);
		}
	}

	/*
	 * It'd be cleaner to make this report at the bottom of this routine, but
	 * then the rusage would double-count the second pass of index vacuuming.
	 * So do it here and ignore the relatively small amount of processing that
	 * occurs below.
	 */
	ereport(elevel,
			(errmsg("\"%s\": moved %u row versions, will truncate %u to %u pages",
					RelationGetRelationName(onerel),
					num_moved, nblocks, blkno),
			 errdetail("%s.",
					   pg_rusage_show(&ru0))));

	/*
	 * Reflect the motion of system tuples to catalog cache here.
	 */
	CommandCounterIncrement();

	/* clean up */
	pfree(vacpage);
	if (vacrelstats->vtlinks != NULL)
		pfree(vacrelstats->vtlinks);

	ExecContext_Finish(&ec);

<<<<<<< HEAD
	vacuum_pages->empty_end_pages = nblocks - blkno;

	SIMPLE_FAULT_INJECTOR(RepairFragEnd);

=======
>>>>>>> 78a09145
	return heldoff;
}

/*
 *	move_chain_tuple() -- move one tuple that is part of a tuple chain
 *
 *		This routine moves old_tup from old_page to dst_page.
 *		old_page and dst_page might be the same page.
 *		On entry old_buf and dst_buf are locked exclusively, both locks (or
 *		the single lock, if this is a intra-page-move) are released before
 *		exit.
 *
 *		Yes, a routine with ten parameters is ugly, but it's still better
 *		than having these 120 lines of code in repair_frag() which is
 *		already too long and almost unreadable.
 */
static void
move_chain_tuple(Relation rel,
				 Buffer old_buf, Page old_page, HeapTuple old_tup,
				 Buffer dst_buf, Page dst_page, VacPage dst_vacpage,
				 ExecContext ec, ItemPointer ctid, bool cleanVpd)
{
	TransactionId myXID = GetCurrentTransactionId();
	HeapTupleData newtup;
	OffsetNumber newoff;
	ItemId		newitemid;
	Size		tuple_len = old_tup->t_len;
	bool		all_visible_cleared = false;
	bool		all_visible_cleared_new = false;

	/*
	 * make a modifiable copy of the source tuple.
	 */
	heap_copytuple_with_tuple(old_tup, &newtup);

	/*
	 * register invalidation of source tuple in catcaches.
	 */
	CacheInvalidateHeapTuple(rel, old_tup);

	/* NO EREPORT(ERROR) TILL CHANGES ARE LOGGED */
	START_CRIT_SECTION();

	/*
	 * mark the source tuple MOVED_OFF.
	 */
	old_tup->t_data->t_infomask &= ~(HEAP_XMIN_COMMITTED |
									 HEAP_XMIN_INVALID |
									 HEAP_MOVED_IN);
	old_tup->t_data->t_infomask |= HEAP_MOVED_OFF;
	HeapTupleHeaderSetXvac(old_tup->t_data, myXID);

	/*
	 * If this page was not used before - clean it.
	 *
	 * NOTE: a nasty bug used to lurk here.  It is possible for the source and
	 * destination pages to be the same (since this tuple-chain member can be
	 * on a page lower than the one we're currently processing in the outer
	 * loop).  If that's true, then after vacuum_page() the source tuple will
	 * have been moved, and tuple.t_data will be pointing at garbage.
	 * Therefore we must do everything that uses old_tup->t_data BEFORE this
	 * step!!
	 *
	 * This path is different from the other callers of vacuum_page, because
	 * we have already incremented the vacpage's offsets_used field to account
	 * for the tuple(s) we expect to move onto the page. Therefore
	 * vacuum_page's check for offsets_used == 0 is wrong. But since that's a
	 * good debugging check for all other callers, we work around it here
	 * rather than remove it.
	 */
	if (!PageIsEmpty(dst_page) && cleanVpd)
	{
		int			sv_offsets_used = dst_vacpage->offsets_used;

		dst_vacpage->offsets_used = 0;
		vacuum_page(rel, dst_buf, dst_vacpage);
		dst_vacpage->offsets_used = sv_offsets_used;
	}

	/*
	 * Update the state of the copied tuple, and store it on the destination
	 * page.  The copied tuple is never part of a HOT chain.
	 */
	newtup.t_data->t_infomask &= ~(HEAP_XMIN_COMMITTED |
								   HEAP_XMIN_INVALID |
								   HEAP_MOVED_OFF);
	newtup.t_data->t_infomask |= HEAP_MOVED_IN;
	HeapTupleHeaderClearHotUpdated(newtup.t_data);
	HeapTupleHeaderClearHeapOnly(newtup.t_data);
	HeapTupleHeaderSetXvac(newtup.t_data, myXID);
	newoff = PageAddItem(dst_page, (Item) newtup.t_data, tuple_len,
						 InvalidOffsetNumber, false, true);
	if (newoff == InvalidOffsetNumber)
		elog(PANIC, "failed to add item with len = %lu to page %u while moving tuple chain",
			 (unsigned long) tuple_len, dst_vacpage->blkno);
	newitemid = PageGetItemId(dst_page, newoff);
	/* drop temporary copy, and point to the version on the dest page */
	pfree(newtup.t_data);
	newtup.t_data = (HeapTupleHeader) PageGetItem(dst_page, newitemid);

	ItemPointerSet(&(newtup.t_self), dst_vacpage->blkno, newoff);

	/*
	 * Set new tuple's t_ctid pointing to itself if last tuple in chain, and
	 * to next tuple in chain otherwise.  (Since we move the chain in reverse
	 * order, this is actually the previously processed tuple.)
	 */
	if (!ItemPointerIsValid(ctid))
		newtup.t_data->t_ctid = newtup.t_self;
	else
		newtup.t_data->t_ctid = *ctid;
	*ctid = newtup.t_self;

	/* clear PD_ALL_VISIBLE flags */
	if (PageIsAllVisible(old_page))
	{
		all_visible_cleared = true;
		PageClearAllVisible(old_page);
	}
	if (dst_buf != old_buf && PageIsAllVisible(dst_page))
	{
		all_visible_cleared_new = true;
		PageClearAllVisible(dst_page);
	}

	MarkBufferDirty(dst_buf);
	if (dst_buf != old_buf)
		MarkBufferDirty(old_buf);

	/* XLOG stuff */
	if (!rel->rd_istemp)
	{
		XLogRecPtr	recptr = log_heap_move(rel, old_buf, old_tup->t_self,
										   dst_buf, &newtup,
										   all_visible_cleared,
										   all_visible_cleared_new);

		if (old_buf != dst_buf)
		{
			PageSetLSN(old_page, recptr);
		}
		PageSetLSN(dst_page, recptr);
	}

	END_CRIT_SECTION();

	LockBuffer(dst_buf, BUFFER_LOCK_UNLOCK);
	if (dst_buf != old_buf)
		LockBuffer(old_buf, BUFFER_LOCK_UNLOCK);

	/* Clear bits in visibility map */
	if (all_visible_cleared)
		visibilitymap_clear(rel, BufferGetBlockNumber(old_buf));
	if (all_visible_cleared_new)
		visibilitymap_clear(rel, BufferGetBlockNumber(dst_buf));

	/* Create index entries for the moved tuple */
	if (ec->resultRelInfo->ri_NumIndices > 0)
	{
		ExecStoreHeapTuple(&newtup, ec->slot, InvalidBuffer, false);
		ExecInsertIndexTuples(ec->slot, &(newtup.t_self), ec->estate, true);
		ResetPerTupleExprContext(ec->estate);
	}
}

/*
 *	move_plain_tuple() -- move one tuple that is not part of a chain
 *
 *		This routine moves old_tup from old_page to dst_page.
 *		On entry old_buf and dst_buf are locked exclusively, both locks are
 *		released before exit.
 *
 *		Yes, a routine with eight parameters is ugly, but it's still better
 *		than having these 90 lines of code in repair_frag() which is already
 *		too long and almost unreadable.
 */
static void
move_plain_tuple(Relation rel,
				 Buffer old_buf, Page old_page, HeapTuple old_tup,
				 Buffer dst_buf, Page dst_page, VacPage dst_vacpage,
				 ExecContext ec)
{
	TransactionId myXID = GetCurrentTransactionId();
	HeapTupleData newtup;
	OffsetNumber newoff;
	ItemId		newitemid;
	Size		tuple_len = old_tup->t_len;
	bool		all_visible_cleared = false;
	bool		all_visible_cleared_new = false;

	/* copy tuple */
	heap_copytuple_with_tuple(old_tup, &newtup);

	/*
	 * register invalidation of source tuple in catcaches.
	 *
	 * (Note: we do not need to register the copied tuple, because we are not
	 * changing the tuple contents and so there cannot be any need to flush
	 * negative catcache entries.)
	 */
	CacheInvalidateHeapTuple(rel, old_tup);

	/* NO EREPORT(ERROR) TILL CHANGES ARE LOGGED */
	START_CRIT_SECTION();

	/*
	 * Mark new tuple as MOVED_IN by me; also mark it not HOT.
	 */
	newtup.t_data->t_infomask &= ~(HEAP_XMIN_COMMITTED |
								   HEAP_XMIN_INVALID |
								   HEAP_MOVED_OFF);
	newtup.t_data->t_infomask |= HEAP_MOVED_IN;
	HeapTupleHeaderClearHotUpdated(newtup.t_data);
	HeapTupleHeaderClearHeapOnly(newtup.t_data);
	HeapTupleHeaderSetXvac(newtup.t_data, myXID);

	/* add tuple to the page */
	newoff = PageAddItem(dst_page, (Item) newtup.t_data, tuple_len,
						 InvalidOffsetNumber, false, true);
	if (newoff == InvalidOffsetNumber)
		elog(PANIC, "failed to add item with len = %lu to page %u (free space %lu, nusd %u, noff %u)",
			 (unsigned long) tuple_len,
			 dst_vacpage->blkno, (unsigned long) dst_vacpage->free,
			 dst_vacpage->offsets_used, dst_vacpage->offsets_free);
	newitemid = PageGetItemId(dst_page, newoff);
	pfree(newtup.t_data);
	newtup.t_data = (HeapTupleHeader) PageGetItem(dst_page, newitemid);
	ItemPointerSet(&(newtup.t_data->t_ctid), dst_vacpage->blkno, newoff);
	newtup.t_self = newtup.t_data->t_ctid;

	/*
	 * Mark old tuple as MOVED_OFF by me.
	 */
	old_tup->t_data->t_infomask &= ~(HEAP_XMIN_COMMITTED |
									 HEAP_XMIN_INVALID |
									 HEAP_MOVED_IN);
	old_tup->t_data->t_infomask |= HEAP_MOVED_OFF;
	HeapTupleHeaderSetXvac(old_tup->t_data, myXID);

	/* clear PD_ALL_VISIBLE flags */
	if (PageIsAllVisible(old_page))
	{
		all_visible_cleared = true;
		PageClearAllVisible(old_page);
	}
	if (PageIsAllVisible(dst_page))
	{
		all_visible_cleared_new = true;
		PageClearAllVisible(dst_page);
	}

	MarkBufferDirty(dst_buf);
	MarkBufferDirty(old_buf);

	/* XLOG stuff */
	if (!rel->rd_istemp)
	{
		XLogRecPtr	recptr = log_heap_move(rel, old_buf, old_tup->t_self,
										   dst_buf, &newtup,
										   all_visible_cleared,
										   all_visible_cleared_new);

		PageSetLSN(old_page, recptr);
		PageSetLSN(dst_page, recptr);
	}

	END_CRIT_SECTION();

	dst_vacpage->free = PageGetFreeSpaceWithFillFactor(rel, dst_page);
	LockBuffer(dst_buf, BUFFER_LOCK_UNLOCK);
	LockBuffer(old_buf, BUFFER_LOCK_UNLOCK);

	dst_vacpage->offsets_used++;

	/* Clear bits in visibility map */
	if (all_visible_cleared)
		visibilitymap_clear(rel, BufferGetBlockNumber(old_buf));
	if (all_visible_cleared_new)
		visibilitymap_clear(rel, BufferGetBlockNumber(dst_buf));

	/* insert index' tuples if needed */
	if (ec->resultRelInfo->ri_NumIndices > 0)
	{
		ExecStoreHeapTuple(&newtup, ec->slot, InvalidBuffer, false);
		ExecInsertIndexTuples(ec->slot, &(newtup.t_self), ec->estate, true);
		ResetPerTupleExprContext(ec->estate);
	}
}

/*
 *	vacuum_heap() -- free dead tuples
 *
 *		This routine marks dead tuples as unused and truncates relation
 *		if there are "empty" end-blocks.
 */
static void
vacuum_heap(VRelStats *vacrelstats, Relation onerel, VacPageList vacuum_pages)
{
	Buffer		buf;
	VacPage    *vacpage;
	int			nblocks;
	int			i;

	nblocks = vacuum_pages->num_pages;
	nblocks -= vacuum_pages->empty_end_pages;	/* nothing to do with them */

	for (i = 0, vacpage = vacuum_pages->pagedesc; i < nblocks; i++, vacpage++)
	{
		vacuum_delay_point();

		if ((*vacpage)->offsets_free > 0)
		{
			buf = ReadBufferExtended(onerel, MAIN_FORKNUM, (*vacpage)->blkno,
									 RBM_NORMAL, vac_strategy);
			LockBuffer(buf, BUFFER_LOCK_EXCLUSIVE);
			vacuum_page(onerel, buf, *vacpage);
			UnlockReleaseBuffer(buf);
		}
	}
}

/*
 *	vacuum_page() -- free dead tuples on a page
 *					 and repair its fragmentation.
 *
 * Caller must hold pin and lock on buffer.
 */
static void
vacuum_page(Relation onerel, Buffer buffer, VacPage vacpage)
{
	Page		page = BufferGetPage(buffer);
	int			i;

	/* There shouldn't be any tuples moved onto the page yet! */
	Assert(vacpage->offsets_used == 0);

	START_CRIT_SECTION();

	for (i = 0; i < vacpage->offsets_free; i++)
	{
		ItemId		itemid = PageGetItemId(page, vacpage->offsets[i]);

		ItemIdSetUnused(itemid);
	}

	PageRepairFragmentation(page);

	MarkBufferDirty(buffer);

	/* XLOG stuff */
	if (!onerel->rd_istemp)
	{
		XLogRecPtr	recptr;

		recptr = log_heap_clean(onerel, buffer,
								NULL, 0, NULL, 0,
								vacpage->offsets, vacpage->offsets_free,
								false);
		PageSetLSN(page, recptr);
	}

	END_CRIT_SECTION();
}

/*
 *	scan_index() -- scan one index relation to update pg_class statistics.
 *
 * We use this when we have no deletions to do.
 */
static void
scan_index(Relation indrel, double num_tuples, List *updated_stats, bool isfull, bool check_stats)
{
	IndexBulkDeleteResult *stats;
	IndexVacuumInfo ivinfo;
	PGRUsage	ru0;

	pg_rusage_init(&ru0);

	ivinfo.index = indrel;
	ivinfo.vacuum_full = isfull;
	ivinfo.analyze_only = false;
	ivinfo.estimated_count = false;
	ivinfo.message_level = elevel;
	ivinfo.num_heap_tuples = num_tuples;
	ivinfo.strategy = vac_strategy;

	stats = index_vacuum_cleanup(&ivinfo, NULL);

	if (!stats)
		return;

	/*
	 * Now update statistics in pg_class, but only if the index says the count
	 * is accurate.
	 */
	if (!stats->estimated_count)
		vac_update_relstats_from_list(indrel,
							stats->num_pages, stats->num_index_tuples,
							false, InvalidTransactionId, updated_stats);

	ereport(elevel,
			(errmsg("index \"%s\" now contains %.0f row versions in %u pages",
					RelationGetRelationName(indrel),
					stats->num_index_tuples,
					stats->num_pages),
	errdetail("%u index pages have been deleted, %u are currently reusable.\n"
			  "%s.",
			  stats->pages_deleted, stats->pages_free,
			  pg_rusage_show(&ru0))));

	/*
	 * Check for tuple count mismatch.	If the index is partial, then it's OK
	 * for it to have fewer tuples than the heap; else we got trouble.
	 */
	if (check_stats &&
		!stats->estimated_count &&
		stats->num_index_tuples != num_tuples)
	{
		if (stats->num_index_tuples > num_tuples ||
			!vac_is_partial_index(indrel))
			ereport(WARNING,
					(errmsg("index \"%s\" contains %.0f row versions, but table contains %.0f row versions",
							RelationGetRelationName(indrel),
							stats->num_index_tuples, num_tuples),
					 errhint("Rebuild the index with REINDEX.")));
	}

	pfree(stats);
}

/*
 * Vacuums an index on an append-only table.
 *
 * This is called after an append-only segment file compaction to move
 * all tuples from the compacted segment files.
 * The segmentFileList is an
 */
static void
vacuum_appendonly_index(Relation indexRelation,
		AppendOnlyIndexVacuumState* vacuumIndexState,
		List *updated_stats,
		double rel_tuple_count,
		bool isfull)
{
	Assert(RelationIsValid(indexRelation));
	Assert(vacuumIndexState);

	IndexBulkDeleteResult *stats;
	IndexVacuumInfo ivinfo;
	PGRUsage	ru0;

	pg_rusage_init(&ru0);

	ivinfo.index = indexRelation;
	ivinfo.vacuum_full = isfull;
	ivinfo.message_level = elevel;
	ivinfo.num_heap_tuples = rel_tuple_count;
	ivinfo.strategy = vac_strategy;

	/* Do bulk deletion */
	stats = index_bulk_delete(&ivinfo, NULL, appendonly_tid_reaped,
			(void *) vacuumIndexState);

	/* Do post-VACUUM cleanup */
	stats = index_vacuum_cleanup(&ivinfo, stats);

	if (!stats)
		return;

	/* now update statistics in pg_class */
	vac_update_relstats_from_list(indexRelation,
						stats->num_pages, stats->num_index_tuples,
						false, InvalidTransactionId, updated_stats);

	ereport(elevel,
			(errmsg("index \"%s\" now contains %.0f row versions in %u pages",
					RelationGetRelationName(indexRelation),
					stats->num_index_tuples,
					stats->num_pages),
			 errdetail("%.0f index row versions were removed.\n"
			 "%u index pages have been deleted, %u are currently reusable.\n"
					   "%s.",
					   stats->tuples_removed,
					   stats->pages_deleted, stats->pages_free,
					   pg_rusage_show(&ru0))));

	pfree(stats);

}

/*
 *	vacuum_index() -- vacuum one index relation.
 *
 *		Vpl is the VacPageList of the heap we're currently vacuuming.
 *		It's locked. Indrel is an index relation on the vacuumed heap.
 *
 *		We don't bother to set locks on the index relation here, since
 *		the parent table is exclusive-locked already.
 *
 *		Finally, we arrange to update the index relation's statistics in
 *		pg_class.
 */
static void
vacuum_index(VacPageList vacpagelist, Relation indrel,
			 double num_tuples, int keep_tuples, List *updated_stats,
			 bool check_stats)
{
	IndexBulkDeleteResult *stats;
	IndexVacuumInfo ivinfo;
	PGRUsage	ru0;

	pg_rusage_init(&ru0);

	ivinfo.index = indrel;
	ivinfo.vacuum_full = true;
	ivinfo.analyze_only = false;
	ivinfo.estimated_count = false;
	ivinfo.message_level = elevel;
	ivinfo.num_heap_tuples = num_tuples + keep_tuples;
	ivinfo.strategy = vac_strategy;

	/* Do bulk deletion */
	stats = index_bulk_delete(&ivinfo, NULL, tid_reaped, (void *) vacpagelist);

	/* Do post-VACUUM cleanup */
	stats = index_vacuum_cleanup(&ivinfo, stats);

	if (!stats)
		return;

	/*
	 * Now update statistics in pg_class, but only if the index says the count
	 * is accurate.
	 */
	if (!stats->estimated_count)
		vac_update_relstats_from_list(indrel,
						stats->num_pages, stats->num_index_tuples,
						false, InvalidTransactionId, updated_stats);

	ereport(elevel,
			(errmsg("index \"%s\" now contains %.0f row versions in %u pages",
					RelationGetRelationName(indrel),
					stats->num_index_tuples,
					stats->num_pages),
			 errdetail("%.0f index row versions were removed.\n"
			 "%u index pages have been deleted, %u are currently reusable.\n"
					   "%s.",
					   stats->tuples_removed,
					   stats->pages_deleted, stats->pages_free,
					   pg_rusage_show(&ru0))));

	/*
	 * Check for tuple count mismatch.	If the index is partial, then it's OK
	 * for it to have fewer tuples than the heap; else we got trouble.
	 */
	if (check_stats &&
		!stats->estimated_count &&
		stats->num_index_tuples != num_tuples + keep_tuples)
	{
		if (stats->num_index_tuples > num_tuples + keep_tuples ||
			!vac_is_partial_index(indrel))
			ereport(WARNING,
					(errmsg("index \"%s\" contains %.0f row versions, but table contains %.0f row versions",
							RelationGetRelationName(indrel),
						  stats->num_index_tuples, num_tuples + keep_tuples),
					 errhint("Rebuild the index with REINDEX.")));
	}

	pfree(stats);
}

static bool
appendonly_tid_reapded_check_block_directory(AppendOnlyIndexVacuumState* vacuumState,
		AOTupleId* aoTupleId)
{
	if (vacuumState->blockDirectory.currentSegmentFileNum ==
			AOTupleIdGet_segmentFileNum(aoTupleId) &&
			AppendOnlyBlockDirectoryEntry_RangeHasRow(&vacuumState->blockDirectoryEntry,
				AOTupleIdGet_rowNum(aoTupleId)))
	{
		return true;
	}

	if (!AppendOnlyBlockDirectory_GetEntry(&vacuumState->blockDirectory,
		aoTupleId,
		0,
		&vacuumState->blockDirectoryEntry))
	{
		return false;
	}
	return (vacuumState->blockDirectory.currentSegmentFileNum ==
			AOTupleIdGet_segmentFileNum(aoTupleId) &&
			AppendOnlyBlockDirectoryEntry_RangeHasRow(&vacuumState->blockDirectoryEntry,
				AOTupleIdGet_rowNum(aoTupleId)));
}

/*
 * appendonly_tid_reaped()
 *
 * Is a particular tid for an appendonly reaped?
 * state should contain an integer list of all compacted
 * segment files.
 *
 * This has the right signature to be an IndexBulkDeleteCallback.
 */
static bool
appendonly_tid_reaped(ItemPointer itemptr, void *state)
{
	AOTupleId* aoTupleId;
	AppendOnlyIndexVacuumState* vacuumState;
	bool reaped;

	Assert(itemptr);
	Assert(state);

	aoTupleId = (AOTupleId *)itemptr;
	vacuumState = (AppendOnlyIndexVacuumState *)state;

	reaped = !appendonly_tid_reapded_check_block_directory(vacuumState,
			aoTupleId);
	if (!reaped)
	{
		/* Also check visi map */
		reaped = !AppendOnlyVisimap_IsVisible(&vacuumState->visiMap,
		aoTupleId);
	}

	elogif(Debug_appendonly_print_compaction, DEBUG3,
			"Index vacuum %s %d",
			AOTupleIdToString(aoTupleId), reaped);
	return reaped;
}

/*
 *	tid_reaped() -- is a particular tid reaped?
 *
 *		This has the right signature to be an IndexBulkDeleteCallback.
 *
 *		vacpagelist->VacPage_array is sorted in right order.
 */
static bool
tid_reaped(ItemPointer itemptr, void *state)
{
	VacPageList vacpagelist = (VacPageList) state;
	OffsetNumber ioffno;
	OffsetNumber *voff;
	VacPage		vp,
			   *vpp;
	VacPageData vacpage;

	vacpage.blkno = ItemPointerGetBlockNumber(itemptr);
	ioffno = ItemPointerGetOffsetNumber(itemptr);

	vp = &vacpage;
	vpp = (VacPage *) vac_bsearch((void *) &vp,
								  (void *) (vacpagelist->pagedesc),
								  vacpagelist->num_pages,
								  sizeof(VacPage),
								  vac_cmp_blk);

	if (vpp == NULL)
		return false;

	/* ok - we are on a partially or fully reaped page */
	vp = *vpp;

	if (vp->offsets_free == 0)
	{
		/* this is EmptyPage, so claim all tuples on it are reaped!!! */
		return true;
	}

	voff = (OffsetNumber *) vac_bsearch((void *) &ioffno,
										(void *) (vp->offsets),
										vp->offsets_free,
										sizeof(OffsetNumber),
										vac_cmp_offno);

	if (voff == NULL)
		return false;

	/* tid is reaped */
	return true;
}

/*
 * Update the Free Space Map with the info we now have about free space in
 * the relation.
 */
static void
vac_update_fsm(Relation onerel, VacPageList fraged_pages,
			   BlockNumber rel_pages)
{
	int			nPages = fraged_pages->num_pages;
	VacPage    *pagedesc = fraged_pages->pagedesc;
	int			i;

	for (i = 0; i < nPages; i++)
	{
		/*
		 * fraged_pages may contain entries for pages that we later decided to
		 * truncate from the relation; don't enter them into the free space
		 * map!
		 */
		if (pagedesc[i]->blkno >= rel_pages)
			break;

		RecordPageWithFreeSpace(onerel, pagedesc[i]->blkno, pagedesc[i]->free);
	}

}

/* Copy a VacPage structure */
static VacPage
copy_vac_page(VacPage vacpage)
{
	VacPage		newvacpage;

	/* allocate a VacPageData entry */
	newvacpage = (VacPage) palloc(sizeof(VacPageData) +
							   vacpage->offsets_free * sizeof(OffsetNumber));

	/* fill it in */
	if (vacpage->offsets_free > 0)
		memcpy(newvacpage->offsets, vacpage->offsets,
			   vacpage->offsets_free * sizeof(OffsetNumber));
	newvacpage->blkno = vacpage->blkno;
	newvacpage->free = vacpage->free;
	newvacpage->offsets_used = vacpage->offsets_used;
	newvacpage->offsets_free = vacpage->offsets_free;

	return newvacpage;
}

/*
 * Add a VacPage pointer to a VacPageList.
 *
 *		As a side effect of the way that scan_heap works,
 *		higher pages come after lower pages in the array
 *		(and highest tid on a page is last).
 */
static void
vpage_insert(VacPageList vacpagelist, VacPage vpnew)
{
#define PG_NPAGEDESC 1024

	/* allocate a VacPage entry if needed */
	if (vacpagelist->num_pages == 0)
	{
		vacpagelist->pagedesc = (VacPage *) palloc(PG_NPAGEDESC * sizeof(VacPage));
		vacpagelist->num_allocated_pages = PG_NPAGEDESC;
	}
	else if (vacpagelist->num_pages >= vacpagelist->num_allocated_pages)
	{
		vacpagelist->num_allocated_pages *= 2;
		vacpagelist->pagedesc = (VacPage *) repalloc(vacpagelist->pagedesc, vacpagelist->num_allocated_pages * sizeof(VacPage));
	}
	vacpagelist->pagedesc[vacpagelist->num_pages] = vpnew;
	(vacpagelist->num_pages)++;
}

/*
 * vac_bsearch: just like standard C library routine bsearch(),
 * except that we first test to see whether the target key is outside
 * the range of the table entries.	This case is handled relatively slowly
 * by the normal binary search algorithm (ie, no faster than any other key)
 * but it occurs often enough in VACUUM to be worth optimizing.
 */
static void *
vac_bsearch(const void *key, const void *base,
			size_t nelem, size_t size,
			int (*compar) (const void *, const void *))
{
	int			res;
	const void *last;

	if (nelem == 0)
		return NULL;
	res = compar(key, base);
	if (res < 0)
		return NULL;
	if (res == 0)
		return (void *) base;
	if (nelem > 1)
	{
		last = (const void *) ((const char *) base + (nelem - 1) * size);
		res = compar(key, last);
		if (res > 0)
			return NULL;
		if (res == 0)
			return (void *) last;
	}
	if (nelem <= 2)
		return NULL;			/* already checked 'em all */
	return bsearch(key, base, nelem, size, compar);
}

/*
 * Comparator routines for use with qsort() and bsearch().
 */
static int
vac_cmp_blk(const void *left, const void *right)
{
	BlockNumber lblk,
				rblk;

	lblk = (*((VacPage *) left))->blkno;
	rblk = (*((VacPage *) right))->blkno;

	if (lblk < rblk)
		return -1;
	if (lblk == rblk)
		return 0;
	return 1;
}

static int
vac_cmp_offno(const void *left, const void *right)
{
	if (*(OffsetNumber *) left < *(OffsetNumber *) right)
		return -1;
	if (*(OffsetNumber *) left == *(OffsetNumber *) right)
		return 0;
	return 1;
}

static int
vac_cmp_vtlinks(const void *left, const void *right)
{
	if (((VTupleLink) left)->new_tid.ip_blkid.bi_hi <
		((VTupleLink) right)->new_tid.ip_blkid.bi_hi)
		return -1;
	if (((VTupleLink) left)->new_tid.ip_blkid.bi_hi >
		((VTupleLink) right)->new_tid.ip_blkid.bi_hi)
		return 1;
	/* bi_hi-es are equal */
	if (((VTupleLink) left)->new_tid.ip_blkid.bi_lo <
		((VTupleLink) right)->new_tid.ip_blkid.bi_lo)
		return -1;
	if (((VTupleLink) left)->new_tid.ip_blkid.bi_lo >
		((VTupleLink) right)->new_tid.ip_blkid.bi_lo)
		return 1;
	/* bi_lo-es are equal */
	if (((VTupleLink) left)->new_tid.ip_posid <
		((VTupleLink) right)->new_tid.ip_posid)
		return -1;
	if (((VTupleLink) left)->new_tid.ip_posid >
		((VTupleLink) right)->new_tid.ip_posid)
		return 1;
	return 0;
}


/*
 * Open all the vacuumable indexes of the given relation, obtaining the
 * specified kind of lock on each.	Return an array of Relation pointers for
 * the indexes into *Irel, and the number of indexes into *nindexes.
 *
 * We consider an index vacuumable if it is marked insertable (IndexIsReady).
 * If it isn't, probably a CREATE INDEX CONCURRENTLY command failed early in
 * execution, and what we have is too corrupt to be processable.  We will
 * vacuum even if the index isn't indisvalid; this is important because in a
 * unique index, uniqueness checks will be performed anyway and had better not
 * hit dangling index pointers.
 */
void
vac_open_indexes(Relation relation, LOCKMODE lockmode,
				 int *nindexes, Relation **Irel)
{
	List	   *indexoidlist;
	ListCell   *indexoidscan;
	int			i;

	Assert(lockmode != NoLock);

	indexoidlist = RelationGetIndexList(relation);

	/* allocate enough memory for all indexes */
	i = list_length(indexoidlist);

	if (i > 0)
		*Irel = (Relation *) palloc(i * sizeof(Relation));
	else
		*Irel = NULL;

	/* collect just the ready indexes */
	i = 0;
	foreach(indexoidscan, indexoidlist)
	{
		Oid			indexoid = lfirst_oid(indexoidscan);
		Relation	indrel;

		indrel = index_open(indexoid, lockmode);
		if (IndexIsReady(indrel->rd_index))
			(*Irel)[i++] = indrel;
		else
			index_close(indrel, lockmode);
	}

	*nindexes = i;

	list_free(indexoidlist);
}

/*
 * Release the resources acquired by vac_open_indexes.	Optionally release
 * the locks (say NoLock to keep 'em).
 */
void
vac_close_indexes(int nindexes, Relation *Irel, LOCKMODE lockmode)
{
	if (Irel == NULL)
		return;

	while (nindexes--)
	{
		Relation	ind = Irel[nindexes];

		index_close(ind, lockmode);
	}
	pfree(Irel);
}


/*
 * Is an index partial (ie, could it contain fewer tuples than the heap?)
 */
bool
vac_is_partial_index(Relation indrel)
{
	/*
	 * If the index's AM doesn't support nulls, it's partial for our purposes
	 */
	if (!indrel->rd_am->amindexnulls)
		return true;

	/* Otherwise, look to see if there's a partial-index predicate */
	if (!heap_attisnull(indrel->rd_indextuple, Anum_pg_index_indpred))
		return true;

	return false;
}


static bool
enough_space(VacPage vacpage, Size len)
{
	len = MAXALIGN(len);

	if (len > vacpage->free)
		return false;

	/* if there are free itemid(s) and len <= free_space... */
	if (vacpage->offsets_used < vacpage->offsets_free)
		return true;

	/* noff_used >= noff_free and so we'll have to allocate new itemid */
	if (len + sizeof(ItemIdData) <= vacpage->free)
		return true;

	return false;
}

static Size
PageGetFreeSpaceWithFillFactor(Relation relation, Page page)
{
	/*
	 * It is correct to use PageGetExactFreeSpace() here, *not*
	 * PageGetHeapFreeSpace().	This is because (a) we do our own, exact
	 * accounting for whether line pointers must be added, and (b) we will
	 * recycle any LP_DEAD line pointers before starting to add rows to a
	 * page, but that may not have happened yet at the time this function is
	 * applied to a page, which means PageGetHeapFreeSpace()'s protection
	 * against too many line pointers on a page could fire incorrectly.  We do
	 * not need that protection here: since VACUUM FULL always recycles all
	 * dead line pointers first, it'd be physically impossible to insert more
	 * than MaxHeapTuplesPerPage tuples anyway.
	 */
	Size		freespace = PageGetExactFreeSpace(page);
	Size		targetfree;

	targetfree = RelationGetTargetPageFreeSpace(relation,
												HEAP_DEFAULT_FILLFACTOR);
	if (freespace > targetfree)
		return freespace - targetfree;
	else
		return 0;
}

/*
 * vacuum_delay_point --- check for interrupts and cost-based delay.
 *
 * This should be called in each major loop of VACUUM processing,
 * typically once per page processed.
 */
void
vacuum_delay_point(void)
{
	/* Always check for interrupts */
	CHECK_FOR_INTERRUPTS();

	/* Nap if appropriate */
	if (VacuumCostActive && !InterruptPending &&
		VacuumCostBalance >= VacuumCostLimit)
	{
		int			msec;

		msec = VacuumCostDelay * VacuumCostBalance / VacuumCostLimit;
		if (msec > VacuumCostDelay * 4)
			msec = VacuumCostDelay * 4;

		pg_usleep(msec * 1000L);

		VacuumCostBalance = 0;

		/* update balance values for workers */
		AutoVacuumUpdateDelay();

		/* Might have gotten an interrupt while sleeping */
		CHECK_FOR_INTERRUPTS();
	}
}

/*
 * Dispatch a Vacuum command.
 */
static void
dispatchVacuum(VacuumStmt *vacstmt, VacuumStatsContext *ctx)
{
	CdbPgResults cdb_pgresults;

	/* should these be marked volatile ? */

	Assert(Gp_role == GP_ROLE_DISPATCH);
	Assert(vacstmt);
	Assert(vacstmt->vacuum);
	Assert(!vacstmt->analyze);

	/* XXX: Some kinds of VACUUM assign a new relfilenode. bitmap indexes maybe? */
	CdbDispatchUtilityStatement((Node *) vacstmt,
								DF_CANCEL_ON_ERROR|
								DF_WITH_SNAPSHOT|
								DF_NEED_TWO_PHASE,
								GetAssignedOidsForDispatch(),
								&cdb_pgresults);

	vacuum_combine_stats(ctx, &cdb_pgresults);

	cdbdisp_clearCdbPgResults(&cdb_pgresults);
}

/*
 * open_relation_and_check_permission -- open the relation with an appropriate
 * lock based on the vacuum statement, and check for the permissions on this
 * relation.
 */
static Relation
open_relation_and_check_permission(VacuumStmt *vacstmt,
								   Oid relid,
								   char expected_relkind,
								   bool isDropTransaction)
{
	Relation onerel;
	LOCKMODE lmode;
	bool dontWait = false;

	/*
	 * If this is a drop transaction and there is another parallel drop transaction
	 * (on any relation) active. We drop out there. The other drop transaction
	 * might be on the same relation and that would be upgrade deadlock.
	 *
	 * Note: By the time we would have reached try_relation_open the other
	 * drop transaction might already be completed, but we don't take that
	 * risk here.
	 *
	 * My marking the drop transaction as busy before checking, the worst
	 * thing that can happen is that both transaction see each other and
	 * both cancel the drop.
	 *
	 * The upgrade deadlock is not applicable to vacuum full because
	 * it begins with an AccessExclusive lock and doesn't need to
	 * upgrade it.
	 */

	if (isDropTransaction && !vacstmt->full)
	{
		MyProc->inDropTransaction = true;
		SIMPLE_FAULT_INJECTOR(VacuumRelationOpenRelationDuringDropPhase);
		if (HasDropTransaction(false))
		{
			elogif(Debug_appendonly_print_compaction, LOG,
					"Skip drop because of concurrent drop transaction");

			return NULL;
		}
	}

	/*
	 * Determine the type of lock we want --- hard exclusive lock for a FULL
	 * vacuum, but just ShareUpdateExclusiveLock for concurrent vacuum. Either
	 * way, we can be sure that no other backend is vacuuming the same table.
	 * For analyze, we use ShareUpdateExclusiveLock.
	 */
	if (isDropTransaction)
	{
		lmode = AccessExclusiveLock;
		dontWait = true;
	}
	else if (!vacstmt->vacuum)
		lmode = ShareUpdateExclusiveLock;
	else
		lmode = vacstmt->full ? AccessExclusiveLock : ShareUpdateExclusiveLock;

	/*
	 * Open the relation and get the appropriate lock on it.
	 *
	 * There's a race condition here: the rel may have gone away since the
	 * last time we saw it.  If so, we don't need to vacuum it.
	 */
	onerel = try_relation_open(relid, lmode, dontWait);

	if (!RelationIsValid(onerel))
		return NULL;

	/*
	 * Check permissions.
	 *
	 * We allow the user to vacuum a table if he is superuser, the table
	 * owner, or the database owner (but in the latter case, only if it's not
	 * a shared relation).	pg_class_ownercheck includes the superuser case.
	 *
	 * Note we choose to treat permissions failure as a WARNING and keep
	 * trying to vacuum the rest of the DB --- is this appropriate?
	 */
	if (!(pg_class_ownercheck(RelationGetRelid(onerel), GetUserId()) ||
		  (pg_database_ownercheck(MyDatabaseId, GetUserId()) && !onerel->rd_rel->relisshared)))
	{
		if (Gp_role != GP_ROLE_EXECUTE)
		{
			if (onerel->rd_rel->relisshared)
				ereport(WARNING,
						(errmsg("skipping \"%s\" --- only superuser can vacuum it",
								RelationGetRelationName(onerel))));
			else if (onerel->rd_rel->relnamespace == PG_CATALOG_NAMESPACE)
				ereport(WARNING,
						(errmsg("skipping \"%s\" --- only superuser or database owner can vacuum it",
								RelationGetRelationName(onerel))));
			else
				ereport(WARNING,
						(errmsg("skipping \"%s\" --- only table or database owner can vacuum it",
								RelationGetRelationName(onerel))));
		}
		relation_close(onerel, lmode);
		return NULL;
	}

	/*
	 * Check that it's a plain table; we used to do this in get_rel_oids() but
	 * seems safer to check after we've locked the relation.
	 */
	if (onerel->rd_rel->relkind != expected_relkind ||
		RelationIsExternal(onerel))
	{
		ereport(WARNING,
				(errmsg("skipping \"%s\" --- cannot vacuum indexes, views or external tables",
						RelationGetRelationName(onerel))));
		relation_close(onerel, lmode);
		return NULL;
	}

	/*
	 * Silently ignore tables that are temp tables of other backends ---
	 * trying to vacuum these will lead to great unhappiness, since their
	 * contents are probably not up-to-date on disk.  (We don't throw a
	 * warning here; it would just lead to chatter during a database-wide
	 * VACUUM.)
	 */
	if (isOtherTempNamespace(RelationGetNamespace(onerel)))
	{
		relation_close(onerel, lmode);
		return NULL;
	}

	/*
	 * We can ANALYZE any table except pg_statistic. See update_attstats
	 */
	if (vacstmt->analyze && RelationGetRelid(onerel) == StatisticRelationId)
	{
		relation_close(onerel, ShareUpdateExclusiveLock);
		return NULL;
	}

	return onerel;
}

/*
 * vacuum_combine_stats
 * This function combine the stats information sent by QEs to generate
 * the final stats for QD relations.
 *
 * Note that the mirrorResults is ignored by this function.
 */
static void
vacuum_combine_stats(VacuumStatsContext *stats_context, CdbPgResults* cdb_pgresults)
{
	int result_no;

	Assert(Gp_role == GP_ROLE_DISPATCH);

	if (cdb_pgresults == NULL || cdb_pgresults->numResults <= 0)
		return;

	/*
	 * Process the dispatch results from the primary. Note that the QE
	 * processes also send back the new stats info, such as stats on
	 * pg_class, for the relevant table and its
	 * indexes. We parse this information, and compute the final stats
	 * for the QD.
	 *
	 * For pg_class stats, we compute the maximum number of tuples and
	 * maximum number of pages after processing the stats from each QE.
	 *
	 */
	for(result_no = 0; result_no < cdb_pgresults->numResults; result_no++)
	{

		VPgClassStats *pgclass_stats = NULL;
		ListCell *lc = NULL;
		struct pg_result *pgresult = cdb_pgresults->pg_results[result_no];

		if (pgresult->extras == NULL)
			continue;

		Assert(pgresult->extraslen > sizeof(int));

		/*
		 * Process the stats for pg_class. We simple compute the maximum
		 * number of rel_tuples and rel_pages.
		 */
		pgclass_stats = (VPgClassStats *) pgresult->extras;
		foreach (lc, stats_context->updated_stats)
		{
			VPgClassStats *tmp_stats = (VPgClassStats *) lfirst(lc);

			if (tmp_stats->relid == pgclass_stats->relid)
			{
				tmp_stats->rel_pages += pgclass_stats->rel_pages;
				tmp_stats->rel_tuples += pgclass_stats->rel_tuples;
				break;
			}
		}

		if (lc == NULL)
		{
			Assert(pgresult->extraslen == sizeof(VPgClassStats));

			pgclass_stats = palloc(sizeof(VPgClassStats));
			memcpy(pgclass_stats, pgresult->extras, pgresult->extraslen);

			stats_context->updated_stats =
					lappend(stats_context->updated_stats, pgclass_stats);
		}
	}
}<|MERGE_RESOLUTION|>--- conflicted
+++ resolved
@@ -69,11 +69,7 @@
 #include "storage/procarray.h"
 #include "utils/acl.h"
 #include "utils/builtins.h"
-<<<<<<< HEAD
 #include "utils/faultinjector.h"
-#include "utils/flatfiles.h"
-=======
->>>>>>> 78a09145
 #include "utils/fmgroids.h"
 #include "utils/guc.h"
 #include "utils/inval.h"
@@ -278,17 +274,11 @@
 static List *get_rel_oids(Oid relid, VacuumStmt *vacstmt,
 			 const char *stmttype);
 static void vac_truncate_clog(TransactionId frozenXID);
-<<<<<<< HEAD
 static void vacuum_rel(Relation onerel, VacuumStmt *vacstmt, LOCKMODE lmode, List *updated_stats,
 		   bool for_wraparound);
 static bool full_vacuum_rel(Relation onerel, VacuumStmt *vacstmt, List *updated_stats);
 static void scan_heap_for_truncate(VRelStats *vacrelstats, Relation onerel,
 		  VacPageList vacuum_pages);
-=======
-static void vacuum_rel(Oid relid, VacuumStmt *vacstmt, bool do_toast,
-		   bool for_wraparound, bool *scanned_all);
-static bool full_vacuum_rel(Relation onerel, VacuumStmt *vacstmt);
->>>>>>> 78a09145
 static void scan_heap(VRelStats *vacrelstats, Relation onerel,
 		  VacPageList vacuum_pages, VacPageList fraged_pages);
 static bool repair_frag(VRelStats *vacrelstats, Relation onerel,
@@ -384,7 +374,8 @@
 	List	   *vacuum_relations;
 	List	   *analyze_relations;
 
-	if (vacstmt->vacuum && vacstmt->rootonly)
+	if ((vacstmt->options & VACOPT_VACUUM) &&
+		(vacstmt->options & VACOPT_ROOTONLY))
 		ereport(ERROR,
 				(errcode(ERRCODE_SYNTAX_ERROR),
 				 errmsg("ROOTPARTITION option cannot be used together with VACUUM, try ANALYZE ROOTPARTITION")));
@@ -476,9 +467,9 @@
 	 * contain all the OIDs of partition of a partitioned table except midlevel
 	 * partition unless GUC optimizer_analyze_midlevel_partition is set to on.
 	 */
-	if (vacstmt->vacuum)
+	if (vacstmt->options & VACOPT_VACUUM)
 		vacuum_relations = get_rel_oids(relid, vacstmt, stmttype);
-	if (vacstmt->analyze)
+	if (vacstmt->options & VACOPT_ANALYZE)
 		analyze_relations = get_rel_oids(relid, vacstmt, stmttype);
 
 	/*
@@ -556,7 +547,7 @@
 			vacstmt->appendonly_relation_empty = false;
 		}
 
-		if (vacstmt->vacuum)
+		if (vacstmt->options & VACOPT_VACUUM)
 		{
 			/*
 			 * Loop to process each selected relation which needs to be
@@ -570,15 +561,14 @@
 			}
 		}
 
-<<<<<<< HEAD
-		if (vacstmt->analyze)
+		if (vacstmt->options & VACOPT_ANALYZE)
 		{
 			/*
 			 * If there are no partition tables in the database and ANALYZE
 			 * ROOTPARTITION ALL is executed, report a WARNING as no root
 			 * partitions are there to be analyzed
 			 */
-			if (vacstmt->rootonly && NIL == analyze_relations && !vacstmt->relation)
+			if ((vacstmt->options & VACOPT_ROOTONLY) && NIL == analyze_relations && !vacstmt->relation)
 			{
 				ereport(NOTICE,
 						(errmsg("there are no partitioned tables in database to ANALYZE ROOTPARTITION")));
@@ -588,13 +578,6 @@
 			 * Loop to process each selected relation which needs to be analyzed.
 			 */
 			foreach(cur, analyze_relations)
-=======
-			if (vacstmt->options & VACOPT_VACUUM)
-				vacuum_rel(relid, vacstmt, do_toast, for_wraparound,
-						   &scanned_all);
-
-			if (vacstmt->options & VACOPT_ANALYZE)
->>>>>>> 78a09145
 			{
 				Oid			relid = lfirst_oid(cur);
 				MemoryContext old_context = NULL;
@@ -988,8 +971,10 @@
 	VacuumStatsContext stats_context;
 
 	vacstmt = copyObject(vacstmt);
-	vacstmt->analyze = false;
-	vacstmt->vacuum = true;
+	/* VACUUM, without ANALYZE */
+	vacstmt->options &= ~VACOPT_ANALYZE;
+	vacstmt->options |= VACOPT_VACUUM;
+	vacstmt->va_cols = NIL;		/* A plain VACUUM cannot list columns */
 
 	/*
 	 * We compact segment file by segment file.
@@ -1061,7 +1046,7 @@
 		 */
 		PushActiveSnapshot(GetTransactionSnapshot());
 
-		if (!vacstmt->full)
+		if (!(vacstmt->options & VACOPT_FULL))
 		{
 			/*
 			 * PostgreSQL does this:
@@ -1161,7 +1146,7 @@
 				 * to perform truncate is segment-local and QD cannot tell if
 				 * everyone can skip it.
 				 */
-				if (vacstmt->full)
+				if (vacstmt->options & VACOPT_FULL)
 				{
 					Assert(relationRound == 0 || relationRound == 1);
 					if (relationRound == 0)
@@ -1250,7 +1235,7 @@
 				 * If VACUUM FULL and in cleanup phase, perform two-step for
 				 * aux relations.
 				 */
-				if (vacstmt->full &&
+				if ((vacstmt->options & VACOPT_FULL) &&
 					vacstmt->appendonly_compaction_vacuum_cleanup)
 				{
 					if (truncatePhase)
@@ -1311,7 +1296,7 @@
 			dispatchVacuum(vacstmt, &stats_context);
 		}
 
-		if (vacstmt->full)
+		if (vacstmt->options & VACOPT_FULL)
 			lmode = AccessExclusiveLock;
 		else if (RelationIsAoRows(onerel) || RelationIsAoCols(onerel))
 			lmode = AccessShareLock;
@@ -1377,10 +1362,10 @@
 					vsubtype = "AUTO";
 				else
 				{
-					if (vacstmt->full &&
+					if ((vacstmt->options & VACOPT_FULL) &&
 						(0 == vacstmt->freeze_min_age))
 						vsubtype = "FULL FREEZE";
-					else if (vacstmt->full)
+					else if ((vacstmt->options & VACOPT_FULL))
 						vsubtype = "FULL";
 					else if (0 == vacstmt->freeze_min_age)
 						vsubtype = "FREEZE";
@@ -1515,7 +1500,7 @@
 			relationOid = RangeVarGetRelid(vacstmt->relation, false);
 			PartStatus ps = rel_part_status(relationOid);
 
-			if (ps != PART_STATUS_ROOT && vacstmt->rootonly)
+			if (ps != PART_STATUS_ROOT && (vacstmt->options & VACOPT_ROOTONLY))
 			{
 				ereport(WARNING,
 						(errmsg("skipping \"%s\" --- cannot analyze a non-root partition using ANALYZE ROOTPARTITION",
@@ -1526,7 +1511,7 @@
 				PartitionNode *pn = get_parts(relationOid, 0 /*level*/ ,
 											  0 /*parent*/, false /* inctemplate */, true /*includesubparts*/);
 				Assert(pn);
-				if (!vacstmt->rootonly)
+				if (!(vacstmt->options & VACOPT_ROOTONLY))
 				{
 					oid_list = all_leaf_partition_relids(pn); /* all leaves */
 
@@ -1596,7 +1581,7 @@
 			candidateOid = HeapTupleGetOid(tuple);
 
 			/* Skip non root partition tables if ANALYZE ROOTPARTITION ALL is executed */
-			if (vacstmt->rootonly && !rel_is_partitioned(candidateOid))
+			if ((vacstmt->options & VACOPT_ROOTONLY) && !rel_is_partitioned(candidateOid))
 			{
 				continue;
 			}
@@ -2098,7 +2083,7 @@
  *
  *		This routine is shared by full and lazy VACUUM.  Note that it's
  *		only invoked when we've managed to change our DB's datfrozenxid
- *		entry, or we found that the shared XID-wrap-limit info is stale.
+ *		entry.
  */
 static void
 vac_truncate_clog(TransactionId frozenXID)
@@ -2141,18 +2126,13 @@
 		 */
 		if (dbform->datallowconn)
 		{
-<<<<<<< HEAD
 			if (TransactionIdPrecedes(myXID, dbform->datfrozenxid))
 				frozenAlreadyWrapped = true;
 			else if (TransactionIdPrecedes(dbform->datfrozenxid, frozenXID))
 			{
 				frozenXID = dbform->datfrozenxid;
-				namecpy(&oldest_datname, &dbform->datname);
+				oldest_datoid = HeapTupleGetOid(tuple);
 			}
-=======
-			frozenXID = dbform->datfrozenxid;
-			oldest_datoid = HeapTupleGetOid(tuple);
->>>>>>> 78a09145
 		}
 	}
 
@@ -2182,7 +2162,7 @@
 	 * Update the wrap limit for GetNewTransactionId.  Note: this function
 	 * will also signal the postmaster for an(other) autovac cycle if needed.
 	 */
-	SetTransactionIdLimit(frozenXID, &oldest_datname);
+	SetTransactionIdLimit(frozenXID, oldest_datoid);
 }
 
 
@@ -2251,7 +2231,7 @@
 	/*
 	 * Do the actual work --- either FULL or "lazy" vacuum
 	 */
-	if (vacstmt->full)
+	if (vacstmt->options & VACOPT_FULL)
 		heldoff = full_vacuum_rel(onerel, vacstmt, updated_stats);
 	else
 		heldoff = lazy_vacuum_rel(onerel, vacstmt, vac_strategy, updated_stats);
@@ -2308,7 +2288,6 @@
 	 * to vacuum the auxliary relations only in cleanup phase or if we are in
 	 * the prepare phase and the AO/CO table is empty.
 	 */
-<<<<<<< HEAD
 	if (vacstmt->appendonly_compaction_vacuum_cleanup ||
 		(vacstmt->appendonly_relation_empty && vacstmt->appendonly_compaction_vacuum_prepare))
 	{
@@ -2354,9 +2333,6 @@
 			}
 		}
 	}
-=======
-	SetTransactionIdLimit(frozenXID, oldest_datoid);
->>>>>>> 78a09145
 }
 
 
@@ -2373,18 +2349,7 @@
 static void
 save_vacstats(Oid relid, BlockNumber rel_pages, double rel_tuples, BlockNumber empty_end_pages)
 {
-<<<<<<< HEAD
 	VPgClassStats *stats;
-=======
-	LOCKMODE	lmode;
-	Relation	onerel;
-	LockRelId	onerelid;
-	Oid			toast_relid;
-	Oid			save_userid;
-	int			save_sec_context;
-	int			save_nestlevel;
-	bool		heldoff;
->>>>>>> 78a09145
 
 	if (VacFullInitialStatsSize >= MaxVacFullInitialStatsSize)
 		elog(ERROR, "out of stats slot");
@@ -2411,11 +2376,7 @@
 
 	Assert(RelationIsAoRows(aoRelation) || RelationIsAoCols(aoRelation));
 
-<<<<<<< HEAD
 	if(Gp_role == GP_ROLE_DISPATCH)
-=======
-	if (!(vacstmt->options & VACOPT_FULL))
->>>>>>> 78a09145
 	{
 		if (rel_tuple_count)
 		{
@@ -2435,24 +2396,15 @@
 	}
 	hidden_tupcount = AppendOnlyVisimap_GetRelationHiddenTupleCount(&vacuumIndexState->visiMap);
 
-<<<<<<< HEAD
 	if(rel_tuple_count)
 	{
 		*rel_tuple_count = (double)(totals->totaltuples - hidden_tupcount);
 		Assert((*rel_tuple_count) > -1.0);
 	}
-=======
-	/*
-	 * Determine the type of lock we want --- hard exclusive lock for a FULL
-	 * vacuum, but just ShareUpdateExclusiveLock for concurrent vacuum. Either
-	 * way, we can be sure that no other backend is vacuuming the same table.
-	 */
-	lmode = (vacstmt->options & VACOPT_FULL) ? AccessExclusiveLock : ShareUpdateExclusiveLock;
->>>>>>> 78a09145
 
 	pfree(totals);
 
-	if(hidden_tupcount > 0 || vacstmt->full)
+	if(hidden_tupcount > 0 || (vacstmt->options & VACOPT_FULL))
 	{
 		return true;
 	}
@@ -2492,7 +2444,7 @@
 			RelationGetRelationName(aoRelation));
 
 	/* Now open all indexes of the relation */
-	if (vacstmt->full)
+	if ((vacstmt->options & VACOPT_FULL))
 		vac_open_indexes(aoRelation, AccessExclusiveLock, &nindexes, &Irel);
 	else
 		vac_open_indexes(aoRelation, RowExclusiveLock, &nindexes, &Irel);
@@ -2535,7 +2487,7 @@
 			for (i = 0; i < nindexes; i++)
 			{
 				vacuum_appendonly_index(Irel[i], &vacuumIndexState, updated_stats,
-						rel_tuple_count, vacstmt->full);
+										rel_tuple_count, (vacstmt->options & VACOPT_FULL));
 			}
 			reindex_count++;
 		}
@@ -2543,7 +2495,7 @@
 		{
 			/* just scan indexes to update statistic */
 			for (i = 0; i < nindexes; i++)
-				scan_index(Irel[i], rel_tuple_count, updated_stats, vacstmt->full, true);
+				scan_index(Irel[i], rel_tuple_count, updated_stats, (vacstmt->options & VACOPT_FULL), true);
 		}
 	}
 
@@ -2592,7 +2544,6 @@
 		NULL /* pageesc */
 		};
 
-<<<<<<< HEAD
 	Relation   *Irel;
 	int			nindexes;
 	int			i;
@@ -2602,18 +2553,6 @@
 	bool		save_disable_tuple_hints;
 
 	Assert(RelationIsHeap(onerel));
-=======
-	/*
-	 * Switch to the table owner's userid, so that any index functions are run
-	 * as that user.  Also lock down security-restricted operations and
-	 * arrange to make GUC variable changes local to this command.
-	 * (This is unnecessary, but harmless, for lazy VACUUM.)
-	 */
-	GetUserIdAndSecContext(&save_userid, &save_sec_context);
-	SetUserIdAndSecContext(onerel->rd_rel->relowner,
-						   save_sec_context | SECURITY_RESTRICTED_OPERATION);
-	save_nestlevel = NewGUCNestLevel();
->>>>>>> 78a09145
 
 	/*
 	 * scan the heap
@@ -2622,26 +2561,13 @@
 	 * tuples, so temporarily turn off 'gp_disable_tuple_hints', i.e. allow
 	 * hint bits to be set, if we're running in FULL mode.
 	 */
-<<<<<<< HEAD
 	vacuum_pages.num_pages = fraged_pages.num_pages = 0;
 
 	save_disable_tuple_hints = gp_disable_tuple_hints;
 	PG_TRY();
 	{
-		if (vacstmt->full)
+		if ((vacstmt->options & VACOPT_FULL))
 			gp_disable_tuple_hints = false;
-=======
-	if (vacstmt->options & VACOPT_FULL)
-		heldoff = full_vacuum_rel(onerel, vacstmt);
-	else
-		heldoff = lazy_vacuum_rel(onerel, vacstmt, vac_strategy, scanned_all);
-
-	/* Roll back any GUC changes executed by index functions */
-	AtEOXact_GUC(false, save_nestlevel);
-
-	/* Restore userid and security context */
-	SetUserIdAndSecContext(save_userid, save_sec_context);
->>>>>>> 78a09145
 
 		if (vacstmt->heap_truncate)
 			scan_heap_for_truncate(vacrelstats, onerel, &vacuum_pages);
@@ -2661,10 +2587,6 @@
 	vac_open_indexes(onerel, AccessExclusiveLock, &nindexes, &Irel);
 	if (nindexes > 0)
 		vacrelstats->hasindex = true;
-
-	/* now we can allow interrupts again, if disabled */
-	if (heldoff)
-		RESUME_INTERRUPTS();
 
 	/*
 	 * Since the truncate transaction doesn't read all pages, it may not be
@@ -2766,25 +2688,11 @@
  *		interrupts -- caller must RESUME_INTERRUPTS() after commit if true.
  */
 static bool
-<<<<<<< HEAD
 full_vacuum_rel(Relation onerel, VacuumStmt *vacstmt, List *updated_stats)
 {
 	VRelStats* vacrelstats;
 	bool		heldoff = false;
 	bool update_relstats = true;
-=======
-full_vacuum_rel(Relation onerel, VacuumStmt *vacstmt)
-{
-	VacPageListData vacuum_pages;		/* List of pages to vacuum and/or
-										 * clean indexes */
-	VacPageListData fraged_pages;		/* List of pages with space enough for
-										 * re-using */
-	Relation   *Irel;
-	int			nindexes,
-				i;
-	VRelStats  *vacrelstats;
-	bool		heldoff = false;
->>>>>>> 78a09145
 
 	vacuum_set_xid_limits(vacstmt->freeze_min_age, vacstmt->freeze_table_age,
 						  onerel->rd_rel->relisshared,
@@ -2849,21 +2757,16 @@
 	/* Do not run update the relstats if the vacuuming has been skipped */
 	if (update_relstats)
 	{
-<<<<<<< HEAD
 		/* update statistics in pg_class */
 		vac_update_relstats_from_list(onerel, vacrelstats->rel_pages,
 						vacrelstats->rel_tuples, vacrelstats->hasindex,
 						FreezeLimit, updated_stats);
 
 		/* report results to the stats collector, too */
-		pgstat_report_vacuum(RelationGetRelid(onerel), onerel->rd_rel->relisshared,
-						 vacstmt->analyze, vacrelstats->rel_tuples);
-=======
-		/* Try to shrink heap */
-		heldoff = repair_frag(vacrelstats, onerel, &vacuum_pages, &fraged_pages,
-					nindexes, Irel);
-		vac_close_indexes(nindexes, Irel, NoLock);
->>>>>>> 78a09145
+		pgstat_report_vacuum(RelationGetRelid(onerel),
+							 onerel->rd_rel->relisshared,
+							 (vacstmt->options & VACOPT_ANALYZE) != 0,
+							 vacrelstats->rel_tuples);
 	}
 
 	pfree(vacrelstats);
@@ -3038,7 +2941,6 @@
 	{
 		int		i;
 
-<<<<<<< HEAD
 		vacuum_pages->empty_end_pages = 0;
 		for (i = 0; i < vacuum_pages->num_pages; i++)
 			pfree(vacuum_pages->pagedesc[i]);
@@ -3048,16 +2950,6 @@
 	{
 		vacuum_pages->empty_end_pages = empty_end_pages;
 	}
-=======
-	/* report results to the stats collector, too */
-	pgstat_report_vacuum(RelationGetRelid(onerel),
-						 onerel->rd_rel->relisshared,
-						 true,
-						 (vacstmt->options & VACOPT_ANALYZE) != 0,
-						 vacrelstats->rel_tuples);
-
-	return heldoff;
->>>>>>> 78a09145
 }
 
 
@@ -4451,40 +4343,12 @@
 		ReleaseBuffer(dst_buffer);
 	}
 
-<<<<<<< HEAD
 	/*
 	 * In GPDB, the moving of relation tuples and truncating the relation is
 	 * performed in two separate transactions one after the other so we don't
 	 * need to commit the transaction here unlike the upstream code. The
 	 * transactions are started and ended in vacuumStatement_Relation().
 	 */
-=======
-	if (num_moved > 0)
-	{
-		/*
-		 * We have to commit our tuple movings before we truncate the
-		 * relation.  Ideally we should do Commit/StartTransactionCommand
-		 * here, relying on the session-level table lock to protect our
-		 * exclusive access to the relation.  However, that would require a
-		 * lot of extra code to close and re-open the relation, indexes, etc.
-		 * For now, a quick hack: record status of current transaction as
-		 * committed, and continue.  We force the commit to be synchronous so
-		 * that it's down to disk before we truncate.  (Note: tqual.c knows
-		 * that VACUUM FULL always uses sync commit, too.)	The transaction
-		 * continues to be shown as running in the ProcArray.
-		 *
-		 * XXX This desperately needs to be revisited.	Any failure after this
-		 * point will result in a PANIC "cannot abort transaction nnn, it was
-		 * already committed"!  As a precaution, we prevent cancel interrupts
-		 * after this point to mitigate this problem; caller is responsible for
-		 * re-enabling them after committing the transaction.
-		 */
-		HOLD_INTERRUPTS();
-		heldoff = true;
-		ForceSyncCommit();
-		(void) RecordTransactionCommit();
-	}
->>>>>>> 78a09145
 
 	/*
 	 * We are not going to move any more tuples across pages, but we still
@@ -4541,13 +4405,10 @@
 
 	ExecContext_Finish(&ec);
 
-<<<<<<< HEAD
 	vacuum_pages->empty_end_pages = nblocks - blkno;
 
 	SIMPLE_FAULT_INJECTOR(RepairFragEnd);
 
-=======
->>>>>>> 78a09145
 	return heldoff;
 }
 
@@ -5583,8 +5444,8 @@
 
 	Assert(Gp_role == GP_ROLE_DISPATCH);
 	Assert(vacstmt);
-	Assert(vacstmt->vacuum);
-	Assert(!vacstmt->analyze);
+	Assert(vacstmt->options & VACOPT_VACUUM);
+	Assert(!(vacstmt->options & VACOPT_ANALYZE));
 
 	/* XXX: Some kinds of VACUUM assign a new relfilenode. bitmap indexes maybe? */
 	CdbDispatchUtilityStatement((Node *) vacstmt,
@@ -5632,7 +5493,7 @@
 	 * upgrade it.
 	 */
 
-	if (isDropTransaction && !vacstmt->full)
+	if (isDropTransaction && !(vacstmt->options & VACOPT_FULL))
 	{
 		MyProc->inDropTransaction = true;
 		SIMPLE_FAULT_INJECTOR(VacuumRelationOpenRelationDuringDropPhase);
@@ -5656,10 +5517,10 @@
 		lmode = AccessExclusiveLock;
 		dontWait = true;
 	}
-	else if (!vacstmt->vacuum)
+	else if (!(vacstmt->options & VACOPT_VACUUM))
 		lmode = ShareUpdateExclusiveLock;
 	else
-		lmode = vacstmt->full ? AccessExclusiveLock : ShareUpdateExclusiveLock;
+		lmode = (vacstmt->options & VACOPT_FULL) ? AccessExclusiveLock : ShareUpdateExclusiveLock;
 
 	/*
 	 * Open the relation and get the appropriate lock on it.
@@ -5734,7 +5595,7 @@
 	/*
 	 * We can ANALYZE any table except pg_statistic. See update_attstats
 	 */
-	if (vacstmt->analyze && RelationGetRelid(onerel) == StatisticRelationId)
+	if ((vacstmt->options & VACOPT_ANALYZE) && RelationGetRelid(onerel) == StatisticRelationId)
 	{
 		relation_close(onerel, ShareUpdateExclusiveLock);
 		return NULL;
