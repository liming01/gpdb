/*-------------------------------------------------------------------------
 *
 * tablespace.c
 *	  Commands to manipulate table spaces
 *
 * Tablespaces in PostgreSQL are designed to allow users to determine
 * where the data file(s) for a given database object reside on the file
 * system.
 *
 * A tablespace represents a directory on the file system. At tablespace
 * creation time, the directory must be empty. To simplify things and
 * remove the possibility of having file name conflicts, we isolate
 * files within a tablespace into database-specific subdirectories.
 *
 * To support file access via the information given in RelFileNode, we
 * maintain a symbolic-link map in $PGDATA/pg_tblspc. The symlinks are
 * named by tablespace OIDs and point to the actual tablespace directories.
 * There is also a per-cluster version directory in each tablespace.
 *
 * In GPDB, the "dbid" of the server is also embedded in the path, so that
 * multiple segments running on the host can use the same directory without
 * clashing with each other. In PostgreSQL, the version string used in the
 * path is in TABLESPACE_VERSION_DIRECTORY constant. In GPDB, use the
 * tablespace_version_directory() function, which appends the dbid,
 * instead.
 *
 * Thus the full path to an arbitrary file is
 *			$PGDATA/pg_tblspc/spcoid/GPDB_MAJORVER_CATVER_db<dbid>/dboid/relfilenode
 * e.g.
 *			$PGDATA/pg_tblspc/20981/GPDB_8.5_201001061_db1/719849/83292814
 *
 *
 * There are two tablespaces created at initdb time: pg_global (for shared
 * tables) and pg_default (for everything else).  For backwards compatibility
 * and to remain functional on platforms without symlinks, these tablespaces
 * are accessed specially: they are respectively
 *			$PGDATA/global/relfilenode
 *			$PGDATA/base/dboid/relfilenode
 *
 * To allow CREATE DATABASE to give a new database a default tablespace
 * that's different from the template database's default, we make the
 * provision that a zero in pg_class.reltablespace means the database's
 * default tablespace.  Without this, CREATE DATABASE would have to go in
 * and munge the system catalogs of the new database.
 *
 *
<<<<<<< HEAD
 * Portions Copyright (c) 2005-2010 Greenplum Inc
 * Portions Copyright (c) 2012-Present Pivotal Software, Inc.
 * Portions Copyright (c) 1996-2013, PostgreSQL Global Development Group
=======
 * Portions Copyright (c) 1996-2014, PostgreSQL Global Development Group
>>>>>>> ab76208e
 * Portions Copyright (c) 1994, Regents of the University of California
 *
 *
 * IDENTIFICATION
 *	  src/backend/commands/tablespace.c
 *
 *-------------------------------------------------------------------------
 */
#include "postgres.h"

#include <fcntl.h>
#include <unistd.h>
#include <dirent.h>
#include <sys/types.h>
#include <sys/stat.h>

#include "access/heapam.h"
#include "access/reloptions.h"
#include "access/htup_details.h"
#include "access/sysattr.h"
#include "access/xact.h"
#include "catalog/catalog.h"
#include "catalog/dependency.h"
#include "catalog/indexing.h"
#include "catalog/namespace.h"
#include "catalog/objectaccess.h"
#include "catalog/pg_namespace.h"
#include "catalog/pg_tablespace.h"
#include "catalog/pg_type.h"
#include "commands/comment.h"
#include "commands/seclabel.h"
#include "commands/tablecmds.h"
#include "commands/tablespace.h"
#include "commands/user.h"
#include "miscadmin.h"
#include "postmaster/bgwriter.h"
#include "storage/fd.h"
#include "storage/lmgr.h"
#include "storage/standby.h"
#include "utils/acl.h"
#include "utils/builtins.h"
#include "utils/fmgroids.h"
#include "utils/guc.h"
#include "utils/lsyscache.h"
#include "utils/memutils.h"
#include "utils/rel.h"
#include "utils/tqual.h"

#include "catalog/heap.h"
#include "catalog/oid_dispatch.h"
#include "cdb/cdbdisp_query.h"
#include "cdb/cdbvars.h"
#include "cdb/cdbutil.h"
#include "miscadmin.h"

/* GUC variables */
char	   *default_tablespace = NULL;
char	   *temp_tablespaces = NULL;


static void create_tablespace_directories(const char *location,
							  const Oid tablespaceoid);
static bool destroy_tablespace_directories(Oid tablespaceoid, bool redo);


/*
 * Each database using a table space is isolated into its own name space
 * by a subdirectory named for the database OID.  On first creation of an
 * object in the tablespace, create the subdirectory.  If the subdirectory
 * already exists, fall through quietly.
 *
 * isRedo indicates that we are creating an object during WAL replay.
 * In this case we will cope with the possibility of the tablespace
 * directory not being there either --- this could happen if we are
 * replaying an operation on a table in a subsequently-dropped tablespace.
 * We handle this by making a directory in the place where the tablespace
 * symlink would normally be.  This isn't an exact replay of course, but
 * it's the best we can do given the available information.
 *
 * If tablespaces are not supported, we still need it in case we have to
 * re-create a database subdirectory (of $PGDATA/base) during WAL replay.
 */
void
TablespaceCreateDbspace(Oid spcNode, Oid dbNode, bool isRedo)
{
	struct stat st;
	char	   *dir;

	/*
	 * The global tablespace doesn't have per-database subdirectories, so
	 * nothing to do for it.
	 */
	if (spcNode == GLOBALTABLESPACE_OID)
		return;

	Assert(OidIsValid(spcNode));
	Assert(OidIsValid(dbNode));

	dir = GetDatabasePath(dbNode, spcNode);

	if (stat(dir, &st) < 0)
	{
		/* Directory does not exist? */
		if (errno == ENOENT)
		{
			/*
			 * Acquire TablespaceCreateLock to ensure that no DROP TABLESPACE
			 * or TablespaceCreateDbspace is running concurrently.
			 */
			LWLockAcquire(TablespaceCreateLock, LW_EXCLUSIVE);

			/*
			 * Recheck to see if someone created the directory while we were
			 * waiting for lock.
			 */
			if (stat(dir, &st) == 0 && S_ISDIR(st.st_mode))
			{
				/* Directory was created */
			}
			else
			{
				/* Directory creation failed? */
				if (mkdir(dir, S_IRWXU) < 0)
				{
					char	   *parentdir;

					/* Failure other than not exists or not in WAL replay? */
					if (errno != ENOENT || !isRedo)
						ereport(ERROR,
								(errcode_for_file_access(),
							  errmsg("could not create directory \"%s\": %m",
									 dir)));

					/*
					 * Parent directories are missing during WAL replay, so
					 * continue by creating simple parent directories rather
					 * than a symlink.
					 */

					/* create two parents up if not exist */
					parentdir = pstrdup(dir);
					get_parent_directory(parentdir);
					/* Can't create parent and it doesn't already exist? */
					if (mkdir(parentdir, S_IRWXU) < 0 && errno != EEXIST)
						ereport(ERROR,
								(errcode_for_file_access(),
							  errmsg("could not create directory \"%s\": %m",
									 parentdir)));
					pfree(parentdir);

					/* create one parent up if not exist */
					parentdir = pstrdup(dir);
					get_parent_directory(parentdir);
					/* Can't create parent and it doesn't already exist? */
					if (mkdir(parentdir, S_IRWXU) < 0 && errno != EEXIST)
						ereport(ERROR,
								(errcode_for_file_access(),
							  errmsg("could not create directory \"%s\": %m",
									 parentdir)));
					pfree(parentdir);

					/* Create database directory */
					if (mkdir(dir, S_IRWXU) < 0)
						ereport(ERROR,
								(errcode_for_file_access(),
							  errmsg("could not create directory \"%s\": %m",
									 dir)));
				}
			}

			LWLockRelease(TablespaceCreateLock);
		}
		else
		{
			ereport(ERROR,
					(errcode_for_file_access(),
					 errmsg("could not stat directory \"%s\": %m", dir)));
		}
	}
	else
	{
		/* Is it not a directory? */
		if (!S_ISDIR(st.st_mode))
			ereport(ERROR,
					(errcode(ERRCODE_WRONG_OBJECT_TYPE),
					 errmsg("\"%s\" exists but is not a directory",
							dir)));
	}

	pfree(dir);
}

/*
 * Create a table space
 *
 * Only superusers can create a tablespace. This seems a reasonable restriction
 * since we're determining the system layout and, anyway, we probably have
 * root if we're doing this kind of activity
 */
Oid
CreateTableSpace(CreateTableSpaceStmt *stmt)
{
#ifdef HAVE_SYMLINK
	Relation	rel;
	Datum		values[Natts_pg_tablespace];
	bool		nulls[Natts_pg_tablespace];
	HeapTuple	tuple;
	Oid			tablespaceoid;
	char	   *location = NULL;
	Oid			ownerId;
	Datum		newOptions;

	/* Must be super user */
	if (!superuser())
		ereport(ERROR,
				(errcode(ERRCODE_INSUFFICIENT_PRIVILEGE),
				 errmsg("permission denied to create tablespace \"%s\"",
						stmt->tablespacename),
				 errhint("Must be superuser to create a tablespace.")));

	/* However, the eventual owner of the tablespace need not be */
	if (stmt->owner)
		ownerId = get_role_oid(stmt->owner, false);
	else
		ownerId = GetUserId();

	/* If we have segment-level overrides */
	if (list_length(stmt->options) > 0)
	{
		ListCell   *option;

		foreach(option, stmt->options)
		{
			DefElem	   *defel = (DefElem *) lfirst(option);

			/* Segment content ID specific locations */
			if (strlen(defel->defname) > strlen("content") &&
				strncmp(defel->defname, "content", strlen("content")) == 0)
			{
				int contentId = pg_atoi(defel->defname + strlen("content"), sizeof(int16), 0);

				/*
				 * The master validates the content ids are in [0, segCount)
				 * before dispatching. We can use primary segment count
				 * because the number of primary segments can never shrink and
				 * therefore should not have holes in the content id sequence.
				 */
				if (Gp_role == GP_ROLE_DISPATCH)
				{
					if (contentId < 0 || contentId >= getgpsegmentCount())
						ereport(ERROR,
								(errcode(ERRCODE_SYNTAX_ERROR),
								 errmsg("segment content ID %d does not exist", contentId),
								 errhint("Segment content IDs can be found in gp_segment_configuration table.")));
				}
				else if (contentId == GpIdentity.segindex)
				{
					location = pstrdup(strVal(defel->arg));
					break;
				}
			}
			else
				ereport(ERROR,
						(errcode(ERRCODE_SYNTAX_ERROR),
						 errmsg("invalid segment specification"),
						 errhint("Segment-level locations can be specified using \"contentX <path>\" where X is the content ID.")));
		}
	}

	if (!location)
		location = pstrdup(stmt->location);

	/* Unix-ify the offered path, and strip any trailing slashes */
	canonicalize_path(location);

	/* disallow quotes, else CREATE DATABASE would be at risk */
	if (strchr(location, '\''))
		ereport(ERROR,
				(errcode(ERRCODE_INVALID_NAME),
				 errmsg("tablespace location cannot contain single quotes")));

	/*
	 * Allowing relative paths seems risky
	 *
	 * this also helps us ensure that location is not empty or whitespace
	 */
	if (!is_absolute_path(location))
		ereport(ERROR,
				(errcode(ERRCODE_INVALID_OBJECT_DEFINITION),
				 errmsg("tablespace location must be an absolute path")));

	/*
	 * Check that location isn't too long. Remember that we're going to append
	 * 'PG_XXX/<dboid>/<relid>_<fork>.<nnn>'.  FYI, we never actually
	 * reference the whole path here, but mkdir() uses the first two parts.
	 */
<<<<<<< HEAD
	if (strlen(location) + 1 + strlen(tablespace_version_directory()) + 1 +
		OIDCHARS + 1 + OIDCHARS + 1 + OIDCHARS > MAXPGPATH)
=======
	if (strlen(location) + 1 + strlen(TABLESPACE_VERSION_DIRECTORY) + 1 +
	  OIDCHARS + 1 + OIDCHARS + 1 + FORKNAMECHARS + 1 + OIDCHARS > MAXPGPATH)
>>>>>>> ab76208e
		ereport(ERROR,
				(errcode(ERRCODE_INVALID_OBJECT_DEFINITION),
				 errmsg("tablespace location \"%s\" is too long",
						location)));

	/*
	 * Disallow creation of tablespaces named "pg_xxx"; we reserve this
	 * namespace for system purposes.
	 */
	if (!allowSystemTableMods && IsReservedName(stmt->tablespacename))
		ereport(ERROR,
				(errcode(ERRCODE_RESERVED_NAME),
				 errmsg("unacceptable tablespace name \"%s\"",
						stmt->tablespacename),
		errdetail("The prefix \"pg_\" is reserved for system tablespaces.")));

	/*
	 * Check that there is no other tablespace by this name.  (The unique
	 * index would catch this anyway, but might as well give a friendlier
	 * message.)
	 */
	if (OidIsValid(get_tablespace_oid(stmt->tablespacename, true)))
		ereport(ERROR,
				(errcode(ERRCODE_DUPLICATE_OBJECT),
				 errmsg("tablespace \"%s\" already exists",
						stmt->tablespacename)));

	/*
	 * Insert tuple into pg_tablespace.  The purpose of doing this first is to
	 * lock the proposed tablename against other would-be creators. The
	 * insertion will roll back if we find problems below.
	 */
	rel = heap_open(TableSpaceRelationId, RowExclusiveLock);

	MemSet(nulls, false, sizeof(nulls));

	values[Anum_pg_tablespace_spcname - 1] =
		DirectFunctionCall1(namein, CStringGetDatum(stmt->tablespacename));
	values[Anum_pg_tablespace_spcowner - 1] =
		ObjectIdGetDatum(ownerId);
	nulls[Anum_pg_tablespace_spcacl - 1] = true;

	/* Generate new proposed spcoptions (text array) */
	newOptions = transformRelOptions((Datum) 0,
									 stmt->options,
									 NULL, NULL, false, false);
	(void) tablespace_reloptions(newOptions, true);
	if (newOptions != (Datum) 0)
		values[Anum_pg_tablespace_spcoptions - 1] = newOptions;
	else
		nulls[Anum_pg_tablespace_spcoptions - 1] = true;

	tuple = heap_form_tuple(rel->rd_att, values, nulls);

	tablespaceoid = simple_heap_insert(rel, tuple);

	CatalogUpdateIndexes(rel, tuple);

	heap_freetuple(tuple);

	/* Record dependency on owner */
	recordDependencyOnOwner(TableSpaceRelationId, tablespaceoid, ownerId);

	/* Post creation hook for new tablespace */
	InvokeObjectPostCreateHook(TableSpaceRelationId, tablespaceoid, 0);

	create_tablespace_directories(location, tablespaceoid);

	/* Record the filesystem change in XLOG */
	{
		xl_tblspc_create_rec xlrec;
		XLogRecData rdata[2];

		xlrec.ts_id = tablespaceoid;
		rdata[0].data = (char *) &xlrec;
		rdata[0].len = offsetof(xl_tblspc_create_rec, ts_path);
		rdata[0].buffer = InvalidBuffer;
		rdata[0].next = &(rdata[1]);

		rdata[1].data = (char *) location;
		rdata[1].len = strlen(location) + 1;
		rdata[1].buffer = InvalidBuffer;
		rdata[1].next = NULL;

		(void) XLogInsert(RM_TBLSPC_ID, XLOG_TBLSPC_CREATE, rdata);
	}

	/*
	 * Force synchronous commit, to minimize the window between creating the
	 * symlink on-disk and marking the transaction committed.  It's not great
	 * that there is any window at all, but definitely we don't want to make
	 * it larger than necessary.
	 */
	ForceSyncCommit();

	pfree(location);

	/* We keep the lock on pg_tablespace until commit */
	heap_close(rel, NoLock);

	if (Gp_role == GP_ROLE_DISPATCH)
	{
		CdbDispatchUtilityStatement((Node *) stmt,
									DF_CANCEL_ON_ERROR|
									DF_WITH_SNAPSHOT|
									DF_NEED_TWO_PHASE,
									GetAssignedOidsForDispatch(),
									NULL);

		/* MPP-6929: metadata tracking */
		MetaTrackAddObject(TableSpaceRelationId,
						   tablespaceoid,
						   GetUserId(),
						   "CREATE", "TABLESPACE");
	}

#else							/* !HAVE_SYMLINK */
	ereport(ERROR,
			(errcode(ERRCODE_FEATURE_NOT_SUPPORTED),
			 errmsg("tablespaces are not supported on this platform")));
#endif   /* HAVE_SYMLINK */

	return tablespaceoid;
}

/*
 * Drop a table space
 *
 * Be careful to check that the tablespace is empty.
 */
void
DropTableSpace(DropTableSpaceStmt *stmt)
{
#ifdef HAVE_SYMLINK
	char	   *tablespacename = stmt->tablespacename;
	HeapScanDesc scandesc;
	Relation	rel;
	HeapTuple	tuple;
	ScanKeyData entry[1];
	Oid			tablespaceoid;

	/*
	 * Find the target tuple
	 */
	rel = heap_open(TableSpaceRelationId, RowExclusiveLock);

	ScanKeyInit(&entry[0],
				Anum_pg_tablespace_spcname,
				BTEqualStrategyNumber, F_NAMEEQ,
				CStringGetDatum(tablespacename));
	scandesc = heap_beginscan_catalog(rel, 1, entry);
	tuple = heap_getnext(scandesc, ForwardScanDirection);

	if (!HeapTupleIsValid(tuple))
	{
		if (!stmt->missing_ok)
		{
			ereport(ERROR,
					(errcode(ERRCODE_UNDEFINED_OBJECT),
					 errmsg("tablespace \"%s\" does not exist",
							tablespacename)));
		}
		else
		{
			ereport(NOTICE,
					(errmsg("tablespace \"%s\" does not exist, skipping",
							tablespacename)));
			/* XXX I assume I need one or both of these next two calls */
			heap_endscan(scandesc);
			heap_close(rel, NoLock);
		}
		return;
	}

	tablespaceoid = HeapTupleGetOid(tuple);

	/* Must be tablespace owner */
	if (!pg_tablespace_ownercheck(tablespaceoid, GetUserId()))
		aclcheck_error(ACLCHECK_NOT_OWNER, ACL_KIND_TABLESPACE,
					   tablespacename);

	/* Disallow drop of the standard tablespaces, even by superuser */
	if (tablespaceoid == GLOBALTABLESPACE_OID ||
		tablespaceoid == DEFAULTTABLESPACE_OID)
		aclcheck_error(ACLCHECK_NO_PRIV, ACL_KIND_TABLESPACE,
					   tablespacename);

	/* DROP hook for the tablespace being removed */
	InvokeObjectDropHook(TableSpaceRelationId, tablespaceoid, 0);

	/*
	 * Remove the pg_tablespace tuple (this will roll back if we fail below)
	 */
	simple_heap_delete(rel, &tuple->t_self);

	heap_endscan(scandesc);

	/*
	 * Remove any comments or security labels on this tablespace.
	 */
	DeleteSharedComments(tablespaceoid, TableSpaceRelationId);
	DeleteSharedSecurityLabel(tablespaceoid, TableSpaceRelationId);

	/*
	 * Remove dependency on owner.
	 */
	deleteSharedDependencyRecordsFor(TableSpaceRelationId, tablespaceoid, 0);

	/* MPP-6929: metadata tracking */
	if (Gp_role == GP_ROLE_DISPATCH)
		MetaTrackDropObject(TableSpaceRelationId,
							tablespaceoid);

	/*
	 * Acquire TablespaceCreateLock to ensure that no
	 * MirroredFileSysObj_JustInTimeDbDirCreate is running concurrently.
	 */
	LWLockAcquire(TablespaceCreateLock, LW_EXCLUSIVE);

	/*
	 * Try to remove the physical infrastructure.
	 */
	if (!destroy_tablespace_directories(tablespaceoid, false))
	{
		/*
		 * Not all files deleted?  However, there can be lingering empty files
		 * in the directories, left behind by for example DROP TABLE, that
		 * have been scheduled for deletion at next checkpoint (see comments
		 * in mdunlink() for details).  We could just delete them immediately,
		 * but we can't tell them apart from important data files that we
		 * mustn't delete.  So instead, we force a checkpoint which will clean
		 * out any lingering files, and try again.
		 */
		RequestCheckpoint(CHECKPOINT_IMMEDIATE | CHECKPOINT_FORCE | CHECKPOINT_WAIT);
		if (!destroy_tablespace_directories(tablespaceoid, false))
		{
			/* Still not empty, the files must be important then */
			ereport(ERROR,
					(errcode(ERRCODE_OBJECT_NOT_IN_PREREQUISITE_STATE),
					 errmsg("tablespace \"%s\" is not empty",
							tablespacename)));
		}
	}

	/* Record the filesystem change in XLOG */
	{
		xl_tblspc_drop_rec xlrec;
		XLogRecData rdata[1];

		xlrec.ts_id = tablespaceoid;
		rdata[0].data = (char *) &xlrec;
		rdata[0].len = sizeof(xl_tblspc_drop_rec);
		rdata[0].buffer = InvalidBuffer;
		rdata[0].next = NULL;

		(void) XLogInsert(RM_TBLSPC_ID, XLOG_TBLSPC_DROP, rdata);
	}

	/*
	 * Note: because we checked that the tablespace was empty, there should be
	 * no need to worry about flushing shared buffers or free space map
	 * entries for relations in the tablespace.
	 */

	/*
	 * Force synchronous commit, to minimize the window between removing the
	 * files on-disk and marking the transaction committed.  It's not great
	 * that there is any window at all, but definitely we don't want to make
	 * it larger than necessary.
	 */
	ForceSyncCommit();

	/*
	 * Allow MirroredFileSysObj_JustInTimeDbDirCreate again.
	 */
	LWLockRelease(TablespaceCreateLock);

	/* We keep the lock on the row in pg_tablespace until commit */
	heap_close(rel, NoLock);

	/*
	 * If we are the QD, dispatch this DROP command to all the QEs
	 */
	if (Gp_role == GP_ROLE_DISPATCH)
	{
		CdbDispatchUtilityStatement((Node *) stmt,
									DF_CANCEL_ON_ERROR|
									DF_WITH_SNAPSHOT|
									DF_NEED_TWO_PHASE,
									NIL,
									NULL);
	}

#else							/* !HAVE_SYMLINK */
	ereport(ERROR,
			(errcode(ERRCODE_FEATURE_NOT_SUPPORTED),
			 errmsg("tablespaces are not supported on this platform")));
#endif   /* HAVE_SYMLINK */
}


/*
 * create_tablespace_directories
 *
 *	Attempt to create filesystem infrastructure linking $PGDATA/pg_tblspc/
 *	to the specified directory
 */
static void
create_tablespace_directories(const char *location, const Oid tablespaceoid)
{
<<<<<<< HEAD
	char	   *linkloc = palloc(OIDCHARS + OIDCHARS + 1);
	char	   *location_with_version_dir = palloc(strlen(location) + 1 +
										strlen(tablespace_version_directory()) + 1);

	sprintf(linkloc, "pg_tblspc/%u", tablespaceoid);
	sprintf(location_with_version_dir, "%s/%s", location,
										tablespace_version_directory());
=======
	char	   *linkloc;
	char	   *location_with_version_dir;
	struct stat st;

	linkloc = psprintf("pg_tblspc/%u", tablespaceoid);
	location_with_version_dir = psprintf("%s/%s", location,
										 TABLESPACE_VERSION_DIRECTORY);
>>>>>>> ab76208e

	/*
	 * Attempt to coerce target directory to safe permissions.  If this fails,
	 * it doesn't exist or has the wrong owner.
	 */
	if (chmod(location, S_IRWXU) != 0)
	{
		if (errno == ENOENT)
			ereport(ERROR,
					(errcode(ERRCODE_UNDEFINED_FILE),
					 errmsg("directory \"%s\" does not exist", location),
					 InRecovery ? errhint("Create this directory for the tablespace before "
										  "restarting the server.") : 0));
		else
			ereport(ERROR,
				(errcode_for_file_access(),
				 errmsg("could not set permissions on directory \"%s\": %m",
						location)));
	}

	if (InRecovery)
	{
		/*
		 * Our theory for replaying a CREATE is to forcibly drop the target
		 * subdirectory if present, and then recreate it. This may be more
		 * work than needed, but it is simple to implement.
		 */
		if (stat(location_with_version_dir, &st) == 0 && S_ISDIR(st.st_mode))
		{
			if (!rmtree(location_with_version_dir, true))
				/* If this failed, mkdir() below is going to error. */
				ereport(WARNING,
						(errmsg("some useless files may be left behind in old database directory \"%s\"",
								location_with_version_dir)));
		}
	}

	/*
	 * The creation of the version directory prevents more than one tablespace
	 * in a single location.
	 */
	if (mkdir(location_with_version_dir, S_IRWXU) < 0)
	{
		if (errno == EEXIST)
			ereport(ERROR,
					(errcode(ERRCODE_OBJECT_IN_USE),
					 errmsg("directory \"%s\" already in use as a tablespace",
							location_with_version_dir)));
		else
			ereport(ERROR,
					(errcode_for_file_access(),
				  errmsg("could not create directory \"%s\": %m",
						 location_with_version_dir)));
	}

	/*
	 * In recovery, remove old symlink, in case it points to the wrong place.
	 *
	 * On Windows, junction points act like directories so we must be able to
	 * apply rmdir; in general it seems best to make this code work like the
	 * symlink removal code in destroy_tablespace_directories, except that
	 * failure to remove is always an ERROR.
	 */
	if (InRecovery)
	{
		if (lstat(linkloc, &st) == 0 && S_ISDIR(st.st_mode))
		{
			if (rmdir(linkloc) < 0)
				ereport(ERROR,
						(errcode_for_file_access(),
						 errmsg("could not remove directory \"%s\": %m",
								linkloc)));
		}
		else
		{
			if (unlink(linkloc) < 0 && errno != ENOENT)
				ereport(ERROR,
						(errcode_for_file_access(),
						 errmsg("could not remove symbolic link \"%s\": %m",
								linkloc)));
		}
	}

	/*
	 * Create the symlink under PGDATA
	 */
	if (symlink(location, linkloc) < 0)
		ereport(ERROR,
				(errcode_for_file_access(),
				 errmsg("could not create symbolic link \"%s\": %m",
						linkloc)));

	pfree(linkloc);
	pfree(location_with_version_dir);
}


/*
 * destroy_tablespace_directories
 *
 * Attempt to remove filesystem infrastructure for the tablespace.
 *
 * 'redo' indicates we are redoing a drop from XLOG; in that case we should
 * not throw an ERROR for problems, just LOG them.  The worst consequence of
 * not removing files here would be failure to release some disk space, which
 * does not justify throwing an error that would require manual intervention
 * to get the database running again.
 *
 * Returns TRUE if successful, FALSE if some subdirectory is not empty
 */
static bool
destroy_tablespace_directories(Oid tablespaceoid, bool redo)
{
	char	   *linkloc;
	char	   *linkloc_with_version_dir;
	DIR		   *dirdesc;
	struct dirent *de;
	char	   *subfile;
	struct stat st;

<<<<<<< HEAD
	linkloc_with_version_dir = palloc(9 + 1 + OIDCHARS + 1 +
									strlen(tablespace_version_directory()));
	sprintf(linkloc_with_version_dir, "pg_tblspc/%u/%s", tablespaceoid,
									tablespace_version_directory());
=======
	linkloc_with_version_dir = psprintf("pg_tblspc/%u/%s", tablespaceoid,
										TABLESPACE_VERSION_DIRECTORY);
>>>>>>> ab76208e

	/*
	 * Check if the tablespace still contains any files.  We try to rmdir each
	 * per-database directory we find in it.  rmdir failure implies there are
	 * still files in that subdirectory, so give up.  (We do not have to worry
	 * about undoing any already completed rmdirs, since the next attempt to
	 * use the tablespace from that database will simply recreate the
	 * subdirectory via MirroredFileSysObj_JustInTimeDbDirCreate.)
	 *
	 * Since we hold TablespaceCreateLock, no one else should be creating any
	 * fresh subdirectories in parallel. It is possible that new files are
	 * being created within subdirectories, though, so the rmdir call could
	 * fail.  Worst consequence is a less friendly error message.
	 *
	 * If redo is true then ENOENT is a likely outcome here, and we allow it
	 * to pass without comment.  In normal operation we still allow it, but
	 * with a warning.  This is because even though ProcessUtility disallows
	 * DROP TABLESPACE in a transaction block, it's possible that a previous
	 * DROP failed and rolled back after removing the tablespace directories
	 * and/or symlink.  We want to allow a new DROP attempt to succeed at
	 * removing the catalog entries (and symlink if still present), so we
	 * should not give a hard error here.
	 */
	dirdesc = AllocateDir(linkloc_with_version_dir);
	if (dirdesc == NULL)
	{
		if (errno == ENOENT)
		{
			if (!redo)
				ereport(WARNING,
						(errcode_for_file_access(),
						 errmsg("could not open directory \"%s\": %m",
								linkloc_with_version_dir)));
			/* The symlink might still exist, so go try to remove it */
			goto remove_symlink;
		}
		else if (redo)
		{
			/* in redo, just log other types of error */
			ereport(LOG,
					(errcode_for_file_access(),
					 errmsg("could not open directory \"%s\": %m",
							linkloc_with_version_dir)));
			pfree(linkloc_with_version_dir);
			return false;
		}
		/* else let ReadDir report the error */
	}

	while ((de = ReadDir(dirdesc, linkloc_with_version_dir)) != NULL)
	{
		if (strcmp(de->d_name, ".") == 0 ||
			strcmp(de->d_name, "..") == 0)
			continue;

		subfile = psprintf("%s/%s", linkloc_with_version_dir, de->d_name);

		/* This check is just to deliver a friendlier error message */
		if (!redo && !directory_is_empty(subfile))
		{
			FreeDir(dirdesc);
			pfree(subfile);
			pfree(linkloc_with_version_dir);
			return false;
		}

		/* remove empty directory */
		if (rmdir(subfile) < 0)
			ereport(redo ? LOG : ERROR,
					(errcode_for_file_access(),
					 errmsg("could not remove directory \"%s\": %m",
							subfile)));

		pfree(subfile);
	}

	FreeDir(dirdesc);

	/* remove version directory */
	if (rmdir(linkloc_with_version_dir) < 0)
	{
		ereport(redo ? LOG : ERROR,
				(errcode_for_file_access(),
				 errmsg("could not remove directory \"%s\": %m",
						linkloc_with_version_dir)));
		pfree(linkloc_with_version_dir);
		return false;
	}

	/*
	 * Try to remove the symlink.  We must however deal with the possibility
	 * that it's a directory instead of a symlink --- this could happen during
	 * WAL replay (see TablespaceCreateDbspace), and it is also the case on
	 * Windows where junction points lstat() as directories.
	 *
	 * Note: in the redo case, we'll return true if this final step fails;
	 * there's no point in retrying it.  Also, ENOENT should provoke no more
	 * than a warning.
	 */
remove_symlink:
	linkloc = pstrdup(linkloc_with_version_dir);
	get_parent_directory(linkloc);
	if (lstat(linkloc, &st) == 0 && S_ISDIR(st.st_mode))
	{
		if (rmdir(linkloc) < 0)
			ereport(redo ? LOG : ERROR,
					(errcode_for_file_access(),
					 errmsg("could not remove directory \"%s\": %m",
							linkloc)));
	}
	else
	{
		if (unlink(linkloc) < 0)
		{
			int			saved_errno = errno;

			ereport(redo ? LOG : (saved_errno == ENOENT ? WARNING : ERROR),
					(errcode_for_file_access(),
					 errmsg("could not remove symbolic link \"%s\": %m",
							linkloc)));
		}
	}

	pfree(linkloc_with_version_dir);
	pfree(linkloc);

	return true;
}


/*
 * Check if a directory is empty.
 *
 * This probably belongs somewhere else, but not sure where...
 */
bool
directory_is_empty(const char *path)
{
	DIR		   *dirdesc;
	struct dirent *de;

	dirdesc = AllocateDir(path);

	while ((de = ReadDir(dirdesc, path)) != NULL)
	{
		if (strcmp(de->d_name, ".") == 0 ||
			strcmp(de->d_name, "..") == 0)
			continue;
		FreeDir(dirdesc);
		return false;
	}

	FreeDir(dirdesc);
	return true;
}


/*
 * Rename a tablespace
 */
Oid
RenameTableSpace(const char *oldname, const char *newname)
{
	Oid			tspId;
	Relation	rel;
	ScanKeyData entry[1];
	HeapScanDesc scan;
	Oid			tablespaceoid;
	HeapTuple	tup;
	HeapTuple	newtuple;
	Form_pg_tablespace newform;

	/* Search pg_tablespace */
	rel = heap_open(TableSpaceRelationId, RowExclusiveLock);

	ScanKeyInit(&entry[0],
				Anum_pg_tablespace_spcname,
				BTEqualStrategyNumber, F_NAMEEQ,
				CStringGetDatum(oldname));
	scan = heap_beginscan_catalog(rel, 1, entry);
	tup = heap_getnext(scan, ForwardScanDirection);
	if (!HeapTupleIsValid(tup))
		ereport(ERROR,
				(errcode(ERRCODE_UNDEFINED_OBJECT),
				 errmsg("tablespace \"%s\" does not exist",
						oldname)));

	tspId = HeapTupleGetOid(tup);
	newtuple = heap_copytuple(tup);
	newform = (Form_pg_tablespace) GETSTRUCT(newtuple);

	heap_endscan(scan);

	/* Must be owner */
	tablespaceoid = HeapTupleGetOid(newtuple);
	if (!pg_tablespace_ownercheck(tablespaceoid, GetUserId()))
		aclcheck_error(ACLCHECK_NO_PRIV, ACL_KIND_TABLESPACE, oldname);

	/* Validate new name */
	if (!allowSystemTableMods && IsReservedName(newname))
	{
		ereport(ERROR,
				(errcode(ERRCODE_RESERVED_NAME),
				 errmsg("unacceptable tablespace name \"%s\"", newname),
				 errdetail("The prefix \"%s\" is reserved for system tablespaces.",
						   GetReservedPrefix(newname))));
	}

	/* Make sure the new name doesn't exist */
	ScanKeyInit(&entry[0],
				Anum_pg_tablespace_spcname,
				BTEqualStrategyNumber, F_NAMEEQ,
				CStringGetDatum(newname));
	scan = heap_beginscan_catalog(rel, 1, entry);
	tup = heap_getnext(scan, ForwardScanDirection);
	if (HeapTupleIsValid(tup))
		ereport(ERROR,
				(errcode(ERRCODE_DUPLICATE_OBJECT),
				 errmsg("tablespace \"%s\" already exists",
						newname)));

	heap_endscan(scan);

	/* OK, update the entry */
	namestrcpy(&(newform->spcname), newname);

	simple_heap_update(rel, &newtuple->t_self, newtuple);
	CatalogUpdateIndexes(rel, newtuple);

	/* MPP-6929: metadata tracking */
	if (Gp_role == GP_ROLE_DISPATCH)
		MetaTrackUpdObject(TableSpaceRelationId,
						   tablespaceoid,
						   GetUserId(),
						   "ALTER", "RENAME"
				);

	InvokeObjectPostAlterHook(TableSpaceRelationId, tspId, 0);

	heap_close(rel, NoLock);

	return tspId;
}

/*
 * Alter table space options
 */
Oid
AlterTableSpaceOptions(AlterTableSpaceOptionsStmt *stmt)
{
	Relation	rel;
	ScanKeyData entry[1];
	HeapScanDesc scandesc;
	HeapTuple	tup;
	Oid			tablespaceoid;
	Datum		datum;
	Datum		newOptions;
	Datum		repl_val[Natts_pg_tablespace];
	bool		isnull;
	bool		repl_null[Natts_pg_tablespace];
	bool		repl_repl[Natts_pg_tablespace];
	HeapTuple	newtuple;

	/* Search pg_tablespace */
	rel = heap_open(TableSpaceRelationId, RowExclusiveLock);

	ScanKeyInit(&entry[0],
				Anum_pg_tablespace_spcname,
				BTEqualStrategyNumber, F_NAMEEQ,
				CStringGetDatum(stmt->tablespacename));
	scandesc = heap_beginscan_catalog(rel, 1, entry);
	tup = heap_getnext(scandesc, ForwardScanDirection);
	if (!HeapTupleIsValid(tup))
		ereport(ERROR,
				(errcode(ERRCODE_UNDEFINED_OBJECT),
				 errmsg("tablespace \"%s\" does not exist",
						stmt->tablespacename)));

	tablespaceoid = HeapTupleGetOid(tup);

	/* Must be owner of the existing object */
	if (!pg_tablespace_ownercheck(HeapTupleGetOid(tup), GetUserId()))
		aclcheck_error(ACLCHECK_NOT_OWNER, ACL_KIND_TABLESPACE,
					   stmt->tablespacename);

	/* Generate new proposed spcoptions (text array) */
	datum = heap_getattr(tup, Anum_pg_tablespace_spcoptions,
						 RelationGetDescr(rel), &isnull);
	newOptions = transformRelOptions(isnull ? (Datum) 0 : datum,
									 stmt->options, NULL, NULL, false,
									 stmt->isReset);
	(void) tablespace_reloptions(newOptions, true);

	/* Build new tuple. */
	memset(repl_null, false, sizeof(repl_null));
	memset(repl_repl, false, sizeof(repl_repl));
	if (newOptions != (Datum) 0)
		repl_val[Anum_pg_tablespace_spcoptions - 1] = newOptions;
	else
		repl_null[Anum_pg_tablespace_spcoptions - 1] = true;
	repl_repl[Anum_pg_tablespace_spcoptions - 1] = true;
	newtuple = heap_modify_tuple(tup, RelationGetDescr(rel), repl_val,
								 repl_null, repl_repl);

	/* Update system catalog. */
	simple_heap_update(rel, &newtuple->t_self, newtuple);
	CatalogUpdateIndexes(rel, newtuple);

	InvokeObjectPostAlterHook(TableSpaceRelationId, HeapTupleGetOid(tup), 0);

	heap_freetuple(newtuple);

	/* Conclude heap scan. */
	heap_endscan(scandesc);
	heap_close(rel, NoLock);

	if (Gp_role == GP_ROLE_DISPATCH)
	{
		CdbDispatchUtilityStatement((Node *) stmt,
									DF_CANCEL_ON_ERROR|
									DF_WITH_SNAPSHOT|
									DF_NEED_TWO_PHASE,
									GetAssignedOidsForDispatch(),
									NULL);
	}

	return tablespaceoid;
}

/*
 * Alter table space move
 *
 * Allows a user to move all of their objects in a given tablespace in the
 * current database to another tablespace. Only objects which the user is
 * considered to be an owner of are moved and the user must have CREATE rights
 * on the new tablespace. These checks should mean that ALTER TABLE will never
 * fail due to permissions, but note that permissions will also be checked at
 * that level. Objects can be ALL, TABLES, INDEXES, or MATERIALIZED VIEWS.
 *
 * All to-be-moved objects are locked first. If NOWAIT is specified and the
 * lock can't be acquired then we ereport(ERROR).
 */
Oid
AlterTableSpaceMove(AlterTableSpaceMoveStmt *stmt)
{
	List	   *relations = NIL;
	ListCell   *l;
	ScanKeyData key[1];
	Relation	rel;
	HeapScanDesc scan;
	HeapTuple	tuple;
	Oid			orig_tablespaceoid;
	Oid			new_tablespaceoid;
	List	   *role_oids = roleNamesToIds(stmt->roles);

	/* Ensure we were not asked to move something we can't */
	if (!stmt->move_all && stmt->objtype != OBJECT_TABLE &&
		stmt->objtype != OBJECT_INDEX && stmt->objtype != OBJECT_MATVIEW)
		ereport(ERROR,
				(errcode(ERRCODE_INVALID_PARAMETER_VALUE),
				 errmsg("only tables, indexes, and materialized views exist in tablespaces")));

	/* Get the orig and new tablespace OIDs */
	orig_tablespaceoid = get_tablespace_oid(stmt->orig_tablespacename, false);
	new_tablespaceoid = get_tablespace_oid(stmt->new_tablespacename, false);

	/* Can't move shared relations in to or out of pg_global */
	/* This is also checked by ATExecSetTableSpace, but nice to stop earlier */
	if (orig_tablespaceoid == GLOBALTABLESPACE_OID ||
		new_tablespaceoid == GLOBALTABLESPACE_OID)
		ereport(ERROR,
				(errcode(ERRCODE_INVALID_PARAMETER_VALUE),
				 errmsg("cannot move relations in to or out of pg_global tablespace")));

	/*
	 * Must have CREATE rights on the new tablespace, unless it is the
	 * database default tablespace (which all users implicitly have CREATE
	 * rights on).
	 */
	if (OidIsValid(new_tablespaceoid) && new_tablespaceoid != MyDatabaseTableSpace)
	{
		AclResult	aclresult;

		aclresult = pg_tablespace_aclcheck(new_tablespaceoid, GetUserId(),
										   ACL_CREATE);
		if (aclresult != ACLCHECK_OK)
			aclcheck_error(aclresult, ACL_KIND_TABLESPACE,
						   get_tablespace_name(new_tablespaceoid));
	}

	/*
	 * Now that the checks are done, check if we should set either to
	 * InvalidOid because it is our database's default tablespace.
	 */
	if (orig_tablespaceoid == MyDatabaseTableSpace)
		orig_tablespaceoid = InvalidOid;

	if (new_tablespaceoid == MyDatabaseTableSpace)
		new_tablespaceoid = InvalidOid;

	/* no-op */
	if (orig_tablespaceoid == new_tablespaceoid)
		return new_tablespaceoid;

	/*
	 * Walk the list of objects in the tablespace and move them. This will
	 * only find objects in our database, of course.
	 */
	ScanKeyInit(&key[0],
				Anum_pg_class_reltablespace,
				BTEqualStrategyNumber, F_OIDEQ,
				ObjectIdGetDatum(orig_tablespaceoid));

	rel = heap_open(RelationRelationId, AccessShareLock);
	scan = heap_beginscan_catalog(rel, 1, key);
	while ((tuple = heap_getnext(scan, ForwardScanDirection)) != NULL)
	{
		Oid			relOid = HeapTupleGetOid(tuple);
		Form_pg_class relForm;

		relForm = (Form_pg_class) GETSTRUCT(tuple);

		/*
		 * Do not move objects in pg_catalog as part of this, if an admin
		 * really wishes to do so, they can issue the individual ALTER
		 * commands directly.
		 *
		 * Also, explicitly avoid any shared tables, temp tables, or TOAST
		 * (TOAST will be moved with the main table).
		 */
		if (IsSystemNamespace(relForm->relnamespace) || relForm->relisshared ||
			isAnyTempNamespace(relForm->relnamespace) ||
			relForm->relnamespace == PG_TOAST_NAMESPACE)
			continue;

		/* Only consider objects which live in tablespaces */
		if (relForm->relkind != RELKIND_RELATION &&
			relForm->relkind != RELKIND_INDEX &&
			relForm->relkind != RELKIND_MATVIEW)
			continue;

		/* Check if we were asked to only move a certain type of object */
		if (!stmt->move_all &&
			((stmt->objtype == OBJECT_TABLE &&
			  relForm->relkind != RELKIND_RELATION) ||
			 (stmt->objtype == OBJECT_INDEX &&
			  relForm->relkind != RELKIND_INDEX) ||
			 (stmt->objtype == OBJECT_MATVIEW &&
			  relForm->relkind != RELKIND_MATVIEW)))
			continue;

		/* Check if we are only moving objects owned by certain roles */
		if (role_oids != NIL && !list_member_oid(role_oids, relForm->relowner))
			continue;

		/*
		 * Handle permissions-checking here since we are locking the tables
		 * and also to avoid doing a bunch of work only to fail part-way. Note
		 * that permissions will also be checked by AlterTableInternal().
		 *
		 * Caller must be considered an owner on the table to move it.
		 */
		if (!pg_class_ownercheck(relOid, GetUserId()))
			aclcheck_error(ACLCHECK_NOT_OWNER, ACL_KIND_CLASS,
						   NameStr(relForm->relname));

		if (stmt->nowait &&
			!ConditionalLockRelationOid(relOid, AccessExclusiveLock))
			ereport(ERROR,
					(errcode(ERRCODE_OBJECT_IN_USE),
			   errmsg("aborting due to \"%s\".\"%s\" --- lock not available",
					  get_namespace_name(relForm->relnamespace),
					  NameStr(relForm->relname))));
		else
			LockRelationOid(relOid, AccessExclusiveLock);

		/* Add to our list of objects to move */
		relations = lappend_oid(relations, relOid);
	}

	heap_endscan(scan);
	heap_close(rel, AccessShareLock);

	if (relations == NIL)
		ereport(NOTICE,
				(errcode(ERRCODE_NO_DATA_FOUND),
				 errmsg("no matching relations in tablespace \"%s\" found",
					orig_tablespaceoid == InvalidOid ? "(database default)" :
						get_tablespace_name(orig_tablespaceoid))));

	/* Everything is locked, loop through and move all of the relations. */
	foreach(l, relations)
	{
		List	   *cmds = NIL;
		AlterTableCmd *cmd = makeNode(AlterTableCmd);

		cmd->subtype = AT_SetTableSpace;
		cmd->name = stmt->new_tablespacename;

		cmds = lappend(cmds, cmd);

		AlterTableInternal(lfirst_oid(l), cmds, false);
	}

	return new_tablespaceoid;
}

/*
 * Routines for handling the GUC variable 'default_tablespace'.
 */

/*
 * Returns true if tablespace exists, false otherwise
 */
static bool
check_tablespace(const char *tablespacename)
{
	bool		result;
	Relation	rel;
	HeapScanDesc scandesc;
	HeapTuple	tuple;
	ScanKeyData entry[1];

	/*
	 * Search pg_tablespace. We use a heapscan here even though there is an
	 * index on name, on the theory that pg_tablespace will usually have just
	 * a few entries and so an indexed lookup is a waste of effort.
	 */
	rel = heap_open(TableSpaceRelationId, AccessShareLock);

	ScanKeyInit(&entry[0],
				Anum_pg_tablespace_spcname,
				BTEqualStrategyNumber, F_NAMEEQ,
				CStringGetDatum(tablespacename));
	scandesc = heap_beginscan(rel, SnapshotNow, 1, entry);
	tuple = heap_getnext(scandesc, ForwardScanDirection);

	/* If nothing matches then the tablespace doesn't exist */
	if (HeapTupleIsValid(tuple))
		result = true;
	else
		result = false;

	heap_endscan(scandesc);
	heap_close(rel, AccessShareLock);

	return result;
}

/* check_hook: validate new default_tablespace */
bool
check_default_tablespace(char **newval, void **extra, GucSource source)
{
	/*
	 * If we aren't inside a transaction, we cannot do database access so
	 * cannot verify the name.  Must accept the value on faith.
	 */
	if (IsTransactionState())
	{
		/*
		 * get_tablespace_oid cannot be used because it acquires lock hence
		 * ends up allocating xid (maybe in reader gang too) instead
		 * check_tablespace is used.
		 */
		if (**newval != '\0' &&
			!check_tablespace(*newval))
		{
			/*
			 * When source == PGC_S_TEST, don't throw a hard error for a
			 * nonexistent tablespace, only a NOTICE.  See comments in guc.h.
			 */
			if (source == PGC_S_TEST)
			{
				ereport(NOTICE,
						(errcode(ERRCODE_UNDEFINED_OBJECT),
						 errmsg("tablespace \"%s\" does not exist",
								*newval)));
			}
			else
			{
				GUC_check_errdetail("Tablespace \"%s\" does not exist.",
									*newval);
				return false;
			}
		}
	}

	return true;
}

/*
 * GetDefaultTablespace -- get the OID of the current default tablespace
 *
 * Temporary objects have different default tablespaces, hence the
 * relpersistence parameter must be specified.
 *
 * May return InvalidOid to indicate "use the database's default tablespace".
 *
 * Note that caller is expected to check appropriate permissions for any
 * result other than InvalidOid.
 *
 * This exists to hide (and possibly optimize the use of) the
 * default_tablespace GUC variable.
 */
Oid
GetDefaultTablespace(char relpersistence)
{
	Oid			result;

	/* The temp-table case is handled elsewhere */
	if (relpersistence == RELPERSISTENCE_TEMP)
	{
		PrepareTempTablespaces();
		return GetNextTempTableSpace();
	}

	/* Fast path for default_tablespace == "" */
	if (default_tablespace == NULL || default_tablespace[0] == '\0')
		return InvalidOid;

	/*
	 * It is tempting to cache this lookup for more speed, but then we would
	 * fail to detect the case where the tablespace was dropped since the GUC
	 * variable was set.  Note also that we don't complain if the value fails
	 * to refer to an existing tablespace; we just silently return InvalidOid,
	 * causing the new object to be created in the database's tablespace.
	 */
	result = get_tablespace_oid(default_tablespace, true);

	/*
	 * Allow explicit specification of database's default tablespace in
	 * default_tablespace without triggering permissions checks.
	 */
	if (result == MyDatabaseTableSpace)
		result = InvalidOid;
	return result;
}


/*
 * Routines for handling the GUC variable 'temp_tablespaces'.
 */

typedef struct
{
	int			numSpcs;
	Oid			tblSpcs[1];		/* VARIABLE LENGTH ARRAY */
} temp_tablespaces_extra;

/* check_hook: validate new temp_tablespaces */
bool
check_temp_tablespaces(char **newval, void **extra, GucSource source)
{
	char	   *rawname;
	List	   *namelist;

	/* Need a modifiable copy of string */
	rawname = pstrdup(*newval);

	/* Parse string into list of identifiers */
	if (!SplitIdentifierString(rawname, ',', &namelist))
	{
		/* syntax error in name list */
		GUC_check_errdetail("List syntax is invalid.");
		pfree(rawname);
		list_free(namelist);
		return false;
	}

	/*
	 * If we aren't inside a transaction, we cannot do database access so
	 * cannot verify the individual names.  Must accept the list on faith.
	 * Fortunately, there's then also no need to pass the data to fd.c.
	 */
	if (IsTransactionState())
	{
		temp_tablespaces_extra *myextra;
		Oid		   *tblSpcs;
		int			numSpcs;
		ListCell   *l;

		/* temporary workspace until we are done verifying the list */
		tblSpcs = (Oid *) palloc(list_length(namelist) * sizeof(Oid));
		numSpcs = 0;
		foreach(l, namelist)
		{
			char	   *curname = (char *) lfirst(l);
			Oid			curoid;
			AclResult	aclresult;

			/* Allow an empty string (signifying database default) */
			if (curname[0] == '\0')
			{
				tblSpcs[numSpcs++] = InvalidOid;
				continue;
			}

			/*
			 * In an interactive SET command, we ereport for bad info.  When
			 * source == PGC_S_TEST, don't throw a hard error for a
			 * nonexistent tablespace, only a NOTICE.  See comments in guc.h.
			 */
			curoid = get_tablespace_oid(curname, source <= PGC_S_TEST);
			if (curoid == InvalidOid)
			{
				if (source == PGC_S_TEST)
					ereport(NOTICE,
							(errcode(ERRCODE_UNDEFINED_OBJECT),
							 errmsg("tablespace \"%s\" does not exist",
									curname)));
				continue;
			}

			/*
			 * Allow explicit specification of database's default tablespace
			 * in temp_tablespaces without triggering permissions checks.
			 */
			if (curoid == MyDatabaseTableSpace)
			{
				tblSpcs[numSpcs++] = InvalidOid;
				continue;
			}

			/* Check permissions, similarly complaining only if interactive */
			aclresult = pg_tablespace_aclcheck(curoid, GetUserId(),
											   ACL_CREATE);
			if (aclresult != ACLCHECK_OK)
			{
				if (source >= PGC_S_INTERACTIVE)
					aclcheck_error(aclresult, ACL_KIND_TABLESPACE, curname);
				continue;
			}

			tblSpcs[numSpcs++] = curoid;
		}

		/* Now prepare an "extra" struct for assign_temp_tablespaces */
		myextra = malloc(offsetof(temp_tablespaces_extra, tblSpcs) +
						 numSpcs * sizeof(Oid));
		if (!myextra)
			return false;
		myextra->numSpcs = numSpcs;
		memcpy(myextra->tblSpcs, tblSpcs, numSpcs * sizeof(Oid));
		*extra = (void *) myextra;

		pfree(tblSpcs);
	}

	pfree(rawname);
	list_free(namelist);

	return true;
}

/* assign_hook: do extra actions as needed */
void
assign_temp_tablespaces(const char *newval, void *extra)
{
	temp_tablespaces_extra *myextra = (temp_tablespaces_extra *) extra;

	/*
	 * If check_temp_tablespaces was executed inside a transaction, then pass
	 * the list it made to fd.c.  Otherwise, clear fd.c's list; we must be
	 * still outside a transaction, or else restoring during transaction exit,
	 * and in either case we can just let the next PrepareTempTablespaces call
	 * make things sane.
	 */
	if (myextra)
		SetTempTablespaces(myextra->tblSpcs, myextra->numSpcs);
	else
		SetTempTablespaces(NULL, 0);
}

/*
 * PrepareTempTablespaces -- prepare to use temp tablespaces
 *
 * If we have not already done so in the current transaction, parse the
 * temp_tablespaces GUC variable and tell fd.c which tablespace(s) to use
 * for temp files.
 */
void
PrepareTempTablespaces(void)
{
	char	   *rawname;
	List	   *namelist;
	Oid		   *tblSpcs;
	int			numSpcs;
	ListCell   *l;

	/* No work if already done in current transaction */
	if (TempTablespacesAreSet())
		return;

	/*
	 * Can't do catalog access unless within a transaction.  This is just a
	 * safety check in case this function is called by low-level code that
	 * could conceivably execute outside a transaction.  Note that in such a
	 * scenario, fd.c will fall back to using the current database's default
	 * tablespace, which should always be OK.
	 */
	if (!IsTransactionState())
		return;

	/* Need a modifiable copy of string */
	rawname = pstrdup(temp_tablespaces);

	/* Parse string into list of identifiers */
	if (!SplitIdentifierString(rawname, ',', &namelist))
	{
		/* syntax error in name list */
		SetTempTablespaces(NULL, 0);
		pfree(rawname);
		list_free(namelist);
		return;
	}

	/* Store tablespace OIDs in an array in TopTransactionContext */
	tblSpcs = (Oid *) MemoryContextAlloc(TopTransactionContext,
										 list_length(namelist) * sizeof(Oid));
	numSpcs = 0;
	foreach(l, namelist)
	{
		char	   *curname = (char *) lfirst(l);
		Oid			curoid;
		AclResult	aclresult;

		/* Allow an empty string (signifying database default) */
		if (curname[0] == '\0')
		{
			tblSpcs[numSpcs++] = InvalidOid;
			continue;
		}

		/* Else verify that name is a valid tablespace name */
		curoid = get_tablespace_oid(curname, true);
		if (curoid == InvalidOid)
		{
			/* Skip any bad list elements */
			continue;
		}

		/*
		 * Allow explicit specification of database's default tablespace in
		 * temp_tablespaces without triggering permissions checks.
		 */
		if (curoid == MyDatabaseTableSpace)
		{
			tblSpcs[numSpcs++] = InvalidOid;
			continue;
		}

		/* Check permissions similarly */
		aclresult = pg_tablespace_aclcheck(curoid, GetUserId(),
										   ACL_CREATE);
		if (aclresult != ACLCHECK_OK)
			continue;

		tblSpcs[numSpcs++] = curoid;
	}

	SetTempTablespaces(tblSpcs, numSpcs);

	pfree(rawname);
	list_free(namelist);
}


/*
 * get_tablespace_oid - given a tablespace name, look up the OID
 *
 * If missing_ok is false, throw an error if tablespace name not found.  If
 * true, just return InvalidOid.
 */
Oid
get_tablespace_oid(const char *tablespacename, bool missing_ok)
{
	Oid			result;
	Relation	rel;
	HeapScanDesc scandesc;
	HeapTuple	tuple;
	ScanKeyData entry[1];

	/*
	 * Search pg_tablespace.  We use a heapscan here even though there is an
	 * index on name, on the theory that pg_tablespace will usually have just
	 * a few entries and so an indexed lookup is a waste of effort.
	 */
	rel = heap_open(TableSpaceRelationId, AccessShareLock);

	ScanKeyInit(&entry[0],
				Anum_pg_tablespace_spcname,
				BTEqualStrategyNumber, F_NAMEEQ,
				CStringGetDatum(tablespacename));
	scandesc = heap_beginscan_catalog(rel, 1, entry);
	tuple = heap_getnext(scandesc, ForwardScanDirection);

	/* If nothing matches then the tablespace doesn't exist */
	if (HeapTupleIsValid(tuple))
		result = HeapTupleGetOid(tuple);
	else
		result = InvalidOid;

	/*
	 * Anything that needs to lookup a tablespace name must need a lock
	 * on the tablespace for the duration of its transaction, otherwise
	 * there is nothing preventing it from being dropped.
	 */
	if (OidIsValid(result))
	{
		Buffer			buffer = InvalidBuffer;
		HTSU_Result		lockTest;
		HeapUpdateFailureData hufd;

		/*
		 * Unfortunately locking of objects other than relations doesn't
		 * really work, the work around is to lock the tuple in pg_tablespace
		 * to prevent drops from getting the exclusive lock they need.
		 */
		lockTest = heap_lock_tuple(rel, tuple,
								   GetCurrentCommandId(true),
								   LockTupleKeyShare, LockTupleWait,
								   false,  &buffer, &hufd);
		ReleaseBuffer(buffer);
		switch (lockTest)
		{
			case HeapTupleMayBeUpdated:
				break;  /* Got the Lock */

			case HeapTupleSelfUpdated:
				Assert(false); /* Shouldn't ever occur */
				/* fallthrough */

			case HeapTupleBeingUpdated:
				Assert(false);  /* Not possible with LockTupleWait */
				/* fallthrough */

			case HeapTupleUpdated:
				ereport(ERROR,
						(errcode(ERRCODE_T_R_SERIALIZATION_FAILURE),
						 errmsg("could not serialize access to tablespace %s due to concurrent update",
								tablespacename)));

			default:
				elog(ERROR, "unrecognized heap_lock_tuple_status: %u", lockTest);
		}
	}

	heap_endscan(scandesc);
	heap_close(rel, AccessShareLock);

	if (!OidIsValid(result) && !missing_ok)
		ereport(ERROR,
				(errcode(ERRCODE_UNDEFINED_OBJECT),
				 errmsg("tablespace \"%s\" does not exist",
						tablespacename)));

	return result;
}

/*
 * get_tablespace_name - given a tablespace OID, look up the name
 *
 * Returns a palloc'd string, or NULL if no such tablespace.
 */
char *
get_tablespace_name(Oid spc_oid)
{
	char	   *result;
	Relation	rel;
	HeapScanDesc scandesc;
	HeapTuple	tuple;
	ScanKeyData entry[1];

	/*
	 * Search pg_tablespace.  We use a heapscan here even though there is an
	 * index on oid, on the theory that pg_tablespace will usually have just a
	 * few entries and so an indexed lookup is a waste of effort.
	 */
	rel = heap_open(TableSpaceRelationId, AccessShareLock);

	ScanKeyInit(&entry[0],
				ObjectIdAttributeNumber,
				BTEqualStrategyNumber, F_OIDEQ,
				ObjectIdGetDatum(spc_oid));
	scandesc = heap_beginscan_catalog(rel, 1, entry);
	tuple = heap_getnext(scandesc, ForwardScanDirection);

	/* We assume that there can be at most one matching tuple */
	if (HeapTupleIsValid(tuple))
		result = pstrdup(NameStr(((Form_pg_tablespace) GETSTRUCT(tuple))->spcname));
	else
		result = NULL;

	heap_endscan(scandesc);
	heap_close(rel, AccessShareLock);

	return result;
}


/*
 * TABLESPACE resource manager's routines
 */
void
tblspc_redo(XLogRecPtr beginLoc, XLogRecPtr lsn, XLogRecord *record)
{
	uint8		info = record->xl_info & ~XLR_INFO_MASK;

	/* Backup blocks are not used in tblspc records */
	Assert(!(record->xl_info & XLR_BKP_BLOCK_MASK));

	if (info == XLOG_TBLSPC_CREATE)
	{
		xl_tblspc_create_rec *xlrec = (xl_tblspc_create_rec *) XLogRecGetData(record);
		char	   *location = xlrec->ts_path;

		create_tablespace_directories(location, xlrec->ts_id);
	}
	else if (info == XLOG_TBLSPC_DROP)
	{
		xl_tblspc_drop_rec *xlrec = (xl_tblspc_drop_rec *) XLogRecGetData(record);

		/*
		 * If we issued a WAL record for a drop tablespace it implies that
		 * there were no files in it at all when the DROP was done. That means
		 * that no permanent objects can exist in it at this point.
		 *
		 * It is possible for standby users to be using this tablespace as a
		 * location for their temporary files, so if we fail to remove all
		 * files then do conflict processing and try again, if currently
		 * enabled.
		 *
		 * Other possible reasons for failure include bollixed file
		 * permissions on a standby server when they were okay on the primary,
		 * etc etc. There's not much we can do about that, so just remove what
		 * we can and press on.
		 */
		if (!destroy_tablespace_directories(xlrec->ts_id, true))
		{
			ResolveRecoveryConflictWithTablespace(xlrec->ts_id);

			/*
			 * If we did recovery processing then hopefully the backends who
			 * wrote temp files should have cleaned up and exited by now.  So
			 * retry before complaining.  If we fail again, this is just a LOG
			 * condition, because it's not worth throwing an ERROR for (as
			 * that would crash the database and require manual intervention
			 * before we could get past this WAL record on restart).
			 */
			if (!destroy_tablespace_directories(xlrec->ts_id, true))
				ereport(LOG,
						(errcode(ERRCODE_OBJECT_NOT_IN_PREREQUISITE_STATE),
				 errmsg("directories for tablespace %u could not be removed",
						xlrec->ts_id),
						 errhint("You can remove the directories manually if necessary.")));
		}
	}
	else
		elog(PANIC, "tblspc_redo: unknown op code %u", info);
}<|MERGE_RESOLUTION|>--- conflicted
+++ resolved
@@ -44,13 +44,9 @@
  * and munge the system catalogs of the new database.
  *
  *
-<<<<<<< HEAD
  * Portions Copyright (c) 2005-2010 Greenplum Inc
  * Portions Copyright (c) 2012-Present Pivotal Software, Inc.
- * Portions Copyright (c) 1996-2013, PostgreSQL Global Development Group
-=======
  * Portions Copyright (c) 1996-2014, PostgreSQL Global Development Group
->>>>>>> ab76208e
  * Portions Copyright (c) 1994, Regents of the University of California
  *
  *
@@ -262,6 +258,7 @@
 	char	   *location = NULL;
 	Oid			ownerId;
 	Datum		newOptions;
+	List       *nonContentOptions = NIL;
 
 	/* Must be super user */
 	if (!superuser())
@@ -307,16 +304,10 @@
 								 errhint("Segment content IDs can be found in gp_segment_configuration table.")));
 				}
 				else if (contentId == GpIdentity.segindex)
-				{
 					location = pstrdup(strVal(defel->arg));
-					break;
-				}
 			}
 			else
-				ereport(ERROR,
-						(errcode(ERRCODE_SYNTAX_ERROR),
-						 errmsg("invalid segment specification"),
-						 errhint("Segment-level locations can be specified using \"contentX <path>\" where X is the content ID.")));
+				nonContentOptions = lappend(nonContentOptions, defel);
 		}
 	}
 
@@ -347,13 +338,8 @@
 	 * 'PG_XXX/<dboid>/<relid>_<fork>.<nnn>'.  FYI, we never actually
 	 * reference the whole path here, but mkdir() uses the first two parts.
 	 */
-<<<<<<< HEAD
 	if (strlen(location) + 1 + strlen(tablespace_version_directory()) + 1 +
-		OIDCHARS + 1 + OIDCHARS + 1 + OIDCHARS > MAXPGPATH)
-=======
-	if (strlen(location) + 1 + strlen(TABLESPACE_VERSION_DIRECTORY) + 1 +
 	  OIDCHARS + 1 + OIDCHARS + 1 + FORKNAMECHARS + 1 + OIDCHARS > MAXPGPATH)
->>>>>>> ab76208e
 		ereport(ERROR,
 				(errcode(ERRCODE_INVALID_OBJECT_DEFINITION),
 				 errmsg("tablespace location \"%s\" is too long",
@@ -398,7 +384,7 @@
 
 	/* Generate new proposed spcoptions (text array) */
 	newOptions = transformRelOptions((Datum) 0,
-									 stmt->options,
+									 nonContentOptions,
 									 NULL, NULL, false, false);
 	(void) tablespace_reloptions(newOptions, true);
 	if (newOptions != (Datum) 0)
@@ -664,23 +650,13 @@
 static void
 create_tablespace_directories(const char *location, const Oid tablespaceoid)
 {
-<<<<<<< HEAD
-	char	   *linkloc = palloc(OIDCHARS + OIDCHARS + 1);
-	char	   *location_with_version_dir = palloc(strlen(location) + 1 +
-										strlen(tablespace_version_directory()) + 1);
-
-	sprintf(linkloc, "pg_tblspc/%u", tablespaceoid);
-	sprintf(location_with_version_dir, "%s/%s", location,
-										tablespace_version_directory());
-=======
 	char	   *linkloc;
 	char	   *location_with_version_dir;
 	struct stat st;
 
 	linkloc = psprintf("pg_tblspc/%u", tablespaceoid);
 	location_with_version_dir = psprintf("%s/%s", location,
-										 TABLESPACE_VERSION_DIRECTORY);
->>>>>>> ab76208e
+										tablespace_version_directory());
 
 	/*
 	 * Attempt to coerce target directory to safe permissions.  If this fails,
@@ -801,15 +777,8 @@
 	char	   *subfile;
 	struct stat st;
 
-<<<<<<< HEAD
-	linkloc_with_version_dir = palloc(9 + 1 + OIDCHARS + 1 +
-									strlen(tablespace_version_directory()));
-	sprintf(linkloc_with_version_dir, "pg_tblspc/%u/%s", tablespaceoid,
-									tablespace_version_directory());
-=======
 	linkloc_with_version_dir = psprintf("pg_tblspc/%u/%s", tablespaceoid,
-										TABLESPACE_VERSION_DIRECTORY);
->>>>>>> ab76208e
+										tablespace_version_directory());
 
 	/*
 	 * Check if the tablespace still contains any files.  We try to rmdir each
@@ -1314,6 +1283,19 @@
 		AlterTableInternal(lfirst_oid(l), cmds, false);
 	}
 
+	/*
+	 * If we are the QD, dispatch this command to all the QEs
+	 */
+	if (Gp_role == GP_ROLE_DISPATCH)
+	{
+		CdbDispatchUtilityStatement((Node *) stmt,
+									DF_CANCEL_ON_ERROR|
+									DF_WITH_SNAPSHOT|
+									DF_NEED_TWO_PHASE,
+									NIL,
+									NULL);
+	}
+
 	return new_tablespaceoid;
 }
 
@@ -1344,7 +1326,7 @@
 				Anum_pg_tablespace_spcname,
 				BTEqualStrategyNumber, F_NAMEEQ,
 				CStringGetDatum(tablespacename));
-	scandesc = heap_beginscan(rel, SnapshotNow, 1, entry);
+	scandesc = heap_beginscan_catalog(rel, 1, entry);
 	tuple = heap_getnext(scandesc, ForwardScanDirection);
 
 	/* If nothing matches then the tablespace doesn't exist */
