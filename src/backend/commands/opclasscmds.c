/*-------------------------------------------------------------------------
 *
 * opclasscmds.c
 *
 *	  Routines for opclass (and opfamily) manipulation commands
 *
 * Portions Copyright (c) 1996-2019, PostgreSQL Global Development Group
 * Portions Copyright (c) 1994, Regents of the University of California
 *
 *
 * IDENTIFICATION
 *	  src/backend/commands/opclasscmds.c
 *
 *-------------------------------------------------------------------------
 */
#include "postgres.h"

#include <limits.h>

#include "access/genam.h"
#include "access/hash.h"
#include "access/nbtree.h"
#include "access/htup_details.h"
#include "access/sysattr.h"
#include "access/table.h"
#include "catalog/catalog.h"
#include "catalog/dependency.h"
#include "catalog/indexing.h"
#include "catalog/objectaccess.h"
#include "catalog/oid_dispatch.h"
#include "catalog/opfam_internal.h"
#include "catalog/pg_am.h"
#include "catalog/pg_amop.h"
#include "catalog/pg_amproc.h"
#include "catalog/pg_namespace.h"
#include "catalog/pg_opclass.h"
#include "catalog/pg_operator.h"
#include "catalog/pg_opfamily.h"
#include "catalog/pg_proc.h"
#include "catalog/pg_type.h"
#include "commands/alter.h"
#include "commands/defrem.h"
#include "commands/event_trigger.h"
#include "miscadmin.h"
#include "parser/parse_func.h"
#include "parser/parse_oper.h"
#include "parser/parse_type.h"
#include "utils/builtins.h"
#include "utils/fmgroids.h"
#include "utils/lsyscache.h"
#include "utils/rel.h"
#include "utils/syscache.h"

#include "cdb/cdbvars.h"
#include "cdb/cdbdisp_query.h"


static void AlterOpFamilyAdd(AlterOpFamilyStmt *stmt,
							 Oid amoid, Oid opfamilyoid,
							 int maxOpNumber, int maxProcNumber,
							 List *items);
static void AlterOpFamilyDrop(AlterOpFamilyStmt *stmt,
							  Oid amoid, Oid opfamilyoid,
							  int maxOpNumber, int maxProcNumber,
							  List *items);
static void processTypesSpec(List *args, Oid *lefttype, Oid *righttype);
static void assignOperTypes(OpFamilyMember *member, Oid amoid, Oid typeoid);
static void assignProcTypes(OpFamilyMember *member, Oid amoid, Oid typeoid);
static void addFamilyMember(List **list, OpFamilyMember *member, bool isProc);
static void storeOperators(List *opfamilyname, Oid amoid,
						   Oid opfamilyoid, Oid opclassoid,
						   List *operators, bool isAdd);
static void storeProcedures(List *opfamilyname, Oid amoid,
							Oid opfamilyoid, Oid opclassoid,
							List *procedures, bool isAdd);
static void dropOperators(List *opfamilyname, Oid amoid, Oid opfamilyoid,
						  List *operators);
static void dropProcedures(List *opfamilyname, Oid amoid, Oid opfamilyoid,
						   List *procedures);

/*
 * OpFamilyCacheLookup
 *		Look up an existing opfamily by name.
 *
 * Returns a syscache tuple reference, or NULL if not found.
 */
static HeapTuple
OpFamilyCacheLookup(Oid amID, List *opfamilyname, bool missing_ok)
{
	char	   *schemaname;
	char	   *opfname;
	HeapTuple	htup;

	/* deconstruct the name list */
	DeconstructQualifiedName(opfamilyname, &schemaname, &opfname);

	if (schemaname)
	{
		/* Look in specific schema only */
		Oid			namespaceId;

		namespaceId = LookupExplicitNamespace(schemaname, missing_ok);
		if (!OidIsValid(namespaceId))
			htup = NULL;
		else
			htup = SearchSysCache3(OPFAMILYAMNAMENSP,
								   ObjectIdGetDatum(amID),
								   PointerGetDatum(opfname),
								   ObjectIdGetDatum(namespaceId));
	}
	else
	{
		/* Unqualified opfamily name, so search the search path */
		Oid			opfID = OpfamilynameGetOpfid(amID, opfname);

		if (!OidIsValid(opfID))
			htup = NULL;
		else
			htup = SearchSysCache1(OPFAMILYOID, ObjectIdGetDatum(opfID));
	}

	if (!HeapTupleIsValid(htup) && !missing_ok)
	{
		HeapTuple	amtup;

		amtup = SearchSysCache1(AMOID, ObjectIdGetDatum(amID));
		if (!HeapTupleIsValid(amtup))
			elog(ERROR, "cache lookup failed for access method %u", amID);
		ereport(ERROR,
				(errcode(ERRCODE_UNDEFINED_OBJECT),
				 errmsg("operator family \"%s\" does not exist for access method \"%s\"",
						NameListToString(opfamilyname),
						NameStr(((Form_pg_am) GETSTRUCT(amtup))->amname))));
	}

	return htup;
}

/*
 * get_opfamily_oid
 *	  find an opfamily OID by possibly qualified name
 *
 * If not found, returns InvalidOid if missing_ok, else throws error.
 */
Oid
get_opfamily_oid(Oid amID, List *opfamilyname, bool missing_ok)
{
	HeapTuple	htup;
	Form_pg_opfamily opfamform;
	Oid			opfID;

	htup = OpFamilyCacheLookup(amID, opfamilyname, missing_ok);
	if (!HeapTupleIsValid(htup))
		return InvalidOid;
	opfamform = (Form_pg_opfamily) GETSTRUCT(htup);
	opfID = opfamform->oid;
	ReleaseSysCache(htup);

	return opfID;
}

/*
 * OpClassCacheLookup
 *		Look up an existing opclass by name.
 *
 * Returns a syscache tuple reference, or NULL if not found.
 */
static HeapTuple
OpClassCacheLookup(Oid amID, List *opclassname, bool missing_ok)
{
	char	   *schemaname;
	char	   *opcname;
	HeapTuple	htup;

	/* deconstruct the name list */
	DeconstructQualifiedName(opclassname, &schemaname, &opcname);

	if (schemaname)
	{
		/* Look in specific schema only */
		Oid			namespaceId;

		namespaceId = LookupExplicitNamespace(schemaname, missing_ok);
		if (!OidIsValid(namespaceId))
			htup = NULL;
		else
			htup = SearchSysCache3(CLAAMNAMENSP,
								   ObjectIdGetDatum(amID),
								   PointerGetDatum(opcname),
								   ObjectIdGetDatum(namespaceId));
	}
	else
	{
		/* Unqualified opclass name, so search the search path */
		Oid			opcID = OpclassnameGetOpcid(amID, opcname);

		if (!OidIsValid(opcID))
			htup = NULL;
		else
			htup = SearchSysCache1(CLAOID, ObjectIdGetDatum(opcID));
	}

	if (!HeapTupleIsValid(htup) && !missing_ok)
	{
		HeapTuple	amtup;

		amtup = SearchSysCache1(AMOID, ObjectIdGetDatum(amID));
		if (!HeapTupleIsValid(amtup))
			elog(ERROR, "cache lookup failed for access method %u", amID);
		ereport(ERROR,
				(errcode(ERRCODE_UNDEFINED_OBJECT),
				 errmsg("operator class \"%s\" does not exist for access method \"%s\"",
						NameListToString(opclassname),
						NameStr(((Form_pg_am) GETSTRUCT(amtup))->amname))));
	}

	return htup;
}

/*
 * get_opclass_oid
 *	  find an opclass OID by possibly qualified name
 *
 * If not found, returns InvalidOid if missing_ok, else throws error.
 */
Oid
get_opclass_oid(Oid amID, List *opclassname, bool missing_ok)
{
	HeapTuple	htup;
	Form_pg_opclass opcform;
	Oid			opcID;

	htup = OpClassCacheLookup(amID, opclassname, missing_ok);
	if (!HeapTupleIsValid(htup))
		return InvalidOid;
	opcform = (Form_pg_opclass) GETSTRUCT(htup);
	opcID = opcform->oid;
	ReleaseSysCache(htup);

	return opcID;
}

/*
 * CreateOpFamily
 *		Internal routine to make the catalog entry for a new operator family.
 *
 * Caller must have done permissions checks etc. already.
 */
static ObjectAddress
CreateOpFamily(const char *amname, const char *opfname, Oid namespaceoid, Oid amoid)
{
	Oid			opfamilyoid;
	Relation	rel;
	HeapTuple	tup;
	Datum		values[Natts_pg_opfamily];
	bool		nulls[Natts_pg_opfamily];
	NameData	opfName;
	ObjectAddress myself,
				referenced;

	rel = table_open(OperatorFamilyRelationId, RowExclusiveLock);

	/*
	 * Make sure there is no existing opfamily of this name (this is just to
	 * give a more friendly error message than "duplicate key").
	 */
	if (SearchSysCacheExists3(OPFAMILYAMNAMENSP,
							  ObjectIdGetDatum(amoid),
							  CStringGetDatum(opfname),
							  ObjectIdGetDatum(namespaceoid)))
		ereport(ERROR,
				(errcode(ERRCODE_DUPLICATE_OBJECT),
				 errmsg("operator family \"%s\" for access method \"%s\" already exists",
						opfname, amname)));

	/*
	 * Okay, let's create the pg_opfamily entry.
	 */
	memset(values, 0, sizeof(values));
	memset(nulls, false, sizeof(nulls));

	opfamilyoid = GetNewOidWithIndex(rel, OpfamilyOidIndexId,
									 Anum_pg_opfamily_oid);
	values[Anum_pg_opfamily_oid - 1] = ObjectIdGetDatum(opfamilyoid);
	values[Anum_pg_opfamily_opfmethod - 1] = ObjectIdGetDatum(amoid);
	namestrcpy(&opfName, opfname);
	values[Anum_pg_opfamily_opfname - 1] = NameGetDatum(&opfName);
	values[Anum_pg_opfamily_opfnamespace - 1] = ObjectIdGetDatum(namespaceoid);
	values[Anum_pg_opfamily_opfowner - 1] = ObjectIdGetDatum(GetUserId());

	tup = heap_form_tuple(rel->rd_att, values, nulls);

	CatalogTupleInsert(rel, tup);

	heap_freetuple(tup);

	/*
	 * Create dependencies for the opfamily proper.
	 */
	myself.classId = OperatorFamilyRelationId;
	myself.objectId = opfamilyoid;
	myself.objectSubId = 0;

	/* dependency on access method */
	referenced.classId = AccessMethodRelationId;
	referenced.objectId = amoid;
	referenced.objectSubId = 0;
	recordDependencyOn(&myself, &referenced, DEPENDENCY_AUTO);

	/* dependency on namespace */
	referenced.classId = NamespaceRelationId;
	referenced.objectId = namespaceoid;
	referenced.objectSubId = 0;
	recordDependencyOn(&myself, &referenced, DEPENDENCY_NORMAL);

	/* dependency on owner */
	recordDependencyOnOwner(OperatorFamilyRelationId, opfamilyoid, GetUserId());

	/* dependency on extension */
	recordDependencyOnCurrentExtension(&myself, false);

	/* Post creation hook for new operator family */
	InvokeObjectPostCreateHook(OperatorFamilyRelationId, opfamilyoid, 0);

	table_close(rel, RowExclusiveLock);

	return myself;
}

/*
 * DefineOpClass
 *		Define a new index operator class.
 */
ObjectAddress
DefineOpClass(CreateOpClassStmt *stmt)
{
	char	   *opcname;		/* name of opclass we're creating */
	Oid			amoid,			/* our AM's oid */
				typeoid,		/* indexable datatype oid */
				storageoid,		/* storage datatype oid, if any */
				namespaceoid,	/* namespace to create opclass in */
				opfamilyoid,	/* oid of containing opfamily */
				opclassoid;		/* oid of opclass we create */
	int			maxOpNumber,	/* amstrategies value */
				maxProcNumber;	/* amsupport value */
	bool		amstorage;		/* amstorage flag */
	List	   *operators;		/* OpFamilyMember list for operators */
	List	   *procedures;		/* OpFamilyMember list for support procs */
	ListCell   *l;
	Relation	rel;
	HeapTuple	tup;
	Form_pg_am	amform;
	IndexAmRoutine *amroutine;
	Datum		values[Natts_pg_opclass];
	bool		nulls[Natts_pg_opclass];
	AclResult	aclresult;
	NameData	opcName;
	ObjectAddress myself,
				referenced;

	/* Convert list of names to a name and namespace */
	namespaceoid = QualifiedNameGetCreationNamespace(stmt->opclassname,
													 &opcname);

	/* Check we have creation rights in target namespace */
	aclresult = pg_namespace_aclcheck(namespaceoid, GetUserId(), ACL_CREATE);
	if (aclresult != ACLCHECK_OK)
		aclcheck_error(aclresult, OBJECT_SCHEMA,
					   get_namespace_name(namespaceoid));

	/* Get necessary info about access method */
	tup = SearchSysCache1(AMNAME, CStringGetDatum(stmt->amname));
	if (!HeapTupleIsValid(tup))
		ereport(ERROR,
				(errcode(ERRCODE_UNDEFINED_OBJECT),
				 errmsg("access method \"%s\" does not exist",
						stmt->amname)));

	amform = (Form_pg_am) GETSTRUCT(tup);
	amoid = amform->oid;
	amroutine = GetIndexAmRoutineByAmId(amoid, false);
	ReleaseSysCache(tup);

	maxOpNumber = amroutine->amstrategies;
	/* if amstrategies is zero, just enforce that op numbers fit in int16 */
	if (maxOpNumber <= 0)
		maxOpNumber = SHRT_MAX;
	maxProcNumber = amroutine->amsupport;
	amstorage = amroutine->amstorage;

	/* XXX Should we make any privilege check against the AM? */

	/*
	 * The question of appropriate permissions for CREATE OPERATOR CLASS is
	 * interesting.  Creating an opclass is tantamount to granting public
	 * execute access on the functions involved, since the index machinery
	 * generally does not check access permission before using the functions.
	 * A minimum expectation therefore is that the caller have execute
	 * privilege with grant option.  Since we don't have a way to make the
	 * opclass go away if the grant option is revoked, we choose instead to
	 * require ownership of the functions.  It's also not entirely clear what
	 * permissions should be required on the datatype, but ownership seems
	 * like a safe choice.
	 *
	 * Currently, we require superuser privileges to create an opclass. This
	 * seems necessary because we have no way to validate that the offered set
	 * of operators and functions are consistent with the AM's expectations.
	 * It would be nice to provide such a check someday, if it can be done
	 * without solving the halting problem :-(
	 *
	 * XXX re-enable NOT_USED code sections below if you remove this test.
	 */
	if (!superuser())
		ereport(ERROR,
				(errcode(ERRCODE_INSUFFICIENT_PRIVILEGE),
				 errmsg("must be superuser to create an operator class")));

	/* Look up the datatype */
	typeoid = typenameTypeId(NULL, stmt->datatype);

#ifdef NOT_USED
	/* XXX this is unnecessary given the superuser check above */
	/* Check we have ownership of the datatype */
	if (!pg_type_ownercheck(typeoid, GetUserId()))
		aclcheck_error_type(ACLCHECK_NOT_OWNER, typeoid);
#endif

	/*
	 * Look up the containing operator family, or create one if FAMILY option
	 * was omitted and there's not a match already.
	 */
	if (stmt->opfamilyname)
	{
		opfamilyoid = get_opfamily_oid(amoid, stmt->opfamilyname, false);
	}
	else
	{
		/* Lookup existing family of same name and namespace */
		tup = SearchSysCache3(OPFAMILYAMNAMENSP,
							  ObjectIdGetDatum(amoid),
							  PointerGetDatum(opcname),
							  ObjectIdGetDatum(namespaceoid));
		if (HeapTupleIsValid(tup))
		{
			opfamilyoid = ((Form_pg_opfamily) GETSTRUCT(tup))->oid;

			/*
			 * XXX given the superuser check above, there's no need for an
			 * ownership check here
			 */
			ReleaseSysCache(tup);
		}
		else
		{
			ObjectAddress tmpAddr;

			/*
			 * Create it ... again no need for more permissions ...
			 */
			tmpAddr = CreateOpFamily(stmt->amname, opcname,
									 namespaceoid, amoid);
			opfamilyoid = tmpAddr.objectId;
		}
	}

	operators = NIL;
	procedures = NIL;

	/* Storage datatype is optional */
	storageoid = InvalidOid;

	/*
	 * Scan the "items" list to obtain additional info.
	 */
	foreach(l, stmt->items)
	{
		CreateOpClassItem *item = lfirst_node(CreateOpClassItem, l);
		Oid			operOid;
		Oid			funcOid;
		Oid			sortfamilyOid;
		OpFamilyMember *member;

		switch (item->itemtype)
		{
			case OPCLASS_ITEM_OPERATOR:
				if (item->number <= 0 || item->number > maxOpNumber)
					ereport(ERROR,
							(errcode(ERRCODE_INVALID_OBJECT_DEFINITION),
							 errmsg("invalid operator number %d,"
									" must be between 1 and %d",
									item->number, maxOpNumber)));
				if (item->name->objargs != NIL)
					operOid = LookupOperWithArgs(item->name, false);
				else
				{
					/* Default to binary op on input datatype */
					operOid = LookupOperName(NULL, item->name->objname,
											 typeoid, typeoid,
											 false, -1);
				}

				if (item->order_family)
					sortfamilyOid = get_opfamily_oid(BTREE_AM_OID,
													 item->order_family,
													 false);
				else
					sortfamilyOid = InvalidOid;

#ifdef NOT_USED
				/* XXX this is unnecessary given the superuser check above */
				/* Caller must own operator and its underlying function */
				if (!pg_oper_ownercheck(operOid, GetUserId()))
					aclcheck_error(ACLCHECK_NOT_OWNER, OBJECT_OPERATOR,
								   get_opname(operOid));
				funcOid = get_opcode(operOid);
				if (!pg_proc_ownercheck(funcOid, GetUserId()))
					aclcheck_error(ACLCHECK_NOT_OWNER, OBJECT_FUNCTION,
								   get_func_name(funcOid));
#endif

				/* Save the info */
				member = (OpFamilyMember *) palloc0(sizeof(OpFamilyMember));
				member->object = operOid;
				member->number = item->number;
				member->sortfamily = sortfamilyOid;
				assignOperTypes(member, amoid, typeoid);
				addFamilyMember(&operators, member, false);
				break;
			case OPCLASS_ITEM_FUNCTION:
				if (item->number <= 0 || item->number > maxProcNumber)
					ereport(ERROR,
							(errcode(ERRCODE_INVALID_OBJECT_DEFINITION),
							 errmsg("invalid function number %d,"
									" must be between 1 and %d",
									item->number, maxProcNumber)));
				funcOid = LookupFuncWithArgs(OBJECT_FUNCTION, item->name, false);
#ifdef NOT_USED
				/* XXX this is unnecessary given the superuser check above */
				/* Caller must own function */
				if (!pg_proc_ownercheck(funcOid, GetUserId()))
					aclcheck_error(ACLCHECK_NOT_OWNER, OBJECT_FUNCTION,
								   get_func_name(funcOid));
#endif

				/* Save the info */
				member = (OpFamilyMember *) palloc0(sizeof(OpFamilyMember));
				member->object = funcOid;
				member->number = item->number;

				/* allow overriding of the function's actual arg types */
				if (item->class_args)
					processTypesSpec(item->class_args,
									 &member->lefttype, &member->righttype);

				assignProcTypes(member, amoid, typeoid);
				addFamilyMember(&procedures, member, true);
				break;
			case OPCLASS_ITEM_STORAGETYPE:
				if (OidIsValid(storageoid))
					ereport(ERROR,
							(errcode(ERRCODE_INVALID_OBJECT_DEFINITION),
							 errmsg("storage type specified more than once")));
				storageoid = typenameTypeId(NULL, item->storedtype);

#ifdef NOT_USED
				/* XXX this is unnecessary given the superuser check above */
				/* Check we have ownership of the datatype */
				if (!pg_type_ownercheck(storageoid, GetUserId()))
					aclcheck_error_type(ACLCHECK_NOT_OWNER, storageoid);
#endif
				break;
			default:
				elog(ERROR, "unrecognized item type: %d", item->itemtype);
				break;
		}
	}

	/*
	 * If storagetype is specified, make sure it's legal.
	 */
	if (OidIsValid(storageoid))
	{
		/* Just drop the spec if same as column datatype */
		if (storageoid == typeoid)
			storageoid = InvalidOid;
		else if (!amstorage)
			ereport(ERROR,
					(errcode(ERRCODE_INVALID_OBJECT_DEFINITION),
					 errmsg("storage type cannot be different from data type for access method \"%s\"",
							stmt->amname)));
	}

	rel = table_open(OperatorClassRelationId, RowExclusiveLock);

	/*
	 * Make sure there is no existing opclass of this name (this is just to
	 * give a more friendly error message than "duplicate key").
	 */
	if (SearchSysCacheExists3(CLAAMNAMENSP,
							  ObjectIdGetDatum(amoid),
							  CStringGetDatum(opcname),
							  ObjectIdGetDatum(namespaceoid)))
		ereport(ERROR,
				(errcode(ERRCODE_DUPLICATE_OBJECT),
				 errmsg("operator class \"%s\" for access method \"%s\" already exists",
						opcname, stmt->amname)));

	/*
	 * If we are creating a default opclass, check there isn't one already.
	 * (Note we do not restrict this test to visible opclasses; this ensures
	 * that typcache.c can find unique solutions to its questions.)
	 */
	if (stmt->isDefault)
	{
		ScanKeyData skey[1];
		SysScanDesc scan;

		ScanKeyInit(&skey[0],
					Anum_pg_opclass_opcmethod,
					BTEqualStrategyNumber, F_OIDEQ,
					ObjectIdGetDatum(amoid));

		scan = systable_beginscan(rel, OpclassAmNameNspIndexId, true,
								  NULL, 1, skey);

		while (HeapTupleIsValid(tup = systable_getnext(scan)))
		{
			Form_pg_opclass opclass = (Form_pg_opclass) GETSTRUCT(tup);

			if (opclass->opcintype == typeoid && opclass->opcdefault)
				ereport(ERROR,
						(errcode(ERRCODE_DUPLICATE_OBJECT),
						 errmsg("could not make operator class \"%s\" be default for type %s",
								opcname,
								TypeNameToString(stmt->datatype)),
						 errdetail("Operator class \"%s\" already is the default.",
								   NameStr(opclass->opcname))));
		}

		systable_endscan(scan);
	}

	/*
	 * Okay, let's create the pg_opclass entry.
	 */
	memset(values, 0, sizeof(values));
	memset(nulls, false, sizeof(nulls));

	opclassoid = GetNewOidWithIndex(rel, OpclassOidIndexId,
									Anum_pg_opclass_oid);
	values[Anum_pg_opclass_oid - 1] = ObjectIdGetDatum(opclassoid);
	values[Anum_pg_opclass_opcmethod - 1] = ObjectIdGetDatum(amoid);
	namestrcpy(&opcName, opcname);
	values[Anum_pg_opclass_opcname - 1] = NameGetDatum(&opcName);
	values[Anum_pg_opclass_opcnamespace - 1] = ObjectIdGetDatum(namespaceoid);
	values[Anum_pg_opclass_opcowner - 1] = ObjectIdGetDatum(GetUserId());
	values[Anum_pg_opclass_opcfamily - 1] = ObjectIdGetDatum(opfamilyoid);
	values[Anum_pg_opclass_opcintype - 1] = ObjectIdGetDatum(typeoid);
	values[Anum_pg_opclass_opcdefault - 1] = BoolGetDatum(stmt->isDefault);
	values[Anum_pg_opclass_opckeytype - 1] = ObjectIdGetDatum(storageoid);

	tup = heap_form_tuple(rel->rd_att, values, nulls);

	CatalogTupleInsert(rel, tup);

	heap_freetuple(tup);

	/*
	 * Now add tuples to pg_amop and pg_amproc tying in the operators and
	 * functions.  Dependencies on them are inserted, too.
	 */
	storeOperators(stmt->opfamilyname, amoid, opfamilyoid,
				   opclassoid, operators, false);
	storeProcedures(stmt->opfamilyname, amoid, opfamilyoid,
					opclassoid, procedures, false);

	/* let event triggers know what happened */
	EventTriggerCollectCreateOpClass(stmt, opclassoid, operators, procedures);

	/*
	 * Create dependencies for the opclass proper.  Note: we do not need a
	 * dependency link to the AM, because that exists through the opfamily.
	 */
	myself.classId = OperatorClassRelationId;
	myself.objectId = opclassoid;
	myself.objectSubId = 0;

	/* dependency on namespace */
	referenced.classId = NamespaceRelationId;
	referenced.objectId = namespaceoid;
	referenced.objectSubId = 0;
	recordDependencyOn(&myself, &referenced, DEPENDENCY_NORMAL);

	/* dependency on opfamily */
	referenced.classId = OperatorFamilyRelationId;
	referenced.objectId = opfamilyoid;
	referenced.objectSubId = 0;
	recordDependencyOn(&myself, &referenced, DEPENDENCY_AUTO);

	/* dependency on indexed datatype */
	referenced.classId = TypeRelationId;
	referenced.objectId = typeoid;
	referenced.objectSubId = 0;
	recordDependencyOn(&myself, &referenced, DEPENDENCY_NORMAL);

	/* dependency on storage datatype */
	if (OidIsValid(storageoid))
	{
		referenced.classId = TypeRelationId;
		referenced.objectId = storageoid;
		referenced.objectSubId = 0;
		recordDependencyOn(&myself, &referenced, DEPENDENCY_NORMAL);
	}

	/* dependency on owner */
	recordDependencyOnOwner(OperatorClassRelationId, opclassoid, GetUserId());

	/* dependency on extension */
	recordDependencyOnCurrentExtension(&myself, false);

	/* Post creation hook for new operator class */
	InvokeObjectPostCreateHook(OperatorClassRelationId, opclassoid, 0);

<<<<<<< HEAD
	heap_close(rel, RowExclusiveLock);
	
	if (Gp_role == GP_ROLE_DISPATCH)
	{
		CdbDispatchUtilityStatement((Node *) stmt,
									DF_CANCEL_ON_ERROR|
									DF_WITH_SNAPSHOT|
									DF_NEED_TWO_PHASE,
									GetAssignedOidsForDispatch(),
									NULL);
	}
=======
	table_close(rel, RowExclusiveLock);
>>>>>>> 9e1c9f95

	return myself;
}


/*
 * DefineOpFamily
 *		Define a new index operator family.
 */
ObjectAddress
DefineOpFamily(CreateOpFamilyStmt *stmt)
{
	char	   *opfname;		/* name of opfamily we're creating */
	Oid			amoid,			/* our AM's oid */
				namespaceoid;	/* namespace to create opfamily in */
	AclResult	aclresult;

	/* Convert list of names to a name and namespace */
	namespaceoid = QualifiedNameGetCreationNamespace(stmt->opfamilyname,
													 &opfname);

	/* Check we have creation rights in target namespace */
	aclresult = pg_namespace_aclcheck(namespaceoid, GetUserId(), ACL_CREATE);
	if (aclresult != ACLCHECK_OK)
		aclcheck_error(aclresult, OBJECT_SCHEMA,
					   get_namespace_name(namespaceoid));

	/* Get access method OID, throwing an error if it doesn't exist. */
	amoid = get_index_am_oid(stmt->amname, false);

	/* XXX Should we make any privilege check against the AM? */

	/*
	 * Currently, we require superuser privileges to create an opfamily. See
	 * comments in DefineOpClass.
	 */
	if (!superuser())
		ereport(ERROR,
				(errcode(ERRCODE_INSUFFICIENT_PRIVILEGE),
				 errmsg("must be superuser to create an operator family")));

	/* Insert pg_opfamily catalog entry */
	ObjectAddress objAddr;
	objAddr = CreateOpFamily(stmt->amname, opfname, namespaceoid, amoid);

	if (Gp_role == GP_ROLE_DISPATCH)
	{
		CdbDispatchUtilityStatement((Node *) stmt,
									DF_CANCEL_ON_ERROR|
									DF_WITH_SNAPSHOT|
									DF_NEED_TWO_PHASE,
									GetAssignedOidsForDispatch(),
									NULL);
	}

	return objAddr;
}


/*
 * AlterOpFamily
 *		Add or remove operators/procedures within an existing operator family.
 *
 * Note: this implements only ALTER OPERATOR FAMILY ... ADD/DROP.  Some
 * other commands called ALTER OPERATOR FAMILY exist, but go through
 * different code paths.
 */
Oid
AlterOpFamily(AlterOpFamilyStmt *stmt)
{
	Oid			amoid,			/* our AM's oid */
				opfamilyoid;	/* oid of opfamily */
	int			maxOpNumber,	/* amstrategies value */
				maxProcNumber;	/* amsupport value */
	HeapTuple	tup;
	Form_pg_am	amform;
	IndexAmRoutine *amroutine;

	/* Get necessary info about access method */
	tup = SearchSysCache1(AMNAME, CStringGetDatum(stmt->amname));
	if (!HeapTupleIsValid(tup))
		ereport(ERROR,
				(errcode(ERRCODE_UNDEFINED_OBJECT),
				 errmsg("access method \"%s\" does not exist",
						stmt->amname)));

	amform = (Form_pg_am) GETSTRUCT(tup);
	amoid = amform->oid;
	amroutine = GetIndexAmRoutineByAmId(amoid, false);
	ReleaseSysCache(tup);

	maxOpNumber = amroutine->amstrategies;
	/* if amstrategies is zero, just enforce that op numbers fit in int16 */
	if (maxOpNumber <= 0)
		maxOpNumber = SHRT_MAX;
	maxProcNumber = amroutine->amsupport;

	/* XXX Should we make any privilege check against the AM? */

	/* Look up the opfamily */
	opfamilyoid = get_opfamily_oid(amoid, stmt->opfamilyname, false);

	/*
	 * Currently, we require superuser privileges to alter an opfamily.
	 *
	 * XXX re-enable NOT_USED code sections below if you remove this test.
	 */
	if (!superuser())
		ereport(ERROR,
				(errcode(ERRCODE_INSUFFICIENT_PRIVILEGE),
				 errmsg("must be superuser to alter an operator family")));

	/*
	 * ADD and DROP cases need separate code from here on down.
	 */
	if (stmt->isDrop)
		AlterOpFamilyDrop(stmt, amoid, opfamilyoid,
						  maxOpNumber, maxProcNumber, stmt->items);
	else
		AlterOpFamilyAdd(stmt, amoid, opfamilyoid,
						 maxOpNumber, maxProcNumber, stmt->items);

	if (Gp_role == GP_ROLE_DISPATCH)
		CdbDispatchUtilityStatement((Node *) stmt,
									DF_CANCEL_ON_ERROR|
									DF_WITH_SNAPSHOT|
									DF_NEED_TWO_PHASE,
									GetAssignedOidsForDispatch(),
									NULL);
	return opfamilyoid;
}

/*
 * ADD part of ALTER OP FAMILY
 */
static void
AlterOpFamilyAdd(AlterOpFamilyStmt *stmt, Oid amoid, Oid opfamilyoid,
				 int maxOpNumber, int maxProcNumber, List *items)
{
	List	   *operators;		/* OpFamilyMember list for operators */
	List	   *procedures;		/* OpFamilyMember list for support procs */
	ListCell   *l;

	operators = NIL;
	procedures = NIL;

	/*
	 * Scan the "items" list to obtain additional info.
	 */
	foreach(l, items)
	{
		CreateOpClassItem *item = lfirst_node(CreateOpClassItem, l);
		Oid			operOid;
		Oid			funcOid;
		Oid			sortfamilyOid;
		OpFamilyMember *member;

		switch (item->itemtype)
		{
			case OPCLASS_ITEM_OPERATOR:
				if (item->number <= 0 || item->number > maxOpNumber)
					ereport(ERROR,
							(errcode(ERRCODE_INVALID_OBJECT_DEFINITION),
							 errmsg("invalid operator number %d,"
									" must be between 1 and %d",
									item->number, maxOpNumber)));
				if (item->name->objargs != NIL)
					operOid = LookupOperWithArgs(item->name, false);
				else
				{
					ereport(ERROR,
							(errcode(ERRCODE_SYNTAX_ERROR),
							 errmsg("operator argument types must be specified in ALTER OPERATOR FAMILY")));
					operOid = InvalidOid;	/* keep compiler quiet */
				}

				if (item->order_family)
					sortfamilyOid = get_opfamily_oid(BTREE_AM_OID,
													 item->order_family,
													 false);
				else
					sortfamilyOid = InvalidOid;

#ifdef NOT_USED
				/* XXX this is unnecessary given the superuser check above */
				/* Caller must own operator and its underlying function */
				if (!pg_oper_ownercheck(operOid, GetUserId()))
					aclcheck_error(ACLCHECK_NOT_OWNER, OBJECT_OPERATOR,
								   get_opname(operOid));
				funcOid = get_opcode(operOid);
				if (!pg_proc_ownercheck(funcOid, GetUserId()))
					aclcheck_error(ACLCHECK_NOT_OWNER, OBJECT_FUNCTION,
								   get_func_name(funcOid));
#endif

				/* Save the info */
				member = (OpFamilyMember *) palloc0(sizeof(OpFamilyMember));
				member->object = operOid;
				member->number = item->number;
				member->sortfamily = sortfamilyOid;
				assignOperTypes(member, amoid, InvalidOid);
				addFamilyMember(&operators, member, false);
				break;
			case OPCLASS_ITEM_FUNCTION:
				if (item->number <= 0 || item->number > maxProcNumber)
					ereport(ERROR,
							(errcode(ERRCODE_INVALID_OBJECT_DEFINITION),
							 errmsg("invalid function number %d,"
									" must be between 1 and %d",
									item->number, maxProcNumber)));
				funcOid = LookupFuncWithArgs(OBJECT_FUNCTION, item->name, false);
#ifdef NOT_USED
				/* XXX this is unnecessary given the superuser check above */
				/* Caller must own function */
				if (!pg_proc_ownercheck(funcOid, GetUserId()))
					aclcheck_error(ACLCHECK_NOT_OWNER, OBJECT_FUNCTION,
								   get_func_name(funcOid));
#endif

				/* Save the info */
				member = (OpFamilyMember *) palloc0(sizeof(OpFamilyMember));
				member->object = funcOid;
				member->number = item->number;

				/* allow overriding of the function's actual arg types */
				if (item->class_args)
					processTypesSpec(item->class_args,
									 &member->lefttype, &member->righttype);

				assignProcTypes(member, amoid, InvalidOid);
				addFamilyMember(&procedures, member, true);
				break;
			case OPCLASS_ITEM_STORAGETYPE:
				ereport(ERROR,
						(errcode(ERRCODE_SYNTAX_ERROR),
						 errmsg("STORAGE cannot be specified in ALTER OPERATOR FAMILY")));
				break;
			default:
				elog(ERROR, "unrecognized item type: %d", item->itemtype);
				break;
		}
	}

	/*
	 * Add tuples to pg_amop and pg_amproc tying in the operators and
	 * functions.  Dependencies on them are inserted, too.
	 */
	storeOperators(stmt->opfamilyname, amoid, opfamilyoid,
				   InvalidOid, operators, true);
	storeProcedures(stmt->opfamilyname, amoid, opfamilyoid,
					InvalidOid, procedures, true);

	/* make information available to event triggers */
	EventTriggerCollectAlterOpFam(stmt, opfamilyoid,
								  operators, procedures);
}

/*
 * DROP part of ALTER OP FAMILY
 */
static void
AlterOpFamilyDrop(AlterOpFamilyStmt *stmt, Oid amoid, Oid opfamilyoid,
				  int maxOpNumber, int maxProcNumber, List *items)
{
	List	   *operators;		/* OpFamilyMember list for operators */
	List	   *procedures;		/* OpFamilyMember list for support procs */
	ListCell   *l;

	operators = NIL;
	procedures = NIL;

	/*
	 * Scan the "items" list to obtain additional info.
	 */
	foreach(l, items)
	{
		CreateOpClassItem *item = lfirst_node(CreateOpClassItem, l);
		Oid			lefttype,
					righttype;
		OpFamilyMember *member;

		switch (item->itemtype)
		{
			case OPCLASS_ITEM_OPERATOR:
				if (item->number <= 0 || item->number > maxOpNumber)
					ereport(ERROR,
							(errcode(ERRCODE_INVALID_OBJECT_DEFINITION),
							 errmsg("invalid operator number %d,"
									" must be between 1 and %d",
									item->number, maxOpNumber)));
				processTypesSpec(item->class_args, &lefttype, &righttype);
				/* Save the info */
				member = (OpFamilyMember *) palloc0(sizeof(OpFamilyMember));
				member->number = item->number;
				member->lefttype = lefttype;
				member->righttype = righttype;
				addFamilyMember(&operators, member, false);
				break;
			case OPCLASS_ITEM_FUNCTION:
				if (item->number <= 0 || item->number > maxProcNumber)
					ereport(ERROR,
							(errcode(ERRCODE_INVALID_OBJECT_DEFINITION),
							 errmsg("invalid function number %d,"
									" must be between 1 and %d",
									item->number, maxProcNumber)));
				processTypesSpec(item->class_args, &lefttype, &righttype);
				/* Save the info */
				member = (OpFamilyMember *) palloc0(sizeof(OpFamilyMember));
				member->number = item->number;
				member->lefttype = lefttype;
				member->righttype = righttype;
				addFamilyMember(&procedures, member, true);
				break;
			case OPCLASS_ITEM_STORAGETYPE:
				/* grammar prevents this from appearing */
			default:
				elog(ERROR, "unrecognized item type: %d", item->itemtype);
				break;
		}
	}

	/*
	 * Remove tuples from pg_amop and pg_amproc.
	 */
	dropOperators(stmt->opfamilyname, amoid, opfamilyoid, operators);
	dropProcedures(stmt->opfamilyname, amoid, opfamilyoid, procedures);

	/* make information available to event triggers */
	EventTriggerCollectAlterOpFam(stmt, opfamilyoid,
								  operators, procedures);
}


/*
 * Deal with explicit arg types used in ALTER ADD/DROP
 */
static void
processTypesSpec(List *args, Oid *lefttype, Oid *righttype)
{
	TypeName   *typeName;

	Assert(args != NIL);

	typeName = (TypeName *) linitial(args);
	*lefttype = typenameTypeId(NULL, typeName);

	if (list_length(args) > 1)
	{
		typeName = (TypeName *) lsecond(args);
		*righttype = typenameTypeId(NULL, typeName);
	}
	else
		*righttype = *lefttype;

	if (list_length(args) > 2)
		ereport(ERROR,
				(errcode(ERRCODE_SYNTAX_ERROR),
				 errmsg("one or two argument types must be specified")));
}


/*
 * Determine the lefttype/righttype to assign to an operator,
 * and do any validity checking we can manage.
 */
static void
assignOperTypes(OpFamilyMember *member, Oid amoid, Oid typeoid)
{
	Operator	optup;
	Form_pg_operator opform;

	/* Fetch the operator definition */
	optup = SearchSysCache1(OPEROID, ObjectIdGetDatum(member->object));
	if (!HeapTupleIsValid(optup))
		elog(ERROR, "cache lookup failed for operator %u", member->object);
	opform = (Form_pg_operator) GETSTRUCT(optup);

	/*
	 * Opfamily operators must be binary.
	 */
	if (opform->oprkind != 'b')
		ereport(ERROR,
				(errcode(ERRCODE_INVALID_OBJECT_DEFINITION),
				 errmsg("index operators must be binary")));

	if (OidIsValid(member->sortfamily))
	{
		/*
		 * Ordering op, check index supports that.  (We could perhaps also
		 * check that the operator returns a type supported by the sortfamily,
		 * but that seems more trouble than it's worth here.  If it does not,
		 * the operator will never be matchable to any ORDER BY clause, but no
		 * worse consequences can ensue.  Also, trying to check that would
		 * create an ordering hazard during dump/reload: it's possible that
		 * the family has been created but not yet populated with the required
		 * operators.)
		 */
		IndexAmRoutine *amroutine = GetIndexAmRoutineByAmId(amoid, false);

		if (!amroutine->amcanorderbyop)
			ereport(ERROR,
					(errcode(ERRCODE_INVALID_OBJECT_DEFINITION),
					 errmsg("access method \"%s\" does not support ordering operators",
							get_am_name(amoid))));
	}
	else
	{
		/*
		 * Search operators must return boolean.
		 */
		if (opform->oprresult != BOOLOID)
			ereport(ERROR,
					(errcode(ERRCODE_INVALID_OBJECT_DEFINITION),
					 errmsg("index search operators must return boolean")));
	}

	/*
	 * If lefttype/righttype isn't specified, use the operator's input types
	 */
	if (!OidIsValid(member->lefttype))
		member->lefttype = opform->oprleft;
	if (!OidIsValid(member->righttype))
		member->righttype = opform->oprright;

	ReleaseSysCache(optup);
}

/*
 * Determine the lefttype/righttype to assign to a support procedure,
 * and do any validity checking we can manage.
 */
static void
assignProcTypes(OpFamilyMember *member, Oid amoid, Oid typeoid)
{
	HeapTuple	proctup;
	Form_pg_proc procform;

	/* Fetch the procedure definition */
	proctup = SearchSysCache1(PROCOID, ObjectIdGetDatum(member->object));
	if (!HeapTupleIsValid(proctup))
		elog(ERROR, "cache lookup failed for function %u", member->object);
	procform = (Form_pg_proc) GETSTRUCT(proctup);

	/*
	 * btree comparison procs must be 2-arg procs returning int4.  btree
	 * sortsupport procs must take internal and return void.  btree in_range
	 * procs must be 5-arg procs returning bool.  hash support proc 1 must be
	 * a 1-arg proc returning int4, while proc 2 must be a 2-arg proc
	 * returning int8.  Otherwise we don't know.
	 */
	if (amoid == BTREE_AM_OID)
	{
		if (member->number == BTORDER_PROC)
		{
			if (procform->pronargs != 2)
				ereport(ERROR,
						(errcode(ERRCODE_INVALID_OBJECT_DEFINITION),
						 errmsg("btree comparison functions must have two arguments")));
			if (procform->prorettype != INT4OID)
				ereport(ERROR,
						(errcode(ERRCODE_INVALID_OBJECT_DEFINITION),
						 errmsg("btree comparison functions must return integer")));

			/*
			 * If lefttype/righttype isn't specified, use the proc's input
			 * types
			 */
			if (!OidIsValid(member->lefttype))
				member->lefttype = procform->proargtypes.values[0];
			if (!OidIsValid(member->righttype))
				member->righttype = procform->proargtypes.values[1];
		}
		else if (member->number == BTSORTSUPPORT_PROC)
		{
			if (procform->pronargs != 1 ||
				procform->proargtypes.values[0] != INTERNALOID)
				ereport(ERROR,
						(errcode(ERRCODE_INVALID_OBJECT_DEFINITION),
						 errmsg("btree sort support functions must accept type \"internal\"")));
			if (procform->prorettype != VOIDOID)
				ereport(ERROR,
						(errcode(ERRCODE_INVALID_OBJECT_DEFINITION),
						 errmsg("btree sort support functions must return void")));

			/*
			 * Can't infer lefttype/righttype from proc, so use default rule
			 */
		}
		else if (member->number == BTINRANGE_PROC)
		{
			if (procform->pronargs != 5)
				ereport(ERROR,
						(errcode(ERRCODE_INVALID_OBJECT_DEFINITION),
						 errmsg("btree in_range functions must have five arguments")));
			if (procform->prorettype != BOOLOID)
				ereport(ERROR,
						(errcode(ERRCODE_INVALID_OBJECT_DEFINITION),
						 errmsg("btree in_range functions must return boolean")));

			/*
			 * If lefttype/righttype isn't specified, use the proc's input
			 * types (we look at the test-value and offset arguments)
			 */
			if (!OidIsValid(member->lefttype))
				member->lefttype = procform->proargtypes.values[0];
			if (!OidIsValid(member->righttype))
				member->righttype = procform->proargtypes.values[2];
		}
	}
	else if (amoid == HASH_AM_OID)
	{
		if (member->number == HASHSTANDARD_PROC)
		{
			if (procform->pronargs != 1)
				ereport(ERROR,
						(errcode(ERRCODE_INVALID_OBJECT_DEFINITION),
						 errmsg("hash function 1 must have one argument")));
			if (procform->prorettype != INT4OID)
				ereport(ERROR,
						(errcode(ERRCODE_INVALID_OBJECT_DEFINITION),
						 errmsg("hash function 1 must return integer")));
		}
		else if (member->number == HASHEXTENDED_PROC)
		{
			if (procform->pronargs != 2)
				ereport(ERROR,
						(errcode(ERRCODE_INVALID_OBJECT_DEFINITION),
						 errmsg("hash function 2 must have two arguments")));
			if (procform->prorettype != INT8OID)
				ereport(ERROR,
						(errcode(ERRCODE_INVALID_OBJECT_DEFINITION),
						 errmsg("hash function 2 must return bigint")));
		}

		/*
		 * If lefttype/righttype isn't specified, use the proc's input type
		 */
		if (!OidIsValid(member->lefttype))
			member->lefttype = procform->proargtypes.values[0];
		if (!OidIsValid(member->righttype))
			member->righttype = procform->proargtypes.values[0];
	}

	/*
	 * The default in CREATE OPERATOR CLASS is to use the class' opcintype as
	 * lefttype and righttype.  In CREATE or ALTER OPERATOR FAMILY, opcintype
	 * isn't available, so make the user specify the types.
	 */
	if (!OidIsValid(member->lefttype))
		member->lefttype = typeoid;
	if (!OidIsValid(member->righttype))
		member->righttype = typeoid;

	if (!OidIsValid(member->lefttype) || !OidIsValid(member->righttype))
		ereport(ERROR,
				(errcode(ERRCODE_INVALID_OBJECT_DEFINITION),
				 errmsg("associated data types must be specified for index support function")));

	ReleaseSysCache(proctup);
}

/*
 * Add a new family member to the appropriate list, after checking for
 * duplicated strategy or proc number.
 */
static void
addFamilyMember(List **list, OpFamilyMember *member, bool isProc)
{
	ListCell   *l;

	foreach(l, *list)
	{
		OpFamilyMember *old = (OpFamilyMember *) lfirst(l);

		if (old->number == member->number &&
			old->lefttype == member->lefttype &&
			old->righttype == member->righttype)
		{
			if (isProc)
				ereport(ERROR,
						(errcode(ERRCODE_INVALID_OBJECT_DEFINITION),
						 errmsg("function number %d for (%s,%s) appears more than once",
								member->number,
								format_type_be(member->lefttype),
								format_type_be(member->righttype))));
			else
				ereport(ERROR,
						(errcode(ERRCODE_INVALID_OBJECT_DEFINITION),
						 errmsg("operator number %d for (%s,%s) appears more than once",
								member->number,
								format_type_be(member->lefttype),
								format_type_be(member->righttype))));
		}
	}
	*list = lappend(*list, member);
}

/*
 * Dump the operators to pg_amop
 *
 * We also make dependency entries in pg_depend for the opfamily entries.
 * If opclassoid is valid then make an INTERNAL dependency on that opclass,
 * else make an AUTO dependency on the opfamily.
 */
static void
storeOperators(List *opfamilyname, Oid amoid,
			   Oid opfamilyoid, Oid opclassoid,
			   List *operators, bool isAdd)
{
	Relation	rel;
	Datum		values[Natts_pg_amop];
	bool		nulls[Natts_pg_amop];
	HeapTuple	tup;
	Oid			entryoid;
	ObjectAddress myself,
				referenced;
	ListCell   *l;

	rel = table_open(AccessMethodOperatorRelationId, RowExclusiveLock);

	foreach(l, operators)
	{
		OpFamilyMember *op = (OpFamilyMember *) lfirst(l);
		char		oppurpose;

		/*
		 * If adding to an existing family, check for conflict with an
		 * existing pg_amop entry (just to give a nicer error message)
		 */
		if (isAdd &&
			SearchSysCacheExists4(AMOPSTRATEGY,
								  ObjectIdGetDatum(opfamilyoid),
								  ObjectIdGetDatum(op->lefttype),
								  ObjectIdGetDatum(op->righttype),
								  Int16GetDatum(op->number)))
			ereport(ERROR,
					(errcode(ERRCODE_DUPLICATE_OBJECT),
					 errmsg("operator %d(%s,%s) already exists in operator family \"%s\"",
							op->number,
							format_type_be(op->lefttype),
							format_type_be(op->righttype),
							NameListToString(opfamilyname))));

		oppurpose = OidIsValid(op->sortfamily) ? AMOP_ORDER : AMOP_SEARCH;

		/* Create the pg_amop entry */
		memset(values, 0, sizeof(values));
		memset(nulls, false, sizeof(nulls));

		entryoid = GetNewOidWithIndex(rel, AccessMethodOperatorOidIndexId,
									  Anum_pg_amop_oid);
		values[Anum_pg_amop_oid - 1] = ObjectIdGetDatum(entryoid);
		values[Anum_pg_amop_amopfamily - 1] = ObjectIdGetDatum(opfamilyoid);
		values[Anum_pg_amop_amoplefttype - 1] = ObjectIdGetDatum(op->lefttype);
		values[Anum_pg_amop_amoprighttype - 1] = ObjectIdGetDatum(op->righttype);
		values[Anum_pg_amop_amopstrategy - 1] = Int16GetDatum(op->number);
		values[Anum_pg_amop_amoppurpose - 1] = CharGetDatum(oppurpose);
		values[Anum_pg_amop_amopopr - 1] = ObjectIdGetDatum(op->object);
		values[Anum_pg_amop_amopmethod - 1] = ObjectIdGetDatum(amoid);
		values[Anum_pg_amop_amopsortfamily - 1] = ObjectIdGetDatum(op->sortfamily);

		tup = heap_form_tuple(rel->rd_att, values, nulls);

		CatalogTupleInsert(rel, tup);

		heap_freetuple(tup);

		/* Make its dependencies */
		myself.classId = AccessMethodOperatorRelationId;
		myself.objectId = entryoid;
		myself.objectSubId = 0;

		referenced.classId = OperatorRelationId;
		referenced.objectId = op->object;
		referenced.objectSubId = 0;

		if (OidIsValid(opclassoid))
		{
			/* if contained in an opclass, use a NORMAL dep on operator */
			recordDependencyOn(&myself, &referenced, DEPENDENCY_NORMAL);

			/* ... and an INTERNAL dep on the opclass */
			referenced.classId = OperatorClassRelationId;
			referenced.objectId = opclassoid;
			referenced.objectSubId = 0;
			recordDependencyOn(&myself, &referenced, DEPENDENCY_INTERNAL);
		}
		else
		{
			/* if "loose" in the opfamily, use a AUTO dep on operator */
			recordDependencyOn(&myself, &referenced, DEPENDENCY_AUTO);

			/* ... and an AUTO dep on the opfamily */
			referenced.classId = OperatorFamilyRelationId;
			referenced.objectId = opfamilyoid;
			referenced.objectSubId = 0;
			recordDependencyOn(&myself, &referenced, DEPENDENCY_AUTO);
		}

		/* A search operator also needs a dep on the referenced opfamily */
		if (OidIsValid(op->sortfamily))
		{
			referenced.classId = OperatorFamilyRelationId;
			referenced.objectId = op->sortfamily;
			referenced.objectSubId = 0;
			recordDependencyOn(&myself, &referenced, DEPENDENCY_NORMAL);
		}
		/* Post create hook of this access method operator */
		InvokeObjectPostCreateHook(AccessMethodOperatorRelationId,
								   entryoid, 0);
	}

	table_close(rel, RowExclusiveLock);
}

/*
 * Dump the procedures (support routines) to pg_amproc
 *
 * We also make dependency entries in pg_depend for the opfamily entries.
 * If opclassoid is valid then make an INTERNAL dependency on that opclass,
 * else make an AUTO dependency on the opfamily.
 */
static void
storeProcedures(List *opfamilyname, Oid amoid,
				Oid opfamilyoid, Oid opclassoid,
				List *procedures, bool isAdd)
{
	Relation	rel;
	Datum		values[Natts_pg_amproc];
	bool		nulls[Natts_pg_amproc];
	HeapTuple	tup;
	Oid			entryoid;
	ObjectAddress myself,
				referenced;
	ListCell   *l;

	rel = table_open(AccessMethodProcedureRelationId, RowExclusiveLock);

	foreach(l, procedures)
	{
		OpFamilyMember *proc = (OpFamilyMember *) lfirst(l);

		/*
		 * If adding to an existing family, check for conflict with an
		 * existing pg_amproc entry (just to give a nicer error message)
		 */
		if (isAdd &&
			SearchSysCacheExists4(AMPROCNUM,
								  ObjectIdGetDatum(opfamilyoid),
								  ObjectIdGetDatum(proc->lefttype),
								  ObjectIdGetDatum(proc->righttype),
								  Int16GetDatum(proc->number)))
			ereport(ERROR,
					(errcode(ERRCODE_DUPLICATE_OBJECT),
					 errmsg("function %d(%s,%s) already exists in operator family \"%s\"",
							proc->number,
							format_type_be(proc->lefttype),
							format_type_be(proc->righttype),
							NameListToString(opfamilyname))));

		/* Create the pg_amproc entry */
		memset(values, 0, sizeof(values));
		memset(nulls, false, sizeof(nulls));

		entryoid = GetNewOidWithIndex(rel, AccessMethodProcedureOidIndexId,
									  Anum_pg_amproc_oid);
		values[Anum_pg_amproc_oid - 1] = ObjectIdGetDatum(entryoid);
		values[Anum_pg_amproc_amprocfamily - 1] = ObjectIdGetDatum(opfamilyoid);
		values[Anum_pg_amproc_amproclefttype - 1] = ObjectIdGetDatum(proc->lefttype);
		values[Anum_pg_amproc_amprocrighttype - 1] = ObjectIdGetDatum(proc->righttype);
		values[Anum_pg_amproc_amprocnum - 1] = Int16GetDatum(proc->number);
		values[Anum_pg_amproc_amproc - 1] = ObjectIdGetDatum(proc->object);

		tup = heap_form_tuple(rel->rd_att, values, nulls);

		CatalogTupleInsert(rel, tup);

		heap_freetuple(tup);

		/* Make its dependencies */
		myself.classId = AccessMethodProcedureRelationId;
		myself.objectId = entryoid;
		myself.objectSubId = 0;

		referenced.classId = ProcedureRelationId;
		referenced.objectId = proc->object;
		referenced.objectSubId = 0;

		if (OidIsValid(opclassoid))
		{
			/* if contained in an opclass, use a NORMAL dep on procedure */
			recordDependencyOn(&myself, &referenced, DEPENDENCY_NORMAL);

			/* ... and an INTERNAL dep on the opclass */
			referenced.classId = OperatorClassRelationId;
			referenced.objectId = opclassoid;
			referenced.objectSubId = 0;
			recordDependencyOn(&myself, &referenced, DEPENDENCY_INTERNAL);
		}
		else
		{
			/* if "loose" in the opfamily, use a AUTO dep on procedure */
			recordDependencyOn(&myself, &referenced, DEPENDENCY_AUTO);

			/* ... and an AUTO dep on the opfamily */
			referenced.classId = OperatorFamilyRelationId;
			referenced.objectId = opfamilyoid;
			referenced.objectSubId = 0;
			recordDependencyOn(&myself, &referenced, DEPENDENCY_AUTO);
		}
		/* Post create hook of access method procedure */
		InvokeObjectPostCreateHook(AccessMethodProcedureRelationId,
								   entryoid, 0);
	}

	table_close(rel, RowExclusiveLock);
}


/*
 * Remove operator entries from an opfamily.
 *
 * Note: this is only allowed for "loose" members of an opfamily, hence
 * behavior is always RESTRICT.
 */
static void
dropOperators(List *opfamilyname, Oid amoid, Oid opfamilyoid,
			  List *operators)
{
	ListCell   *l;

	foreach(l, operators)
	{
		OpFamilyMember *op = (OpFamilyMember *) lfirst(l);
		Oid			amopid;
		ObjectAddress object;

		amopid = GetSysCacheOid4(AMOPSTRATEGY, Anum_pg_amop_oid,
								 ObjectIdGetDatum(opfamilyoid),
								 ObjectIdGetDatum(op->lefttype),
								 ObjectIdGetDatum(op->righttype),
								 Int16GetDatum(op->number));
		if (!OidIsValid(amopid))
			ereport(ERROR,
					(errcode(ERRCODE_UNDEFINED_OBJECT),
					 errmsg("operator %d(%s,%s) does not exist in operator family \"%s\"",
							op->number,
							format_type_be(op->lefttype),
							format_type_be(op->righttype),
							NameListToString(opfamilyname))));

		object.classId = AccessMethodOperatorRelationId;
		object.objectId = amopid;
		object.objectSubId = 0;

		performDeletion(&object, DROP_RESTRICT, 0);
	}
}

/*
 * Remove procedure entries from an opfamily.
 *
 * Note: this is only allowed for "loose" members of an opfamily, hence
 * behavior is always RESTRICT.
 */
static void
dropProcedures(List *opfamilyname, Oid amoid, Oid opfamilyoid,
			   List *procedures)
{
	ListCell   *l;

	foreach(l, procedures)
	{
		OpFamilyMember *op = (OpFamilyMember *) lfirst(l);
		Oid			amprocid;
		ObjectAddress object;

		amprocid = GetSysCacheOid4(AMPROCNUM, Anum_pg_amproc_oid,
								   ObjectIdGetDatum(opfamilyoid),
								   ObjectIdGetDatum(op->lefttype),
								   ObjectIdGetDatum(op->righttype),
								   Int16GetDatum(op->number));
		if (!OidIsValid(amprocid))
			ereport(ERROR,
					(errcode(ERRCODE_UNDEFINED_OBJECT),
					 errmsg("function %d(%s,%s) does not exist in operator family \"%s\"",
							op->number,
							format_type_be(op->lefttype),
							format_type_be(op->righttype),
							NameListToString(opfamilyname))));

		object.classId = AccessMethodProcedureRelationId;
		object.objectId = amprocid;
		object.objectSubId = 0;

		performDeletion(&object, DROP_RESTRICT, 0);
	}
}

/*
 * Deletion subroutines for use by dependency.c.
 */
void
RemoveOpFamilyById(Oid opfamilyOid)
{
	Relation	rel;
	HeapTuple	tup;

	rel = table_open(OperatorFamilyRelationId, RowExclusiveLock);

	tup = SearchSysCache1(OPFAMILYOID, ObjectIdGetDatum(opfamilyOid));
	if (!HeapTupleIsValid(tup)) /* should not happen */
		elog(ERROR, "cache lookup failed for opfamily %u", opfamilyOid);

	CatalogTupleDelete(rel, &tup->t_self);

	ReleaseSysCache(tup);

	table_close(rel, RowExclusiveLock);
}

void
RemoveOpClassById(Oid opclassOid)
{
	Relation	rel;
	HeapTuple	tup;

	rel = table_open(OperatorClassRelationId, RowExclusiveLock);

	tup = SearchSysCache1(CLAOID, ObjectIdGetDatum(opclassOid));
	if (!HeapTupleIsValid(tup)) /* should not happen */
		elog(ERROR, "cache lookup failed for opclass %u", opclassOid);

	CatalogTupleDelete(rel, &tup->t_self);

	ReleaseSysCache(tup);

	table_close(rel, RowExclusiveLock);
}

void
RemoveAmOpEntryById(Oid entryOid)
{
	Relation	rel;
	HeapTuple	tup;
	ScanKeyData skey[1];
	SysScanDesc scan;

	ScanKeyInit(&skey[0],
				Anum_pg_amop_oid,
				BTEqualStrategyNumber, F_OIDEQ,
				ObjectIdGetDatum(entryOid));

	rel = table_open(AccessMethodOperatorRelationId, RowExclusiveLock);

	scan = systable_beginscan(rel, AccessMethodOperatorOidIndexId, true,
							  NULL, 1, skey);

	/* we expect exactly one match */
	tup = systable_getnext(scan);
	if (!HeapTupleIsValid(tup))
		elog(ERROR, "could not find tuple for amop entry %u", entryOid);

	CatalogTupleDelete(rel, &tup->t_self);

	systable_endscan(scan);
	table_close(rel, RowExclusiveLock);
}

void
RemoveAmProcEntryById(Oid entryOid)
{
	Relation	rel;
	HeapTuple	tup;
	ScanKeyData skey[1];
	SysScanDesc scan;

	ScanKeyInit(&skey[0],
				Anum_pg_amproc_oid,
				BTEqualStrategyNumber, F_OIDEQ,
				ObjectIdGetDatum(entryOid));

	rel = table_open(AccessMethodProcedureRelationId, RowExclusiveLock);

	scan = systable_beginscan(rel, AccessMethodProcedureOidIndexId, true,
							  NULL, 1, skey);

	/* we expect exactly one match */
	tup = systable_getnext(scan);
	if (!HeapTupleIsValid(tup))
		elog(ERROR, "could not find tuple for amproc entry %u", entryOid);

	CatalogTupleDelete(rel, &tup->t_self);

	systable_endscan(scan);
	table_close(rel, RowExclusiveLock);
}

/*
 * Subroutine for ALTER OPERATOR CLASS SET SCHEMA/RENAME
 *
 * Is there an operator class with the given name and signature already
 * in the given namespace?	If so, raise an appropriate error message.
 */
void
IsThereOpClassInNamespace(const char *opcname, Oid opcmethod,
						  Oid opcnamespace)
{
	/* make sure the new name doesn't exist */
	if (SearchSysCacheExists3(CLAAMNAMENSP,
							  ObjectIdGetDatum(opcmethod),
							  CStringGetDatum(opcname),
							  ObjectIdGetDatum(opcnamespace)))
		ereport(ERROR,
				(errcode(ERRCODE_DUPLICATE_OBJECT),
				 errmsg("operator class \"%s\" for access method \"%s\" already exists in schema \"%s\"",
						opcname,
						get_am_name(opcmethod),
						get_namespace_name(opcnamespace))));
}

/*
 * Subroutine for ALTER OPERATOR FAMILY SET SCHEMA/RENAME
 *
 * Is there an operator family with the given name and signature already
 * in the given namespace?	If so, raise an appropriate error message.
 */
void
IsThereOpFamilyInNamespace(const char *opfname, Oid opfmethod,
						   Oid opfnamespace)
{
	/* make sure the new name doesn't exist */
	if (SearchSysCacheExists3(OPFAMILYAMNAMENSP,
							  ObjectIdGetDatum(opfmethod),
							  CStringGetDatum(opfname),
							  ObjectIdGetDatum(opfnamespace)))
		ereport(ERROR,
				(errcode(ERRCODE_DUPLICATE_OBJECT),
				 errmsg("operator family \"%s\" for access method \"%s\" already exists in schema \"%s\"",
						opfname,
						get_am_name(opfmethod),
						get_namespace_name(opfnamespace))));
}<|MERGE_RESOLUTION|>--- conflicted
+++ resolved
@@ -279,8 +279,9 @@
 	memset(values, 0, sizeof(values));
 	memset(nulls, false, sizeof(nulls));
 
-	opfamilyoid = GetNewOidWithIndex(rel, OpfamilyOidIndexId,
-									 Anum_pg_opfamily_oid);
+	opfamilyoid = GetNewOidForOperatorFamily(rel, OpfamilyOidIndexId,
+											 Anum_pg_opfamily_oid,
+											 amoid, unconstify(char *, opfname), namespaceoid);
 	values[Anum_pg_opfamily_oid - 1] = ObjectIdGetDatum(opfamilyoid);
 	values[Anum_pg_opfamily_opfmethod - 1] = ObjectIdGetDatum(amoid);
 	namestrcpy(&opfName, opfname);
@@ -646,8 +647,9 @@
 	memset(values, 0, sizeof(values));
 	memset(nulls, false, sizeof(nulls));
 
-	opclassoid = GetNewOidWithIndex(rel, OpclassOidIndexId,
-									Anum_pg_opclass_oid);
+	opclassoid = GetNewOidForOperatorClass(rel, OpclassOidIndexId,
+										   Anum_pg_opclass_oid,
+										   amoid, opcname,namespaceoid);
 	values[Anum_pg_opclass_oid - 1] = ObjectIdGetDatum(opclassoid);
 	values[Anum_pg_opclass_opcmethod - 1] = ObjectIdGetDatum(amoid);
 	namestrcpy(&opcName, opcname);
@@ -721,8 +723,7 @@
 	/* Post creation hook for new operator class */
 	InvokeObjectPostCreateHook(OperatorClassRelationId, opclassoid, 0);
 
-<<<<<<< HEAD
-	heap_close(rel, RowExclusiveLock);
+	table_close(rel, RowExclusiveLock);
 	
 	if (Gp_role == GP_ROLE_DISPATCH)
 	{
@@ -733,9 +734,6 @@
 									GetAssignedOidsForDispatch(),
 									NULL);
 	}
-=======
-	table_close(rel, RowExclusiveLock);
->>>>>>> 9e1c9f95
 
 	return myself;
 }
@@ -1385,8 +1383,10 @@
 		memset(values, 0, sizeof(values));
 		memset(nulls, false, sizeof(nulls));
 
-		entryoid = GetNewOidWithIndex(rel, AccessMethodOperatorOidIndexId,
-									  Anum_pg_amop_oid);
+		entryoid = GetNewOidForAccessMethodOperator(
+			rel, AccessMethodOperatorOidIndexId, Anum_pg_amop_oid,
+			opfamilyoid, op->lefttype, op->righttype, op->number);
+
 		values[Anum_pg_amop_oid - 1] = ObjectIdGetDatum(entryoid);
 		values[Anum_pg_amop_amopfamily - 1] = ObjectIdGetDatum(opfamilyoid);
 		values[Anum_pg_amop_amoplefttype - 1] = ObjectIdGetDatum(op->lefttype);
@@ -1500,8 +1500,10 @@
 		memset(values, 0, sizeof(values));
 		memset(nulls, false, sizeof(nulls));
 
-		entryoid = GetNewOidWithIndex(rel, AccessMethodProcedureOidIndexId,
-									  Anum_pg_amproc_oid);
+		entryoid = GetNewOidForAccessMethodProcedure(
+			rel, AccessMethodProcedureOidIndexId, Anum_pg_amproc_oid,
+			opfamilyoid, proc->lefttype, proc->righttype, proc->object);
+
 		values[Anum_pg_amproc_oid - 1] = ObjectIdGetDatum(entryoid);
 		values[Anum_pg_amproc_amprocfamily - 1] = ObjectIdGetDatum(opfamilyoid);
 		values[Anum_pg_amproc_amproclefttype - 1] = ObjectIdGetDatum(proc->lefttype);
