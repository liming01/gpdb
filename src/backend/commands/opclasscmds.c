--- conflicted
+++ resolved
@@ -25,11 +25,8 @@
 #include "catalog/dependency.h"
 #include "catalog/indexing.h"
 #include "catalog/objectaccess.h"
-<<<<<<< HEAD
 #include "catalog/oid_dispatch.h"
-=======
 #include "catalog/opfam_internal.h"
->>>>>>> ab93f90c
 #include "catalog/pg_amop.h"
 #include "catalog/pg_amproc.h"
 #include "catalog/pg_namespace.h"
@@ -773,8 +770,8 @@
 				 errmsg("must be superuser to create an operator family")));
 
 	/* Insert pg_opfamily catalog entry */
-	Oid			opfamilyoid;
-	opfamilyoid = CreateOpFamily(stmt->amname, opfname, namespaceoid, amoid);
+	ObjectAddress objAddr;
+	objAddr = CreateOpFamily(stmt->amname, opfname, namespaceoid, amoid);
 
 	if (Gp_role == GP_ROLE_DISPATCH)
 	{
@@ -786,7 +783,7 @@
 									NULL);
 	}
 
-	return opfamilyoid;
+	return objAddr;
 }
 
 
