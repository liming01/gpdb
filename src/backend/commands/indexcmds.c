/*-------------------------------------------------------------------------
 *
 * indexcmds.c
 *	  POSTGRES define and remove index code.
 *
<<<<<<< HEAD
 * Portions Copyright (c) 2005-2010, Greenplum inc
 * Portions Copyright (c) 2012-Present Pivotal Software, Inc.
 * Portions Copyright (c) 1996-2014, PostgreSQL Global Development Group
=======
 * Portions Copyright (c) 1996-2015, PostgreSQL Global Development Group
>>>>>>> ab93f90c
 * Portions Copyright (c) 1994, Regents of the University of California
 *
 *
 * IDENTIFICATION
 *	  src/backend/commands/indexcmds.c
 *
 *-------------------------------------------------------------------------
 */

#include "postgres.h"

#include "access/htup_details.h"
#include "access/reloptions.h"
#include "access/tupconvert.h"
#include "access/xact.h"
#include "catalog/catalog.h"
#include "catalog/index.h"
#include "catalog/indexing.h"
#include "catalog/pg_constraint.h"
#include "catalog/pg_inherits.h"
#include "catalog/pg_inherits_fn.h"
#include "catalog/pg_opclass.h"
#include "catalog/pg_opfamily.h"
#include "catalog/pg_tablespace.h"
#include "catalog/pg_type.h"
#include "commands/comment.h"
#include "commands/dbcommands.h"
#include "commands/defrem.h"
#include "commands/tablecmds.h"
#include "commands/tablespace.h"
#include "mb/pg_wchar.h"
#include "miscadmin.h"
#include "nodes/makefuncs.h"
#include "nodes/nodeFuncs.h"
#include "optimizer/clauses.h"
#include "optimizer/planner.h"
#include "parser/parse_clause.h"
#include "parser/parse_coerce.h"
#include "parser/parse_func.h"
#include "parser/parse_oper.h"
#include "rewrite/rewriteManip.h"
#include "storage/lmgr.h"
#include "storage/proc.h"
#include "storage/procarray.h"
#include "utils/acl.h"
#include "utils/builtins.h"
#include "utils/fmgroids.h"
#include "utils/inval.h"
#include "utils/lsyscache.h"
#include "utils/memutils.h"
#include "utils/snapmgr.h"
#include "utils/syscache.h"
#include "utils/tqual.h"

#include "catalog/pg_inherits_fn.h"
#include "catalog/oid_dispatch.h"
#include "cdb/cdbcat.h"
#include "cdb/cdbdisp_query.h"
#include "cdb/cdbdispatchresult.h"
#include "cdb/cdboidsync.h"
#include "cdb/cdbpartition.h"
#include "cdb/cdbvars.h"
#include "libpq-fe.h"
#include "utils/faultinjector.h"

/* non-export function prototypes */
static void CheckPredicate(Expr *predicate);
static void ComputeIndexAttrs(IndexInfo *indexInfo,
				  Oid *typeOidP,
				  Oid *collationOidP,
				  Oid *classOidP,
				  int16 *colOptionP,
				  List *attList,
				  List *exclusionOpNames,
				  Oid relId,
				  char *accessMethodName, Oid accessMethodId,
				  bool amcanorder,
				  bool isconstraint);
static char *ChooseIndexNameAddition(List *colnames);
static void RangeVarCallbackForReindexIndex(const RangeVar *relation,
								Oid relId, Oid oldRelId, void *arg);


/*
 * Helper function, to check indcheckxmin for an index on all segments, and
 * set it on the master if it was set on any segment.
 *
 * If CREATE INDEX creates a "broken" HOT chain, the new index must not be
 * used by new queries, with an old snapshot, that would need to see the old
 * values. See src/backend/access/heap/README.HOT. This is enforced by
 * setting indcheckxmin in the pg_index row. In GPDB, we use the pg_index
 * row in the master for planning, but all the data is stored in the
 * segments, so indcheckxmin must be set in the master, if it's set in any
 * of the segments.
 */
static void
cdb_sync_indcheckxmin_with_segments(Oid indexRelationId)
{
	CdbPgResults cdb_pgresults = {NULL, 0};
	int			i;
	char		cmd[100];
	bool		indcheckxmin_set_in_any_segment;

	Assert(Gp_role == GP_ROLE_DISPATCH && !IsBootstrapProcessingMode());

	/*
	 * Query all the segments, for their indcheckxmin value for this index.
	 */
	snprintf(cmd, sizeof(cmd),
			 "select indcheckxmin from pg_catalog.pg_index where indexrelid = '%u'",
			 indexRelationId);

	CdbDispatchCommand(cmd, DF_WITH_SNAPSHOT, &cdb_pgresults);

	indcheckxmin_set_in_any_segment = false;
	for (i = 0; i < cdb_pgresults.numResults; i++)
	{
		char	   *val;

		if (PQresultStatus(cdb_pgresults.pg_results[i]) != PGRES_TUPLES_OK)
		{
			cdbdisp_clearCdbPgResults(&cdb_pgresults);
			elog(ERROR, "could not fetch indcheckxmin from segment");
		}

		if (PQntuples(cdb_pgresults.pg_results[i]) != 1 ||
			PQnfields(cdb_pgresults.pg_results[i]) != 1 ||
			PQgetisnull(cdb_pgresults.pg_results[i], 0, 0))
			elog(ERROR, "unexpected shape of result set for indcheckxmin query");

		val = PQgetvalue(cdb_pgresults.pg_results[i], 0, 0);
		if (val[0] == 't')
		{
			indcheckxmin_set_in_any_segment = true;
			break;
		}
		else if (val[0] != 'f')
			elog(ERROR, "invalid boolean value received from segment: %s", val);
	}

	cdbdisp_clearCdbPgResults(&cdb_pgresults);

	/*
	 * If indcheckxmin was set on any segment, also set it in the master.
	 */
	if (indcheckxmin_set_in_any_segment)
	{
		Relation	pg_index;
		HeapTuple	indexTuple;
		Form_pg_index indexForm;

		pg_index = heap_open(IndexRelationId, RowExclusiveLock);

		indexTuple = SearchSysCacheCopy1(INDEXRELID, ObjectIdGetDatum(indexRelationId));
		if (!HeapTupleIsValid(indexTuple))
			elog(ERROR, "cache lookup failed for index %u", indexRelationId);
		indexForm = (Form_pg_index) GETSTRUCT(indexTuple);

		if (!indexForm->indcheckxmin)
		{
			indexForm->indcheckxmin = true;
			simple_heap_update(pg_index, &indexTuple->t_self, indexTuple);
			CatalogUpdateIndexes(pg_index, indexTuple);
		}

		heap_freetuple(indexTuple);
		heap_close(pg_index, RowExclusiveLock);
	}
}

/*
 * CheckIndexCompatible
 *		Determine whether an existing index definition is compatible with a
 *		prospective index definition, such that the existing index storage
 *		could become the storage of the new index, avoiding a rebuild.
 *
 * 'heapRelation': the relation the index would apply to.
 * 'accessMethodName': name of the AM to use.
 * 'attributeList': a list of IndexElem specifying columns and expressions
 *		to index on.
 * 'exclusionOpNames': list of names of exclusion-constraint operators,
 *		or NIL if not an exclusion constraint.
 *
 * This is tailored to the needs of ALTER TABLE ALTER TYPE, which recreates
 * any indexes that depended on a changing column from their pg_get_indexdef
 * or pg_get_constraintdef definitions.  We omit some of the sanity checks of
 * DefineIndex.  We assume that the old and new indexes have the same number
 * of columns and that if one has an expression column or predicate, both do.
 * Errors arising from the attribute list still apply.
 *
 * Most column type changes that can skip a table rewrite do not invalidate
 * indexes.  We acknowledge this when all operator classes, collations and
 * exclusion operators match.  Though we could further permit intra-opfamily
 * changes for btree and hash indexes, that adds subtle complexity with no
 * concrete benefit for core types.

 * When a comparison or exclusion operator has a polymorphic input type, the
 * actual input types must also match.  This defends against the possibility
 * that operators could vary behavior in response to get_fn_expr_argtype().
 * At present, this hazard is theoretical: check_exclusion_constraint() and
 * all core index access methods decline to set fn_expr for such calls.
 *
 * We do not yet implement a test to verify compatibility of expression
 * columns or predicates, so assume any such index is incompatible.
 */
bool
CheckIndexCompatible(Oid oldId,
					 char *accessMethodName,
					 List *attributeList,
					 List *exclusionOpNames)
{
	bool		isconstraint;
	Oid		   *typeObjectId;
	Oid		   *collationObjectId;
	Oid		   *classObjectId;
	Oid			accessMethodId;
	Oid			relationId;
	HeapTuple	tuple;
	Form_pg_index indexForm;
	Form_pg_am	accessMethodForm;
	bool		amcanorder;
	int16	   *coloptions;
	IndexInfo  *indexInfo;
	int			numberOfAttributes;
	int			old_natts;
	bool		isnull;
	bool		ret = true;
	oidvector  *old_indclass;
	oidvector  *old_indcollation;
	Relation	irel;
	int			i;
	Datum		d;

	/* Caller should already have the relation locked in some way. */
	relationId = IndexGetRelation(oldId, false);

	/*
	 * We can pretend isconstraint = false unconditionally.  It only serves to
	 * decide the text of an error message that should never happen for us.
	 */
	isconstraint = false;

	numberOfAttributes = list_length(attributeList);
	Assert(numberOfAttributes > 0);
	Assert(numberOfAttributes <= INDEX_MAX_KEYS);

	/* look up the access method */
	tuple = SearchSysCache1(AMNAME, PointerGetDatum(accessMethodName));
	if (!HeapTupleIsValid(tuple))
		ereport(ERROR,
				(errcode(ERRCODE_UNDEFINED_OBJECT),
				 errmsg("access method \"%s\" does not exist",
						accessMethodName)));
	accessMethodId = HeapTupleGetOid(tuple);
	accessMethodForm = (Form_pg_am) GETSTRUCT(tuple);
	amcanorder = accessMethodForm->amcanorder;
	ReleaseSysCache(tuple);

	/*
	 * Compute the operator classes, collations, and exclusion operators for
	 * the new index, so we can test whether it's compatible with the existing
	 * one.  Note that ComputeIndexAttrs might fail here, but that's OK:
	 * DefineIndex would have called this function with the same arguments
	 * later on, and it would have failed then anyway.
	 */
	indexInfo = makeNode(IndexInfo);
	indexInfo->ii_Expressions = NIL;
	indexInfo->ii_ExpressionsState = NIL;
	indexInfo->ii_PredicateState = NIL;
	indexInfo->ii_ExclusionOps = NULL;
	indexInfo->ii_ExclusionProcs = NULL;
	indexInfo->ii_ExclusionStrats = NULL;
	indexInfo->ii_Am = accessMethodId;
	typeObjectId = (Oid *) palloc(numberOfAttributes * sizeof(Oid));
	collationObjectId = (Oid *) palloc(numberOfAttributes * sizeof(Oid));
	classObjectId = (Oid *) palloc(numberOfAttributes * sizeof(Oid));
	coloptions = (int16 *) palloc(numberOfAttributes * sizeof(int16));
	ComputeIndexAttrs(indexInfo,
					  typeObjectId, collationObjectId, classObjectId,
					  coloptions, attributeList,
					  exclusionOpNames, relationId,
					  accessMethodName, accessMethodId,
					  amcanorder, isconstraint);


	/* Get the soon-obsolete pg_index tuple. */
	tuple = SearchSysCache1(INDEXRELID, ObjectIdGetDatum(oldId));
	if (!HeapTupleIsValid(tuple))
		elog(ERROR, "cache lookup failed for index %u", oldId);
	indexForm = (Form_pg_index) GETSTRUCT(tuple);

	/*
	 * We don't assess expressions or predicates; assume incompatibility.
	 * Also, if the index is invalid for any reason, treat it as incompatible.
	 */
	if (!(heap_attisnull(tuple, Anum_pg_index_indpred) &&
		  heap_attisnull(tuple, Anum_pg_index_indexprs) &&
		  IndexIsValid(indexForm)))
	{
		ReleaseSysCache(tuple);
		return false;
	}

	/* Any change in operator class or collation breaks compatibility. */
	old_natts = indexForm->indnatts;
	Assert(old_natts == numberOfAttributes);

	d = SysCacheGetAttr(INDEXRELID, tuple, Anum_pg_index_indcollation, &isnull);
	Assert(!isnull);
	old_indcollation = (oidvector *) DatumGetPointer(d);

	d = SysCacheGetAttr(INDEXRELID, tuple, Anum_pg_index_indclass, &isnull);
	Assert(!isnull);
	old_indclass = (oidvector *) DatumGetPointer(d);

	ret = (memcmp(old_indclass->values, classObjectId,
				  old_natts * sizeof(Oid)) == 0 &&
		   memcmp(old_indcollation->values, collationObjectId,
				  old_natts * sizeof(Oid)) == 0);

	ReleaseSysCache(tuple);

	if (!ret)
		return false;

	/* For polymorphic opcintype, column type changes break compatibility. */
	irel = index_open(oldId, AccessShareLock);	/* caller probably has a lock */
	for (i = 0; i < old_natts; i++)
	{
		if (IsPolymorphicType(get_opclass_input_type(classObjectId[i])) &&
			irel->rd_att->attrs[i]->atttypid != typeObjectId[i])
		{
			ret = false;
			break;
		}
	}

	/* Any change in exclusion operator selections breaks compatibility. */
	if (ret && indexInfo->ii_ExclusionOps != NULL)
	{
		Oid		   *old_operators,
				   *old_procs;
		uint16	   *old_strats;

		RelationGetExclusionInfo(irel, &old_operators, &old_procs, &old_strats);
		ret = memcmp(old_operators, indexInfo->ii_ExclusionOps,
					 old_natts * sizeof(Oid)) == 0;

		/* Require an exact input type match for polymorphic operators. */
		if (ret)
		{
			for (i = 0; i < old_natts && ret; i++)
			{
				Oid			left,
							right;

				op_input_types(indexInfo->ii_ExclusionOps[i], &left, &right);
				if ((IsPolymorphicType(left) || IsPolymorphicType(right)) &&
					irel->rd_att->attrs[i]->atttypid != typeObjectId[i])
				{
					ret = false;
					break;
				}
			}
		}
	}

	index_close(irel, NoLock);
	return ret;
}

/*
 * DefineIndex
 *		Creates a new index.
 *
 * 'relationId': the OID of the heap relation on which the index is to be
 *		created
 * 'stmt': IndexStmt describing the properties of the new index.
 * 'indexRelationId': normally InvalidOid, but during bootstrap can be
 *		nonzero to specify a preselected OID for the index.
 * 'is_alter_table': this is due to an ALTER rather than a CREATE operation.
 * 'check_rights': check for CREATE rights in namespace and tablespace.  (This
 *		should be true except when ALTER is deleting/recreating an index.)
 * 'skip_build': make the catalog entries but don't create the index files
 * 'quiet': suppress the NOTICE chatter ordinarily provided for constraints.
 *
 * Returns the object address of the created index.
 */
ObjectAddress
DefineIndex(Oid relationId,
			IndexStmt *stmt,
			Oid indexRelationId,
			bool is_alter_table,
			bool check_rights,
			bool skip_build,
			bool quiet)
{
	char	   *indexRelationName;
	char	   *accessMethodName;
	Oid		   *typeObjectId;
	Oid		   *collationObjectId;
	Oid		   *classObjectId;
	Oid			accessMethodId;
	Oid			namespaceId;
	Oid			tablespaceId;
	Oid			createdConstraintId = InvalidOid;
	List	   *indexColNames;
	Relation	rel;
	Relation	indexRelation;
	HeapTuple	tuple;
	Form_pg_am	accessMethodForm;
	bool		amcanorder;
	RegProcedure amoptions;
	bool		partitioned;
	Datum		reloptions;
	int16	   *coloptions;
	IndexInfo  *indexInfo;
	int			numberOfAttributes;
	TransactionId limitXmin;
	VirtualTransactionId *old_snapshots;
	ObjectAddress address;
	int			n_old_snapshots;
	LockRelId	heaprelid;
	LOCKTAG		heaplocktag;
	LOCKMODE	lockmode;
	Snapshot	snapshot;
	bool		need_longlock = true;
	bool		shouldDispatch;
	int			i;

	if (Gp_role == GP_ROLE_DISPATCH && !IsBootstrapProcessingMode())
		shouldDispatch = true;
	else
		shouldDispatch = false;

	/* Exlusion constraint not allowed */
	Assert(!stmt->excludeOpNames);

	/*
	 * count attributes in index
	 */
	numberOfAttributes = list_length(stmt->indexParams);
	if (numberOfAttributes <= 0)
		ereport(ERROR,
				(errcode(ERRCODE_INVALID_OBJECT_DEFINITION),
				 errmsg("must specify at least one column")));
	if (numberOfAttributes > INDEX_MAX_KEYS)
		ereport(ERROR,
				(errcode(ERRCODE_TOO_MANY_COLUMNS),
				 errmsg("cannot use more than %d columns in an index",
						INDEX_MAX_KEYS)));

	/*
	 * Only SELECT ... FOR UPDATE/SHARE are allowed while doing a standard
	 * index build; but for concurrent builds we allow INSERT/UPDATE/DELETE
	 * (but not VACUUM).
	 *
	 * NB: Caller is responsible for making sure that relationId refers to the
	 * relation on which the index should be built; except in bootstrap mode,
	 * this will typically require the caller to have already locked the
	 * relation.  To avoid lock upgrade hazards, that lock should be at least
	 * as strong as the one we take here.
	 */
	if (RangeVarIsAppendOptimizedTable(stmt->relation))
		lockmode = ShareRowExclusiveLock;
	else
		lockmode = stmt->concurrent ? ShareUpdateExclusiveLock : ShareLock;
	rel = heap_open(relationId, lockmode);

	relationId = RelationGetRelid(rel);
	namespaceId = RelationGetNamespace(rel);

	if (RelationIsExternal(rel))
		ereport(ERROR,
				(errcode(ERRCODE_FEATURE_NOT_SUPPORTED),
				 errmsg("cannot create indexes on external tables")));
		
	/* Note: during bootstrap may see uncataloged relation */
	if (rel->rd_rel->relkind != RELKIND_RELATION &&
		rel->rd_rel->relkind != RELKIND_MATVIEW)
	{
		if (rel->rd_rel->relkind == RELKIND_FOREIGN_TABLE)

			/*
			 * Custom error message for FOREIGN TABLE since the term is close
			 * to a regular table and can confuse the user.
			 */
			ereport(ERROR,
					(errcode(ERRCODE_WRONG_OBJECT_TYPE),
					 errmsg("cannot create index on foreign table \"%s\"",
							RelationGetRelationName(rel))));
		else
			ereport(ERROR,
					(errcode(ERRCODE_WRONG_OBJECT_TYPE),
					 errmsg("\"%s\" is not a table or materialized view",
							RelationGetRelationName(rel))));
	}

	/*
	 * Establish behavior for partitioned tables, and verify sanity of
	 * parameters.
	 *
	 * We do not build an actual index in this case; we only create a few
	 * catalog entries.  The actual indexes are built by recursing for each
	 * partition.
	 */
	partitioned = (rel_part_status(relationId) != PART_STATUS_NONE);
	if (partitioned)
	{
		if (stmt->concurrent)
			ereport(ERROR,
					(errcode(ERRCODE_FEATURE_NOT_SUPPORTED),
					 errmsg("cannot create index on partitioned table \"%s\" concurrently",
							RelationGetRelationName(rel))));
		if (stmt->excludeOpNames)
			ereport(ERROR,
					(errcode(ERRCODE_FEATURE_NOT_SUPPORTED),
					 errmsg("cannot create exclusion constraints on partitioned table \"%s\"",
							RelationGetRelationName(rel))));
	}

	/*
	 * Don't try to CREATE INDEX on temp tables of other backends.
	 */
	if (RELATION_IS_OTHER_TEMP(rel))
		ereport(ERROR,
				(errcode(ERRCODE_FEATURE_NOT_SUPPORTED),
				 errmsg("cannot create indexes on temporary tables of other sessions")));

	/*
	 * Verify we (still) have CREATE rights in the rel's namespace.
	 * (Presumably we did when the rel was created, but maybe not anymore.)
	 * Skip check if caller doesn't want it.  Also skip check if
	 * bootstrapping, since permissions machinery may not be working yet.
	 */
	if (check_rights && !IsBootstrapProcessingMode())
	{
		AclResult	aclresult;

		aclresult = pg_namespace_aclcheck(namespaceId, GetUserId(),
										  ACL_CREATE);
		if (aclresult != ACLCHECK_OK)
			aclcheck_error(aclresult, ACL_KIND_NAMESPACE,
						   get_namespace_name(namespaceId));
	}

	/*
	 * Select tablespace to use.  If not specified, use default tablespace
	 * (which may in turn default to database's default).
	 *
	 * Note: This code duplicates code in tablecmds.c
	 */
	if (stmt->tableSpace)
	{
		tablespaceId = get_tablespace_oid(stmt->tableSpace, false);
	}
	else
	{
		tablespaceId = GetDefaultTablespace(rel->rd_rel->relpersistence);
		/* note InvalidOid is OK in this case */

		/* Need the real tablespace id for dispatch */
		if (!OidIsValid(tablespaceId)) 
			tablespaceId = MyDatabaseTableSpace;

		/* 
		 * MPP-8238 : inconsistent tablespaces between segments and master 
		 */
		if (shouldDispatch)
			stmt->tableSpace = get_tablespace_name(tablespaceId);
	}

	/* Check tablespace permissions */
	if (check_rights &&
		OidIsValid(tablespaceId) && tablespaceId != MyDatabaseTableSpace)
	{
		AclResult	aclresult;

		aclresult = pg_tablespace_aclcheck(tablespaceId, GetUserId(),
										   ACL_CREATE);
		if (aclresult != ACLCHECK_OK)
			aclcheck_error(aclresult, ACL_KIND_TABLESPACE,
						   get_tablespace_name(tablespaceId));
	}

	/*
	 * Force shared indexes into the pg_global tablespace.  This is a bit of a
	 * hack but seems simpler than marking them in the BKI commands.  On the
	 * other hand, if it's not shared, don't allow it to be placed there.
	 */
	if (rel->rd_rel->relisshared)
		tablespaceId = GLOBALTABLESPACE_OID;
	else if (tablespaceId == GLOBALTABLESPACE_OID)
		ereport(ERROR,
				(errcode(ERRCODE_INVALID_PARAMETER_VALUE),
				 errmsg("only shared relations can be placed in pg_global tablespace")));

	/*
	 * Choose the index column names.
	 */
	indexColNames = ChooseIndexColumnNames(stmt->indexParams);

	/*
	 * Select name for index if caller didn't specify
	 */
	indexRelationName = stmt->idxname;
	if (indexRelationName == NULL)
		indexRelationName = ChooseIndexName(RelationGetRelationName(rel),
											namespaceId,
											indexColNames,
											stmt->excludeOpNames,
											stmt->primary,
											stmt->isconstraint);

	/*
	 * look up the access method, verify it can handle the requested features
	 */
	accessMethodName = stmt->accessMethod;
	tuple = SearchSysCache1(AMNAME, PointerGetDatum(accessMethodName));
	if (!HeapTupleIsValid(tuple))
	{
		/*
		 * Hack to provide more-or-less-transparent updating of old RTREE
		 * indexes to GiST: if RTREE is requested and not found, use GIST.
		 */
		if (strcmp(accessMethodName, "rtree") == 0)
		{
			ereport(NOTICE,
					(errmsg("substituting access method \"gist\" for obsolete method \"rtree\"")));
			accessMethodName = "gist";
			tuple = SearchSysCache1(AMNAME, PointerGetDatum(accessMethodName));
		}

		if (!HeapTupleIsValid(tuple))
			ereport(ERROR,
					(errcode(ERRCODE_UNDEFINED_OBJECT),
					 errmsg("access method \"%s\" does not exist",
							accessMethodName)));
	}
	accessMethodId = HeapTupleGetOid(tuple);
	accessMethodForm = (Form_pg_am) GETSTRUCT(tuple);

<<<<<<< HEAD
	if (accessMethodId == HASH_AM_OID)
		ereport(ERROR,
				(errcode(ERRCODE_FEATURE_NOT_SUPPORTED),
				 errmsg("hash indexes are not supported")));
=======
	if (strcmp(accessMethodName, "hash") == 0 &&
		RelationNeedsWAL(rel))
		ereport(WARNING,
				(errmsg("hash indexes are not WAL-logged and their use is discouraged")));
>>>>>>> ab93f90c

	if (stmt->unique && !accessMethodForm->amcanunique)
		ereport(ERROR,
				(errcode(ERRCODE_FEATURE_NOT_SUPPORTED),
			   errmsg("access method \"%s\" does not support unique indexes",
					  accessMethodName)));
	if (numberOfAttributes > 1 && !accessMethodForm->amcanmulticol)
		ereport(ERROR,
				(errcode(ERRCODE_FEATURE_NOT_SUPPORTED),
		  errmsg("access method \"%s\" does not support multicolumn indexes",
				 accessMethodName)));
	if (stmt->excludeOpNames && !OidIsValid(accessMethodForm->amgettuple))
		ereport(ERROR,
				(errcode(ERRCODE_FEATURE_NOT_SUPPORTED),
		errmsg("access method \"%s\" does not support exclusion constraints",
			   accessMethodName)));

    if  (stmt->unique && RelationIsAppendOptimized(rel))
        ereport(ERROR,
                (errcode(ERRCODE_FEATURE_NOT_SUPPORTED),
                 errmsg("append-only tables do not support unique indexes")));

	amcanorder = accessMethodForm->amcanorder;
	amoptions = accessMethodForm->amoptions;

	ReleaseSysCache(tuple);

	/*
	 * Validate predicate, if given
	 */
	if (stmt->whereClause)
		CheckPredicate((Expr *) stmt->whereClause);

	/*
	 * Parse AM-specific options, convert to text array form, validate.
	 */
	reloptions = transformRelOptions((Datum) 0, stmt->options,
									 NULL, NULL, false, false);

	(void) index_reloptions(amoptions, reloptions, true);

	/*
	 * Prepare arguments for index_create, primarily an IndexInfo structure.
	 * Note that ii_Predicate must be in implicit-AND format.
	 */
	indexInfo = makeNode(IndexInfo);
	indexInfo->ii_NumIndexAttrs = numberOfAttributes;
	indexInfo->ii_Expressions = NIL;	/* for now */
	indexInfo->ii_ExpressionsState = NIL;
	indexInfo->ii_Predicate = make_ands_implicit((Expr *) stmt->whereClause);
	indexInfo->ii_PredicateState = NIL;
	indexInfo->ii_ExclusionOps = NULL;
	indexInfo->ii_ExclusionProcs = NULL;
	indexInfo->ii_ExclusionStrats = NULL;
	indexInfo->ii_Unique = stmt->unique;
	/* In a concurrent build, mark it not-ready-for-inserts */
	indexInfo->ii_ReadyForInserts = !stmt->concurrent;
	indexInfo->ii_Concurrent = stmt->concurrent;
	indexInfo->ii_BrokenHotChain = false;
	indexInfo->ii_Am = accessMethodId;

	typeObjectId = (Oid *) palloc(numberOfAttributes * sizeof(Oid));
	collationObjectId = (Oid *) palloc(numberOfAttributes * sizeof(Oid));
	classObjectId = (Oid *) palloc(numberOfAttributes * sizeof(Oid));
	coloptions = (int16 *) palloc(numberOfAttributes * sizeof(int16));
	ComputeIndexAttrs(indexInfo,
					  typeObjectId, collationObjectId, classObjectId,
					  coloptions, stmt->indexParams,
					  stmt->excludeOpNames, relationId,
					  accessMethodName, accessMethodId,
					  amcanorder, stmt->isconstraint);

	/*
	 * Extra checks when creating a PRIMARY KEY index.
	 */
	if (stmt->primary)
		index_check_primary_key(rel, indexInfo, is_alter_table);

	if ((stmt->primary || stmt->unique) && rel->rd_cdbpolicy)
		checkPolicyForUniqueIndex(rel,
								  indexInfo->ii_KeyAttrNumbers,
								  indexInfo->ii_NumIndexAttrs,
								  stmt->primary,
								  list_length(indexInfo->ii_Expressions),
								  relationHasPrimaryKey(rel),
								  relationHasUniqueIndex(rel));

	/* We don't have to worry about constraints on parts.  Already checked. */
	if ( stmt->isconstraint && rel_is_partitioned(relationId) )
		checkUniqueConstraintVsPartitioning(rel,
											indexInfo->ii_KeyAttrNumbers,
											indexInfo->ii_NumIndexAttrs,
											stmt->primary);

	if (Gp_role == GP_ROLE_EXECUTE && stmt)
		quiet = true;

	/*
	 * Report index creation if appropriate (delay this till after most of the
	 * error checks)
	 */
	if (stmt->isconstraint && !quiet && Gp_role != GP_ROLE_EXECUTE)
	{
		const char *constraint_type;

		if (stmt->primary)
			constraint_type = "PRIMARY KEY";
		else if (stmt->unique)
			constraint_type = "UNIQUE";
		else if (stmt->excludeOpNames != NIL)
			constraint_type = "EXCLUDE";
		else
		{
			elog(ERROR, "unknown constraint type");
			constraint_type = NULL;		/* keep compiler quiet */
		}

		ereport(DEBUG1,
		  (errmsg("%s %s will create implicit index \"%s\" for table \"%s\"",
				  is_alter_table ? "ALTER TABLE / ADD" : "CREATE TABLE /",
				  constraint_type,
				  indexRelationName, RelationGetRelationName(rel))));
	}

	if (shouldDispatch)
	{
		cdb_sync_oid_to_segments();

		/*
		 * We defer the dispatch of the utility command until after
		 * index_create(), because that call will *wait*
		 * for any other transactions touching this new relation,
		 * which can cause a non-local deadlock if we've already
		 * dispatched
		 */
	}

	if (rel_needs_long_lock(RelationGetRelid(rel)))
		need_longlock = true;
	/* if this is a concurrent build, we must lock you long time */
	else if (stmt->concurrent)
		need_longlock = true;
	else
		need_longlock = false;

	/*
	 * A valid stmt->oldNode implies that we already have a built form of the
	 * index.  The caller should also decline any index build.
	 */
	Assert(!OidIsValid(stmt->oldNode) || (skip_build && !stmt->concurrent));
	
	/*
	 * Make the catalog entries for the index, including constraints. Then, if
	 * not skip_build || concurrent, actually build the index.
	 */
	indexRelationId =
		index_create(rel, indexRelationName, indexRelationId, stmt->parentIndexId,
					 stmt->parentConstraintId,
					 stmt->oldNode, indexInfo, indexColNames,
					 accessMethodId, tablespaceId,
					 collationObjectId, classObjectId,
					 coloptions, reloptions, stmt->primary,
					 stmt->isconstraint, stmt->deferrable, stmt->initdeferred,
					 allowSystemTableMods,
					 skip_build || stmt->concurrent,
					 stmt->concurrent, !check_rights,
<<<<<<< HEAD
					 &createdConstraintId);

	if (shouldDispatch)
	{
		/* make sure the QE uses the same index name that we chose */
		stmt->idxname = indexRelationName;
		stmt->oldNode = InvalidOid;
		CdbDispatchUtilityStatement((Node *) stmt,
									DF_CANCEL_ON_ERROR |
									DF_WITH_SNAPSHOT |
									DF_NEED_TWO_PHASE,
									GetAssignedOidsForDispatch(),
									NULL);

		/* Set indcheckxmin in the master, if it was set on any segment */
		if (!indexInfo->ii_BrokenHotChain)
			cdb_sync_indcheckxmin_with_segments(indexRelationId);
=======
					 stmt->if_not_exists);

	ObjectAddressSet(address, RelationRelationId, indexRelationId);

	if (!OidIsValid(indexRelationId))
	{
		heap_close(rel, NoLock);
		return address;
>>>>>>> ab93f90c
	}

	/* Add any requested comment */
	if (stmt->idxcomment != NULL)
		CreateComments(indexRelationId, RelationRelationId, 0,
					   stmt->idxcomment);

	if (partitioned)
	{
		/*
		 * Unless caller specified to skip this step (via ONLY), process each
		 * partition to make sure they all contain a corresponding index.
		 *
		 * GPDB: Upstream uses stmt->relation here to determine whether to continue
		 * recusing in DefineIndex. However, GPDB always sets stmt->relation
		 * because it needs to be dispatched to the QEs.
		 */
		if (interpretInhOption(stmt->relation->inhOpt) && (Gp_role == GP_ROLE_DISPATCH))
		{
			List *my_part_oids = find_inheritance_children(RelationGetRelid(rel), NoLock);
			TupleDesc	parentDesc;
			Oid		   *opfamOids;
			ListCell   *lc;

			parentDesc = CreateTupleDescCopy(RelationGetDescr(rel));
			opfamOids = palloc(sizeof(Oid) * numberOfAttributes);
			for (i = 0; i < numberOfAttributes; i++)
				opfamOids[i] = get_opclass_family(classObjectId[i]);

			if (need_longlock)
				heap_close(rel, NoLock);
			else
				heap_close(rel, lockmode);

			/*
			 * For each partition, scan all existing indexes; if one matches
			 * our index definition and is not already attached to some other
			 * parent index, attach it to the one we just created.
			 *
			 * If none matches, build a new index by calling ourselves
			 * recursively with the same options (except for the index name).
			 */
			foreach(lc, my_part_oids)
			{
				Oid			childRelid = lfirst_oid(lc);
				Relation childrel;
				List   *childidxs;
				ListCell *cell;
				AttrNumber *attmap;
				bool	found = false;
				int		maplen;
				char	   *childnamespace_name;

				childrel = heap_open(childRelid, lockmode);
				childidxs = RelationGetIndexList(childrel);
				attmap =
					convert_tuples_by_name_map(RelationGetDescr(childrel),
											   parentDesc,
											   gettext_noop("could not convert row type"));
				maplen = parentDesc->natts;

				childnamespace_name = get_namespace_name(RelationGetNamespace(childrel));

				foreach(cell, childidxs)
				{
					Oid			cldidxid = lfirst_oid(cell);
					Relation	cldidx;
					IndexInfo  *cldIdxInfo;

					/* this index is already partition of another one */
					if (has_superclass(cldidxid))
						continue;

					cldidx = index_open(cldidxid, lockmode);
					cldIdxInfo = BuildIndexInfo(cldidx);
					if (CompareIndexInfo(cldIdxInfo, indexInfo,
										 cldidx->rd_indcollation,
										 collationObjectId,
										 cldidx->rd_opfamily,
										 opfamOids,
										 attmap, maplen))
					{
						Oid		cldConstrOid = InvalidOid;

						/*
						 * Found a match.
						 *
						 * If this index is being created in the parent
						 * because of a constraint, then the child needs to
						 * have a constraint also, so look for one.  If there
						 * is no such constraint, this index is no good, so
						 * keep looking.
						 */
						if (createdConstraintId != InvalidOid)
						{
							cldConstrOid =
								get_relation_idx_constraint_oid(childRelid,
																cldidxid);
							if (cldConstrOid == InvalidOid)
							{
								index_close(cldidx, lockmode);
								continue;
							}
						}

						/* Attach index to parent and we're done. */
						IndexSetParentIndex(cldidx, indexRelationId);
						if (createdConstraintId != InvalidOid)
							ConstraintSetParentConstraint(cldConstrOid,
														  createdConstraintId);

						if (shouldDispatch)
						{
							AlterTableCmd *altertableCmd = makeNode(AlterTableCmd);
							altertableCmd->subtype = AT_PartAttachIndex;

							AlterPartitionId *alterpartId = makeNode(AlterPartitionId);
							alterpartId->idtype = AT_AP_IDRangeVar;
							alterpartId->partiddef = (Node*) makeRangeVar(get_namespace_name(cldidx->rd_rel->relnamespace),
																		  RelationGetRelationName(cldidx), -1);

							AlterPartitionCmd * alterpartCmd = makeNode(AlterPartitionCmd);
							alterpartCmd->partid = (Node*) alterpartId;

							altertableCmd->def = (Node*) alterpartCmd;

							AlterTableStmt *alterstmt = makeNode(AlterTableStmt);
							alterstmt->relation = makeRangeVar(get_namespace_name(namespaceId),
																	   indexRelationName, -1);
							alterstmt->relkind = OBJECT_INDEX;

							alterstmt->cmds = lappend(alterstmt->cmds, altertableCmd);

							CdbDispatchUtilityStatement((Node *) alterstmt,
														DF_CANCEL_ON_ERROR |
														DF_WITH_SNAPSHOT |
														DF_NEED_TWO_PHASE,
														GetAssignedOidsForDispatch(),
														NULL);
						}

						found = true;
						/* keep lock till commit */
						index_close(cldidx, NoLock);
						break;
					}

					index_close(cldidx, lockmode);
				}

				list_free(childidxs);
				heap_close(childrel, NoLock);

				/*
				 * If no matching index was found, create our own.
				 */
				if (!found)
				{
					IndexStmt  *childStmt = copyObject(stmt);
					bool		found_whole_row;
					ListCell   *lc;

					/*
					 * Adjust any Vars (both in expressions and in the index's
					 * WHERE clause) to match the partition's column numbering
					 * in case it's different from the parent's.
					 */
					foreach(lc, childStmt->indexParams)
					{
						IndexElem  *ielem = lfirst(lc);

						/*
						 * If the index parameter is an expression, we must
						 * translate it to contain child Vars.
						 */
						if (ielem->expr)
						{
							ielem->expr =
								map_variable_attnos((Node *) ielem->expr,
													1, 0, attmap, maplen,
													&found_whole_row);
							if (found_whole_row)
								elog(ERROR, "cannot convert whole-row table reference");
						}
					}
					childStmt->whereClause =
						map_variable_attnos(stmt->whereClause, 1, 0,
											attmap, maplen,
											&found_whole_row);
					if (found_whole_row)
						elog(ERROR, "cannot convert whole-row table reference");

					childStmt->relation = makeRangeVar(childnamespace_name,
													   get_rel_name(childRelid), -1);
					childStmt->idxname = NULL;
					/*
					 * GPDB: Because we need to dispatch these values to the
					 * segments, put the parentIndexId and the
					 * parentConstraintId in the IndexStmt. In upstream
					 * Postgres these fields are parameters to DefineIndex.
					 */
					childStmt->parentIndexId = indexRelationId;
					childStmt->parentConstraintId = createdConstraintId;

					DefineIndex(childRelid, childStmt,
								InvalidOid,			/* no predefined OID */
								is_alter_table, check_rights,
								skip_build, quiet);
				}

				pfree(attmap);
			}
		}
		/*
		 * In postgres the base relation of partitioned tables does not have
		 * storage. In GPDB the base relation DOES have storage so we probably need to
		 * finish up here?
		 */
		else
		{
			if (need_longlock)
				heap_close(rel, NoLock);
			else
				heap_close(rel, lockmode);
		}
		/*
		 * Indexes on partitioned tables are not themselves built, so we're
		 * done here.
		 */
		return indexRelationId;
	}

	if (!stmt->concurrent)
	{
		/* Close the heap and we're done, in the non-concurrent case */
<<<<<<< HEAD
		if (need_longlock)
			heap_close(rel, NoLock);
		else
			heap_close(rel, lockmode);
		return indexRelationId;
=======
		heap_close(rel, NoLock);
		return address;
>>>>>>> ab93f90c
	}

	/*
	 * FIXME: concurrent index build needs additional work in Greenplum.  The
	 * feature is disabled in Greenplum until this work is done.  In upstream,
	 * concurrent index build is accomplished in three steps.  Each step is
	 * performed in its own transaction.  In GPDB, each step must be performed
	 * in its own distributed transaction.  Today, we only support dispatching
	 * one IndexStmt.  QEs cannot distinguish the steps within a concurrent
	 * index build.  May be, augment IndexStmt with a variable indicating which
	 * step of concurrent index build a QE should perform?
	 */

	/* save lockrelid and locktag for below, then close rel */
	heaprelid = rel->rd_lockInfo.lockRelId;
	SET_LOCKTAG_RELATION(heaplocktag, heaprelid.dbId, heaprelid.relId);
	if (need_longlock)
		heap_close(rel, NoLock);
	else
		heap_close(rel, lockmode);

	/*
	 * For a concurrent build, it's important to make the catalog entries
	 * visible to other transactions before we start to build the index. That
	 * will prevent them from making incompatible HOT updates.  The new index
	 * will be marked not indisready and not indisvalid, so that no one else
	 * tries to either insert into it or use it for queries.
	 *
	 * We must commit our current transaction so that the index becomes
	 * visible; then start another.  Note that all the data structures we just
	 * built are lost in the commit.  The only data we keep past here are the
	 * relation IDs.
	 *
	 * Before committing, get a session-level lock on the table, to ensure
	 * that neither it nor the index can be dropped before we finish. This
	 * cannot block, even if someone else is waiting for access, because we
	 * already have the same lock within our transaction.
	 *
	 * Note: we don't currently bother with a session lock on the index,
	 * because there are no operations that could change its state while we
	 * hold lock on the parent table.  This might need to change later.
	 */
	LockRelationIdForSession(&heaprelid, ShareUpdateExclusiveLock);

	PopActiveSnapshot();
	CommitTransactionCommand();

	StartTransactionCommand();

	/*
	 * Phase 2 of concurrent index build (see comments for validate_index()
	 * for an overview of how this works)
	 *
	 * Now we must wait until no running transaction could have the table open
	 * with the old list of indexes.  Use ShareLock to consider running
	 * transactions that hold locks that permit writing to the table.  Note we
	 * do not need to worry about xacts that open the table for writing after
	 * this point; they will see the new index when they open it.
	 *
	 * Note: the reason we use actual lock acquisition here, rather than just
	 * checking the ProcArray and sleeping, is that deadlock is possible if
	 * one of the transactions in question is blocked trying to acquire an
	 * exclusive lock on our table.  The lock code will detect deadlock and
	 * error out properly.
	 */
	WaitForLockers(heaplocktag, ShareLock);

	/*
	 * At this moment we are sure that there are no transactions with the
	 * table open for write that don't have this new index in their list of
	 * indexes.  We have waited out all the existing transactions and any new
	 * transaction will have the new index in its list, but the index is still
	 * marked as "not-ready-for-inserts".  The index is consulted while
	 * deciding HOT-safety though.  This arrangement ensures that no new HOT
	 * chains can be created where the new tuple and the old tuple in the
	 * chain have different index keys.
	 *
	 * We now take a new snapshot, and build the index using all tuples that
	 * are visible in this snapshot.  We can be sure that any HOT updates to
	 * these tuples will be compatible with the index, since any updates made
	 * by transactions that didn't know about the index are now committed or
	 * rolled back.  Thus, each visible tuple is either the end of its
	 * HOT-chain or the extension of the chain is HOT-safe for this index.
	 */

	/* Open and lock the parent heap relation */
	rel = heap_openrv(stmt->relation, ShareUpdateExclusiveLock);

	/* And the target index relation */
	indexRelation = index_open(indexRelationId, RowExclusiveLock);

	/* Set ActiveSnapshot since functions in the indexes may need it */
	PushActiveSnapshot(GetTransactionSnapshot());

	/* We have to re-build the IndexInfo struct, since it was lost in commit */
	indexInfo = BuildIndexInfo(indexRelation);
	Assert(!indexInfo->ii_ReadyForInserts);
	indexInfo->ii_Concurrent = true;
	indexInfo->ii_BrokenHotChain = false;

	/* Now build the index */
	index_build(rel, indexRelation, indexInfo, stmt->primary, false);

	/* Close both the relations, but keep the locks */
	heap_close(rel, NoLock);
	index_close(indexRelation, NoLock);

	/*
	 * Update the pg_index row to mark the index as ready for inserts. Once we
	 * commit this transaction, any new transactions that open the table must
	 * insert new entries into the index for insertions and non-HOT updates.
	 */
	index_set_state_flags(indexRelationId, INDEX_CREATE_SET_READY);

	/* we can do away with our snapshot */
	PopActiveSnapshot();

	/*
	 * Commit this transaction to make the indisready update visible.
	 */
	CommitTransactionCommand();
	StartTransactionCommand();

	/*
	 * Phase 3 of concurrent index build
	 *
	 * We once again wait until no transaction can have the table open with
	 * the index marked as read-only for updates.
	 */
	WaitForLockers(heaplocktag, ShareLock);

	/*
	 * Now take the "reference snapshot" that will be used by validate_index()
	 * to filter candidate tuples.  Beware!  There might still be snapshots in
	 * use that treat some transaction as in-progress that our reference
	 * snapshot treats as committed.  If such a recently-committed transaction
	 * deleted tuples in the table, we will not include them in the index; yet
	 * those transactions which see the deleting one as still-in-progress will
	 * expect such tuples to be there once we mark the index as valid.
	 *
	 * We solve this by waiting for all endangered transactions to exit before
	 * we mark the index as valid.
	 *
	 * We also set ActiveSnapshot to this snap, since functions in indexes may
	 * need a snapshot.
	 */
	snapshot = RegisterSnapshot(GetTransactionSnapshot());
	PushActiveSnapshot(snapshot);

	/*
	 * Scan the index and the heap, insert any missing index entries.
	 */
	validate_index(relationId, indexRelationId, snapshot);

	/*
	 * Drop the reference snapshot.  We must do this before waiting out other
	 * snapshot holders, else we will deadlock against other processes also
	 * doing CREATE INDEX CONCURRENTLY, which would see our snapshot as one
	 * they must wait for.  But first, save the snapshot's xmin to use as
	 * limitXmin for GetCurrentVirtualXIDs().
	 */
	limitXmin = snapshot->xmin;

	PopActiveSnapshot();
	UnregisterSnapshot(snapshot);

	/*
	 * The snapshot subsystem could still contain registered snapshots that
	 * are holding back our process's advertised xmin; in particular, if
	 * default_transaction_isolation = serializable, there is a transaction
	 * snapshot that is still active.  The CatalogSnapshot is likewise a
	 * hazard.  To ensure no deadlocks, we must commit and start yet another
	 * transaction, and do our wait before any snapshot has been taken in it.
	 */
	CommitTransactionCommand();
	StartTransactionCommand();

	/* We should now definitely not be advertising any xmin. */
	Assert(MyPgXact->xmin == InvalidTransactionId);

	/*
	 * The index is now valid in the sense that it contains all currently
	 * interesting tuples.  But since it might not contain tuples deleted just
	 * before the reference snap was taken, we have to wait out any
	 * transactions that might have older snapshots.  Obtain a list of VXIDs
	 * of such transactions, and wait for them individually.
	 *
	 * We can exclude any running transactions that have xmin > the xmin of
	 * our reference snapshot; their oldest snapshot must be newer than ours.
	 * We can also exclude any transactions that have xmin = zero, since they
	 * evidently have no live snapshot at all (and any one they might be in
	 * process of taking is certainly newer than ours).  Transactions in other
	 * DBs can be ignored too, since they'll never even be able to see this
	 * index.
	 *
	 * We can also exclude autovacuum processes and processes running manual
	 * lazy VACUUMs, because they won't be fazed by missing index entries
	 * either.  (Manual ANALYZEs, however, can't be excluded because they
	 * might be within transactions that are going to do arbitrary operations
	 * later.)
	 *
	 * Also, GetCurrentVirtualXIDs never reports our own vxid, so we need not
	 * check for that.
	 *
	 * If a process goes idle-in-transaction with xmin zero, we do not need to
	 * wait for it anymore, per the above argument.  We do not have the
	 * infrastructure right now to stop waiting if that happens, but we can at
	 * least avoid the folly of waiting when it is idle at the time we would
	 * begin to wait.  We do this by repeatedly rechecking the output of
	 * GetCurrentVirtualXIDs.  If, during any iteration, a particular vxid
	 * doesn't show up in the output, we know we can forget about it.
	 */
	old_snapshots = GetCurrentVirtualXIDs(limitXmin, true, false,
										  PROC_IS_AUTOVACUUM /* not in GPDB: | PROC_IN_VACUUM */,
										  &n_old_snapshots);

	for (i = 0; i < n_old_snapshots; i++)
	{
		if (!VirtualTransactionIdIsValid(old_snapshots[i]))
			continue;			/* found uninteresting in previous cycle */

		if (i > 0)
		{
			/* see if anything's changed ... */
			VirtualTransactionId *newer_snapshots;
			int			n_newer_snapshots;
			int			j;
			int			k;

			newer_snapshots = GetCurrentVirtualXIDs(limitXmin,
													true, false,
													PROC_IS_AUTOVACUUM /* not in GPDB: | PROC_IN_VACUUM */,
													&n_newer_snapshots);
			for (j = i; j < n_old_snapshots; j++)
			{
				if (!VirtualTransactionIdIsValid(old_snapshots[j]))
					continue;	/* found uninteresting in previous cycle */
				for (k = 0; k < n_newer_snapshots; k++)
				{
					if (VirtualTransactionIdEquals(old_snapshots[j],
												   newer_snapshots[k]))
						break;
				}
				if (k >= n_newer_snapshots)		/* not there anymore */
					SetInvalidVirtualTransactionId(old_snapshots[j]);
			}
			pfree(newer_snapshots);
		}

		if (VirtualTransactionIdIsValid(old_snapshots[i]))
			VirtualXactLock(old_snapshots[i], true);
	}

	/*
	 * Index can now be marked valid -- update its pg_index entry
	 */
	index_set_state_flags(indexRelationId, INDEX_CREATE_SET_VALID);

	/*
	 * The pg_index update will cause backends (including this one) to update
	 * relcache entries for the index itself, but we should also send a
	 * relcache inval on the parent table to force replanning of cached plans.
	 * Otherwise existing sessions might fail to use the new index where it
	 * would be useful.  (Note that our earlier commits did not create reasons
	 * to replan; so relcache flush on the index itself was sufficient.)
	 */
	CacheInvalidateRelcacheByRelid(heaprelid.relId);

	/*
	 * Last thing to do is release the session-level lock on the parent table.
	 */
	UnlockRelationIdForSession(&heaprelid, ShareUpdateExclusiveLock);

	return address;
}


/*
 * CheckMutability
 *		Test whether given expression is mutable
 */
static bool
CheckMutability(Expr *expr)
{
	/*
	 * First run the expression through the planner.  This has a couple of
	 * important consequences.  First, function default arguments will get
	 * inserted, which may affect volatility (consider "default now()").
	 * Second, inline-able functions will get inlined, which may allow us to
	 * conclude that the function is really less volatile than it's marked. As
	 * an example, polymorphic functions must be marked with the most volatile
	 * behavior that they have for any input type, but once we inline the
	 * function we may be able to conclude that it's not so volatile for the
	 * particular input type we're dealing with.
	 *
	 * We assume here that expression_planner() won't scribble on its input.
	 */
	expr = expression_planner(expr);

	/* Now we can search for non-immutable functions */
	return contain_mutable_functions((Node *) expr);
}


/*
 * CheckPredicate
 *		Checks that the given partial-index predicate is valid.
 *
 * This used to also constrain the form of the predicate to forms that
 * indxpath.c could do something with.  However, that seems overly
 * restrictive.  One useful application of partial indexes is to apply
 * a UNIQUE constraint across a subset of a table, and in that scenario
 * any evaluable predicate will work.  So accept any predicate here
 * (except ones requiring a plan), and let indxpath.c fend for itself.
 */
static void
CheckPredicate(Expr *predicate)
{
	/*
	 * transformExpr() should have already rejected subqueries, aggregates,
	 * and window functions, based on the EXPR_KIND_ for a predicate.
	 */

	/*
	 * A predicate using mutable functions is probably wrong, for the same
	 * reasons that we don't allow an index expression to use one.
	 */
	if (CheckMutability(predicate))
		ereport(ERROR,
				(errcode(ERRCODE_INVALID_OBJECT_DEFINITION),
		   errmsg("functions in index predicate must be marked IMMUTABLE")));
}

/*
 * Compute per-index-column information, including indexed column numbers
 * or index expressions, opclasses, and indoptions.
 */
static void
ComputeIndexAttrs(IndexInfo *indexInfo,
				  Oid *typeOidP,
				  Oid *collationOidP,
				  Oid *classOidP,
				  int16 *colOptionP,
				  List *attList,	/* list of IndexElem's */
				  List *exclusionOpNames,
				  Oid relId,
				  char *accessMethodName,
				  Oid accessMethodId,
				  bool amcanorder,
				  bool isconstraint)
{
	ListCell   *nextExclOp;
	ListCell   *lc;
	int			attn;

	/* Allocate space for exclusion operator info, if needed */
	if (exclusionOpNames)
	{
		int			ncols = list_length(attList);

		Assert(list_length(exclusionOpNames) == ncols);
		indexInfo->ii_ExclusionOps = (Oid *) palloc(sizeof(Oid) * ncols);
		indexInfo->ii_ExclusionProcs = (Oid *) palloc(sizeof(Oid) * ncols);
		indexInfo->ii_ExclusionStrats = (uint16 *) palloc(sizeof(uint16) * ncols);
		nextExclOp = list_head(exclusionOpNames);
	}
	else
		nextExclOp = NULL;

	/*
	 * process attributeList
	 */
	attn = 0;
	foreach(lc, attList)
	{
		IndexElem  *attribute = (IndexElem *) lfirst(lc);
		Oid			atttype;
		Oid			attcollation;

		/*
		 * Process the column-or-expression to be indexed.
		 */
		if (attribute->name != NULL)
		{
			/* Simple index attribute */
			HeapTuple	atttuple;
			Form_pg_attribute attform;

			Assert(attribute->expr == NULL);
			atttuple = SearchSysCacheAttName(relId, attribute->name);
			if (!HeapTupleIsValid(atttuple))
			{
				/* difference in error message spellings is historical */
				if (isconstraint)
					ereport(ERROR,
							(errcode(ERRCODE_UNDEFINED_COLUMN),
						  errmsg("column \"%s\" named in key does not exist",
								 attribute->name)));
				else
					ereport(ERROR,
							(errcode(ERRCODE_UNDEFINED_COLUMN),
							 errmsg("column \"%s\" does not exist",
									attribute->name)));
			}
			attform = (Form_pg_attribute) GETSTRUCT(atttuple);
			indexInfo->ii_KeyAttrNumbers[attn] = attform->attnum;
			atttype = attform->atttypid;
			attcollation = attform->attcollation;
			ReleaseSysCache(atttuple);
		}
		else
		{
			/* Index expression */
			Node	   *expr = attribute->expr;

			Assert(expr != NULL);
			atttype = exprType(expr);
			attcollation = exprCollation(expr);

			/*
			 * transformExpr() should have already rejected subqueries,
			 * aggregates, and window functions, based on the EXPR_KIND_
			 * for an index expression.
			 */

			/*
			 * Strip any top-level COLLATE clause.  This ensures that we treat
			 * "x COLLATE y" and "(x COLLATE y)" alike.
			 */
			while (IsA(expr, CollateExpr))
				expr = (Node *) ((CollateExpr *) expr)->arg;

			if (IsA(expr, Var) &&
				((Var *) expr)->varattno != InvalidAttrNumber)
			{
				/*
				 * User wrote "(column)" or "(column COLLATE something)".
				 * Treat it like simple attribute anyway.
				 */
				indexInfo->ii_KeyAttrNumbers[attn] = ((Var *) expr)->varattno;
			}
			else
			{
				indexInfo->ii_KeyAttrNumbers[attn] = 0; /* marks expression */
				indexInfo->ii_Expressions = lappend(indexInfo->ii_Expressions,
													expr);

				/*
				 * transformExpr() should have already rejected subqueries,
				 * aggregates, and window functions, based on the EXPR_KIND_
				 * for an index expression.
				 */

				/*
				 * An expression using mutable functions is probably wrong,
				 * since if you aren't going to get the same result for the
				 * same data every time, it's not clear what the index entries
				 * mean at all.
				 */
				if (CheckMutability((Expr *) expr))
					ereport(ERROR,
							(errcode(ERRCODE_INVALID_OBJECT_DEFINITION),
							 errmsg("functions in index expression must be marked IMMUTABLE")));
			}
		}

		typeOidP[attn] = atttype;

		/*
		 * Apply collation override if any
		 */
		if (attribute->collation)
			attcollation = get_collation_oid(attribute->collation, false);

		/*
		 * Check we have a collation iff it's a collatable type.  The only
		 * expected failures here are (1) COLLATE applied to a noncollatable
		 * type, or (2) index expression had an unresolved collation.  But we
		 * might as well code this to be a complete consistency check.
		 */
		if (type_is_collatable(atttype))
		{
			if (!OidIsValid(attcollation))
				ereport(ERROR,
						(errcode(ERRCODE_INDETERMINATE_COLLATION),
						 errmsg("could not determine which collation to use for index expression"),
						 errhint("Use the COLLATE clause to set the collation explicitly.")));
		}
		else
		{
			if (OidIsValid(attcollation))
				ereport(ERROR,
						(errcode(ERRCODE_DATATYPE_MISMATCH),
						 errmsg("collations are not supported by type %s",
								format_type_be(atttype))));
		}

		collationOidP[attn] = attcollation;

		/*
		 * Identify the opclass to use.
		 */
		classOidP[attn] = GetIndexOpClass(attribute->opclass,
										  atttype,
										  accessMethodName,
										  accessMethodId);

		/*
		 * Identify the exclusion operator, if any.
		 */
		if (nextExclOp)
		{
			List	   *opname = (List *) lfirst(nextExclOp);
			Oid			opid;
			Oid			opfamily;
			int			strat;

			/*
			 * Find the operator --- it must accept the column datatype
			 * without runtime coercion (but binary compatibility is OK)
			 */
			opid = compatible_oper_opid(opname, atttype, atttype, false);

			/*
			 * Only allow commutative operators to be used in exclusion
			 * constraints. If X conflicts with Y, but Y does not conflict
			 * with X, bad things will happen.
			 */
			if (get_commutator(opid) != opid)
				ereport(ERROR,
						(errcode(ERRCODE_WRONG_OBJECT_TYPE),
						 errmsg("operator %s is not commutative",
								format_operator(opid)),
						 errdetail("Only commutative operators can be used in exclusion constraints.")));

			/*
			 * Operator must be a member of the right opfamily, too
			 */
			opfamily = get_opclass_family(classOidP[attn]);
			strat = get_op_opfamily_strategy(opid, opfamily);
			if (strat == 0)
			{
				HeapTuple	opftuple;
				Form_pg_opfamily opfform;

				/*
				 * attribute->opclass might not explicitly name the opfamily,
				 * so fetch the name of the selected opfamily for use in the
				 * error message.
				 */
				opftuple = SearchSysCache1(OPFAMILYOID,
										   ObjectIdGetDatum(opfamily));
				if (!HeapTupleIsValid(opftuple))
					elog(ERROR, "cache lookup failed for opfamily %u",
						 opfamily);
				opfform = (Form_pg_opfamily) GETSTRUCT(opftuple);

				ereport(ERROR,
						(errcode(ERRCODE_WRONG_OBJECT_TYPE),
						 errmsg("operator %s is not a member of operator family \"%s\"",
								format_operator(opid),
								NameStr(opfform->opfname)),
						 errdetail("The exclusion operator must be related to the index operator class for the constraint.")));
			}

			indexInfo->ii_ExclusionOps[attn] = opid;
			indexInfo->ii_ExclusionProcs[attn] = get_opcode(opid);
			indexInfo->ii_ExclusionStrats[attn] = strat;
			nextExclOp = lnext(nextExclOp);
		}

		/*
		 * Set up the per-column options (indoption field).  For now, this is
		 * zero for any un-ordered index, while ordered indexes have DESC and
		 * NULLS FIRST/LAST options.
		 */
		colOptionP[attn] = 0;
		if (amcanorder)
		{
			/* default ordering is ASC */
			if (attribute->ordering == SORTBY_DESC)
				colOptionP[attn] |= INDOPTION_DESC;
			/* default null ordering is LAST for ASC, FIRST for DESC */
			if (attribute->nulls_ordering == SORTBY_NULLS_DEFAULT)
			{
				if (attribute->ordering == SORTBY_DESC)
					colOptionP[attn] |= INDOPTION_NULLS_FIRST;
			}
			else if (attribute->nulls_ordering == SORTBY_NULLS_FIRST)
				colOptionP[attn] |= INDOPTION_NULLS_FIRST;
		}
		else
		{
			/* index AM does not support ordering */
			if (attribute->ordering != SORTBY_DEFAULT)
				ereport(ERROR,
						(errcode(ERRCODE_FEATURE_NOT_SUPPORTED),
						 errmsg("access method \"%s\" does not support ASC/DESC options",
								accessMethodName)));
			if (attribute->nulls_ordering != SORTBY_NULLS_DEFAULT)
				ereport(ERROR,
						(errcode(ERRCODE_FEATURE_NOT_SUPPORTED),
						 errmsg("access method \"%s\" does not support NULLS FIRST/LAST options",
								accessMethodName)));
		}

		attn++;
	}
}

/*
 * Resolve possibly-defaulted operator class specification
 */
Oid
GetIndexOpClass(List *opclass, Oid attrType,
				char *accessMethodName, Oid accessMethodId)
{
	char	   *schemaname;
	char	   *opcname;
	HeapTuple	tuple;
	Oid			opClassId,
				opInputType;

	/*
	 * Release 7.0 removed network_ops, timespan_ops, and datetime_ops, so we
	 * ignore those opclass names so the default *_ops is used.  This can be
	 * removed in some later release.  bjm 2000/02/07
	 *
	 * Release 7.1 removes lztext_ops, so suppress that too for a while.  tgl
	 * 2000/07/30
	 *
	 * Release 7.2 renames timestamp_ops to timestamptz_ops, so suppress that
	 * too for awhile.  I'm starting to think we need a better approach. tgl
	 * 2000/10/01
	 *
	 * Release 8.0 removes bigbox_ops (which was dead code for a long while
	 * anyway).  tgl 2003/11/11
	 */
	if (list_length(opclass) == 1)
	{
		char	   *claname = strVal(linitial(opclass));

		if (strcmp(claname, "network_ops") == 0 ||
			strcmp(claname, "timespan_ops") == 0 ||
			strcmp(claname, "datetime_ops") == 0 ||
			strcmp(claname, "lztext_ops") == 0 ||
			strcmp(claname, "timestamp_ops") == 0 ||
			strcmp(claname, "bigbox_ops") == 0)
			opclass = NIL;
	}

	if (opclass == NIL)
	{
		/* no operator class specified, so find the default */
		opClassId = GetDefaultOpClass(attrType, accessMethodId);
		if (!OidIsValid(opClassId))
		{
			/*
			 * In GPDB, this function is also used for DISTRIBUTED BY. That's why
			 * we've removed "for index" from the error message.
			 */
			ereport(ERROR,
					(errcode(ERRCODE_UNDEFINED_OBJECT),
					 errmsg("data type %s has no default operator class for access method \"%s\"",
							format_type_be(attrType), accessMethodName),
					 errhint("You must specify an operator class or define a default operator class for the data type.")));
		}
		return opClassId;
	}

	/*
	 * Specific opclass name given, so look up the opclass.
	 */

	/* deconstruct the name list */
	DeconstructQualifiedName(opclass, &schemaname, &opcname);

	if (schemaname)
	{
		/* Look in specific schema only */
		Oid			namespaceId;

		namespaceId = LookupExplicitNamespace(schemaname, false);
		tuple = SearchSysCache3(CLAAMNAMENSP,
								ObjectIdGetDatum(accessMethodId),
								PointerGetDatum(opcname),
								ObjectIdGetDatum(namespaceId));
	}
	else
	{
		/* Unqualified opclass name, so search the search path */
		opClassId = OpclassnameGetOpcid(accessMethodId, opcname);
		if (!OidIsValid(opClassId))
			ereport(ERROR,
					(errcode(ERRCODE_UNDEFINED_OBJECT),
					 errmsg("operator class \"%s\" does not exist for access method \"%s\"",
							opcname, accessMethodName)));
		tuple = SearchSysCache1(CLAOID, ObjectIdGetDatum(opClassId));
	}

	if (!HeapTupleIsValid(tuple))
		ereport(ERROR,
				(errcode(ERRCODE_UNDEFINED_OBJECT),
				 errmsg("operator class \"%s\" does not exist for access method \"%s\"",
						NameListToString(opclass), accessMethodName)));

	/*
	 * Verify that the index operator class accepts this datatype.  Note we
	 * will accept binary compatibility.
	 */
	opClassId = HeapTupleGetOid(tuple);
	opInputType = ((Form_pg_opclass) GETSTRUCT(tuple))->opcintype;

	if (!IsBinaryCoercible(attrType, opInputType))
		ereport(ERROR,
				(errcode(ERRCODE_DATATYPE_MISMATCH),
				 errmsg("operator class \"%s\" does not accept data type %s",
					  NameListToString(opclass), format_type_be(attrType))));

	ReleaseSysCache(tuple);

	return opClassId;
}

/*
 * GetDefaultOpClass
 *
 * Given the OIDs of a datatype and an access method, find the default
 * operator class, if any.  Returns InvalidOid if there is none.
 */
Oid
GetDefaultOpClass(Oid type_id, Oid am_id)
{
	Oid			result = InvalidOid;
	int			nexact = 0;
	int			ncompatible = 0;
	int			ncompatiblepreferred = 0;
	Relation	rel;
	ScanKeyData skey[1];
	SysScanDesc scan;
	HeapTuple	tup;
	TYPCATEGORY tcategory;

	/* If it's a domain, look at the base type instead */
	type_id = getBaseType(type_id);

	tcategory = TypeCategory(type_id);

	/*
	 * We scan through all the opclasses available for the access method,
	 * looking for one that is marked default and matches the target type
	 * (either exactly or binary-compatibly, but prefer an exact match).
	 *
	 * We could find more than one binary-compatible match.  If just one is
	 * for a preferred type, use that one; otherwise we fail, forcing the user
	 * to specify which one he wants.  (The preferred-type special case is a
	 * kluge for varchar: it's binary-compatible to both text and bpchar, so
	 * we need a tiebreaker.)  If we find more than one exact match, then
	 * someone put bogus entries in pg_opclass.
	 */
	rel = heap_open(OperatorClassRelationId, AccessShareLock);

	ScanKeyInit(&skey[0],
				Anum_pg_opclass_opcmethod,
				BTEqualStrategyNumber, F_OIDEQ,
				ObjectIdGetDatum(am_id));

	scan = systable_beginscan(rel, OpclassAmNameNspIndexId, true,
							  NULL, 1, skey);

	while (HeapTupleIsValid(tup = systable_getnext(scan)))
	{
		Form_pg_opclass opclass = (Form_pg_opclass) GETSTRUCT(tup);

		/* ignore altogether if not a default opclass */
		if (!opclass->opcdefault)
			continue;
		if (opclass->opcintype == type_id)
		{
			nexact++;
			result = HeapTupleGetOid(tup);
		}
		else if (nexact == 0 &&
				 IsBinaryCoercible(type_id, opclass->opcintype))
		{
			if (IsPreferredType(tcategory, opclass->opcintype))
			{
				ncompatiblepreferred++;
				result = HeapTupleGetOid(tup);
			}
			else if (ncompatiblepreferred == 0)
			{
				ncompatible++;
				result = HeapTupleGetOid(tup);
			}
		}
	}

	systable_endscan(scan);

	heap_close(rel, AccessShareLock);

	/* raise error if pg_opclass contains inconsistent data */
	if (nexact > 1)
		ereport(ERROR,
				(errcode(ERRCODE_DUPLICATE_OBJECT),
		errmsg("there are multiple default operator classes for data type %s",
			   format_type_be(type_id))));

	if (nexact == 1 ||
		ncompatiblepreferred == 1 ||
		(ncompatiblepreferred == 0 && ncompatible == 1))
		return result;

	return InvalidOid;
}

/*
 *	makeObjectName()
 *
 *	Create a name for an implicitly created index, sequence, constraint, etc.
 *
 *	The parameters are typically: the original table name, the original field
 *	name, and a "type" string (such as "seq" or "pkey").    The field name
 *	and/or type can be NULL if not relevant.
 *
 *	The result is a palloc'd string.
 *
 *	The basic result we want is "name1_name2_label", omitting "_name2" or
 *	"_label" when those parameters are NULL.  However, we must generate
 *	a name with less than NAMEDATALEN characters!  So, we truncate one or
 *	both names if necessary to make a short-enough string.  The label part
 *	is never truncated (so it had better be reasonably short).
 *
 *	The caller is responsible for checking uniqueness of the generated
 *	name and retrying as needed; retrying will be done by altering the
 *	"label" string (which is why we never truncate that part).
 */
char *
makeObjectName(const char *name1, const char *name2, const char *label)
{
	char	   *name;
	int			overhead = 0;	/* chars needed for label and underscores */
	int			availchars;		/* chars available for name(s) */
	int			name1chars;		/* chars allocated to name1 */
	int			name2chars;		/* chars allocated to name2 */
	int			ndx;

	name1chars = strlen(name1);
	if (name2)
	{
		name2chars = strlen(name2);
		overhead++;				/* allow for separating underscore */
	}
	else
		name2chars = 0;
	if (label)
		overhead += strlen(label) + 1;

	availchars = NAMEDATALEN - 1 - overhead;
	Assert(availchars > 0);		/* else caller chose a bad label */

	/*
	 * If we must truncate,  preferentially truncate the longer name. This
	 * logic could be expressed without a loop, but it's simple and obvious as
	 * a loop.
	 */
	while (name1chars + name2chars > availchars)
	{
		if (name1chars > name2chars)
			name1chars--;
		else
			name2chars--;
	}

	name1chars = pg_mbcliplen(name1, name1chars, name1chars);
	if (name2)
		name2chars = pg_mbcliplen(name2, name2chars, name2chars);

	/* Now construct the string using the chosen lengths */
	name = palloc(name1chars + name2chars + overhead + 1);
	memcpy(name, name1, name1chars);
	ndx = name1chars;
	if (name2)
	{
		name[ndx++] = '_';
		memcpy(name + ndx, name2, name2chars);
		ndx += name2chars;
	}
	if (label)
	{
		name[ndx++] = '_';
		strcpy(name + ndx, label);
	}
	else
		name[ndx] = '\0';

	return name;
}

/*
 * Select a nonconflicting name for a new relation.  This is ordinarily
 * used to choose index names (which is why it's here) but it can also
 * be used for sequences, or any autogenerated relation kind.
 *
 * name1, name2, and label are used the same way as for makeObjectName(),
 * except that the label can't be NULL; digits will be appended to the label
 * if needed to create a name that is unique within the specified namespace.
 *
 * Note: it is theoretically possible to get a collision anyway, if someone
 * else chooses the same name concurrently.  This is fairly unlikely to be
 * a problem in practice, especially if one is holding an exclusive lock on
 * the relation identified by name1.  
 *
 * If choosing multiple names within a single command, there are two options:
 *   1) Create the new object and do CommandCounterIncrement
 *   2) Pass a hash-table to this function to use as a cache of objects 
 *      created in this statement.
 *
 * Returns a palloc'd string.
 */
char *
ChooseRelationName(const char *name1, const char *name2,
				   const char *label, Oid namespaceid)
{
	return ChooseRelationNameWithCache(name1, name2, label, namespaceid, NULL);
}

char *
ChooseRelationNameWithCache(const char *name1, const char *name2,
				   const char *label, Oid namespaceid,
				   HTAB *cache)
{
	int			pass = 0;
	char	   *relname = NULL;
	char		modlabel[NAMEDATALEN];
	bool		found = false;

	if (GP_ROLE_EXECUTE == Gp_role)
		elog(ERROR, "relation names cannot be chosen on QE");

	/* try the unmodified label first */
	StrNCpy(modlabel, label, sizeof(modlabel));

	for (;;)
	{
		relname = makeObjectName(name1, name2, modlabel);

		if (cache)
			hash_search(cache, (void *) relname, HASH_FIND, &found);

		if (!found && !OidIsValid(get_relname_relid(relname, namespaceid)))
			break;

		/* found a conflict, so try a new name component */
		pfree(relname);
		snprintf(modlabel, sizeof(modlabel), "%s%d", label, ++pass);
	}

	/* If we are caching found values add the value to our hash */
	if (cache)
	{
		hash_search(cache, (void *) relname, HASH_ENTER, &found);
		Assert(!found);
	}

	return relname;
}

/*
 * Select the name to be used for an index.
 *
 * The argument list is pretty ad-hoc :-(
 */
char *
ChooseIndexName(const char *tabname, Oid namespaceId,
				List *colnames, List *exclusionOpNames,
				bool primary, bool isconstraint)
{
	char	   *indexname;

	if (primary)
	{
		/* the primary key's name does not depend on the specific column(s) */
		indexname = ChooseRelationName(tabname,
									   NULL,
									   "pkey",
									   namespaceId);
	}
	else if (exclusionOpNames != NIL)
	{
		indexname = ChooseRelationName(tabname,
									   ChooseIndexNameAddition(colnames),
									   "excl",
									   namespaceId);
	}
	else if (isconstraint)
	{
		indexname = ChooseRelationName(tabname,
									   ChooseIndexNameAddition(colnames),
									   "key",
									   namespaceId);
	}
	else
	{
		indexname = ChooseRelationName(tabname,
									   ChooseIndexNameAddition(colnames),
									   "idx",
									   namespaceId);
	}

	return indexname;
}

/*
 * Generate "name2" for a new index given the list of column names for it
 * (as produced by ChooseIndexColumnNames).  This will be passed to
 * ChooseRelationName along with the parent table name and a suitable label.
 *
 * We know that less than NAMEDATALEN characters will actually be used,
 * so we can truncate the result once we've generated that many.
 */
static char *
ChooseIndexNameAddition(List *colnames)
{
	char		buf[NAMEDATALEN * 2];
	int			buflen = 0;
	ListCell   *lc;

	buf[0] = '\0';
	foreach(lc, colnames)
	{
		const char *name = (const char *) lfirst(lc);

		if (buflen > 0)
			buf[buflen++] = '_';	/* insert _ between names */

		/*
		 * At this point we have buflen <= NAMEDATALEN.  name should be less
		 * than NAMEDATALEN already, but use strlcpy for paranoia.
		 */
		strlcpy(buf + buflen, name, NAMEDATALEN);
		buflen += strlen(buf + buflen);
		if (buflen >= NAMEDATALEN)
			break;
	}
	return pstrdup(buf);
}

/*
 * Select the actual names to be used for the columns of an index, given the
 * list of IndexElems for the columns.  This is mostly about ensuring the
 * names are unique so we don't get a conflicting-attribute-names error.
 *
 * Returns a List of plain strings (char *, not String nodes).
 */
List *
ChooseIndexColumnNames(List *indexElems)
{
	List	   *result = NIL;
	ListCell   *lc;

	foreach(lc, indexElems)
	{
		IndexElem  *ielem = (IndexElem *) lfirst(lc);
		const char *origname;
		const char *curname;
		int			i;
		char		buf[NAMEDATALEN];

		/* Get the preliminary name from the IndexElem */
		if (ielem->indexcolname)
			origname = ielem->indexcolname;		/* caller-specified name */
		else if (ielem->name)
			origname = ielem->name;		/* simple column reference */
		else
			origname = "expr";	/* default name for expression */

		/* If it conflicts with any previous column, tweak it */
		curname = origname;
		for (i = 1;; i++)
		{
			ListCell   *lc2;
			char		nbuf[32];
			int			nlen;

			foreach(lc2, result)
			{
				if (strcmp(curname, (char *) lfirst(lc2)) == 0)
					break;
			}
			if (lc2 == NULL)
				break;			/* found nonconflicting name */

			sprintf(nbuf, "%d", i);

			/* Ensure generated names are shorter than NAMEDATALEN */
			nlen = pg_mbcliplen(origname, strlen(origname),
								NAMEDATALEN - 1 - strlen(nbuf));
			memcpy(buf, origname, nlen);
			strcpy(buf + nlen, nbuf);
			curname = buf;
		}

		/* And attach to the result list */
		result = lappend(result, pstrdup(curname));
	}
	return result;
}

/*
 * ReindexIndex
 *		Recreate a specific index.
 */
Oid
<<<<<<< HEAD
ReindexIndex(ReindexStmt *stmt)
=======
ReindexIndex(RangeVar *indexRelation, int options)
>>>>>>> ab93f90c
{
	Oid			indOid;
	Oid			heapOid = InvalidOid;
	Relation	irel;
	char		persistence;

<<<<<<< HEAD
	/* lock level used here should match index lock reindex_index() */
	indOid = RangeVarGetRelidExtended(stmt->relation, AccessExclusiveLock,
=======
	/*
	 * Find and lock index, and check permissions on table; use callback to
	 * obtain lock on table first, to avoid deadlock hazard.  The lock level
	 * used here must match the index lock obtained in reindex_index().
	 */
	indOid = RangeVarGetRelidExtended(indexRelation, AccessExclusiveLock,
>>>>>>> ab93f90c
									  false, false,
									  RangeVarCallbackForReindexIndex,
									  (void *) &heapOid);

	/*
	 * Obtain the current persistence of the existing index.  We already hold
	 * lock on the index.
	 */
	irel = index_open(indOid, NoLock);
	persistence = irel->rd_rel->relpersistence;
	index_close(irel, NoLock);

	reindex_index(indOid, false, persistence, options);

	if (Gp_role == GP_ROLE_DISPATCH)
	{
		CdbDispatchUtilityStatement((Node *) stmt,
									DF_CANCEL_ON_ERROR |
									DF_WITH_SNAPSHOT,
									GetAssignedOidsForDispatch(),
									NULL);
	}

	return indOid;
}

/*
 * Perform REINDEX on each relation of the relids list.  The function
 * opens and closes a transaction per relation.  This is designed for
 * QD/utility, and is not useful for QE.
 */
static void
ReindexRelationList(List *relids)
{
	ListCell   *lc;

	Assert(Gp_role != GP_ROLE_EXECUTE);

	/*
	 * Commit ongoing transaction so that we can start a new
	 * transaction per relation.
	 */
	PopActiveSnapshot();
	CommitTransactionCommand();

	SIMPLE_FAULT_INJECTOR("reindex_db");

	foreach (lc, relids)
	{
		Oid			relid = lfirst_oid(lc);
		Relation	rel = NULL;

		StartTransactionCommand();
		/* functions in indexes may want a snapshot set */
		PushActiveSnapshot(GetTransactionSnapshot());

		/*
		 * Try to open the relation. If the try fails it may mean that
		 * someone dropped the relation before we started processing
		 * (reindexing) it. This should be tolerable. Move on to the next
		 * one.
		 */
		rel = try_heap_open(relid, ShareLock, false);

		if (rel != NULL)
		{
			ReindexStmt	   *stmt;

			stmt = makeNode(ReindexStmt);

			stmt->relid = relid;
			stmt->kind = OBJECT_TABLE;

			/* perform reindex locally */
			if (!reindex_relation(relid,
								  REINDEX_REL_PROCESS_TOAST |
								  REINDEX_REL_CHECK_CONSTRAINTS))
				ereport(NOTICE,
					(errmsg("table \"%s\" has no indexes",
							RelationGetRelationName(rel))));
			/* no need to dispatch if the relation has no indexes. */
			else if (Gp_role == GP_ROLE_DISPATCH)
				CdbDispatchUtilityStatement((Node *) stmt,
											DF_CANCEL_ON_ERROR |
											DF_WITH_SNAPSHOT,
											GetAssignedOidsForDispatch(), /* FIXME */
											NULL);

			/* keep lock until end of transaction (which comes soon) */
			heap_close(rel, NoLock);
		}

		PopActiveSnapshot();
		CommitTransactionCommand();
	}

	/*
	 * We committed the transaction above, so start a new one before
	 * returning.
	 */
	StartTransactionCommand();
}

/*
 * Check permissions on table before acquiring relation lock; also lock
 * the heap before the RangeVarGetRelidExtended takes the index lock, to avoid
 * deadlocks.
 */
static void
RangeVarCallbackForReindexIndex(const RangeVar *relation,
								Oid relId, Oid oldRelId, void *arg)
{
	char		relkind;
	Oid		   *heapOid = (Oid *) arg;

	/*
	 * If we previously locked some other index's heap, and the name we're
	 * looking up no longer refers to that relation, release the now-useless
	 * lock.
	 */
	if (relId != oldRelId && OidIsValid(oldRelId))
	{
		/* lock level here should match reindex_index() heap lock */
		UnlockRelationOid(*heapOid, ShareLock);
		*heapOid = InvalidOid;
	}

	/* If the relation does not exist, there's nothing more to do. */
	if (!OidIsValid(relId))
		return;

	/*
	 * If the relation does exist, check whether it's an index.  But note that
	 * the relation might have been dropped between the time we did the name
	 * lookup and now.  In that case, there's nothing to do.
	 */
	relkind = get_rel_relkind(relId);
	if (!relkind)
		return;
	if (relkind != RELKIND_INDEX)
		ereport(ERROR,
				(errcode(ERRCODE_WRONG_OBJECT_TYPE),
				 errmsg("\"%s\" is not an index", relation->relname)));

	/* Check permissions */
	if (!pg_class_ownercheck(relId, GetUserId()))
		aclcheck_error(ACLCHECK_NOT_OWNER, ACL_KIND_CLASS, relation->relname);

	/* Lock heap before index to avoid deadlock. */
	if (relId != oldRelId)
	{
		/*
		 * Lock level here should match reindex_index() heap lock. If the OID
		 * isn't valid, it means the index as concurrently dropped, which is
		 * not a problem for us; just return normally.
		 */
		*heapOid = IndexGetRelation(relId, true);
		if (OidIsValid(*heapOid))
			LockRelationOid(*heapOid, ShareLock);
	}
}

/*
 * ReindexTable
 *		Recreate all indexes of a table (and of its toast table, if any)
 */
Oid
<<<<<<< HEAD
ReindexTable(ReindexStmt *stmt)
=======
ReindexTable(RangeVar *relation, int options)
>>>>>>> ab93f90c
{
	MemoryContext	private_context, oldcontext;
	List	   *prels = NIL, *relids = NIL;
	ListCell   *lc;

	Oid			heapOid;

	if (Gp_role == GP_ROLE_EXECUTE)
	{
		reindex_relation(stmt->relid,
						 REINDEX_REL_PROCESS_TOAST |
						 REINDEX_REL_CHECK_CONSTRAINTS);
		return stmt->relid;
	}

	/* The lock level used here should match reindex_relation(). */
	heapOid = RangeVarGetRelidExtended(stmt->relation, ShareLock, false, false,
									   RangeVarCallbackOwnsTable, NULL);

<<<<<<< HEAD
	/*
	 * Gather child partition relations.
	 */
	if (rel_is_partitioned(heapOid))
	{
		PartitionNode *pn;

		pn = get_parts(heapOid, 0 /* level */, 0 /* parent */, false /* inctemplate */,
					   true /* includesubparts */);
		prels = all_partition_relids(pn);
	}
	else if (rel_is_child_partition(heapOid))
		prels = find_all_inheritors(heapOid, NoLock, NULL);

	/*
	 * Create a memory context that will survive forced transaction commits we
	 * do below.  Since it is a child of PortalContext, it will go away
	 * eventually even if we suffer an error; there's no need for special
	 * abort cleanup logic.
	 */
	private_context = AllocSetContextCreate(PortalContext,
											"ReindexTable",
											ALLOCSET_DEFAULT_MINSIZE,
											ALLOCSET_DEFAULT_INITSIZE,
											ALLOCSET_DEFAULT_MAXSIZE);
	oldcontext = MemoryContextSwitchTo(private_context);
	relids = lappend_oid(relids, heapOid);
	relids = list_concat_unique_oid(relids, prels);
	MemoryContextSwitchTo(oldcontext);

	/* various checks on each partition */
	foreach (lc, prels)
	{
		Oid			heapOid = lfirst_oid(lc);
		HeapTuple	tuple;
		Form_pg_class pg_class_tuple;

		tuple = SearchSysCache1(RELOID, ObjectIdGetDatum(heapOid));
		if (!HeapTupleIsValid(tuple))		/* shouldn't happen */
			elog(ERROR, "cache lookup failed for relation %u", heapOid);

		pg_class_tuple = (Form_pg_class) GETSTRUCT(tuple);
		if (pg_class_tuple->relkind != RELKIND_RELATION &&
			pg_class_tuple->relkind != RELKIND_TOASTVALUE)
			ereport(ERROR,
					(errcode(ERRCODE_WRONG_OBJECT_TYPE),
							errmsg("\"%s\" is not a table",
								   NameStr(pg_class_tuple->relname))));

		/*
		 * Check appropriate permissions
		 */
		if (!pg_class_ownercheck(heapOid, GetUserId()))
			aclcheck_error(ACLCHECK_NOT_OWNER, ACL_KIND_CLASS,
						   NameStr(pg_class_tuple->relname));

		ReleaseSysCache(tuple);
	}

	ReindexRelationList(relids);

	MemoryContextDelete(private_context);
=======
	if (!reindex_relation(heapOid,
						  REINDEX_REL_PROCESS_TOAST |
						  REINDEX_REL_CHECK_CONSTRAINTS,
						  options))
		ereport(NOTICE,
				(errmsg("table \"%s\" has no indexes",
						relation->relname)));
>>>>>>> ab93f90c

	return heapOid;
}

/*
 * ReindexMultipleTables
 *		Recreate indexes of tables selected by objectName/objectKind.
 *
 * To reduce the probability of deadlocks, each table is reindexed in a
 * separate transaction, so we can release the lock on it right away.
 * That means this must not be called within a user transaction block!
 */
<<<<<<< HEAD
Oid
ReindexDatabase(ReindexStmt *stmt)
=======
void
ReindexMultipleTables(const char *objectName, ReindexObjectType objectKind,
					  int options)
>>>>>>> ab93f90c
{
	Oid			objectOid;
	Relation	relationRelation;
	HeapScanDesc scan;
	ScanKeyData scan_keys[1];
	HeapTuple	tuple;
	MemoryContext private_context;
	MemoryContext old;
	List	   *relids = NIL;
<<<<<<< HEAD
	bool do_system = stmt->do_system;
	bool do_user = stmt->do_user;
	const char *databaseName = stmt->name;

	AssertArg(databaseName);
	Assert(Gp_role != GP_ROLE_EXECUTE);
=======
	ListCell   *l;
	int			num_keys;

	AssertArg(objectName);
	Assert(objectKind == REINDEX_OBJECT_SCHEMA ||
		   objectKind == REINDEX_OBJECT_SYSTEM ||
		   objectKind == REINDEX_OBJECT_DATABASE);
>>>>>>> ab93f90c

	/*
	 * Get OID of object to reindex, being the database currently being used
	 * by session for a database or for system catalogs, or the schema defined
	 * by caller. At the same time do permission checks that need different
	 * processing depending on the object type.
	 */
	if (objectKind == REINDEX_OBJECT_SCHEMA)
	{
		objectOid = get_namespace_oid(objectName, false);

		if (!pg_namespace_ownercheck(objectOid, GetUserId()))
			aclcheck_error(ACLCHECK_NOT_OWNER, ACL_KIND_NAMESPACE,
						   objectName);
	}
	else
	{
		objectOid = MyDatabaseId;

		if (strcmp(objectName, get_database_name(objectOid)) != 0)
			ereport(ERROR,
					(errcode(ERRCODE_FEATURE_NOT_SUPPORTED),
					 errmsg("can only reindex the currently open database")));
		if (!pg_database_ownercheck(objectOid, GetUserId()))
			aclcheck_error(ACLCHECK_NOT_OWNER, ACL_KIND_DATABASE,
						   objectName);
	}

	/*
	 * Create a memory context that will survive forced transaction commits we
	 * do below.  Since it is a child of PortalContext, it will go away
	 * eventually even if we suffer an error; there's no need for special
	 * abort cleanup logic.
	 */
	private_context = AllocSetContextCreate(PortalContext,
											"ReindexMultipleTables",
											ALLOCSET_DEFAULT_MINSIZE,
											ALLOCSET_DEFAULT_INITSIZE,
											ALLOCSET_DEFAULT_MAXSIZE);

	/*
	 * Define the search keys to find the objects to reindex. For a schema, we
	 * select target relations using relnamespace, something not necessary for
	 * a database-wide operation.
	 */
	if (objectKind == REINDEX_OBJECT_SCHEMA)
	{
		num_keys = 1;
		ScanKeyInit(&scan_keys[0],
					Anum_pg_class_relnamespace,
					BTEqualStrategyNumber, F_OIDEQ,
					ObjectIdGetDatum(objectOid));
	}
	else
		num_keys = 0;

	/*
	 * Scan pg_class to build a list of the relations we need to reindex.
	 *
	 * We only consider plain relations and materialized views here (toast
	 * rels will be processed indirectly by reindex_relation).
	 */
	relationRelation = heap_open(RelationRelationId, AccessShareLock);
	scan = heap_beginscan_catalog(relationRelation, num_keys, scan_keys);
	while ((tuple = heap_getnext(scan, ForwardScanDirection)) != NULL)
	{
		Form_pg_class classtuple = (Form_pg_class) GETSTRUCT(tuple);
		Oid			relid = HeapTupleGetOid(tuple);

		/*
		 * Only regular tables and matviews can have indexes, so ignore any
		 * other kind of relation.
		 */
		if (classtuple->relkind != RELKIND_RELATION &&
			classtuple->relkind != RELKIND_MATVIEW)
			continue;

		/* Skip temp tables of other backends; we can't reindex them at all */
		if (classtuple->relpersistence == RELPERSISTENCE_TEMP &&
			!isTempNamespace(classtuple->relnamespace))
			continue;

		/* Check user/system classification, and optionally skip */
		if (objectKind == REINDEX_OBJECT_SYSTEM &&
			!IsSystemClass(relid, classtuple))
			continue;

		/* Save the list of relation OIDs in private context */
		old = MemoryContextSwitchTo(private_context);

		/*
		 * We always want to reindex pg_class first if it's selected to be
		 * reindexed.  This ensures that if there is any corruption in
		 * pg_class' indexes, they will be fixed before we process any other
		 * tables.  This is critical because reindexing itself will try to
		 * update pg_class.
		 */
		if (relid == RelationRelationId)
			relids = lcons_oid(relid, relids);
		else
			relids = lappend_oid(relids, relid);

		MemoryContextSwitchTo(old);
	}
	heap_endscan(scan);
	heap_close(relationRelation, AccessShareLock);

	ReindexRelationList(relids);

	MemoryContextDelete(private_context);

	return MyDatabaseId;
}

/*
 * Insert or delete an appropriate pg_inherits tuple to make the given index
 * be a partition of the indicated parent index.
 *
 * This also corrects the pg_depend information for the affected index.
 */
void
IndexSetParentIndex(Relation partitionIdx, Oid parentOid)
{
	Relation	pg_inherits;
	ScanKeyData	key[2];
	SysScanDesc	scan;
	Oid			partRelid = RelationGetRelid(partitionIdx);
	HeapTuple	tuple;
	bool		fix_dependencies;

	/* Make sure this is an index */
	Assert(partitionIdx->rd_rel->relkind == RELKIND_INDEX);
	/*
	 * Scan pg_inherits for rows linking our index to some parent.
	 */
	pg_inherits = relation_open(InheritsRelationId, RowExclusiveLock);
	ScanKeyInit(&key[0],
				Anum_pg_inherits_inhrelid,
				BTEqualStrategyNumber, F_OIDEQ,
				ObjectIdGetDatum(partRelid));
	ScanKeyInit(&key[1],
				Anum_pg_inherits_inhseqno,
				BTEqualStrategyNumber, F_INT4EQ,
				Int32GetDatum(1));
	scan = systable_beginscan(pg_inherits, InheritsRelidSeqnoIndexId, true,
							  NULL, 2, key);
	tuple = systable_getnext(scan);

	if (!HeapTupleIsValid(tuple))
	{
		if (parentOid == InvalidOid)
		{
			/*
			 * No pg_inherits row, and no parent wanted: nothing to do in
			 * this case.
			 */
			fix_dependencies = false;
		}
		else
		{
			Datum	values[Natts_pg_inherits];
			bool	isnull[Natts_pg_inherits];

<<<<<<< HEAD
			/*
			 * No pg_inherits row exists, and we want a parent for this index,
			 * so insert it.
			 */
			values[Anum_pg_inherits_inhrelid - 1] = ObjectIdGetDatum(partRelid);
			values[Anum_pg_inherits_inhparent - 1] =
					ObjectIdGetDatum(parentOid);
			values[Anum_pg_inherits_inhseqno - 1] = Int32GetDatum(1);
			memset(isnull, false, sizeof(isnull));

			tuple = heap_form_tuple(RelationGetDescr(pg_inherits),
									values, isnull);

			simple_heap_insert(pg_inherits, tuple);
			CatalogUpdateIndexes(pg_inherits, tuple);

			fix_dependencies = true;
		}
=======
		StartTransactionCommand();
		/* functions in indexes may want a snapshot set */
		PushActiveSnapshot(GetTransactionSnapshot());
		if (reindex_relation(relid,
							 REINDEX_REL_PROCESS_TOAST |
							 REINDEX_REL_CHECK_CONSTRAINTS,
							 options))

			if (options & REINDEXOPT_VERBOSE)
				ereport(INFO,
						(errmsg("table \"%s.%s\" was reindexed",
								get_namespace_name(get_rel_namespace(relid)),
								get_rel_name(relid))));
		PopActiveSnapshot();
		CommitTransactionCommand();
>>>>>>> ab93f90c
	}
	else
	{
		Form_pg_inherits	inhForm = (Form_pg_inherits) GETSTRUCT(tuple);

<<<<<<< HEAD
		if (parentOid == InvalidOid)
		{
			/*
			 * There exists a pg_inherits row, which we want to clear; do so.
			 */
			simple_heap_delete(pg_inherits, &tuple->t_self);
			fix_dependencies = true;
		}
		else
		{
			/*
			 * A pg_inherits row exists.  If it's the same we want, then we're
			 * good; if it differs, that amounts to a corrupt catalog and
			 * should not happen.
			 */
			if (inhForm->inhparent != parentOid)
			{
				/* unexpected: we should not get called in this case */
				elog(ERROR, "bogus pg_inherit row: inhrelid %u inhparent %u",
					 inhForm->inhrelid, inhForm->inhparent);
			}

			/* already in the right state */
			fix_dependencies = false;
		}
	}

	/* done with pg_inherits */
	systable_endscan(scan);
	relation_close(pg_inherits, RowExclusiveLock);

	/* set relhassubclass if an index partition has been added to the parent */
	if (OidIsValid(parentOid))
		SetRelationHasSubclass(parentOid, true);

	if (fix_dependencies)
	{
		ObjectAddress partIdx;

		/*
		 * Insert/delete pg_depend rows.  If setting a parent, add an
		 * INTERNAL_AUTO dependency to the parent index; if making standalone,
		 * remove all existing rows and put back the regular dependency on the
		 * table.
		 */
		ObjectAddressSet(partIdx, RelationRelationId, partRelid);

		if (OidIsValid(parentOid))
		{
			ObjectAddress	parentIdx;

			ObjectAddressSet(parentIdx, RelationRelationId, parentOid);
			recordDependencyOn(&partIdx, &parentIdx, DEPENDENCY_INTERNAL_AUTO);
		}
		else
		{
			ObjectAddress	partitionTbl;

			ObjectAddressSet(partitionTbl, RelationRelationId,
							 partitionIdx->rd_index->indrelid);

			deleteDependencyRecordsForClass(RelationRelationId, partRelid,
											RelationRelationId,
											DEPENDENCY_INTERNAL_AUTO);

			recordDependencyOn(&partIdx, &partitionTbl, DEPENDENCY_AUTO);
		}

		/* make our updates visible */
		CommandCounterIncrement();
	}
=======
	MemoryContextDelete(private_context);
>>>>>>> ab93f90c
}<|MERGE_RESOLUTION|>--- conflicted
+++ resolved
@@ -3,13 +3,9 @@
  * indexcmds.c
  *	  POSTGRES define and remove index code.
  *
-<<<<<<< HEAD
  * Portions Copyright (c) 2005-2010, Greenplum inc
  * Portions Copyright (c) 2012-Present Pivotal Software, Inc.
- * Portions Copyright (c) 1996-2014, PostgreSQL Global Development Group
-=======
  * Portions Copyright (c) 1996-2015, PostgreSQL Global Development Group
->>>>>>> ab93f90c
  * Portions Copyright (c) 1994, Regents of the University of California
  *
  *
@@ -652,17 +648,14 @@
 	accessMethodId = HeapTupleGetOid(tuple);
 	accessMethodForm = (Form_pg_am) GETSTRUCT(tuple);
 
-<<<<<<< HEAD
 	if (accessMethodId == HASH_AM_OID)
 		ereport(ERROR,
 				(errcode(ERRCODE_FEATURE_NOT_SUPPORTED),
 				 errmsg("hash indexes are not supported")));
-=======
 	if (strcmp(accessMethodName, "hash") == 0 &&
 		RelationNeedsWAL(rel))
 		ereport(WARNING,
 				(errmsg("hash indexes are not WAL-logged and their use is discouraged")));
->>>>>>> ab93f90c
 
 	if (stmt->unique && !accessMethodForm->amcanunique)
 		ereport(ERROR,
@@ -679,6 +672,15 @@
 				(errcode(ERRCODE_FEATURE_NOT_SUPPORTED),
 		errmsg("access method \"%s\" does not support exclusion constraints",
 			   accessMethodName)));
+	/*
+	 * GPDB_95_MERGE_FIXME: In order to support brin indexes on AO/AOCO tables
+	 * there needs to be a way to expose block range metadata. In AO/AOCO what
+	 * would that even look like?
+	 */
+	if (strcmp(accessMethodName, "brin") == 0 && RelationIsAppendOptimized(rel))
+		ereport(ERROR,
+				(errcode(ERRCODE_FEATURE_NOT_SUPPORTED),
+		errmsg("append-only tables do not support brin indexes")));
 
     if  (stmt->unique && RelationIsAppendOptimized(rel))
         ereport(ERROR,
@@ -829,8 +831,16 @@
 					 allowSystemTableMods,
 					 skip_build || stmt->concurrent,
 					 stmt->concurrent, !check_rights,
-<<<<<<< HEAD
+					 stmt->if_not_exists,
 					 &createdConstraintId);
+
+	ObjectAddressSet(address, RelationRelationId, indexRelationId);
+
+	if (!OidIsValid(indexRelationId))
+	{
+		heap_close(rel, NoLock);
+		return address;
+	}
 
 	if (shouldDispatch)
 	{
@@ -847,16 +857,6 @@
 		/* Set indcheckxmin in the master, if it was set on any segment */
 		if (!indexInfo->ii_BrokenHotChain)
 			cdb_sync_indcheckxmin_with_segments(indexRelationId);
-=======
-					 stmt->if_not_exists);
-
-	ObjectAddressSet(address, RelationRelationId, indexRelationId);
-
-	if (!OidIsValid(indexRelationId))
-	{
-		heap_close(rel, NoLock);
-		return address;
->>>>>>> ab93f90c
 	}
 
 	/* Add any requested comment */
@@ -1086,22 +1086,17 @@
 		 * Indexes on partitioned tables are not themselves built, so we're
 		 * done here.
 		 */
-		return indexRelationId;
+		return address;
 	}
 
 	if (!stmt->concurrent)
 	{
 		/* Close the heap and we're done, in the non-concurrent case */
-<<<<<<< HEAD
 		if (need_longlock)
 			heap_close(rel, NoLock);
 		else
 			heap_close(rel, lockmode);
-		return indexRelationId;
-=======
-		heap_close(rel, NoLock);
 		return address;
->>>>>>> ab93f90c
 	}
 
 	/*
@@ -2217,28 +2212,20 @@
  *		Recreate a specific index.
  */
 Oid
-<<<<<<< HEAD
 ReindexIndex(ReindexStmt *stmt)
-=======
-ReindexIndex(RangeVar *indexRelation, int options)
->>>>>>> ab93f90c
 {
 	Oid			indOid;
 	Oid			heapOid = InvalidOid;
 	Relation	irel;
 	char		persistence;
-
-<<<<<<< HEAD
-	/* lock level used here should match index lock reindex_index() */
-	indOid = RangeVarGetRelidExtended(stmt->relation, AccessExclusiveLock,
-=======
+	int 		options = stmt->options;
+
 	/*
 	 * Find and lock index, and check permissions on table; use callback to
 	 * obtain lock on table first, to avoid deadlock hazard.  The lock level
 	 * used here must match the index lock obtained in reindex_index().
 	 */
-	indOid = RangeVarGetRelidExtended(indexRelation, AccessExclusiveLock,
->>>>>>> ab93f90c
+	indOid = RangeVarGetRelidExtended(stmt->relation, AccessExclusiveLock,
 									  false, false,
 									  RangeVarCallbackForReindexIndex,
 									  (void *) &heapOid);
@@ -2271,7 +2258,7 @@
  * QD/utility, and is not useful for QE.
  */
 static void
-ReindexRelationList(List *relids)
+ReindexRelationList(List *relids, int options, bool multiple)
 {
 	ListCell   *lc;
 
@@ -2310,15 +2297,23 @@
 			stmt = makeNode(ReindexStmt);
 
 			stmt->relid = relid;
-			stmt->kind = OBJECT_TABLE;
+			stmt->kind = REINDEX_OBJECT_TABLE;
 
 			/* perform reindex locally */
 			if (!reindex_relation(relid,
 								  REINDEX_REL_PROCESS_TOAST |
-								  REINDEX_REL_CHECK_CONSTRAINTS))
-				ereport(NOTICE,
-					(errmsg("table \"%s\" has no indexes",
-							RelationGetRelationName(rel))));
+								  REINDEX_REL_CHECK_CONSTRAINTS, options))
+			{
+				if (!multiple)
+					ereport(NOTICE,
+							(errmsg("table \"%s\" has no indexes",
+									RelationGetRelationName(rel))));
+				else if (options & REINDEXOPT_VERBOSE)
+					ereport(INFO,
+							(errmsg("table \"%s.%s\" was reindexed",
+									get_namespace_name(get_rel_namespace(relid)),
+									get_rel_name(relid))));
+			}
 			/* no need to dispatch if the relation has no indexes. */
 			else if (Gp_role == GP_ROLE_DISPATCH)
 				CdbDispatchUtilityStatement((Node *) stmt,
@@ -2406,15 +2401,12 @@
  *		Recreate all indexes of a table (and of its toast table, if any)
  */
 Oid
-<<<<<<< HEAD
 ReindexTable(ReindexStmt *stmt)
-=======
-ReindexTable(RangeVar *relation, int options)
->>>>>>> ab93f90c
 {
 	MemoryContext	private_context, oldcontext;
 	List	   *prels = NIL, *relids = NIL;
 	ListCell   *lc;
+	int options = stmt->options;
 
 	Oid			heapOid;
 
@@ -2422,7 +2414,8 @@
 	{
 		reindex_relation(stmt->relid,
 						 REINDEX_REL_PROCESS_TOAST |
-						 REINDEX_REL_CHECK_CONSTRAINTS);
+						 REINDEX_REL_CHECK_CONSTRAINTS,
+						 options);
 		return stmt->relid;
 	}
 
@@ -2430,7 +2423,6 @@
 	heapOid = RangeVarGetRelidExtended(stmt->relation, ShareLock, false, false,
 									   RangeVarCallbackOwnsTable, NULL);
 
-<<<<<<< HEAD
 	/*
 	 * Gather child partition relations.
 	 */
@@ -2490,18 +2482,9 @@
 		ReleaseSysCache(tuple);
 	}
 
-	ReindexRelationList(relids);
+	ReindexRelationList(relids, options, false);
 
 	MemoryContextDelete(private_context);
-=======
-	if (!reindex_relation(heapOid,
-						  REINDEX_REL_PROCESS_TOAST |
-						  REINDEX_REL_CHECK_CONSTRAINTS,
-						  options))
-		ereport(NOTICE,
-				(errmsg("table \"%s\" has no indexes",
-						relation->relname)));
->>>>>>> ab93f90c
 
 	return heapOid;
 }
@@ -2514,14 +2497,9 @@
  * separate transaction, so we can release the lock on it right away.
  * That means this must not be called within a user transaction block!
  */
-<<<<<<< HEAD
-Oid
-ReindexDatabase(ReindexStmt *stmt)
-=======
 void
 ReindexMultipleTables(const char *objectName, ReindexObjectType objectKind,
 					  int options)
->>>>>>> ab93f90c
 {
 	Oid			objectOid;
 	Relation	relationRelation;
@@ -2531,22 +2509,13 @@
 	MemoryContext private_context;
 	MemoryContext old;
 	List	   *relids = NIL;
-<<<<<<< HEAD
-	bool do_system = stmt->do_system;
-	bool do_user = stmt->do_user;
-	const char *databaseName = stmt->name;
-
-	AssertArg(databaseName);
+	int			num_keys;
+
 	Assert(Gp_role != GP_ROLE_EXECUTE);
-=======
-	ListCell   *l;
-	int			num_keys;
-
 	AssertArg(objectName);
 	Assert(objectKind == REINDEX_OBJECT_SCHEMA ||
 		   objectKind == REINDEX_OBJECT_SYSTEM ||
 		   objectKind == REINDEX_OBJECT_DATABASE);
->>>>>>> ab93f90c
 
 	/*
 	 * Get OID of object to reindex, being the database currently being used
@@ -2654,11 +2623,9 @@
 	heap_endscan(scan);
 	heap_close(relationRelation, AccessShareLock);
 
-	ReindexRelationList(relids);
+	ReindexRelationList(relids, options, true);
 
 	MemoryContextDelete(private_context);
-
-	return MyDatabaseId;
 }
 
 /*
@@ -2710,7 +2677,6 @@
 			Datum	values[Natts_pg_inherits];
 			bool	isnull[Natts_pg_inherits];
 
-<<<<<<< HEAD
 			/*
 			 * No pg_inherits row exists, and we want a parent for this index,
 			 * so insert it.
@@ -2729,29 +2695,11 @@
 
 			fix_dependencies = true;
 		}
-=======
-		StartTransactionCommand();
-		/* functions in indexes may want a snapshot set */
-		PushActiveSnapshot(GetTransactionSnapshot());
-		if (reindex_relation(relid,
-							 REINDEX_REL_PROCESS_TOAST |
-							 REINDEX_REL_CHECK_CONSTRAINTS,
-							 options))
-
-			if (options & REINDEXOPT_VERBOSE)
-				ereport(INFO,
-						(errmsg("table \"%s.%s\" was reindexed",
-								get_namespace_name(get_rel_namespace(relid)),
-								get_rel_name(relid))));
-		PopActiveSnapshot();
-		CommitTransactionCommand();
->>>>>>> ab93f90c
 	}
 	else
 	{
 		Form_pg_inherits	inhForm = (Form_pg_inherits) GETSTRUCT(tuple);
 
-<<<<<<< HEAD
 		if (parentOid == InvalidOid)
 		{
 			/*
@@ -2823,7 +2771,4 @@
 		/* make our updates visible */
 		CommandCounterIncrement();
 	}
-=======
-	MemoryContextDelete(private_context);
->>>>>>> ab93f90c
 }