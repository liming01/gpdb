--- conflicted
+++ resolved
@@ -8,13 +8,9 @@
  * stepping on each others' toes.  Formerly we used table-level locks
  * on pg_database, but that's too coarse-grained.
  *
-<<<<<<< HEAD
  * Portions Copyright (c) 2005-2010, Greenplum inc
  * Portions Copyright (c) 2012-Present Pivotal Software, Inc.
- * Portions Copyright (c) 1996-2012, PostgreSQL Global Development Group
-=======
  * Portions Copyright (c) 1996-2013, PostgreSQL Global Development Group
->>>>>>> e472b921
  * Portions Copyright (c) 1994, Regents of the University of California
  *
  *
@@ -69,6 +65,7 @@
 #include "utils/syscache.h"
 #include "utils/tqual.h"
 
+#include "catalog/oid_dispatch.h"
 #include "cdb/cdbdisp_query.h"
 #include "cdb/cdbdispatchresult.h"
 #include "cdb/cdbhash.h"
@@ -109,13 +106,8 @@
 /*
  * CREATE DATABASE
  */
-<<<<<<< HEAD
-void
-createdb(CreatedbStmt *stmt)
-=======
 Oid
 createdb(const CreatedbStmt *stmt)
->>>>>>> e472b921
 {
 	HeapScanDesc scan;
 	Relation	rel;
@@ -126,16 +118,10 @@
 	char	   *src_ctype = NULL;
 	bool		src_istemplate;
 	bool		src_allowconn;
-<<<<<<< HEAD
 	Oid			src_lastsysoid = InvalidOid;
 	TransactionId src_frozenxid = InvalidTransactionId;
+	MultiXactId src_minmxid = InvalidTransactionId;
 	Oid			src_deftablespace = InvalidOid;
-=======
-	Oid			src_lastsysoid;
-	TransactionId src_frozenxid;
-	MultiXactId src_minmxid;
-	Oid			src_deftablespace;
->>>>>>> e472b921
 	volatile Oid dst_deftablespace;
 	Relation	pg_database_rel;
 	HeapTuple	tuple;
@@ -162,11 +148,8 @@
 	int			notherbackends;
 	int			npreparedxacts;
 	createdb_failure_params fparms;
-<<<<<<< HEAD
+	Snapshot	snapshot;
 	bool		shouldDispatch = (Gp_role == GP_ROLE_DISPATCH);
-=======
->>>>>>> e472b921
-	Snapshot	snapshot;
 
 	/* Extract options from the statement node tree */
 	foreach(option, stmt->options)
@@ -612,11 +595,7 @@
 
 	/*
 	 * Take an MVCC snapshot to use while scanning through pg_tablespace.  For
-<<<<<<< HEAD
-	 * safety, copy the snapshot (this prevents it from changing if
-=======
 	 * safety, register the snapshot (this prevents it from changing if
->>>>>>> e472b921
 	 * something else were to request a snapshot during the loop).
 	 *
 	 * Traversing pg_tablespace with an MVCC snapshot is necessary to provide
@@ -761,11 +740,8 @@
 
 	/* Free our snapshot */
 	UnregisterSnapshot(snapshot);
-<<<<<<< HEAD
-=======
 
 	return dboid;
->>>>>>> e472b921
 }
 
 /*
@@ -871,11 +847,7 @@
 	pgdbrel = heap_open(DatabaseRelationId, RowExclusiveLock);
 
 	if (!get_db_info(dbname, AccessExclusiveLock, &db_id, NULL, NULL,
-<<<<<<< HEAD
-					 &db_istemplate, NULL, NULL, NULL, &defaultTablespace, NULL, NULL))
-=======
-				   &db_istemplate, NULL, NULL, NULL, NULL, NULL, NULL, NULL))
->>>>>>> e472b921
+					 &db_istemplate, NULL, NULL, NULL, NULL, &defaultTablespace, NULL, NULL))
 	{
 		if (!missing_ok)
 		{
@@ -1124,7 +1096,6 @@
 	simple_heap_update(rel, &newtup->t_self, newtup);
 	CatalogUpdateIndexes(rel, newtup);
 
-<<<<<<< HEAD
 	/* MPP-6929: metadata tracking */
 	if (Gp_role == GP_ROLE_DISPATCH)
 		MetaTrackUpdObject(DatabaseRelationId,
@@ -1132,9 +1103,7 @@
 						   GetUserId(),
 						   "ALTER", "RENAME"
 				);
-=======
 	InvokeObjectPostAlterHook(DatabaseRelationId, db_id, 0);
->>>>>>> e472b921
 
 	/*
 	 * Close pg_database, but keep lock till commit.
@@ -1483,7 +1452,6 @@
 	Datum		new_record[Natts_pg_database];
 	bool		new_record_nulls[Natts_pg_database];
 	bool		new_record_repl[Natts_pg_database];
-	Oid			dboid;
 
 	/* Extract options from the statement node tree */
 	foreach(option, stmt->options)
@@ -1550,11 +1518,7 @@
 
 	dboid = HeapTupleGetOid(tuple);
 
-<<<<<<< HEAD
-	if (!pg_database_ownercheck(dboid, GetUserId()))
-=======
 	if (!pg_database_ownercheck(HeapTupleGetOid(tuple), GetUserId()))
->>>>>>> e472b921
 		aclcheck_error(ACLCHECK_NOT_OWNER, ACL_KIND_DATABASE,
 					   stmt->dbname);
 
@@ -1593,7 +1557,6 @@
 	/* Close pg_database, but keep lock till commit */
 	heap_close(rel, NoLock);
 
-<<<<<<< HEAD
 	if (Gp_role == GP_ROLE_DISPATCH)
 	{
 		char	   *cmd;
@@ -1607,9 +1570,7 @@
 						   NULL);
 		pfree(cmd);
 	}
-=======
 	return dboid;
->>>>>>> e472b921
 }
 
 
@@ -2263,25 +2224,4 @@
 	}
 	else
 		elog(PANIC, "dbase_redo: unknown op code %u", info);
-<<<<<<< HEAD
-}
-
-void
-dbase_desc(StringInfo buf, XLogRecord *record)
-{
-	uint8		info = record->xl_info & ~XLR_INFO_MASK;
-	char		*rec = XLogRecGetData(record);
-
-	if (info == XLOG_DBASE_CREATE)
-	{
-		xl_dbase_create_rec *xlrec = (xl_dbase_create_rec *) rec;
-
-		appendStringInfo(buf, "create db: copy dir %u/%u to %u/%u",
-						 xlrec->src_db_id, xlrec->src_tablespace_id,
-						 xlrec->db_id, xlrec->tablespace_id);
-	}
-	else
-		appendStringInfo(buf, "UNKNOWN");
-=======
->>>>>>> e472b921
 }