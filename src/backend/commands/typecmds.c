/*-------------------------------------------------------------------------
 *
 * typecmds.c
 *	  Routines for SQL commands that manipulate types (and domains).
 *
 * Portions Copyright (c) 1996-2009, PostgreSQL Global Development Group
 * Portions Copyright (c) 1994, Regents of the University of California
 *
 *
 * IDENTIFICATION
 *	  $PostgreSQL: pgsql/src/backend/commands/typecmds.c,v 1.134 2009/06/11 14:48:56 momjian Exp $
 *
 * DESCRIPTION
 *	  The "DefineFoo" routines take the parse tree and pick out the
 *	  appropriate arguments/flags, passing the results to the
 *	  corresponding "FooDefine" routines (in src/catalog) that do
 *	  the actual catalog-munging.  These routines also verify permission
 *	  of the user to execute the command.
 *
 * NOTES
 *	  These things must be defined and committed in the following order:
 *		"create function":
 *				input/output, recv/send functions
 *		"create type":
 *				type
 *		"create operator":
 *				operators
 *
 *
 *-------------------------------------------------------------------------
 */
#include "postgres.h"

#include "access/genam.h"
#include "access/heapam.h"
#include "access/reloptions.h"
#include "access/xact.h"
#include "catalog/catalog.h"
#include "catalog/catalog.h"
#include "catalog/dependency.h"
#include "catalog/heap.h"
#include "catalog/indexing.h"
#include "catalog/pg_compression.h"
#include "catalog/pg_constraint.h"
#include "catalog/pg_depend.h"
#include "catalog/pg_enum.h"
#include "catalog/pg_namespace.h"
#include "catalog/pg_type.h"
#include "catalog/pg_type_encoding.h"
#include "catalog/pg_type_fn.h"
#include "commands/defrem.h"
#include "commands/tablecmds.h"
#include "commands/typecmds.h"
#include "executor/executor.h"
#include "miscadmin.h"
#include "nodes/makefuncs.h"
#include "optimizer/planner.h"
#include "optimizer/var.h"
#include "parser/analyze.h"
#include "parser/parse_coerce.h"
#include "parser/parse_expr.h"
#include "parser/parse_func.h"
#include "parser/parse_type.h"
#include "utils/acl.h"
#include "utils/builtins.h"
#include "utils/fmgroids.h"
#include "utils/lsyscache.h"
#include "utils/memutils.h"
#include "utils/syscache.h"
#include "utils/tqual.h"

#include "cdb/cdbvars.h"
#include "cdb/cdbdisp_query.h"


/* result structure for get_rels_with_domain() */
typedef struct
{
	Relation	rel;			/* opened and locked relation */
	int			natts;			/* number of attributes of interest */
	int		   *atts;			/* attribute numbers */
	/* atts[] is of allocated length RelationGetNumberOfAttributes(rel) */
} RelToCheck;


static Oid	findTypeInputFunction(List *procname, Oid typeOid);
static Oid	findTypeOutputFunction(List *procname, Oid typeOid);
static Oid	findTypeReceiveFunction(List *procname, Oid typeOid);
static Oid	findTypeSendFunction(List *procname, Oid typeOid);
static Oid	findTypeTypmodinFunction(List *procname);
static Oid	findTypeTypmodoutFunction(List *procname);
static Oid	findTypeAnalyzeFunction(List *procname, Oid typeOid);
static List *get_rels_with_domain(Oid domainOid, LOCKMODE lockmode);
static void checkDomainOwner(HeapTuple tup, TypeName *typename);
static char *domainAddConstraint(Oid domainOid, Oid domainNamespace,
					Oid baseTypeOid,
					int typMod, Constraint *constr,
					char *domainName);
static void remove_type_encoding(Oid typid);


/*
 * DefineType
 *		Registers a new base type.
 */
void
DefineType(List *names, List *parameters)
{
	char	   *typeName;
	Oid			typeNamespace;
	int16		internalLength = -1;	/* default: variable-length */
	List	   *inputName = NIL;
	List	   *outputName = NIL;
	List	   *receiveName = NIL;
	List	   *sendName = NIL;
	List	   *typmodinName = NIL;
	List	   *typmodoutName = NIL;
	List	   *analyzeName = NIL;
	char		category = TYPCATEGORY_USER;
	bool		preferred = false;
	char		delimiter = DEFAULT_TYPDELIM;
	Oid			elemType = InvalidOid;
	char	   *defaultValue = NULL;
	bool		byValue = false;
	char		alignment = 'i';	/* default alignment */
	char		storage = 'p';	/* default TOAST storage method */
	DefElem    *likeTypeEl = NULL;
	DefElem    *internalLengthEl = NULL;
	DefElem    *inputNameEl = NULL;
	DefElem    *outputNameEl = NULL;
	DefElem    *receiveNameEl = NULL;
	DefElem    *sendNameEl = NULL;
	DefElem    *typmodinNameEl = NULL;
	DefElem    *typmodoutNameEl = NULL;
	DefElem    *analyzeNameEl = NULL;
	DefElem    *categoryEl = NULL;
	DefElem    *preferredEl = NULL;
	DefElem    *delimiterEl = NULL;
	DefElem    *elemTypeEl = NULL;
	DefElem    *defaultValueEl = NULL;
	DefElem    *byValueEl = NULL;
	DefElem    *alignmentEl = NULL;
	DefElem    *storageEl = NULL;
	Oid			inputOid;
	Oid			outputOid;
	Oid			receiveOid = InvalidOid;
	Oid			sendOid = InvalidOid;
	Oid			typmodinOid = InvalidOid;
	Oid			typmodoutOid = InvalidOid;
	Oid			analyzeOid = InvalidOid;
	char	   *array_type;
	Oid			array_oid;
	Oid			typoid;
	Oid			resulttype;
	Datum		typoptions = 0;
	List	   *encoding = NIL;
	Relation	pg_type;
	ListCell   *pl;

	/*
	 * As of Postgres 8.4, we require superuser privilege to create a base
	 * type.  This is simple paranoia: there are too many ways to mess up the
	 * system with an incorrect type definition (for instance, representation
	 * parameters that don't match what the C code expects).  In practice it
	 * takes superuser privilege to create the I/O functions, and so the
	 * former requirement that you own the I/O functions pretty much forced
	 * superuserness anyway.  We're just making doubly sure here.
	 *
	 * XXX re-enable NOT_USED code sections below if you remove this test.
	 */
	if (!superuser())
		ereport(ERROR,
				(errcode(ERRCODE_INSUFFICIENT_PRIVILEGE),
				 errmsg("must be superuser to create a base type")));

	/* Convert list of names to a name and namespace */
	typeNamespace = QualifiedNameGetCreationNamespace(names, &typeName);

#ifdef NOT_USED
	/* XXX this is unnecessary given the superuser check above */
	/* Check we have creation rights in target namespace */
	aclresult = pg_namespace_aclcheck(typeNamespace, GetUserId(), ACL_CREATE);
	if (aclresult != ACLCHECK_OK)
		aclcheck_error(aclresult, ACL_KIND_NAMESPACE,
					   get_namespace_name(typeNamespace));
#endif

	/*
	 * Look to see if type already exists (presumably as a shell; if not,
	 * TypeCreate will complain).
	 */
	typoid = GetSysCacheOid(TYPENAMENSP,
							CStringGetDatum(typeName),
							ObjectIdGetDatum(typeNamespace),
							0, 0);

	/*
	 * If it's not a shell, see if it's an autogenerated array type, and if so
	 * rename it out of the way.
	 */
	if (OidIsValid(typoid) && get_typisdefined(typoid))
	{
		if (moveArrayTypeName(typoid, typeName, typeNamespace))
			typoid = InvalidOid;
	}

	/*
	 * If it doesn't exist, create it as a shell, so that the OID is known for
	 * use in the I/O function definitions.
	 */
	if (!OidIsValid(typoid))
	{
		typoid = TypeShellMake(typeName, typeNamespace, GetUserId());
		/* Make new shell type visible for modification below */
		CommandCounterIncrement();

		/*
		 * If the command was a parameterless CREATE TYPE, we're done ---
		 * creating the shell type was all we're supposed to do.
		 */
		if (parameters == NIL)
		{
			/* Must dispatch shell type creation */
			if (Gp_role == GP_ROLE_DISPATCH)
			{
				DefineStmt * stmt = makeNode(DefineStmt);
				stmt->kind = OBJECT_TYPE;
				stmt->oldstyle = false; /*?*/
				stmt->defnames = names;
				stmt->args = NIL;
				stmt->definition = NIL;
				CdbDispatchUtilityStatement((Node *) stmt,
											DF_CANCEL_ON_ERROR|
											DF_WITH_SNAPSHOT|
											DF_NEED_TWO_PHASE,
											GetAssignedOidsForDispatch(),
											NULL);
			}
			return;
		}
	}
	else
	{
		/* Complain if dummy CREATE TYPE and entry already exists */
		if (parameters == NIL)
			ereport(ERROR,
					(errcode(ERRCODE_DUPLICATE_OBJECT),
					 errmsg("type \"%s\" already exists", typeName)));
	}

	/* Extract the parameters from the parameter list */
	foreach(pl, parameters)
	{
		DefElem    *defel = (DefElem *) lfirst(pl);
		DefElem   **defelp;

		if (pg_strcasecmp(defel->defname, "like") == 0)
			defelp = &likeTypeEl;
		else if (pg_strcasecmp(defel->defname, "internallength") == 0)
			defelp = &internalLengthEl;
		else if (pg_strcasecmp(defel->defname, "input") == 0)
			defelp = &inputNameEl;
		else if (pg_strcasecmp(defel->defname, "output") == 0)
			defelp = &outputNameEl;
		else if (pg_strcasecmp(defel->defname, "receive") == 0)
			defelp = &receiveNameEl;
		else if (pg_strcasecmp(defel->defname, "send") == 0)
			defelp = &sendNameEl;
		else if (pg_strcasecmp(defel->defname, "typmod_in") == 0)
			defelp = &typmodinNameEl;
		else if (pg_strcasecmp(defel->defname, "typmod_out") == 0)
			defelp = &typmodoutNameEl;
		else if (pg_strcasecmp(defel->defname, "analyze") == 0 ||
				 pg_strcasecmp(defel->defname, "analyse") == 0)
			defelp = &analyzeNameEl;
		else if (pg_strcasecmp(defel->defname, "category") == 0)
			defelp = &categoryEl;
		else if (pg_strcasecmp(defel->defname, "preferred") == 0)
			defelp = &preferredEl;
		else if (pg_strcasecmp(defel->defname, "delimiter") == 0)
			defelp = &delimiterEl;
		else if (pg_strcasecmp(defel->defname, "element") == 0)
			defelp = &elemTypeEl;
		else if (pg_strcasecmp(defel->defname, "default") == 0)
			defelp = &defaultValueEl;
		else if (pg_strcasecmp(defel->defname, "passedbyvalue") == 0)
			defelp = &byValueEl;
		else if (pg_strcasecmp(defel->defname, "alignment") == 0)
			defelp = &alignmentEl;
		else if (pg_strcasecmp(defel->defname, "storage") == 0)
			defelp = &storageEl;
		else if (is_storage_encoding_directive(defel->defname))
		{
			/* 
			 * GPDB_84_MERGE_FIXME: need to check to make sure that this is
			 * copied correctly when using CREATE TABLE LIKE. See new logic
			 * below.
			 */
			encoding = lappend(encoding, defel);
			continue;
		}
		else
		{
			/* WARNING, not ERROR, for historical backwards-compatibility */
			ereport(WARNING,
					(errcode(ERRCODE_SYNTAX_ERROR),
					 errmsg("type attribute \"%s\" not recognized",
							defel->defname)));
			continue;
		}
		if (*defelp != NULL)
			ereport(ERROR,
					(errcode(ERRCODE_SYNTAX_ERROR),
					 errmsg("conflicting or redundant options")));
		*defelp = defel;
	}

	/*
	 * Now interpret the options; we do this separately so that LIKE can be
	 * overridden by other options regardless of the ordering in the parameter
	 * list.
	 */
	if (likeTypeEl)
	{
		Type		likeType;
		Form_pg_type likeForm;

		likeType = typenameType(NULL, defGetTypeName(likeTypeEl), NULL);
		likeForm = (Form_pg_type) GETSTRUCT(likeType);
		internalLength = likeForm->typlen;
		byValue = likeForm->typbyval;
		alignment = likeForm->typalign;
		storage = likeForm->typstorage;
		ReleaseSysCache(likeType);
	}
	if (internalLengthEl)
		internalLength = defGetTypeLength(internalLengthEl);
	if (inputNameEl)
		inputName = defGetQualifiedName(inputNameEl);
	if (outputNameEl)
		outputName = defGetQualifiedName(outputNameEl);
	if (receiveNameEl)
		receiveName = defGetQualifiedName(receiveNameEl);
	if (sendNameEl)
		sendName = defGetQualifiedName(sendNameEl);
	if (typmodinNameEl)
		typmodinName = defGetQualifiedName(typmodinNameEl);
	if (typmodoutNameEl)
		typmodoutName = defGetQualifiedName(typmodoutNameEl);
	if (analyzeNameEl)
		analyzeName = defGetQualifiedName(analyzeNameEl);
	if (categoryEl)
	{
		char	   *p = defGetString(categoryEl);

		category = p[0];
		/* restrict to non-control ASCII */
		if (category < 32 || category > 126)
			ereport(ERROR,
					(errcode(ERRCODE_INVALID_PARAMETER_VALUE),
				 errmsg("invalid type category \"%s\": must be simple ASCII",
						p)));
	}
	if (preferredEl)
		preferred = defGetBoolean(preferredEl);
	if (delimiterEl)
	{
		char	   *p = defGetString(delimiterEl);

		delimiter = p[0];
		/* XXX shouldn't we restrict the delimiter? */
	}
	if (elemTypeEl)
	{
		elemType = typenameTypeId(NULL, defGetTypeName(elemTypeEl), NULL);
		/* disallow arrays of pseudotypes */
		if (get_typtype(elemType) == TYPTYPE_PSEUDO)
			ereport(ERROR,
					(errcode(ERRCODE_DATATYPE_MISMATCH),
					 errmsg("array element type cannot be %s",
							format_type_be(elemType))));
	}
	if (defaultValueEl)
		defaultValue = defGetString(defaultValueEl);
	if (byValueEl)
		byValue = defGetBoolean(byValueEl);
	if (alignmentEl)
	{
		char	   *a = defGetString(alignmentEl);

		/*
		 * Note: if argument was an unquoted identifier, parser will have
		 * applied translations to it, so be prepared to recognize translated
		 * type names as well as the nominal form.
		 */
		if (pg_strcasecmp(a, "double") == 0 ||
			pg_strcasecmp(a, "float8") == 0 ||
			pg_strcasecmp(a, "pg_catalog.float8") == 0)
			alignment = 'd';
		else if (pg_strcasecmp(a, "int4") == 0 ||
				 pg_strcasecmp(a, "pg_catalog.int4") == 0)
			alignment = 'i';
		else if (pg_strcasecmp(a, "int2") == 0 ||
				 pg_strcasecmp(a, "pg_catalog.int2") == 0)
			alignment = 's';
		else if (pg_strcasecmp(a, "char") == 0 ||
				 pg_strcasecmp(a, "pg_catalog.bpchar") == 0)
			alignment = 'c';
		else
			ereport(ERROR,
					(errcode(ERRCODE_INVALID_PARAMETER_VALUE),
					 errmsg("alignment \"%s\" not recognized", a)));
	}
	if (storageEl)
	{
		char	   *a = defGetString(storageEl);

		if (pg_strcasecmp(a, "plain") == 0)
			storage = 'p';
		else if (pg_strcasecmp(a, "external") == 0)
			storage = 'e';
		else if (pg_strcasecmp(a, "extended") == 0)
			storage = 'x';
		else if (pg_strcasecmp(a, "main") == 0)
			storage = 'm';
		else
			ereport(ERROR,
					(errcode(ERRCODE_INVALID_PARAMETER_VALUE),
					 errmsg("storage \"%s\" not recognized", a)));
	}

	if (encoding)
	{
		encoding = transformStorageEncodingClause(encoding);
		typoptions = transformRelOptions((Datum) 0, encoding, true, false);
	}

	/*
	 * make sure we have our required definitions
	 */
	if (inputName == NIL)
		ereport(ERROR,
				(errcode(ERRCODE_INVALID_OBJECT_DEFINITION),
				 errmsg("type input function must be specified")));
	if (outputName == NIL)
		ereport(ERROR,
				(errcode(ERRCODE_INVALID_OBJECT_DEFINITION),
				 errmsg("type output function must be specified")));

	if (typmodinName == NIL && typmodoutName != NIL)
		ereport(ERROR,
				(errcode(ERRCODE_INVALID_OBJECT_DEFINITION),
				 errmsg("type modifier output function is useless without a type modifier input function")));

	/*
	 * Convert I/O proc names to OIDs
	 */
	inputOid = findTypeInputFunction(inputName, typoid);
	outputOid = findTypeOutputFunction(outputName, typoid);
	if (receiveName)
		receiveOid = findTypeReceiveFunction(receiveName, typoid);
	if (sendName)
		sendOid = findTypeSendFunction(sendName, typoid);

	/*
	 * Verify that I/O procs return the expected thing.  If we see OPAQUE,
	 * complain and change it to the correct type-safe choice.
	 */
	resulttype = get_func_rettype(inputOid);
	if (resulttype != typoid)
	{
		if (resulttype == OPAQUEOID)
		{
			/* backwards-compatibility hack */
			ereport(WARNING,
					(errmsg("changing return type of function %s from \"opaque\" to %s",
							NameListToString(inputName), typeName)));
			SetFunctionReturnType(inputOid, typoid);
		}
		else
			ereport(ERROR,
					(errcode(ERRCODE_INVALID_OBJECT_DEFINITION),
					 errmsg("type input function %s must return type %s",
							NameListToString(inputName), typeName)));
	}
	resulttype = get_func_rettype(outputOid);
	if (resulttype != CSTRINGOID)
	{
		if (resulttype == OPAQUEOID)
		{
			/* backwards-compatibility hack */
			ereport(WARNING,
					(errmsg("changing return type of function %s from \"opaque\" to \"cstring\"",
							NameListToString(outputName))));
			SetFunctionReturnType(outputOid, CSTRINGOID);
		}
		else
			ereport(ERROR,
					(errcode(ERRCODE_INVALID_OBJECT_DEFINITION),
			   errmsg("type output function %s must return type \"cstring\"",
					  NameListToString(outputName))));
	}
	if (receiveOid)
	{
		resulttype = get_func_rettype(receiveOid);
		if (resulttype != typoid)
			ereport(ERROR,
					(errcode(ERRCODE_INVALID_OBJECT_DEFINITION),
					 errmsg("type receive function %s must return type %s",
							NameListToString(receiveName), typeName)));
	}
	if (sendOid)
	{
		resulttype = get_func_rettype(sendOid);
		if (resulttype != BYTEAOID)
			ereport(ERROR,
					(errcode(ERRCODE_INVALID_OBJECT_DEFINITION),
				   errmsg("type send function %s must return type \"bytea\"",
						  NameListToString(sendName))));
	}

	/*
	 * Convert typmodin/out function proc names to OIDs.
	 */
	if (typmodinName)
		typmodinOid = findTypeTypmodinFunction(typmodinName);
	if (typmodoutName)
		typmodoutOid = findTypeTypmodoutFunction(typmodoutName);

	/*
	 * Convert analysis function proc name to an OID. If no analysis function
	 * is specified, we'll use zero to select the built-in default algorithm.
	 */
	if (analyzeName)
		analyzeOid = findTypeAnalyzeFunction(analyzeName, typoid);

	/*
	 * Check permissions on functions.	We choose to require the creator/owner
	 * of a type to also own the underlying functions.	Since creating a type
	 * is tantamount to granting public execute access on the functions, the
	 * minimum sane check would be for execute-with-grant-option.  But we
	 * don't have a way to make the type go away if the grant option is
	 * revoked, so ownership seems better.
	 */
#ifdef NOT_USED
	/* XXX this is unnecessary given the superuser check above */
	if (inputOid && !pg_proc_ownercheck(inputOid, GetUserId()))
		aclcheck_error(ACLCHECK_NOT_OWNER, ACL_KIND_PROC,
					   NameListToString(inputName));
	if (outputOid && !pg_proc_ownercheck(outputOid, GetUserId()))
		aclcheck_error(ACLCHECK_NOT_OWNER, ACL_KIND_PROC,
					   NameListToString(outputName));
	if (receiveOid && !pg_proc_ownercheck(receiveOid, GetUserId()))
		aclcheck_error(ACLCHECK_NOT_OWNER, ACL_KIND_PROC,
					   NameListToString(receiveName));
	if (sendOid && !pg_proc_ownercheck(sendOid, GetUserId()))
		aclcheck_error(ACLCHECK_NOT_OWNER, ACL_KIND_PROC,
					   NameListToString(sendName));
	if (typmodinOid && !pg_proc_ownercheck(typmodinOid, GetUserId()))
		aclcheck_error(ACLCHECK_NOT_OWNER, ACL_KIND_PROC,
					   NameListToString(typmodinName));
	if (typmodoutOid && !pg_proc_ownercheck(typmodoutOid, GetUserId()))
		aclcheck_error(ACLCHECK_NOT_OWNER, ACL_KIND_PROC,
					   NameListToString(typmodoutName));
	if (analyzeOid && !pg_proc_ownercheck(analyzeOid, GetUserId()))
		aclcheck_error(ACLCHECK_NOT_OWNER, ACL_KIND_PROC,
					   NameListToString(analyzeName));
#endif

	array_type = makeArrayTypeName(typeName, typeNamespace);
	pg_type = heap_open(TypeRelationId, AccessShareLock);

	/* Preassign array type OID so we can insert it in pg_type.typarray */
	if (Gp_role == GP_ROLE_EXECUTE || IsBinaryUpgrade)
	{
		array_oid = GetPreassignedOidForType(typeNamespace, array_type);

		if (array_oid == InvalidOid && IsBinaryUpgrade)
			array_oid = GetNewOid(pg_type);
	}
	else
		array_oid = GetNewOid(pg_type);

	heap_close(pg_type, AccessShareLock);

	/*
	 * now have TypeCreate do all the real work.
	 */
	typoid =
		TypeCreateWithOptions(InvalidOid,	/* no predetermined type OID */
				   typeName,	/* type name */
				   typeNamespace,		/* namespace */
				   InvalidOid,	/* relation oid (n/a here) */
				   0,			/* relation kind (ditto) */
<<<<<<< HEAD
				   GetUserId(),	/* owner's ID */
=======
				   GetUserId(), /* owner's ID */
>>>>>>> 4d53a2f9
				   internalLength,		/* internal size */
				   TYPTYPE_BASE,	/* type-type (base type) */
				   category,	/* type-category */
				   preferred,	/* is it a preferred type? */
				   delimiter,	/* array element delimiter */
				   inputOid,	/* input procedure */
				   outputOid,	/* output procedure */
				   receiveOid,	/* receive procedure */
				   sendOid,		/* send procedure */
				   typmodinOid, /* typmodin procedure */
				   typmodoutOid,	/* typmodout procedure */
				   analyzeOid,	/* analyze procedure */
				   elemType,	/* element type ID */
				   false,		/* this is not an array type */
				   array_oid,	/* array type we are about to create */
				   InvalidOid,	/* base type ID (only for domains) */
				   defaultValue,	/* default type value */
				   NULL,		/* no binary form available */
				   byValue,		/* passed by value */
				   alignment,	/* required alignment */
				   storage,		/* TOAST strategy */
				   -1,			/* typMod (Domains only) */
				   0,			/* Array Dimensions of typbasetype */
				   false,		/* Type NOT NULL */
				   typoptions);

	/*
	 * Create the array type that goes with it.
	 */

	/* alignment must be 'i' or 'd' for arrays */
	alignment = (alignment == 'd') ? 'd' : 'i';

	TypeCreateWithOptions(array_oid,		/* force assignment of this type OID */
			   array_type,		/* type name */
			   typeNamespace,	/* namespace */
			   InvalidOid,		/* relation oid (n/a here) */
			   0,				/* relation kind (ditto) */
			   GetUserId(),		/* owner's ID */
			   -1,				/* internal size (always varlena) */
			   TYPTYPE_BASE,	/* type-type (base type) */
			   TYPCATEGORY_ARRAY,		/* type-category (array) */
			   false,			/* array types are never preferred */
			   delimiter,		/* array element delimiter */
			   F_ARRAY_IN,		/* input procedure */
			   F_ARRAY_OUT,		/* output procedure */
			   F_ARRAY_RECV,	/* receive procedure */
			   F_ARRAY_SEND,	/* send procedure */
			   typmodinOid,		/* typmodin procedure */
			   typmodoutOid,	/* typmodout procedure */
			   InvalidOid,		/* analyze procedure - default */
			   typoid,			/* element type ID */
			   true,			/* yes this is an array type */
			   InvalidOid,		/* no further array type */
			   InvalidOid,		/* base type ID */
			   NULL,			/* never a default type value */
			   NULL,			/* binary default isn't sent either */
			   false,			/* never passed by value */
			   alignment,		/* see above */
			   'x',				/* ARRAY is always toastable */
			   -1,				/* typMod (Domains only) */
			   0,				/* Array dimensions of typbasetype */
			   false,			/* Type NOT NULL */
			   typoptions);

	pfree(array_type);

	if (Gp_role == GP_ROLE_DISPATCH)
	{
		DefineStmt * stmt = makeNode(DefineStmt);
		stmt->kind = OBJECT_TYPE;
		stmt->oldstyle = false; /*?*/
		stmt->defnames = names;
		stmt->args = NIL;
		stmt->definition = parameters;

		CdbDispatchUtilityStatement((Node *) stmt,
									DF_CANCEL_ON_ERROR|
									DF_WITH_SNAPSHOT|
									DF_NEED_TWO_PHASE,
									GetAssignedOidsForDispatch(),
									NULL);
	}
}


/*
 *	RemoveTypes
 *		Implements DROP TYPE and DROP DOMAIN
 *
 * Note: if DOMAIN is specified, we enforce that each type is a domain, but
 * we don't enforce the converse for DROP TYPE
 */
void
RemoveTypes(DropStmt *drop)
{
	ObjectAddresses *objects;
	ListCell   *cell;

	/*
	 * First we identify all the types, then we delete them in a single
	 * performMultipleDeletions() call.  This is to avoid unwanted DROP
	 * RESTRICT errors if one of the types depends on another.
	 */
	objects = new_object_addresses();

	foreach(cell, drop->objects)
	{
		List	   *names = (List *) lfirst(cell);
		TypeName   *typename;
		Oid			typeoid;
		HeapTuple	tup;
		ObjectAddress object;
		Form_pg_type typ;

		/* Make a TypeName so we can use standard type lookup machinery */
		typename = makeTypeNameFromNameList(names);

		/* Use LookupTypeName here so that shell types can be removed. */
		tup = LookupTypeName(NULL, typename, NULL);
		if (tup == NULL)
		{
			if (!drop->missing_ok)
			{
				ereport(ERROR,
						(errcode(ERRCODE_UNDEFINED_OBJECT),
						 errmsg("type \"%s\" does not exist",
								TypeNameToString(typename))));
			}
			else
			{
				if (Gp_role != GP_ROLE_EXECUTE)
					ereport(NOTICE,
							(errmsg("type \"%s\" does not exist, skipping",
									TypeNameToString(typename))));
			}
			continue;
		}

		typeoid = typeTypeId(tup);
		typ = (Form_pg_type) GETSTRUCT(tup);

		/* Permission check: must own type or its namespace */
		if (!pg_type_ownercheck(typeoid, GetUserId()) &&
			!pg_namespace_ownercheck(typ->typnamespace, GetUserId()))
			aclcheck_error(ACLCHECK_NOT_OWNER, ACL_KIND_TYPE,
						   format_type_be(typeoid));

		if (drop->removeType == OBJECT_DOMAIN)
		{
			/* Check that this is actually a domain */
			if (typ->typtype != TYPTYPE_DOMAIN)
				ereport(ERROR,
						(errcode(ERRCODE_WRONG_OBJECT_TYPE),
						 errmsg("\"%s\" is not a domain",
								TypeNameToString(typename))));
		}

		/*
		 * Remove any storage encoding
		 */
		remove_type_encoding(typeoid);

		/*
		 * Note: we need no special check for array types here, as the normal
		 * treatment of internal dependencies handles it just fine
		 */

		object.classId = TypeRelationId;
		object.objectId = typeoid;
		object.objectSubId = 0;

		add_exact_object_address(&object, objects);

		ReleaseSysCache(tup);
	}

	performMultipleDeletions(objects, drop->behavior);

	free_object_addresses(objects);
}


/*
 * Guts of type deletion.
 */
void
RemoveTypeById(Oid typeOid)
{
	Relation	relation;
	HeapTuple	tup;

	/* 
	 * It might look like the call in RemoveType() is enough for
	 * pg_type_encoding but it's not. This case catches array type derivations
	 * of base types.
	 */
	remove_type_encoding(typeOid);

	relation = heap_open(TypeRelationId, RowExclusiveLock);

	tup = SearchSysCache(TYPEOID,
						 ObjectIdGetDatum(typeOid),
						 0, 0, 0);
	if (!HeapTupleIsValid(tup))
		elog(ERROR, "cache lookup failed for type %u", typeOid);

	simple_heap_delete(relation, &tup->t_self);

	/*
	 * If it is an enum, delete the pg_enum entries too; we don't bother with
	 * making dependency entries for those, so it has to be done "by hand"
	 * here.
	 */
	if (((Form_pg_type) GETSTRUCT(tup))->typtype == TYPTYPE_ENUM)
		EnumValuesDelete(typeOid);

	ReleaseSysCache(tup);

	heap_close(relation,  Gp_role == GP_ROLE_DISPATCH ? NoLock : RowExclusiveLock);
}


/*
 * DefineDomain
 *		Registers a new domain.
 */
void
DefineDomain(CreateDomainStmt *stmt)
{
	char	   *domainName;
	Oid			domainNamespace;
	AclResult	aclresult;
	int16		internalLength;
	Oid			inputProcedure;
	Oid			outputProcedure;
	Oid			receiveProcedure;
	Oid			sendProcedure;
	Oid			analyzeProcedure;
	bool		byValue;
	Oid			typelem;
	char		category;
	char		delimiter;
	char		alignment;
	char		storage;
	char		typtype;
	Datum		datum;
	bool		isnull;
	char	   *defaultValue = NULL;
	char	   *defaultValueBin = NULL;
	bool		saw_default = false;
	bool		typNotNull = false;
	bool		nullDefined = false;
	int32		typNDims = list_length(stmt->typeName->arrayBounds);
	HeapTuple	typeTup;
	List	   *schema = stmt->constraints;
	ListCell   *listptr;
	Oid			basetypeoid;
	Oid			domainoid;
	Oid			old_type_oid;
	Form_pg_type baseType;
	int32		basetypeMod;

	/* Convert list of names to a name and namespace */
	domainNamespace = QualifiedNameGetCreationNamespace(stmt->domainname,
														&domainName);

	/* Check we have creation rights in target namespace */
	aclresult = pg_namespace_aclcheck(domainNamespace, GetUserId(),
									  ACL_CREATE);
	if (aclresult != ACLCHECK_OK)
		aclcheck_error(aclresult, ACL_KIND_NAMESPACE,
					   get_namespace_name(domainNamespace));

	/*
	 * Check for collision with an existing type name.	If there is one and
	 * it's an autogenerated array, we can rename it out of the way.
	 */
	old_type_oid = GetSysCacheOid(TYPENAMENSP,
								  CStringGetDatum(domainName),
								  ObjectIdGetDatum(domainNamespace),
								  0, 0);
	if (OidIsValid(old_type_oid))
	{
		if (!moveArrayTypeName(old_type_oid, domainName, domainNamespace))
			ereport(ERROR,
					(errcode(ERRCODE_DUPLICATE_OBJECT),
					 errmsg("type \"%s\" already exists", domainName)));
	}

	/*
	 * Look up the base type.
	 */
	typeTup = typenameType(NULL, stmt->typeName, &basetypeMod);
	baseType = (Form_pg_type) GETSTRUCT(typeTup);
	basetypeoid = HeapTupleGetOid(typeTup);

	/*
	 * Base type must be a plain base type, another domain or an enum. Domains
	 * over pseudotypes would create a security hole.  Domains over composite
	 * types might be made to work in the future, but not today.
	 */
	typtype = baseType->typtype;
	if (typtype != TYPTYPE_BASE &&
		typtype != TYPTYPE_DOMAIN &&
		typtype != TYPTYPE_ENUM)
		ereport(ERROR,
				(errcode(ERRCODE_DATATYPE_MISMATCH),
				 errmsg("\"%s\" is not a valid base type for a domain",
						TypeNameToString(stmt->typeName))));

	/* passed by value */
	byValue = baseType->typbyval;

	/* Required Alignment */
	alignment = baseType->typalign;

	/* TOAST Strategy */
	storage = baseType->typstorage;

	/* Storage Length */
	internalLength = baseType->typlen;

	/* Type Category */
	category = baseType->typcategory;

	/* Array element type (in case base type is an array) */
	typelem = baseType->typelem;

	/* Array element Delimiter */
	delimiter = baseType->typdelim;

	/* I/O Functions */
	inputProcedure = F_DOMAIN_IN;
	outputProcedure = baseType->typoutput;
	receiveProcedure = F_DOMAIN_RECV;
	sendProcedure = baseType->typsend;

	/* Domains never accept typmods, so no typmodin/typmodout needed */

	/* Analysis function */
	analyzeProcedure = baseType->typanalyze;

	/* Inherited default value */
	datum = SysCacheGetAttr(TYPEOID, typeTup,
							Anum_pg_type_typdefault, &isnull);
	if (!isnull)
		defaultValue = TextDatumGetCString(datum);

	/* Inherited default binary value */
	datum = SysCacheGetAttr(TYPEOID, typeTup,
							Anum_pg_type_typdefaultbin, &isnull);
	if (!isnull)
		defaultValueBin = TextDatumGetCString(datum);

	/*
	 * Run through constraints manually to avoid the additional processing
	 * conducted by DefineRelation() and friends.
	 */
	foreach(listptr, schema)
	{
		Node	   *newConstraint = lfirst(listptr);
		Constraint *constr;

		/* Check for unsupported constraint types */
		if (IsA(newConstraint, FkConstraint))
			ereport(ERROR,
					(errcode(ERRCODE_SYNTAX_ERROR),
				errmsg("foreign key constraints not possible for domains")));

		/* otherwise it should be a plain Constraint */
		if (!IsA(newConstraint, Constraint))
			elog(ERROR, "unrecognized node type: %d",
				 (int) nodeTag(newConstraint));

		constr = (Constraint *) newConstraint;

		switch (constr->contype)
		{
			case CONSTR_DEFAULT:

				/*
				 * The inherited default value may be overridden by the user
				 * with the DEFAULT <expr> clause ... but only once.
				 */
				if (saw_default)
					ereport(ERROR,
							(errcode(ERRCODE_SYNTAX_ERROR),
							 errmsg("multiple default expressions")));
				saw_default = true;

				if (constr->raw_expr)
				{
					ParseState *pstate;
					Node	   *defaultExpr;

					/* Create a dummy ParseState for transformExpr */
					pstate = make_parsestate(NULL);

					/*
					 * Cook the constr->raw_expr into an expression. Note:
					 * name is strictly for error message
					 */
					defaultExpr = cookDefault(pstate, constr->raw_expr,
											  basetypeoid,
											  basetypeMod,
											  domainName);

					/*
					 * If the expression is just a NULL constant, we treat it
					 * like not having a default.
					 *
					 * Note that if the basetype is another domain, we'll see
					 * a CoerceToDomain expr here and not discard the default.
					 * This is critical because the domain default needs to be
					 * retained to override any default that the base domain
					 * might have.
					 */
					if (defaultExpr == NULL ||
						(IsA(defaultExpr, Const) &&
						 ((Const *) defaultExpr)->constisnull))
					{
						defaultValue = NULL;
						defaultValueBin = NULL;
					}
					else
					{
						/*
						 * Expression must be stored as a nodeToString result,
						 * but we also require a valid textual representation
						 * (mainly to make life easier for pg_dump).
						 */
						defaultValue =
							deparse_expression(defaultExpr,
											   deparse_context_for(domainName,
																 InvalidOid),
											   false, false);
						defaultValueBin = nodeToString(defaultExpr);
					}

					free_parsestate(pstate);
				}
				else
				{
					/* No default (can this still happen?) */
					defaultValue = NULL;
					defaultValueBin = NULL;
				}
				break;

			case CONSTR_NOTNULL:
				if (nullDefined && !typNotNull)
					ereport(ERROR,
							(errcode(ERRCODE_SYNTAX_ERROR),
						   errmsg("conflicting NULL/NOT NULL constraints")));
				typNotNull = true;
				nullDefined = true;
				break;

			case CONSTR_NULL:
				if (nullDefined && typNotNull)
					ereport(ERROR,
							(errcode(ERRCODE_SYNTAX_ERROR),
						   errmsg("conflicting NULL/NOT NULL constraints")));
				typNotNull = false;
				nullDefined = true;
				break;

			case CONSTR_CHECK:

				/*
				 * Check constraints are handled after domain creation, as
				 * they require the Oid of the domain
				 */
				break;

				/*
				 * All else are error cases
				 */
			case CONSTR_UNIQUE:
				ereport(ERROR,
						(errcode(ERRCODE_SYNTAX_ERROR),
					 errmsg("unique constraints not possible for domains")));
				break;

			case CONSTR_PRIMARY:
				ereport(ERROR,
						(errcode(ERRCODE_SYNTAX_ERROR),
				errmsg("primary key constraints not possible for domains")));
				break;

			case CONSTR_ATTR_DEFERRABLE:
			case CONSTR_ATTR_NOT_DEFERRABLE:
			case CONSTR_ATTR_DEFERRED:
			case CONSTR_ATTR_IMMEDIATE:
				ereport(ERROR,
						(errcode(ERRCODE_FEATURE_NOT_SUPPORTED),
						 errmsg("specifying constraint deferrability not supported for domains")));
				break;

			default:
				elog(ERROR, "unrecognized constraint subtype: %d",
					 (int) constr->contype);
				break;
		}
	}

	/*
	 * Have TypeCreate do all the real work.
	 */
	domainoid =
		TypeCreate(InvalidOid,	/* no predetermined type OID */
				   domainName,	/* type name */
				   domainNamespace,		/* namespace */
				   InvalidOid,	/* relation oid (n/a here) */
				   0,			/* relation kind (ditto) */
<<<<<<< HEAD
				   GetUserId(),	/* owner's ID */
=======
				   GetUserId(), /* owner's ID */
>>>>>>> 4d53a2f9
				   internalLength,		/* internal size */
				   TYPTYPE_DOMAIN,		/* type-type (domain type) */
				   category,	/* type-category */
				   false,		/* domain types are never preferred */
				   delimiter,	/* array element delimiter */
				   inputProcedure,		/* input procedure */
				   outputProcedure,		/* output procedure */
				   receiveProcedure,	/* receive procedure */
				   sendProcedure,		/* send procedure */
				   InvalidOid,	/* typmodin procedure - none */
				   InvalidOid,	/* typmodout procedure - none */
				   analyzeProcedure,	/* analyze procedure */
				   typelem,		/* element type ID */
				   false,		/* this isn't an array */
				   InvalidOid,	/* no arrays for domains (yet) */
				   basetypeoid, /* base type ID */
				   defaultValue,	/* default type value (text) */
				   defaultValueBin,		/* default type value (binary) */
				   byValue,		/* passed by value */
				   alignment,	/* required alignment */
				   storage,		/* TOAST strategy */
				   basetypeMod, /* typeMod value */
				   typNDims,	/* Array dimensions for base type */
				   typNotNull	/* Type NOT NULL */);

	/*
	 * Process constraints which refer to the domain ID returned by TypeCreate
	 */
	foreach(listptr, schema)
	{
		Constraint *constr = lfirst(listptr);

		/* it must be a Constraint, per check above */

		switch (constr->contype)
		{
			case CONSTR_CHECK:
				domainAddConstraint(domainoid, domainNamespace,
									basetypeoid, basetypeMod,
									constr, domainName);
				break;

				/* Other constraint types were fully processed above */

			default:
				break;
		}

		/* CCI so we can detect duplicate constraint names */
		CommandCounterIncrement();
	}

	/*
	 * Now we can clean up.
	 */
	ReleaseSysCache(typeTup);

	if (Gp_role == GP_ROLE_DISPATCH)
	{
		CdbDispatchUtilityStatement((Node *) stmt,
									DF_CANCEL_ON_ERROR|
									DF_WITH_SNAPSHOT|
									DF_NEED_TWO_PHASE,
									GetAssignedOidsForDispatch(),
									NULL);
	}
}


/*
 * DefineEnum
 *		Registers a new enum.
 */
void
DefineEnum(CreateEnumStmt *stmt)
{
	char	   *enumName;
	char	   *enumArrayName;
	Oid			enumNamespace;
	Oid			enumTypeOid;
	AclResult	aclresult;
	Oid			old_type_oid;
	Oid			enumArrayOid;
	Relation	pg_type;

	/* Convert list of names to a name and namespace */
	enumNamespace = QualifiedNameGetCreationNamespace(stmt->typeName,
													  &enumName);

	/* Check we have creation rights in target namespace */
	aclresult = pg_namespace_aclcheck(enumNamespace, GetUserId(), ACL_CREATE);
	if (aclresult != ACLCHECK_OK)
		aclcheck_error(aclresult, ACL_KIND_NAMESPACE,
					   get_namespace_name(enumNamespace));

	/*
	 * Check for collision with an existing type name.	If there is one and
	 * it's an autogenerated array, we can rename it out of the way.
	 */
	old_type_oid = GetSysCacheOid(TYPENAMENSP,
								  CStringGetDatum(enumName),
								  ObjectIdGetDatum(enumNamespace),
								  0, 0);
	if (OidIsValid(old_type_oid))
	{
		if (!moveArrayTypeName(old_type_oid, enumName, enumNamespace))
			ereport(ERROR,
					(errcode(ERRCODE_DUPLICATE_OBJECT),
					 errmsg("type \"%s\" already exists", enumName)));
	}

	enumArrayName = makeArrayTypeName(enumName, enumNamespace);

	/* Preassign array type OID so we can insert it in pg_type.typarray */
	pg_type = heap_open(TypeRelationId, AccessShareLock);

	if (Gp_role == GP_ROLE_EXECUTE || IsBinaryUpgrade)
	{
		enumTypeOid = GetPreassignedOidForType(enumNamespace, enumName);
		enumArrayOid = GetPreassignedOidForType(enumNamespace, enumArrayName);
	}
	else
	{
		enumTypeOid = InvalidOid;
		enumArrayOid = GetNewOid(pg_type);
	}
	heap_close(pg_type, AccessShareLock);

	/* Create the pg_type entry */
	enumTypeOid =
		TypeCreate(enumTypeOid,
				   enumName,	/* type name */
				   enumNamespace,		/* namespace */
				   InvalidOid,	/* relation oid (n/a here) */
				   0,			/* relation kind (ditto) */
<<<<<<< HEAD
				   GetUserId(),	/* owner's ID */
=======
				   GetUserId(), /* owner's ID */
>>>>>>> 4d53a2f9
				   sizeof(Oid), /* internal size */
				   TYPTYPE_ENUM,	/* type-type (enum type) */
				   TYPCATEGORY_ENUM,	/* type-category (enum type) */
				   false,		/* enum types are never preferred */
				   DEFAULT_TYPDELIM,	/* array element delimiter */
				   F_ENUM_IN,	/* input procedure */
				   F_ENUM_OUT,	/* output procedure */
				   F_ENUM_RECV, /* receive procedure */
				   F_ENUM_SEND, /* send procedure */
				   InvalidOid,	/* typmodin procedure - none */
				   InvalidOid,	/* typmodout procedure - none */
				   InvalidOid,	/* analyze procedure - default */
				   InvalidOid,	/* element type ID */
				   false,		/* this is not an array type */
				   enumArrayOid,	/* array type we are about to create */
				   InvalidOid,	/* base type ID (only for domains) */
				   NULL,		/* never a default type value */
				   NULL,		/* binary default isn't sent either */
				   true,		/* always passed by value */
				   'i',			/* int alignment */
				   'p',			/* TOAST strategy always plain */
				   -1,			/* typMod (Domains only) */
				   0,			/* Array dimensions of typbasetype */
				   false);		/* Type NOT NULL */

	/* Enter the enum's values into pg_enum */
	EnumValuesCreate(enumTypeOid, stmt->vals, InvalidOid);

	/*
	 * Create the array type that goes with it.
	 */
	TypeCreate(enumArrayOid,	/* force assignment of this type OID */
			   enumArrayName,	/* type name */
			   enumNamespace,	/* namespace */
			   InvalidOid,		/* relation oid (n/a here) */
			   0,				/* relation kind (ditto) */
			   GetUserId(),		/* owner's ID */
			   -1,				/* internal size (always varlena) */
			   TYPTYPE_BASE,	/* type-type (base type) */
			   TYPCATEGORY_ARRAY,		/* type-category (array) */
			   false,			/* array types are never preferred */
			   DEFAULT_TYPDELIM,	/* array element delimiter */
			   F_ARRAY_IN,		/* input procedure */
			   F_ARRAY_OUT,		/* output procedure */
			   F_ARRAY_RECV,	/* receive procedure */
			   F_ARRAY_SEND,	/* send procedure */
			   InvalidOid,		/* typmodin procedure - none */
			   InvalidOid,		/* typmodout procedure - none */
			   InvalidOid,		/* analyze procedure - default */
			   enumTypeOid,		/* element type ID */
			   true,			/* yes this is an array type */
			   InvalidOid,		/* no further array type */
			   InvalidOid,		/* base type ID */
			   NULL,			/* never a default type value */
			   NULL,			/* binary default isn't sent either */
			   false,			/* never passed by value */
			   'i',				/* enums have align i, so do their arrays */
			   'x',				/* ARRAY is always toastable */
			   -1,				/* typMod (Domains only) */
			   0,				/* Array dimensions of typbasetype */
			   false);			/* Type NOT NULL */

	pfree(enumArrayName);

	if (Gp_role == GP_ROLE_DISPATCH)
		CdbDispatchUtilityStatement((Node *) stmt,
									DF_CANCEL_ON_ERROR|
									DF_WITH_SNAPSHOT|
									DF_NEED_TWO_PHASE,
									GetAssignedOidsForDispatch(),
									NULL);
}


/*
 * Find suitable I/O functions for a type.
 *
 * typeOid is the type's OID (which will already exist, if only as a shell
 * type).
 */

static Oid
findTypeInputFunction(List *procname, Oid typeOid)
{
	Oid			argList[3];
	Oid			procOid;

	/*
	 * Input functions can take a single argument of type CSTRING, or three
	 * arguments (string, typioparam OID, typmod).
	 *
	 * For backwards compatibility we allow OPAQUE in place of CSTRING; if we
	 * see this, we issue a warning and fix up the pg_proc entry.
	 */
	argList[0] = CSTRINGOID;

	procOid = LookupFuncName(procname, 1, argList, true);
	if (OidIsValid(procOid))
		return procOid;

	argList[1] = OIDOID;
	argList[2] = INT4OID;

	procOid = LookupFuncName(procname, 3, argList, true);
	if (OidIsValid(procOid))
		return procOid;

	/* No luck, try it with OPAQUE */
	argList[0] = OPAQUEOID;

	procOid = LookupFuncName(procname, 1, argList, true);

	if (!OidIsValid(procOid))
	{
		argList[1] = OIDOID;
		argList[2] = INT4OID;

		procOid = LookupFuncName(procname, 3, argList, true);
	}

	if (OidIsValid(procOid))
	{
		/* Found, but must complain and fix the pg_proc entry */
		ereport(WARNING,
				(errmsg("changing argument type of function %s from \"opaque\" to \"cstring\"",
						NameListToString(procname))));
		SetFunctionArgType(procOid, 0, CSTRINGOID);

		/*
		 * Need CommandCounterIncrement since DefineType will likely try to
		 * alter the pg_proc tuple again.
		 */
		CommandCounterIncrement();

		return procOid;
	}

	/* Use CSTRING (preferred) in the error message */
	argList[0] = CSTRINGOID;

	ereport(ERROR,
			(errcode(ERRCODE_UNDEFINED_FUNCTION),
			 errmsg("function %s does not exist",
					func_signature_string(procname, 1, argList))));

	return InvalidOid;			/* keep compiler quiet */
}

static Oid
findTypeOutputFunction(List *procname, Oid typeOid)
{
	Oid			argList[1];
	Oid			procOid;

	/*
	 * Output functions can take a single argument of the type.
	 *
	 * For backwards compatibility we allow OPAQUE in place of the actual type
	 * name; if we see this, we issue a warning and fix up the pg_proc entry.
	 */
	argList[0] = typeOid;

	procOid = LookupFuncName(procname, 1, argList, true);
	if (OidIsValid(procOid))
		return procOid;

	/* No luck, try it with OPAQUE */
	argList[0] = OPAQUEOID;

	procOid = LookupFuncName(procname, 1, argList, true);

	if (OidIsValid(procOid))
	{
		/* Found, but must complain and fix the pg_proc entry */
		ereport(WARNING,
		(errmsg("changing argument type of function %s from \"opaque\" to %s",
				NameListToString(procname), format_type_be(typeOid))));
		SetFunctionArgType(procOid, 0, typeOid);

		/*
		 * Need CommandCounterIncrement since DefineType will likely try to
		 * alter the pg_proc tuple again.
		 */
		CommandCounterIncrement();

		return procOid;
	}

	/* Use type name, not OPAQUE, in the failure message. */
	argList[0] = typeOid;

	ereport(ERROR,
			(errcode(ERRCODE_UNDEFINED_FUNCTION),
			 errmsg("function %s does not exist",
					func_signature_string(procname, 1, argList))));

	return InvalidOid;			/* keep compiler quiet */
}

static Oid
findTypeReceiveFunction(List *procname, Oid typeOid)
{
	Oid			argList[3];
	Oid			procOid;

	/*
	 * Receive functions can take a single argument of type INTERNAL, or three
	 * arguments (internal, typioparam OID, typmod).
	 */
	argList[0] = INTERNALOID;

	procOid = LookupFuncName(procname, 1, argList, true);
	if (OidIsValid(procOid))
		return procOid;

	argList[1] = OIDOID;
	argList[2] = INT4OID;

	procOid = LookupFuncName(procname, 3, argList, true);
	if (OidIsValid(procOid))
		return procOid;

	ereport(ERROR,
			(errcode(ERRCODE_UNDEFINED_FUNCTION),
			 errmsg("function %s does not exist",
					func_signature_string(procname, 1, argList))));

	return InvalidOid;			/* keep compiler quiet */
}

static Oid
findTypeSendFunction(List *procname, Oid typeOid)
{
	Oid			argList[1];
	Oid			procOid;

	/*
	 * Send functions can take a single argument of the type.
	 */
	argList[0] = typeOid;

	procOid = LookupFuncName(procname, 1, argList, true);
	if (OidIsValid(procOid))
		return procOid;

	ereport(ERROR,
			(errcode(ERRCODE_UNDEFINED_FUNCTION),
			 errmsg("function %s does not exist",
					func_signature_string(procname, 1, argList))));

	return InvalidOid;			/* keep compiler quiet */
}

static Oid
findTypeTypmodinFunction(List *procname)
{
	Oid			argList[1];
	Oid			procOid;

	/*
	 * typmodin functions always take one cstring[] argument and return int4.
	 */
	argList[0] = CSTRINGARRAYOID;

	procOid = LookupFuncName(procname, 1, argList, true);
	if (!OidIsValid(procOid))
		ereport(ERROR,
				(errcode(ERRCODE_UNDEFINED_FUNCTION),
				 errmsg("function %s does not exist",
						func_signature_string(procname, 1, argList))));

	if (get_func_rettype(procOid) != INT4OID)
		ereport(ERROR,
				(errcode(ERRCODE_INVALID_OBJECT_DEFINITION),
				 errmsg("typmod_in function %s must return type \"integer\"",
						NameListToString(procname))));

	return procOid;
}

static Oid
findTypeTypmodoutFunction(List *procname)
{
	Oid			argList[1];
	Oid			procOid;

	/*
	 * typmodout functions always take one int4 argument and return cstring.
	 */
	argList[0] = INT4OID;

	procOid = LookupFuncName(procname, 1, argList, true);
	if (!OidIsValid(procOid))
		ereport(ERROR,
				(errcode(ERRCODE_UNDEFINED_FUNCTION),
				 errmsg("function %s does not exist",
						func_signature_string(procname, 1, argList))));

	if (get_func_rettype(procOid) != CSTRINGOID)
		ereport(ERROR,
				(errcode(ERRCODE_INVALID_OBJECT_DEFINITION),
				 errmsg("typmod_out function %s must return type \"cstring\"",
						NameListToString(procname))));

	return procOid;
}

static Oid
findTypeAnalyzeFunction(List *procname, Oid typeOid)
{
	Oid			argList[1];
	Oid			procOid;

	/*
	 * Analyze functions always take one INTERNAL argument and return bool.
	 */
	argList[0] = INTERNALOID;

	procOid = LookupFuncName(procname, 1, argList, true);
	if (!OidIsValid(procOid))
		ereport(ERROR,
				(errcode(ERRCODE_UNDEFINED_FUNCTION),
				 errmsg("function %s does not exist",
						func_signature_string(procname, 1, argList))));

	if (get_func_rettype(procOid) != BOOLOID)
		ereport(ERROR,
				(errcode(ERRCODE_INVALID_OBJECT_DEFINITION),
			  errmsg("type analyze function %s must return type \"boolean\"",
					 NameListToString(procname))));

	return procOid;
}


/*-------------------------------------------------------------------
 * DefineCompositeType
 *
 * Create a Composite Type relation.
 * `DefineRelation' does all the work, we just provide the correct
 * arguments!
 *
 * If the relation already exists, then 'DefineRelation' will abort
 * the xact...
 *
 * DefineCompositeType returns relid for use when creating
 * an implicit composite type during function creation
 *-------------------------------------------------------------------
 */
Oid
DefineCompositeType(const RangeVar *typevar, List *coldeflist)
{
	CreateStmt *createStmt = makeNode(CreateStmt);

	createStmt->ownerid = GetUserId();

	if (coldeflist == NIL)
		ereport(ERROR,
				(errcode(ERRCODE_INVALID_OBJECT_DEFINITION),
				 errmsg("composite type must have at least one attribute")));

	/*
	 * now set the parameters for keys/inheritance etc. All of these are
	 * uninteresting for composite types...
	 */
	createStmt->relation = (RangeVar *) typevar;
	createStmt->tableElts = coldeflist;
	createStmt->inhRelations = NIL;
	createStmt->constraints = NIL;
	createStmt->options = list_make1(defWithOids(false));
	createStmt->oncommit = ONCOMMIT_NOOP;
	createStmt->tablespacename = NULL;

	/*
	 * finally create the relation...
	 */
	return  DefineRelation(createStmt, RELKIND_COMPOSITE_TYPE, RELSTORAGE_VIRTUAL, true);

	/*
	 * DefineRelation already dispatches this.
	 *
	if (Gp_role == GP_ROLE_DISPATCH)
	{
		CompositeTypeStmt *stmt = makeNode(CompositeTypeStmt);
		stmt->typevar = (RangeVar *)typevar;
		stmt->coldeflist = coldeflist;

		CdbDispatchUtilityStatement((Node *) stmt);
	}*/

}

/*
 * AlterDomainDefault
 *
 * Routine implementing ALTER DOMAIN SET/DROP DEFAULT statements.
 */
void
AlterDomainDefault(List *names, Node *defaultRaw)
{
	TypeName   *typename;
	Oid			domainoid;
	HeapTuple	tup;
	ParseState *pstate;
	Relation	rel;
	char	   *defaultValue;
	Node	   *defaultExpr = NULL;		/* NULL if no default specified */
	Datum		new_record[Natts_pg_type];
	bool		new_record_nulls[Natts_pg_type];
	bool		new_record_repl[Natts_pg_type];
	HeapTuple	newtuple;
	Form_pg_type typTup;

	/* Make a TypeName so we can use standard type lookup machinery */
	typename = makeTypeNameFromNameList(names);
	domainoid = typenameTypeId(NULL, typename, NULL);

	/* Look up the domain in the type table */
	rel = heap_open(TypeRelationId, RowExclusiveLock);

	tup = SearchSysCacheCopy(TYPEOID,
							 ObjectIdGetDatum(domainoid),
							 0, 0, 0);
	if (!HeapTupleIsValid(tup))
		elog(ERROR, "cache lookup failed for type %u", domainoid);
	typTup = (Form_pg_type) GETSTRUCT(tup);

	/* Check it's a domain and check user has permission for ALTER DOMAIN */
	checkDomainOwner(tup, typename);

	/* Setup new tuple */
	MemSet(new_record, (Datum) 0, sizeof(new_record));
	MemSet(new_record_nulls, false, sizeof(new_record_nulls));
	MemSet(new_record_repl, false, sizeof(new_record_repl));

	/* Store the new default into the tuple */
	if (defaultRaw)
	{
		/* Create a dummy ParseState for transformExpr */
		pstate = make_parsestate(NULL);

		/*
		 * Cook the colDef->raw_expr into an expression. Note: Name is
		 * strictly for error message
		 */
		defaultExpr = cookDefault(pstate, defaultRaw,
								  typTup->typbasetype,
								  typTup->typtypmod,
								  NameStr(typTup->typname));

		free_parsestate(pstate);

		/*
		 * If the expression is just a NULL constant, we treat the command
		 * like ALTER ... DROP DEFAULT.  (But see note for same test in
		 * DefineDomain.)
		 */
		if (defaultExpr == NULL ||
			(IsA(defaultExpr, Const) &&((Const *) defaultExpr)->constisnull))
		{
			/* Default is NULL, drop it */
			new_record_nulls[Anum_pg_type_typdefaultbin - 1] = true;
			new_record_repl[Anum_pg_type_typdefaultbin - 1] = true;
			new_record_nulls[Anum_pg_type_typdefault - 1] = true;
			new_record_repl[Anum_pg_type_typdefault - 1] = true;
		}
		else
		{
			/*
			 * Expression must be stored as a nodeToString result, but we also
			 * require a valid textual representation (mainly to make life
			 * easier for pg_dump).
			 */
			defaultValue = deparse_expression(defaultExpr,
								deparse_context_for(NameStr(typTup->typname),
													InvalidOid),
											  false, false);

			/*
			 * Form an updated tuple with the new default and write it back.
			 */
			new_record[Anum_pg_type_typdefaultbin - 1] = CStringGetTextDatum(nodeToString(defaultExpr));

			new_record_repl[Anum_pg_type_typdefaultbin - 1] = true;
			new_record[Anum_pg_type_typdefault - 1] = CStringGetTextDatum(defaultValue);
			new_record_repl[Anum_pg_type_typdefault - 1] = true;
		}
	}
	else
	{
		/* ALTER ... DROP DEFAULT */
		new_record_nulls[Anum_pg_type_typdefaultbin - 1] = true;
		new_record_repl[Anum_pg_type_typdefaultbin - 1] = true;
		new_record_nulls[Anum_pg_type_typdefault - 1] = true;
		new_record_repl[Anum_pg_type_typdefault - 1] = true;
	}

	newtuple = heap_modify_tuple(tup, RelationGetDescr(rel),
								 new_record, new_record_nulls,
								 new_record_repl);

	simple_heap_update(rel, &tup->t_self, newtuple);

	CatalogUpdateIndexes(rel, newtuple);

	/* Rebuild dependencies */
	GenerateTypeDependencies(typTup->typnamespace,
							 domainoid,
							 InvalidOid,		/* typrelid is n/a */
							 0, /* relation kind is n/a */
							 typTup->typowner,
							 typTup->typinput,
							 typTup->typoutput,
							 typTup->typreceive,
							 typTup->typsend,
							 typTup->typmodin,
							 typTup->typmodout,
							 typTup->typanalyze,
							 typTup->typelem,
							 false,		/* a domain isn't an implicit array */
							 typTup->typbasetype,
							 defaultExpr,
							 true);		/* Rebuild is true */

	/* Clean up */
	heap_close(rel, NoLock);
	heap_freetuple(newtuple);
}

/*
 * AlterDomainNotNull
 *
 * Routine implementing ALTER DOMAIN SET/DROP NOT NULL statements.
 */
void
AlterDomainNotNull(List *names, bool notNull)
{
	TypeName   *typename;
	Oid			domainoid;
	Relation	typrel;
	HeapTuple	tup;
	Form_pg_type typTup;

	/* Make a TypeName so we can use standard type lookup machinery */
	typename = makeTypeNameFromNameList(names);
	domainoid = typenameTypeId(NULL, typename, NULL);

	/* Look up the domain in the type table */
	typrel = heap_open(TypeRelationId, RowExclusiveLock);

	tup = SearchSysCacheCopy(TYPEOID,
							 ObjectIdGetDatum(domainoid),
							 0, 0, 0);
	if (!HeapTupleIsValid(tup))
		elog(ERROR, "cache lookup failed for type %u", domainoid);
	typTup = (Form_pg_type) GETSTRUCT(tup);

	/* Check it's a domain and check user has permission for ALTER DOMAIN */
	checkDomainOwner(tup, typename);

	/* Is the domain already set to the desired constraint? */
	if (typTup->typnotnull == notNull)
	{
		heap_close(typrel, RowExclusiveLock);
		return;
	}

	/* Adding a NOT NULL constraint requires checking existing columns */
	if (notNull)
	{
		List	   *rels;
		ListCell   *rt;

		/* Fetch relation list with attributes based on this domain */
		/* ShareLock is sufficient to prevent concurrent data changes */

		rels = get_rels_with_domain(domainoid, ShareLock);

		foreach(rt, rels)
		{
			RelToCheck *rtc = (RelToCheck *) lfirst(rt);
			Relation	testrel = rtc->rel;
			TupleDesc	tupdesc = RelationGetDescr(testrel);
			HeapScanDesc scan;
			HeapTuple	tuple;

			/* Scan all tuples in this relation */
			scan = heap_beginscan(testrel, SnapshotNow, 0, NULL);
			while ((tuple = heap_getnext(scan, ForwardScanDirection)) != NULL)
			{
				int			i;

				/* Test attributes that are of the domain */
				for (i = 0; i < rtc->natts; i++)
				{
					int			attnum = rtc->atts[i];

					if (heap_attisnull(tuple, attnum))
						ereport(ERROR,
								(errcode(ERRCODE_NOT_NULL_VIOLATION),
								 errmsg("column \"%s\" of table \"%s\" contains null values",
								NameStr(tupdesc->attrs[attnum - 1]->attname),
										RelationGetRelationName(testrel))));
				}
			}
			heap_endscan(scan);

			/* Close each rel after processing, but keep lock */
			heap_close(testrel, NoLock);
		}
	}

	/*
	 * Okay to update pg_type row.	We can scribble on typTup because it's a
	 * copy.
	 */
	typTup->typnotnull = notNull;

	simple_heap_update(typrel, &tup->t_self, tup);

	CatalogUpdateIndexes(typrel, tup);

	/* Clean up */
	heap_freetuple(tup);
	heap_close(typrel, RowExclusiveLock);
}

/*
 * AlterDomainDropConstraint
 *
 * Implements the ALTER DOMAIN DROP CONSTRAINT statement
 */
void
AlterDomainDropConstraint(List *names, const char *constrName,
						  DropBehavior behavior)
{
	TypeName   *typename;
	Oid			domainoid;
	HeapTuple	tup;
	Relation	rel;
	Relation	conrel;
	SysScanDesc conscan;
	ScanKeyData key[1];
	HeapTuple	contup;

	/* Make a TypeName so we can use standard type lookup machinery */
	typename = makeTypeNameFromNameList(names);
	domainoid = typenameTypeId(NULL, typename, NULL);

	/* Look up the domain in the type table */
	rel = heap_open(TypeRelationId, RowExclusiveLock);

	tup = SearchSysCacheCopy(TYPEOID,
							 ObjectIdGetDatum(domainoid),
							 0, 0, 0);
	if (!HeapTupleIsValid(tup))
		elog(ERROR, "cache lookup failed for type %u", domainoid);

	/* Check it's a domain and check user has permission for ALTER DOMAIN */
	checkDomainOwner(tup, typename);

	/* Grab an appropriate lock on the pg_constraint relation */
	conrel = heap_open(ConstraintRelationId, RowExclusiveLock);

	/* Use the index to scan only constraints of the target relation */
	ScanKeyInit(&key[0],
				Anum_pg_constraint_contypid,
				BTEqualStrategyNumber, F_OIDEQ,
				ObjectIdGetDatum(HeapTupleGetOid(tup)));

	conscan = systable_beginscan(conrel, ConstraintTypidIndexId, true,
								 SnapshotNow, 1, key);

	/*
	 * Scan over the result set, removing any matching entries.
	 */
	while ((contup = systable_getnext(conscan)) != NULL)
	{
		Form_pg_constraint con = (Form_pg_constraint) GETSTRUCT(contup);

		if (strcmp(NameStr(con->conname), constrName) == 0)
		{
			ObjectAddress conobj;

			conobj.classId = ConstraintRelationId;
			conobj.objectId = HeapTupleGetOid(contup);
			conobj.objectSubId = 0;

			performDeletion(&conobj, behavior);
		}
	}
	/* Clean up after the scan */
	systable_endscan(conscan);
	heap_close(conrel, RowExclusiveLock);

	heap_close(rel, NoLock);
}

/*
 * AlterDomainAddConstraint
 *
 * Implements the ALTER DOMAIN .. ADD CONSTRAINT statement.
 */
void
AlterDomainAddConstraint(List *names, Node *newConstraint)
{
	TypeName   *typename;
	Oid			domainoid;
	Relation	typrel;
	HeapTuple	tup;
	Form_pg_type typTup;
	List	   *rels;
	ListCell   *rt;
	EState	   *estate;
	ExprContext *econtext;
	char	   *ccbin;
	Expr	   *expr;
	ExprState  *exprstate;
	Constraint *constr;

	/* Make a TypeName so we can use standard type lookup machinery */
	typename = makeTypeNameFromNameList(names);
	domainoid = typenameTypeId(NULL, typename, NULL);

	/* Look up the domain in the type table */
	typrel = heap_open(TypeRelationId, RowExclusiveLock);

	tup = SearchSysCacheCopy(TYPEOID,
							 ObjectIdGetDatum(domainoid),
							 0, 0, 0);
	if (!HeapTupleIsValid(tup))
		elog(ERROR, "cache lookup failed for type %u", domainoid);
	typTup = (Form_pg_type) GETSTRUCT(tup);

	/* Check it's a domain and check user has permission for ALTER DOMAIN */
	checkDomainOwner(tup, typename);

	/* Check for unsupported constraint types */
	if (IsA(newConstraint, FkConstraint))
		ereport(ERROR,
				(errcode(ERRCODE_SYNTAX_ERROR),
				 errmsg("foreign key constraints not possible for domains")));

	/* otherwise it should be a plain Constraint */
	if (!IsA(newConstraint, Constraint))
		elog(ERROR, "unrecognized node type: %d",
			 (int) nodeTag(newConstraint));

	constr = (Constraint *) newConstraint;

	switch (constr->contype)
	{
		case CONSTR_CHECK:
			/* processed below */
			break;

		case CONSTR_UNIQUE:
			ereport(ERROR,
					(errcode(ERRCODE_SYNTAX_ERROR),
					 errmsg("unique constraints not possible for domains")));
			break;

		case CONSTR_PRIMARY:
			ereport(ERROR,
					(errcode(ERRCODE_SYNTAX_ERROR),
				errmsg("primary key constraints not possible for domains")));
			break;

		case CONSTR_ATTR_DEFERRABLE:
		case CONSTR_ATTR_NOT_DEFERRABLE:
		case CONSTR_ATTR_DEFERRED:
		case CONSTR_ATTR_IMMEDIATE:
			ereport(ERROR,
					(errcode(ERRCODE_FEATURE_NOT_SUPPORTED),
					 errmsg("specifying constraint deferrability not supported for domains")));
			break;

		default:
			elog(ERROR, "unrecognized constraint subtype: %d",
				 (int) constr->contype);
			break;
	}

	/*
	 * Since all other constraint types throw errors, this must be a check
	 * constraint.	First, process the constraint expression and add an entry
	 * to pg_constraint.
	 */

	ccbin = domainAddConstraint(HeapTupleGetOid(tup), typTup->typnamespace,
								typTup->typbasetype, typTup->typtypmod,
								constr, NameStr(typTup->typname));

	/*
	 * Test all values stored in the attributes based on the domain the
	 * constraint is being added to.
	 */
	expr = (Expr *) stringToNode(ccbin);

	/* Need an EState to run ExecEvalExpr */
	estate = CreateExecutorState();
	econtext = GetPerTupleExprContext(estate);

	/* build execution state for expr */
	exprstate = ExecPrepareExpr(expr, estate);

	/* Fetch relation list with attributes based on this domain */
	/* ShareLock is sufficient to prevent concurrent data changes */

	rels = get_rels_with_domain(domainoid, ShareLock);

	foreach(rt, rels)
	{
		RelToCheck *rtc = (RelToCheck *) lfirst(rt);
		Relation	testrel = rtc->rel;
		TupleDesc	tupdesc = RelationGetDescr(testrel);
		HeapScanDesc scan;
		HeapTuple	tuple;

		/* Scan all tuples in this relation */
		scan = heap_beginscan(testrel, SnapshotNow, 0, NULL);
		while ((tuple = heap_getnext(scan, ForwardScanDirection)) != NULL)
		{
			int			i;

			/* Test attributes that are of the domain */
			for (i = 0; i < rtc->natts; i++)
			{
				int			attnum = rtc->atts[i];
				Datum		d;
				bool		isNull;
				Datum		conResult;

				d = heap_getattr(tuple, attnum, tupdesc, &isNull);

				econtext->domainValue_datum = d;
				econtext->domainValue_isNull = isNull;

				conResult = ExecEvalExprSwitchContext(exprstate,
													  econtext,
													  &isNull, NULL);

				if (!isNull && !DatumGetBool(conResult))
					ereport(ERROR,
							(errcode(ERRCODE_CHECK_VIOLATION),
							 errmsg("column \"%s\" of table \"%s\" contains values that violate the new constraint",
								NameStr(tupdesc->attrs[attnum - 1]->attname),
									RelationGetRelationName(testrel))));
			}

			ResetExprContext(econtext);
		}
		heap_endscan(scan);

		/* Hold relation lock till commit (XXX bad for concurrency) */
		heap_close(testrel, NoLock);
	}

	FreeExecutorState(estate);

	/* Clean up */
	heap_close(typrel, RowExclusiveLock);
}

/*
 * get_rels_with_domain
 *
 * Fetch all relations / attributes which are using the domain
 *
 * The result is a list of RelToCheck structs, one for each distinct
 * relation, each containing one or more attribute numbers that are of
 * the domain type.  We have opened each rel and acquired the specified lock
 * type on it.
 *
 * We support nested domains by including attributes that are of derived
 * domain types.  Current callers do not need to distinguish between attributes
 * that are of exactly the given domain and those that are of derived domains.
 *
 * XXX this is completely broken because there is no way to lock the domain
 * to prevent columns from being added or dropped while our command runs.
 * We can partially protect against column drops by locking relations as we
 * come across them, but there is still a race condition (the window between
 * seeing a pg_depend entry and acquiring lock on the relation it references).
 * Also, holding locks on all these relations simultaneously creates a non-
 * trivial risk of deadlock.  We can minimize but not eliminate the deadlock
 * risk by using the weakest suitable lock (ShareLock for most callers).
 *
 * XXX the API for this is not sufficient to support checking domain values
 * that are inside composite types or arrays.  Currently we just error out
 * if a composite type containing the target domain is stored anywhere.
 * There are not currently arrays of domains; if there were, we could take
 * the same approach, but it'd be nicer to fix it properly.
 *
 * Generally used for retrieving a list of tests when adding
 * new constraints to a domain.
 */
static List *
get_rels_with_domain(Oid domainOid, LOCKMODE lockmode)
{
	List	   *result = NIL;
	Relation	depRel;
	ScanKeyData key[2];
	SysScanDesc depScan;
	HeapTuple	depTup;

	Assert(lockmode != NoLock);

	/*
	 * We scan pg_depend to find those things that depend on the domain. (We
	 * assume we can ignore refobjsubid for a domain.)
	 */
	depRel = heap_open(DependRelationId, AccessShareLock);

	ScanKeyInit(&key[0],
				Anum_pg_depend_refclassid,
				BTEqualStrategyNumber, F_OIDEQ,
				ObjectIdGetDatum(TypeRelationId));
	ScanKeyInit(&key[1],
				Anum_pg_depend_refobjid,
				BTEqualStrategyNumber, F_OIDEQ,
				ObjectIdGetDatum(domainOid));

	depScan = systable_beginscan(depRel, DependReferenceIndexId, true,
								 SnapshotNow, 2, key);

	while (HeapTupleIsValid(depTup = systable_getnext(depScan)))
	{
		Form_pg_depend pg_depend = (Form_pg_depend) GETSTRUCT(depTup);
		RelToCheck *rtc = NULL;
		ListCell   *rellist;
		Form_pg_attribute pg_att;
		int			ptr;

		/* Check for directly dependent types --- must be domains */
		if (pg_depend->classid == TypeRelationId)
		{
			Assert(get_typtype(pg_depend->objid) == TYPTYPE_DOMAIN);

			/*
			 * Recursively add dependent columns to the output list.  This is
			 * a bit inefficient since we may fail to combine RelToCheck
			 * entries when attributes of the same rel have different derived
			 * domain types, but it's probably not worth improving.
			 */
			result = list_concat(result,
								 get_rels_with_domain(pg_depend->objid,
													  lockmode));
			continue;
		}

		/* Else, ignore dependees that aren't user columns of relations */
		/* (we assume system columns are never of domain types) */
		if (pg_depend->classid != RelationRelationId ||
			pg_depend->objsubid <= 0)
			continue;

		/* See if we already have an entry for this relation */
		foreach(rellist, result)
		{
			RelToCheck *rt = (RelToCheck *) lfirst(rellist);

			if (RelationGetRelid(rt->rel) == pg_depend->objid)
			{
				rtc = rt;
				break;
			}
		}

		if (rtc == NULL)
		{
			/* First attribute found for this relation */
			Relation	rel;

			/* Acquire requested lock on relation */
			rel = relation_open(pg_depend->objid, lockmode);

			/*
			 * Check to see if rowtype is stored anyplace as a composite-type
			 * column; if so we have to fail, for now anyway.
			 */
			if (OidIsValid(rel->rd_rel->reltype))
				find_composite_type_dependencies(rel->rd_rel->reltype,
												 NULL,
												 format_type_be(domainOid));

			/* Otherwise we can ignore views, composite types, etc */
			if (rel->rd_rel->relkind != RELKIND_RELATION)
			{
				relation_close(rel, lockmode);
				continue;
			}

			/* Build the RelToCheck entry with enough space for all atts */
			rtc = (RelToCheck *) palloc(sizeof(RelToCheck));
			rtc->rel = rel;
			rtc->natts = 0;
			rtc->atts = (int *) palloc(sizeof(int) * RelationGetNumberOfAttributes(rel));
			result = lcons(rtc, result);
		}

		/*
		 * Confirm column has not been dropped, and is of the expected type.
		 * This defends against an ALTER DROP COLUMN occuring just before we
		 * acquired lock ... but if the whole table were dropped, we'd still
		 * have a problem.
		 */
		if (pg_depend->objsubid > RelationGetNumberOfAttributes(rtc->rel))
			continue;
		pg_att = rtc->rel->rd_att->attrs[pg_depend->objsubid - 1];
		if (pg_att->attisdropped || pg_att->atttypid != domainOid)
			continue;

		/*
		 * Okay, add column to result.	We store the columns in column-number
		 * order; this is just a hack to improve predictability of regression
		 * test output ...
		 */
		Assert(rtc->natts < RelationGetNumberOfAttributes(rtc->rel));

		ptr = rtc->natts++;
		while (ptr > 0 && rtc->atts[ptr - 1] > pg_depend->objsubid)
		{
			rtc->atts[ptr] = rtc->atts[ptr - 1];
			ptr--;
		}
		rtc->atts[ptr] = pg_depend->objsubid;
	}

	systable_endscan(depScan);

	relation_close(depRel, AccessShareLock);

	return result;
}

/*
 * checkDomainOwner
 *
 * Check that the type is actually a domain and that the current user
 * has permission to do ALTER DOMAIN on it.  Throw an error if not.
 */
static void
checkDomainOwner(HeapTuple tup, TypeName *typename)
{
	Form_pg_type typTup = (Form_pg_type) GETSTRUCT(tup);

	/* Check that this is actually a domain */
	if (typTup->typtype != TYPTYPE_DOMAIN)
		ereport(ERROR,
				(errcode(ERRCODE_WRONG_OBJECT_TYPE),
				 errmsg("\"%s\" is not a domain",
						TypeNameToString(typename))));

	/* Permission check: must own type */
	if (!pg_type_ownercheck(HeapTupleGetOid(tup), GetUserId()))
		aclcheck_error(ACLCHECK_NOT_OWNER, ACL_KIND_TYPE,
					   format_type_be(HeapTupleGetOid(tup)));
}

/*
 * domainAddConstraint - code shared between CREATE and ALTER DOMAIN
 */
static char *
domainAddConstraint(Oid domainOid, Oid domainNamespace, Oid baseTypeOid,
					int typMod, Constraint *constr,
					char *domainName)
{
	Node	   *expr;
	char	   *ccsrc;
	char	   *ccbin;
	ParseState *pstate;
	CoerceToDomainValue *domVal;

	/*
	 * Assign or validate constraint name
	 */
	if (constr->name)
	{
		if (ConstraintNameIsUsed(CONSTRAINT_DOMAIN,
								 domainOid,
								 domainNamespace,
								 constr->name))
			ereport(ERROR,
					(errcode(ERRCODE_DUPLICATE_OBJECT),
				 errmsg("constraint \"%s\" for domain \"%s\" already exists",
						constr->name, domainName)));
	}
	else
		constr->name = ChooseConstraintName(domainName,
											NULL,
											"check",
											domainNamespace,
											NIL);

	/*
	 * Convert the A_EXPR in raw_expr into an EXPR
	 */
	pstate = make_parsestate(NULL);

	/*
	 * Set up a CoerceToDomainValue to represent the occurrence of VALUE in
	 * the expression.	Note that it will appear to have the type of the base
	 * type, not the domain.  This seems correct since within the check
	 * expression, we should not assume the input value can be considered a
	 * member of the domain.
	 */
	domVal = makeNode(CoerceToDomainValue);
	domVal->typeId = baseTypeOid;
	domVal->typeMod = typMod;
	domVal->location = -1;		/* will be set when/if used */

	pstate->p_value_substitute = (Node *) domVal;

	expr = transformExpr(pstate, constr->raw_expr, EXPR_KIND_DOMAIN_CHECK);

	/*
	 * Make sure it yields a boolean result.
	 */
	expr = coerce_to_boolean(pstate, expr, "CHECK");

	/*
	 * Make sure no outside relations are referred to.
	 */
	if (list_length(pstate->p_rtable) != 0 ||
		contain_var_clause(expr))
		ereport(ERROR,
				(errcode(ERRCODE_INVALID_COLUMN_REFERENCE),
		  errmsg("cannot use table references in domain check constraint")));

	free_parsestate(pstate);

	/*
	 * Convert to string form for storage.
	 */
	ccbin = nodeToString(expr);

	/*
	 * Deparse it to produce text for consrc.
	 *
	 * Since VARNOs aren't allowed in domain constraints, relation context
	 * isn't required as anything other than a shell.
	 */
	ccsrc = deparse_expression(expr,
							   deparse_context_for(domainName,
												   InvalidOid),
							   false, false);

	/*
	 * Store the constraint in pg_constraint
	 */
	CreateConstraintEntry(constr->name, /* Constraint Name */
						  domainNamespace,		/* namespace */
						  CONSTRAINT_CHECK,		/* Constraint Type */
						  false,	/* Is Deferrable */
						  false,	/* Is Deferred */
						  InvalidOid,	/* not a relation constraint */
						  NULL,
						  0,
						  domainOid,	/* domain constraint */
						  InvalidOid,	/* Foreign key fields */
						  NULL,
						  NULL,
						  NULL,
						  NULL,
						  0,
						  ' ',
						  ' ',
						  ' ',
						  InvalidOid,
						  expr, /* Tree form check constraint */
						  ccbin,	/* Binary form check constraint */
						  ccsrc,	/* Source form check constraint */
						  true, /* is local */
						  0);	/* inhcount */

	/*
	 * Return the compiled constraint expression so the calling routine can
	 * perform any additional required tests.
	 */
	return ccbin;
}

/*
 * GetDomainConstraints - get a list of the current constraints of domain
 *
 * Returns a possibly-empty list of DomainConstraintState nodes.
 *
 * This is called by the executor during plan startup for a CoerceToDomain
 * expression node.  The given constraints will be checked for each value
 * passed through the node.
 *
 * We allow this to be called for non-domain types, in which case the result
 * is always NIL.
 */
List *
GetDomainConstraints(Oid typeOid)
{
	List	   *result = NIL;
	bool		notNull = false;
	Relation	conRel;

	conRel = heap_open(ConstraintRelationId, AccessShareLock);

	for (;;)
	{
		HeapTuple	tup;
		HeapTuple	conTup;
		Form_pg_type typTup;
		ScanKeyData key[1];
		SysScanDesc scan;

		tup = SearchSysCache(TYPEOID,
							 ObjectIdGetDatum(typeOid),
							 0, 0, 0);
		if (!HeapTupleIsValid(tup))
			elog(ERROR, "cache lookup failed for type %u", typeOid);
		typTup = (Form_pg_type) GETSTRUCT(tup);

		if (typTup->typtype != TYPTYPE_DOMAIN)
		{
			/* Not a domain, so done */
			ReleaseSysCache(tup);
			break;
		}

		/* Test for NOT NULL Constraint */
		if (typTup->typnotnull)
			notNull = true;

		/* Look for CHECK Constraints on this domain */
		ScanKeyInit(&key[0],
					Anum_pg_constraint_contypid,
					BTEqualStrategyNumber, F_OIDEQ,
					ObjectIdGetDatum(typeOid));

		scan = systable_beginscan(conRel, ConstraintTypidIndexId, true,
								  SnapshotNow, 1, key);

		while (HeapTupleIsValid(conTup = systable_getnext(scan)))
		{
			Form_pg_constraint c = (Form_pg_constraint) GETSTRUCT(conTup);
			Datum		val;
			bool		isNull;
			Expr	   *check_expr;
			DomainConstraintState *r;

			/* Ignore non-CHECK constraints (presently, shouldn't be any) */
			if (c->contype != CONSTRAINT_CHECK)
				continue;

			/*
			 * Not expecting conbin to be NULL, but we'll test for it anyway
			 */
			val = fastgetattr(conTup, Anum_pg_constraint_conbin,
							  conRel->rd_att, &isNull);
			if (isNull)
				elog(ERROR, "domain \"%s\" constraint \"%s\" has NULL conbin",
					 NameStr(typTup->typname), NameStr(c->conname));

			check_expr = (Expr *) stringToNode(TextDatumGetCString(val));

			/* ExecInitExpr assumes we've planned the expression */
			check_expr = expression_planner(check_expr);

			r = makeNode(DomainConstraintState);
			r->constrainttype = DOM_CONSTRAINT_CHECK;
			r->name = pstrdup(NameStr(c->conname));
			r->check_expr = ExecInitExpr(check_expr, NULL);

			/*
			 * use lcons() here because constraints of lower domains should be
			 * applied earlier.
			 */
			result = lcons(r, result);
		}

		systable_endscan(scan);

		/* loop to next domain in stack */
		typeOid = typTup->typbasetype;
		ReleaseSysCache(tup);
	}

	heap_close(conRel, AccessShareLock);

	/*
	 * Only need to add one NOT NULL check regardless of how many domains in
	 * the stack request it.
	 */
	if (notNull)
	{
		DomainConstraintState *r = makeNode(DomainConstraintState);

		r->constrainttype = DOM_CONSTRAINT_NOTNULL;
		r->name = pstrdup("NOT NULL");
		r->check_expr = NULL;

		/* lcons to apply the nullness check FIRST */
		result = lcons(r, result);
	}

	return result;
}


/*
 * Execute ALTER TYPE RENAME
 */
void
RenameType(List *names, const char *newTypeName)
{
	TypeName   *typename;
	Oid			typeOid;
	Relation	rel;
	HeapTuple	tup;
	Form_pg_type typTup;

	/* Make a TypeName so we can use standard type lookup machinery */
	typename = makeTypeNameFromNameList(names);
	typeOid = typenameTypeId(NULL, typename, NULL);

	/* Look up the type in the type table */
	rel = heap_open(TypeRelationId, RowExclusiveLock);

	tup = SearchSysCacheCopy(TYPEOID,
							 ObjectIdGetDatum(typeOid),
							 0, 0, 0);
	if (!HeapTupleIsValid(tup))
		elog(ERROR, "cache lookup failed for type %u", typeOid);
	typTup = (Form_pg_type) GETSTRUCT(tup);

	/* check permissions on type */
	if (!pg_type_ownercheck(typeOid, GetUserId()))
		aclcheck_error(ACLCHECK_NOT_OWNER, ACL_KIND_TYPE,
					   format_type_be(typeOid));

	/*
	 * If it's a composite type, we need to check that it really is a
	 * free-standing composite type, and not a table's rowtype. We want people
	 * to use ALTER TABLE not ALTER TYPE for that case.
	 */
	if (typTup->typtype == TYPTYPE_COMPOSITE &&
		get_rel_relkind(typTup->typrelid) != RELKIND_COMPOSITE_TYPE)
		ereport(ERROR,
				(errcode(ERRCODE_WRONG_OBJECT_TYPE),
				 errmsg("%s is a table's row type",
						format_type_be(typeOid)),
				 errhint("Use ALTER TABLE instead.")));

	/* don't allow direct alteration of array types, either */
	if (OidIsValid(typTup->typelem) &&
		get_array_type(typTup->typelem) == typeOid)
		ereport(ERROR,
				(errcode(ERRCODE_WRONG_OBJECT_TYPE),
				 errmsg("cannot alter array type %s",
						format_type_be(typeOid)),
				 errhint("You can alter type %s, which will alter the array type as well.",
						 format_type_be(typTup->typelem))));

	/*
	 * If type is composite we need to rename associated pg_class entry too.
	 * RenameRelationInternal will call RenameTypeInternal automatically.
	 */
	if (typTup->typtype == TYPTYPE_COMPOSITE)
		RenameRelationInternal(typTup->typrelid, newTypeName,
							   typTup->typnamespace);
	else
		RenameTypeInternal(typeOid, newTypeName,
						   typTup->typnamespace);

	/* Clean up */
	heap_close(rel, RowExclusiveLock);
}

/*
 * Change the owner of a type.
 */
void
AlterTypeOwner(List *names, Oid newOwnerId)
{
	TypeName   *typename;
	Oid			typeOid;
	Relation	rel;
	HeapTuple	tup;
	HeapTuple	newtup;
	Form_pg_type typTup;
	AclResult	aclresult;

	rel = heap_open(TypeRelationId, RowExclusiveLock);

	/* Make a TypeName so we can use standard type lookup machinery */
	typename = makeTypeNameFromNameList(names);

	/* Use LookupTypeName here so that shell types can be processed */
	tup = LookupTypeName(NULL, typename, NULL);
	if (tup == NULL)
		ereport(ERROR,
				(errcode(ERRCODE_UNDEFINED_OBJECT),
				 errmsg("type \"%s\" does not exist",
						TypeNameToString(typename))));
	typeOid = typeTypeId(tup);

	/* Copy the syscache entry so we can scribble on it below */
	newtup = heap_copytuple(tup);
	ReleaseSysCache(tup);
	tup = newtup;
	typTup = (Form_pg_type) GETSTRUCT(tup);

	/*
	 * If it's a composite type, we need to check that it really is a
	 * free-standing composite type, and not a table's rowtype. We want people
	 * to use ALTER TABLE not ALTER TYPE for that case.
	 */
	if (typTup->typtype == TYPTYPE_COMPOSITE &&
		get_rel_relkind(typTup->typrelid) != RELKIND_COMPOSITE_TYPE)
		ereport(ERROR,
				(errcode(ERRCODE_WRONG_OBJECT_TYPE),
				 errmsg("%s is a table's row type",
						format_type_be(typeOid)),
				 errhint("Use ALTER TABLE instead.")));

	/* don't allow direct alteration of array types, either */
	if (OidIsValid(typTup->typelem) &&
		get_array_type(typTup->typelem) == typeOid)
		ereport(ERROR,
				(errcode(ERRCODE_WRONG_OBJECT_TYPE),
				 errmsg("cannot alter array type %s",
						format_type_be(typeOid)),
				 errhint("You can alter type %s, which will alter the array type as well.",
						 format_type_be(typTup->typelem))));

	/*
	 * If the new owner is the same as the existing owner, consider the
	 * command to have succeeded.  This is for dump restoration purposes.
	 */
	if (typTup->typowner != newOwnerId)
	{
		/* Superusers can always do it */
		if (!superuser())
		{
			/* Otherwise, must be owner of the existing object */
			if (!pg_type_ownercheck(HeapTupleGetOid(tup), GetUserId()))
				aclcheck_error(ACLCHECK_NOT_OWNER, ACL_KIND_TYPE,
							   format_type_be(HeapTupleGetOid(tup)));

			/* Must be able to become new owner */
			check_is_member_of_role(GetUserId(), newOwnerId);

			/* New owner must have CREATE privilege on namespace */
			aclresult = pg_namespace_aclcheck(typTup->typnamespace,
											  newOwnerId,
											  ACL_CREATE);
			if (aclresult != ACLCHECK_OK)
				aclcheck_error(aclresult, ACL_KIND_NAMESPACE,
							   get_namespace_name(typTup->typnamespace));
		}

		/*
		 * If it's a composite type, invoke ATExecChangeOwner so that we fix
		 * up the pg_class entry properly.	That will call back to
		 * AlterTypeOwnerInternal to take care of the pg_type entry(s).
		 */
		if (typTup->typtype == TYPTYPE_COMPOSITE)
			ATExecChangeOwner(typTup->typrelid, newOwnerId, true);
		else
		{
			/*
			 * We can just apply the modification directly.
			 *
			 * okay to scribble on typTup because it's a copy
			 */
			typTup->typowner = newOwnerId;

			simple_heap_update(rel, &tup->t_self, tup);

			CatalogUpdateIndexes(rel, tup);

			/* Update owner dependency reference */
			changeDependencyOnOwner(TypeRelationId, typeOid, newOwnerId);

			/* If it has an array type, update that too */
			if (OidIsValid(typTup->typarray))
				AlterTypeOwnerInternal(typTup->typarray, newOwnerId, false);
		}
	}

	/* Clean up */
	heap_close(rel, RowExclusiveLock);
}

/*
 * AlterTypeOwnerInternal - change type owner unconditionally
 *
 * This is currently only used to propagate ALTER TABLE/TYPE OWNER to a
 * table's rowtype or an array type, and to implement REASSIGN OWNED BY.
 * It assumes the caller has done all needed checks.  The function will
 * automatically recurse to an array type if the type has one.
 *
 * hasDependEntry should be TRUE if type is expected to have a pg_shdepend
 * entry (ie, it's not a table rowtype nor an array type).
 */
void
AlterTypeOwnerInternal(Oid typeOid, Oid newOwnerId,
					   bool hasDependEntry)
{
	Relation	rel;
	HeapTuple	tup;
	Form_pg_type typTup;

	rel = heap_open(TypeRelationId, RowExclusiveLock);

	tup = SearchSysCacheCopy1(TYPEOID, ObjectIdGetDatum(typeOid));
	if (!HeapTupleIsValid(tup))
		elog(ERROR, "cache lookup failed for type %u", typeOid);
	typTup = (Form_pg_type) GETSTRUCT(tup);

	/*
	 * Modify the owner --- okay to scribble on typTup because it's a copy
	 */
	typTup->typowner = newOwnerId;

	simple_heap_update(rel, &tup->t_self, tup);

	CatalogUpdateIndexes(rel, tup);

	/* Update owner dependency reference, if it has one */
	if (hasDependEntry)
		changeDependencyOnOwner(TypeRelationId, typeOid, newOwnerId);

	/* If it has an array type, update that too */
	if (OidIsValid(typTup->typarray))
		AlterTypeOwnerInternal(typTup->typarray, newOwnerId, false);

	/* Clean up */
	heap_close(rel, RowExclusiveLock);
}

/*
 * Execute ALTER TYPE SET SCHEMA
 */
void
AlterTypeNamespace(List *names, const char *newschema)
{
	TypeName   *typename;
	Oid			typeOid;
	Oid			nspOid;
	ObjectAddresses *objsMoved;

	/* Make a TypeName so we can use standard type lookup machinery */
	typename = makeTypeNameFromNameList(names);
	typeOid = typenameTypeId(NULL, typename, NULL);

	/* get schema OID and check its permissions */
	nspOid = LookupCreationNamespace(newschema);

	objsMoved = new_object_addresses();
	AlterTypeNamespace_oid(typeOid, nspOid, objsMoved);
	free_object_addresses(objsMoved);
}

Oid
AlterTypeNamespace_oid(Oid typeOid, Oid nspOid, ObjectAddresses *objsMoved)
{
	Oid			elemOid;

	/* check permissions on type */
	if (!pg_type_ownercheck(typeOid, GetUserId()))
		aclcheck_error(ACLCHECK_NOT_OWNER, ACL_KIND_TYPE,
					   format_type_be(typeOid));

	/* don't allow direct alteration of array types */
	elemOid = get_element_type(typeOid);
	if (OidIsValid(elemOid) && get_array_type(elemOid) == typeOid)
		ereport(ERROR,
				(errcode(ERRCODE_WRONG_OBJECT_TYPE),
				 errmsg("cannot alter array type %s",
						format_type_be(typeOid)),
				 errhint("You can alter type %s, which will alter the array type as well.",
						 format_type_be(elemOid))));

	/* and do the work */
	return AlterTypeNamespaceInternal(typeOid, nspOid, false, true, objsMoved);
}

/*
 * Move specified type to new namespace.
 *
 * Caller must have already checked privileges.
 *
 * The function automatically recurses to process the type's array type,
 * if any.	isImplicitArray should be TRUE only when doing this internal
 * recursion (outside callers must never try to move an array type directly).
 *
 * If errorOnTableType is TRUE, the function errors out if the type is
 * a table type.  ALTER TABLE has to be used to move a table to a new
 * namespace.
 *
 * Returns the type's old namespace OID.
 */
Oid
AlterTypeNamespaceInternal(Oid typeOid, Oid nspOid,
						   bool isImplicitArray,
						   bool errorOnTableType,
						   ObjectAddresses *objsMoved)
{
	Relation	rel;
	HeapTuple	tup;
	Form_pg_type typform;
	Oid			oldNspOid;
	Oid			arrayOid;
	bool		isCompositeType;
	ObjectAddress thisobj;

	thisobj.classId = TypeRelationId;
	thisobj.objectId = typeOid;
	thisobj.objectSubId = 0;

	if (object_address_present(&thisobj, objsMoved))
		return InvalidOid;

	rel = heap_open(TypeRelationId, RowExclusiveLock);

	tup = SearchSysCacheCopy1(TYPEOID, ObjectIdGetDatum(typeOid));
	if (!HeapTupleIsValid(tup))
		elog(ERROR, "cache lookup failed for type %u", typeOid);
	typform = (Form_pg_type) GETSTRUCT(tup);

	oldNspOid = typform->typnamespace;
	arrayOid = typform->typarray;

	/* common checks on switching namespaces */
	CheckSetNamespace(oldNspOid, nspOid, TypeRelationId, typeOid);

	/* check for duplicate name (more friendly than unique-index failure) */
	if (SearchSysCacheExists2(TYPENAMENSP,
							  CStringGetDatum(NameStr(typform->typname)),
							  ObjectIdGetDatum(nspOid)))
		ereport(ERROR,
				(errcode(ERRCODE_DUPLICATE_OBJECT),
				 errmsg("type \"%s\" already exists in schema \"%s\"",
						NameStr(typform->typname),
						get_namespace_name(nspOid))));

	/* Detect whether type is a composite type (but not a table rowtype) */
	isCompositeType =
		(typform->typtype == TYPTYPE_COMPOSITE &&
		 get_rel_relkind(typform->typrelid) == RELKIND_COMPOSITE_TYPE);

	/* Enforce not-table-type if requested */
	if (typform->typtype == TYPTYPE_COMPOSITE && !isCompositeType &&
		errorOnTableType)
		ereport(ERROR,
				(errcode(ERRCODE_WRONG_OBJECT_TYPE),
				 errmsg("%s is a table's row type",
						format_type_be(typeOid)),
				 errhint("Use ALTER TABLE instead.")));

	/* OK, modify the pg_type row */

	/* tup is a copy, so we can scribble directly on it */
	typform->typnamespace = nspOid;

	simple_heap_update(rel, &tup->t_self, tup);
	CatalogUpdateIndexes(rel, tup);

	/*
	 * Composite types have pg_class entries.
	 *
	 * We need to modify the pg_class tuple as well to reflect the change of
	 * schema.
	 */
	if (isCompositeType)
	{
		Relation	classRel;

		classRel = heap_open(RelationRelationId, RowExclusiveLock);

		AlterRelationNamespaceInternal(classRel, typform->typrelid,
									   oldNspOid, nspOid,
									   false, objsMoved);

		heap_close(classRel, RowExclusiveLock);

		/*
		 * Check for constraints associated with the composite type (we don't
		 * currently support this, but probably will someday).
		 */
		AlterConstraintNamespaces(typform->typrelid, oldNspOid,
								  nspOid, false, objsMoved);
	}
	else
	{
		/* If it's a domain, it might have constraints */
		if (typform->typtype == TYPTYPE_DOMAIN)
			AlterConstraintNamespaces(typeOid, oldNspOid, nspOid, true, objsMoved);
	}

	/*
	 * Update dependency on schema, if any --- a table rowtype has not got
	 * one, and neither does an implicit array.
	 */
	if ((isCompositeType || typform->typtype != TYPTYPE_COMPOSITE) &&
		!isImplicitArray)
		if (changeDependencyFor(TypeRelationId, typeOid,
								NamespaceRelationId, oldNspOid, nspOid) != 1)
			elog(ERROR, "failed to change schema dependency for type %s",
				 format_type_be(typeOid));

	heap_freetuple(tup);

	heap_close(rel, RowExclusiveLock);

	add_exact_object_address(&thisobj, objsMoved);

	/* Recursively alter the associated array type, if any */
	if (OidIsValid(arrayOid))
		AlterTypeNamespaceInternal(arrayOid, nspOid, true, true, objsMoved);

	return oldNspOid;
}

/*
 * Currently, we only land here if the user has issued:
 *
 * ALTER TYPE <typname> SET DEFAULT ENCODING (...)
 */
void
AlterType(AlterTypeStmt *stmt)
{
	TypeName   *typname;
	Oid			typid;
	HeapTuple	tup;
	Datum		typoptions;
	List	   *encoding;
	Relation 	pgtypeenc;
	ScanKeyData	scankey;
	SysScanDesc scan;

	/* Make a TypeName so we can use standard type lookup machinery */
	typname = makeTypeNameFromNameList(stmt->typeName);
	typid = typenameTypeId(NULL, typname, NULL);

	if (type_is_rowtype(typid))
		ereport(ERROR,
				(errcode(ERRCODE_INVALID_OBJECT_DEFINITION),
				 errmsg("type \"%s\" is not a base type",
						TypeNameToString(typname)),
				 errhint("The ENCODING clause cannot be used with row or "
						 "composite types.")));

	/* check permissions on type */
	if (!pg_type_ownercheck(typid, GetUserId()))
		aclcheck_error(ACLCHECK_NOT_OWNER, ACL_KIND_TYPE,
					   format_type_be(typid));

	encoding = transformStorageEncodingClause(stmt->encoding);

	typoptions = transformRelOptions(PointerGetDatum(NULL),
									 encoding,
									 false,
									 false);

	/* SELECT * FROM pg_type_encoding WHERE typid = :1 FOR UPDATE */
	pgtypeenc = heap_open(TypeEncodingRelationId, RowExclusiveLock);
	ScanKeyInit(&scankey, Anum_pg_type_encoding_typid,
				BTEqualStrategyNumber, F_OIDEQ,
				ObjectIdGetDatum(typid));
	scan = systable_beginscan(pgtypeenc, TypeEncodingTypidIndexId, true,
							  SnapshotNow, 1, &scankey);

	tup = systable_getnext(scan);
	if (HeapTupleIsValid(tup))
	{
		/* update case */
		Datum values[Natts_pg_type_encoding];
		bool nulls[Natts_pg_type_encoding];
		bool replaces[Natts_pg_type_encoding];
		HeapTuple newtuple;

		MemSet(values, 0, sizeof(values));
		MemSet(nulls, false, sizeof(nulls));
		MemSet(replaces, false, sizeof(replaces));

		replaces[Anum_pg_type_encoding_typoptions - 1] = true;
		values[Anum_pg_type_encoding_typoptions - 1] = typoptions;

		newtuple = heap_modify_tuple(tup, RelationGetDescr(pgtypeenc),
									 values, nulls, replaces);

		simple_heap_update(pgtypeenc, &tup->t_self, newtuple);
		CatalogUpdateIndexes(pgtypeenc, newtuple);
	}
	else
	{
		add_type_encoding(typid, typoptions);
	}	
	systable_endscan(scan);
	heap_close(pgtypeenc, NoLock);

	if (Gp_role == GP_ROLE_DISPATCH)
		CdbDispatchUtilityStatement((Node *) stmt,
									DF_CANCEL_ON_ERROR|
									DF_WITH_SNAPSHOT|
									DF_NEED_TWO_PHASE,
									NIL,
									NULL);
}

/*
 * Remove the default type encoding for typid.
 */
static void
remove_type_encoding(Oid typid)
{
	Relation rel;
	ScanKeyData scankey;
	SysScanDesc sscan;
	HeapTuple tuple;

	rel = heap_open(TypeEncodingRelationId, RowExclusiveLock);

	ScanKeyInit(&scankey,
				Anum_pg_type_encoding_typid,
				BTEqualStrategyNumber, F_OIDEQ,
				ObjectIdGetDatum(typid));

	sscan = systable_beginscan(rel, TypeEncodingTypidIndexId, true,
							   SnapshotNow, 1, &scankey);
	while((tuple = systable_getnext(sscan)) != NULL)
	{
		simple_heap_delete(rel, &tuple->t_self);
	}
	systable_endscan(sscan);

	heap_close(rel, RowExclusiveLock);
}<|MERGE_RESOLUTION|>--- conflicted
+++ resolved
@@ -432,7 +432,7 @@
 	if (encoding)
 	{
 		encoding = transformStorageEncodingClause(encoding);
-		typoptions = transformRelOptions((Datum) 0, encoding, true, false);
+		typoptions = transformRelOptions((Datum) 0, encoding, NULL, NULL, true, false);
 	}
 
 	/*
@@ -592,11 +592,7 @@
 				   typeNamespace,		/* namespace */
 				   InvalidOid,	/* relation oid (n/a here) */
 				   0,			/* relation kind (ditto) */
-<<<<<<< HEAD
-				   GetUserId(),	/* owner's ID */
-=======
 				   GetUserId(), /* owner's ID */
->>>>>>> 4d53a2f9
 				   internalLength,		/* internal size */
 				   TYPTYPE_BASE,	/* type-type (base type) */
 				   category,	/* type-category */
@@ -1113,11 +1109,7 @@
 				   domainNamespace,		/* namespace */
 				   InvalidOid,	/* relation oid (n/a here) */
 				   0,			/* relation kind (ditto) */
-<<<<<<< HEAD
-				   GetUserId(),	/* owner's ID */
-=======
 				   GetUserId(), /* owner's ID */
->>>>>>> 4d53a2f9
 				   internalLength,		/* internal size */
 				   TYPTYPE_DOMAIN,		/* type-type (domain type) */
 				   category,	/* type-category */
@@ -1253,11 +1245,7 @@
 				   enumNamespace,		/* namespace */
 				   InvalidOid,	/* relation oid (n/a here) */
 				   0,			/* relation kind (ditto) */
-<<<<<<< HEAD
-				   GetUserId(),	/* owner's ID */
-=======
 				   GetUserId(), /* owner's ID */
->>>>>>> 4d53a2f9
 				   sizeof(Oid), /* internal size */
 				   TYPTYPE_ENUM,	/* type-type (enum type) */
 				   TYPCATEGORY_ENUM,	/* type-category (enum type) */
@@ -3016,7 +3004,7 @@
 	encoding = transformStorageEncodingClause(stmt->encoding);
 
 	typoptions = transformRelOptions(PointerGetDatum(NULL),
-									 encoding,
+									 encoding, NULL, NULL,
 									 false,
 									 false);
 
