/*-------------------------------------------------------------------------
 *
 * cluster.c
 *	  CLUSTER a table on an index.  This is now also used for VACUUM FULL.
 *
 * There is hardly anything left of Paul Brown's original implementation...
 *
 *
<<<<<<< HEAD
 * Portions Copyright (c) 2006-2008, Greenplum inc
 * Portions Copyright (c) 2012-Present Pivotal Software, Inc.
 * Portions Copyright (c) 1996-2013, PostgreSQL Global Development Group
=======
 * Portions Copyright (c) 1996-2014, PostgreSQL Global Development Group
>>>>>>> ab76208e
 * Portions Copyright (c) 1994-5, Regents of the University of California
 *
 *
 * IDENTIFICATION
 *	  src/backend/commands/cluster.c
 *
 *-------------------------------------------------------------------------
 */
#include "postgres.h"

#include "access/multixact.h"
#include "access/relscan.h"
#include "access/rewriteheap.h"
#include "access/transam.h"
#include "access/tuptoaster.h"
#include "access/xact.h"
#include "catalog/aoseg.h"
#include "catalog/aoblkdir.h"
#include "catalog/aovisimap.h"
#include "catalog/catalog.h"
#include "catalog/dependency.h"
#include "catalog/heap.h"
#include "catalog/index.h"
#include "catalog/namespace.h"
#include "catalog/objectaccess.h"
#include "catalog/pg_appendonly_fn.h"
#include "catalog/pg_attribute_encoding.h"
#include "catalog/pg_type.h"
#include "catalog/pg_namespace.h"
#include "catalog/pg_tablespace.h"
#include "catalog/toasting.h"
#include "commands/cluster.h"
#include "commands/tablecmds.h"
#include "commands/vacuum.h"
#include "miscadmin.h"
#include "optimizer/planner.h"
#include "storage/bufmgr.h"
#include "storage/lmgr.h"
#include "storage/predicate.h"
#include "storage/smgr.h"
#include "utils/acl.h"
#include "utils/fmgroids.h"
#include "utils/inval.h"
#include "utils/lsyscache.h"
#include "utils/memutils.h"
#include "utils/pg_rusage.h"
#include "utils/relmapper.h"
#include "utils/snapmgr.h"
#include "utils/syscache.h"
#include "utils/tqual.h"
#include "utils/tuplesort.h"

#include "catalog/oid_dispatch.h"
#include "cdb/cdbvars.h"
#include "cdb/cdbdisp_query.h"
#include "cdb/cdboidsync.h"

/*
 * This struct is used to pass around the information on tables to be
 * clustered. We need this so we can make a list of them when invoked without
 * a specific table/index pair.
 */
typedef struct
{
	Oid			tableOid;
	Oid			indexOid;
} RelToCluster;


static void rebuild_relation(Relation OldHeap, Oid indexOid, bool verbose);
static void copy_heap_data(Oid OIDNewHeap, Oid OIDOldHeap, Oid OIDOldIndex,
			   bool verbose, bool *pSwapToastByContent,
			   TransactionId *pFreezeXid, MultiXactId *pCutoffMulti);
static List *get_tables_to_cluster(MemoryContext cluster_context);
static void reform_and_rewrite_tuple(HeapTuple tuple,
						 TupleDesc oldTupDesc, TupleDesc newTupDesc,
						 Datum *values, bool *isnull,
						 bool newRelHasOids, RewriteState rwstate);


/*---------------------------------------------------------------------------
 * This cluster code allows for clustering multiple tables at once. Because
 * of this, we cannot just run everything on a single transaction, or we
 * would be forced to acquire exclusive locks on all the tables being
 * clustered, simultaneously --- very likely leading to deadlock.
 *
 * To solve this we follow a similar strategy to VACUUM code,
 * clustering each relation in a separate transaction. For this to work,
 * we need to:
 *	- provide a separate memory context so that we can pass information in
 *	  a way that survives across transactions
 *	- start a new transaction every time a new relation is clustered
 *	- check for validity of the information on to-be-clustered relations,
 *	  as someone might have deleted a relation behind our back, or
 *	  clustered one on a different index
 *	- end the transaction
 *
 * The single-relation case does not have any such overhead.
 *
 * We also allow a relation to be specified without index.  In that case,
 * the indisclustered bit will be looked up, and an ERROR will be thrown
 * if there is no index with the bit set.
 *---------------------------------------------------------------------------
 */
void
cluster(ClusterStmt *stmt, bool isTopLevel)
{
	if (stmt->relation != NULL)
	{
		/* This is the single-relation case. */
		Oid			tableOid,
					indexOid = InvalidOid;
		Relation	rel;

		/* Find, lock, and check permissions on the table */
		tableOid = RangeVarGetRelidExtended(stmt->relation,
											AccessExclusiveLock,
											false, false,
											RangeVarCallbackOwnsTable, NULL);
		rel = heap_open(tableOid, NoLock);

		/*
		 * Reject clustering a remote temp table ... their local buffer
		 * manager is not going to cope.
		 */
		if (RELATION_IS_OTHER_TEMP(rel))
			ereport(ERROR,
					(errcode(ERRCODE_FEATURE_NOT_SUPPORTED),
			   errmsg("cannot cluster temporary tables of other sessions")));

		if (stmt->indexname == NULL)
		{
			ListCell   *index;

			/* We need to find the index that has indisclustered set. */
			foreach(index, RelationGetIndexList(rel))
			{
				HeapTuple	idxtuple;
				Form_pg_index indexForm;

				indexOid = lfirst_oid(index);
				idxtuple = SearchSysCache1(INDEXRELID,
										   ObjectIdGetDatum(indexOid));
				if (!HeapTupleIsValid(idxtuple))
					elog(ERROR, "cache lookup failed for index %u", indexOid);
				indexForm = (Form_pg_index) GETSTRUCT(idxtuple);
				if (indexForm->indisclustered)
				{
					ReleaseSysCache(idxtuple);
					break;
				}
				ReleaseSysCache(idxtuple);
				indexOid = InvalidOid;
			}

			if (!OidIsValid(indexOid))
				ereport(ERROR,
						(errcode(ERRCODE_UNDEFINED_OBJECT),
						 errmsg("there is no previously clustered index for table \"%s\"",
								stmt->relation->relname)));
		}
		else
		{
			/*
			 * The index is expected to be in the same namespace as the
			 * relation.
			 */
			indexOid = get_relname_relid(stmt->indexname,
										 rel->rd_rel->relnamespace);
			if (!OidIsValid(indexOid))
				ereport(ERROR,
						(errcode(ERRCODE_UNDEFINED_OBJECT),
					   errmsg("index \"%s\" for table \"%s\" does not exist",
							  stmt->indexname, stmt->relation->relname)));
		}

		/* close relation, keep lock till commit */
		heap_close(rel, NoLock);

<<<<<<< HEAD
		/* Do the job */
		cluster_rel(tableOid, indexOid, false, stmt->verbose, true /* printError */, -1, -1);

		if (Gp_role == GP_ROLE_DISPATCH)
		{
			CdbDispatchUtilityStatement((Node *) stmt,
										DF_CANCEL_ON_ERROR|
										DF_WITH_SNAPSHOT|
										DF_NEED_TWO_PHASE,
										GetAssignedOidsForDispatch(),
										NULL);
		}
=======
		/* Do the job. */
		cluster_rel(tableOid, indexOid, false, stmt->verbose);
>>>>>>> ab76208e
	}
	else
	{
		/*
		 * This is the "multi relation" case. We need to cluster all tables
		 * that have some index with indisclustered set.
		 */
		MemoryContext cluster_context;
		List	   *rvs;
		ListCell   *rv;

		/*
		 * We cannot run this form of CLUSTER inside a user transaction block;
		 * we'd be holding locks way too long.
		 */
		PreventTransactionChain(isTopLevel, "CLUSTER");

		/*
		 * Create special memory context for cross-transaction storage.
		 *
		 * Since it is a child of PortalContext, it will go away even in case
		 * of error.
		 */
		cluster_context = AllocSetContextCreate(PortalContext,
												"Cluster",
												ALLOCSET_DEFAULT_MINSIZE,
												ALLOCSET_DEFAULT_INITSIZE,
												ALLOCSET_DEFAULT_MAXSIZE);

		/*
		 * Build the list of relations to cluster.  Note that this lives in
		 * cluster_context.
		 */
		rvs = get_tables_to_cluster(cluster_context);

		/* Commit to get out of starting transaction */
		PopActiveSnapshot();
		CommitTransactionCommand();

		/* Ok, now that we've got them all, cluster them one by one */
		foreach(rv, rvs)
		{
			RelToCluster *rvtc = (RelToCluster *) lfirst(rv);
			bool		dispatch;

			/* Start a new transaction for each relation. */
			StartTransactionCommand();
			/* functions in indexes may want a snapshot set */
			PushActiveSnapshot(GetTransactionSnapshot());
<<<<<<< HEAD
			dispatch = cluster_rel(rvtc->tableOid, rvtc->indexOid, true, stmt->verbose,
								   false /* printError */,
								   -1, -1);

			if (Gp_role == GP_ROLE_DISPATCH && dispatch)
			{
				stmt->relation = makeNode(RangeVar);
				stmt->relation->schemaname = get_namespace_name(get_rel_namespace(rvtc->tableOid));
				stmt->relation->relname = get_rel_name(rvtc->tableOid);
				CdbDispatchUtilityStatement((Node *) stmt,
											DF_CANCEL_ON_ERROR|
											DF_WITH_SNAPSHOT,
											GetAssignedOidsForDispatch(),
											NULL);
			}

=======
			/* Do the job. */
			cluster_rel(rvtc->tableOid, rvtc->indexOid, true, stmt->verbose);
>>>>>>> ab76208e
			PopActiveSnapshot();
			CommitTransactionCommand();
		}

		/* Start a new transaction for the cleanup work. */
		StartTransactionCommand();

		/* Clean up working storage */
		MemoryContextDelete(cluster_context);
	}
}

/*
 * cluster_rel
 *
 * This clusters the table by creating a new, clustered table and
 * swapping the relfilenodes of the new table and the old table, so
 * the OID of the original table is preserved.  Thus we do not lose
 * GRANT, inheritance nor references to this table (this was a bug
 * in releases thru 7.3).
 *
 * Indexes are rebuilt too, via REINDEX. Since we are effectively bulk-loading
 * the new table, it's better to create the indexes afterwards than to fill
 * them incrementally while we load the table.
 *
 * If indexOid is InvalidOid, the table will be rewritten in physical order
 * instead of index order.  This is the new implementation of VACUUM FULL,
 * and error messages should refer to the operation as VACUUM not CLUSTER.
 *
 * Note that we don't support clustering on an AO table. If printError is true,
 * this function errors out when the relation is an AO table. Otherwise, this
 * functions prints out a warning message when the relation is an AO table.
 */
<<<<<<< HEAD
bool
cluster_rel(Oid tableOid, Oid indexOid, bool recheck, bool verbose, bool printError,
			int freeze_min_age, int freeze_table_age)
=======
void
cluster_rel(Oid tableOid, Oid indexOid, bool recheck, bool verbose)
>>>>>>> ab76208e
{
	Relation	OldHeap;

	/* Check for user-requested abort. */
	CHECK_FOR_INTERRUPTS();

	/*
	 * We grab exclusive access to the target rel and index for the duration
	 * of the transaction.  (This is redundant for the single-transaction
	 * case, since cluster() already did it.)  The index lock is taken inside
	 * check_index_is_clusterable.
	 */
	OldHeap = try_relation_open(tableOid, AccessExclusiveLock, false);

	/* If the table has gone away, we can skip processing it */
	if (!OldHeap)
		return false;

	/*
	 * We don't support cluster on an AO table. We print out a warning/error to
	 * the user, and simply return.
	 */
	if (RelationIsAppendOptimized(OldHeap))
	{
		ereport((printError ? ERROR : WARNING),
				(errcode(ERRCODE_FEATURE_NOT_SUPPORTED),
				 errmsg("cannot cluster append-only table \"%s\": not supported",
						RelationGetRelationName(OldHeap))));
		
		relation_close(OldHeap, AccessExclusiveLock);
		return false;
	}
	
	/*
	 * Since we may open a new transaction for each relation, we have to check
	 * that the relation still is what we think it is.
	 *
	 * If this is a single-transaction CLUSTER, we can skip these tests. We
	 * *must* skip the one on indisclustered since it would reject an attempt
	 * to cluster a not-previously-clustered index.
	 */
	if (recheck)
	{
		HeapTuple	tuple;
		Form_pg_index indexForm;

		/* Check that the user still owns the relation */
		if (!pg_class_ownercheck(tableOid, GetUserId()))
		{
			relation_close(OldHeap, AccessExclusiveLock);
			return false;
		}

		/*
		 * Silently skip a temp table for a remote session.  Only doing this
		 * check in the "recheck" case is appropriate (which currently means
		 * somebody is executing a database-wide CLUSTER), because there is
		 * another check in cluster() which will stop any attempt to cluster
		 * remote temp tables by name.  There is another check in cluster_rel
		 * which is redundant, but we leave it for extra safety.
		 */
		if (RELATION_IS_OTHER_TEMP(OldHeap))
		{
			relation_close(OldHeap, AccessExclusiveLock);
			return false;		
		}

		if (OidIsValid(indexOid))
		{
			/*
			 * Check that the index still exists
			 */
			if (!SearchSysCacheExists1(RELOID, ObjectIdGetDatum(indexOid)))
			{
				relation_close(OldHeap, AccessExclusiveLock);
				return false;
			}

			/*
			 * Check that the index is still the one with indisclustered set.
			 */
			tuple = SearchSysCache1(INDEXRELID, ObjectIdGetDatum(indexOid));
			if (!HeapTupleIsValid(tuple))		/* probably can't happen */
			{
				relation_close(OldHeap, AccessExclusiveLock);
				return false;
			}
			indexForm = (Form_pg_index) GETSTRUCT(tuple);
			if (!indexForm->indisclustered)
			{
				ReleaseSysCache(tuple);
				relation_close(OldHeap, AccessExclusiveLock);
				return false;
			}
			ReleaseSysCache(tuple);
		}
	}

	/*
	 * We allow VACUUM FULL, but not CLUSTER, on shared catalogs.  CLUSTER
	 * would work in most respects, but the index would only get marked as
	 * indisclustered in the current database, leading to unexpected behavior
	 * if CLUSTER were later invoked in another database.
	 */
	if (OidIsValid(indexOid) && OldHeap->rd_rel->relisshared)
		ereport(ERROR,
				(errcode(ERRCODE_FEATURE_NOT_SUPPORTED),
				 errmsg("cannot cluster a shared catalog")));

	/*
	 * Don't process temp tables of other backends ... their local buffer
	 * manager is not going to cope.
	 */
	if (RELATION_IS_OTHER_TEMP(OldHeap))
	{
		if (OidIsValid(indexOid))
			ereport(ERROR,
					(errcode(ERRCODE_FEATURE_NOT_SUPPORTED),
			   errmsg("cannot cluster temporary tables of other sessions")));
		else
			ereport(ERROR,
					(errcode(ERRCODE_FEATURE_NOT_SUPPORTED),
				errmsg("cannot vacuum temporary tables of other sessions")));
	}

	/*
	 * Also check for active uses of the relation in the current transaction,
	 * including open scans and pending AFTER trigger events.
	 */
	CheckTableNotInUse(OldHeap, OidIsValid(indexOid) ? "CLUSTER" : "VACUUM");

	/* Check heap and index are valid to cluster on */
	if (OidIsValid(indexOid))
		check_index_is_clusterable(OldHeap, indexOid, recheck, AccessExclusiveLock);

	/*
	 * Quietly ignore the request if this is a materialized view which has not
	 * been populated from its query. No harm is done because there is no data
	 * to deal with, and we don't want to throw an error if this is part of a
	 * multi-relation request -- for example, CLUSTER was run on the entire
	 * database.
	 */
	if (OldHeap->rd_rel->relkind == RELKIND_MATVIEW &&
		!RelationIsPopulated(OldHeap))
	{
		relation_close(OldHeap, AccessExclusiveLock);
		return false;
	}

	/*
	 * All predicate locks on the tuples or pages are about to be made
	 * invalid, because we move tuples around.  Promote them to relation
	 * locks.  Predicate locks on indexes will be promoted when they are
	 * reindexed.
	 */
	TransferPredicateLocksToHeapRelation(OldHeap);

	/* rebuild_relation does all the dirty work */
	rebuild_relation(OldHeap, indexOid, verbose);

	/* NB: rebuild_relation does heap_close() on OldHeap */
	return true;
}

/*
 * Verify that the specified heap and index are valid to cluster on
 *
 * Side effect: obtains lock on the index.  The caller may
 * in some cases already have AccessExclusiveLock on the table, but
 * not in all cases so we can't rely on the table-level lock for
 * protection here.
 */
void
check_index_is_clusterable(Relation OldHeap, Oid indexOid, bool recheck, LOCKMODE lockmode)
{
	Relation	OldIndex;

	OldIndex = index_open(indexOid, lockmode);

	/*
	 * Check that index is in fact an index on the given relation
	 */
	if (OldIndex->rd_index == NULL ||
		OldIndex->rd_index->indrelid != RelationGetRelid(OldHeap))
		ereport(ERROR,
				(errcode(ERRCODE_WRONG_OBJECT_TYPE),
				 errmsg("\"%s\" is not an index for table \"%s\"",
						RelationGetRelationName(OldIndex),
						RelationGetRelationName(OldHeap))));

	/* Index AM must allow clustering */
	if (!OldIndex->rd_am->amclusterable)
		ereport(ERROR,
				(errcode(ERRCODE_FEATURE_NOT_SUPPORTED),
				 errmsg("cannot cluster on index \"%s\" because access method does not support clustering",
						RelationGetRelationName(OldIndex))));

	/*
	 * Disallow clustering on incomplete indexes (those that might not index
	 * every row of the relation).  We could relax this by making a separate
	 * seqscan pass over the table to copy the missing rows, but that seems
	 * expensive and tedious.
	 */
	if (!heap_attisnull(OldIndex->rd_indextuple, Anum_pg_index_indpred))
		ereport(ERROR,
				(errcode(ERRCODE_FEATURE_NOT_SUPPORTED),
				 errmsg("cannot cluster on partial index \"%s\"",
						RelationGetRelationName(OldIndex))));

	/*
	 * Disallow if index is left over from a failed CREATE INDEX CONCURRENTLY;
	 * it might well not contain entries for every heap row, or might not even
	 * be internally consistent.  (But note that we don't check indcheckxmin;
	 * the worst consequence of following broken HOT chains would be that we
	 * might put recently-dead tuples out-of-order in the new table, and there
	 * is little harm in that.)
	 */
	if (!IndexIsValid(OldIndex->rd_index))
		ereport(ERROR,
				(errcode(ERRCODE_FEATURE_NOT_SUPPORTED),
				 errmsg("cannot cluster on invalid index \"%s\"",
						RelationGetRelationName(OldIndex))));

	/* Drop relcache refcnt on OldIndex, but keep lock */
	index_close(OldIndex, NoLock);
}

/*
 * mark_index_clustered: mark the specified index as the one clustered on
 *
 * With indexOid == InvalidOid, will mark all indexes of rel not-clustered.
 */
void
mark_index_clustered(Relation rel, Oid indexOid, bool is_internal)
{
	HeapTuple	indexTuple;
	Form_pg_index indexForm;
	Relation	pg_index;
	ListCell   *index;

	/*
	 * If the index is already marked clustered, no need to do anything.
	 */
	if (OidIsValid(indexOid))
	{
		indexTuple = SearchSysCache1(INDEXRELID, ObjectIdGetDatum(indexOid));
		if (!HeapTupleIsValid(indexTuple))
			elog(ERROR, "cache lookup failed for index %u", indexOid);
		indexForm = (Form_pg_index) GETSTRUCT(indexTuple);

		if (indexForm->indisclustered)
		{
			ReleaseSysCache(indexTuple);
			return;
		}

		ReleaseSysCache(indexTuple);
	}

	/*
	 * Check each index of the relation and set/clear the bit as needed.
	 */
	pg_index = heap_open(IndexRelationId, RowExclusiveLock);

	foreach(index, RelationGetIndexList(rel))
	{
		Oid			thisIndexOid = lfirst_oid(index);

		indexTuple = SearchSysCacheCopy1(INDEXRELID,
										 ObjectIdGetDatum(thisIndexOid));
		if (!HeapTupleIsValid(indexTuple))
			elog(ERROR, "cache lookup failed for index %u", thisIndexOid);
		indexForm = (Form_pg_index) GETSTRUCT(indexTuple);

		/*
		 * Unset the bit if set.  We know it's wrong because we checked this
		 * earlier.
		 */
		if (indexForm->indisclustered)
		{
			indexForm->indisclustered = false;
			simple_heap_update(pg_index, &indexTuple->t_self, indexTuple);
			CatalogUpdateIndexes(pg_index, indexTuple);
		}
		else if (thisIndexOid == indexOid)
		{
			/* this was checked earlier, but let's be real sure */
			if (!IndexIsValid(indexForm))
				elog(ERROR, "cannot cluster on invalid index %u", indexOid);
			indexForm->indisclustered = true;
			simple_heap_update(pg_index, &indexTuple->t_self, indexTuple);
			CatalogUpdateIndexes(pg_index, indexTuple);
		}

		InvokeObjectPostAlterHookArg(IndexRelationId, thisIndexOid, 0,
									 InvalidOid, is_internal);

		heap_freetuple(indexTuple);
	}

	heap_close(pg_index, RowExclusiveLock);
}

/*
 * rebuild_relation: rebuild an existing relation in index or physical order
 *
 * OldHeap: table to rebuild --- must be opened and exclusive-locked!
 * indexOid: index to cluster by, or InvalidOid to rewrite in physical order.
 *
 * NB: this routine closes OldHeap at the right time; caller should not.
 */
static void
rebuild_relation(Relation OldHeap, Oid indexOid, bool verbose)
{
	Oid			tableOid = RelationGetRelid(OldHeap);
	Oid			tableSpace = OldHeap->rd_rel->reltablespace;
	Oid			OIDNewHeap;
	bool		is_system_catalog;
	bool		swap_toast_by_content;
	TransactionId frozenXid;
	MultiXactId cutoffMulti;

	/* Mark the correct index as clustered */
	if (OidIsValid(indexOid))
		mark_index_clustered(OldHeap, indexOid, true);

	/* Remember if it's a system catalog */
	is_system_catalog = IsSystemRelation(OldHeap);

	/* Close relcache entry, but keep lock until transaction commit */
	heap_close(OldHeap, NoLock);

	/* Create the transient table that will receive the re-ordered data */
<<<<<<< HEAD
	OIDNewHeap = make_new_heap(tableOid, tableSpace,
							   true /* createAoBlockDirectory */);
=======
	OIDNewHeap = make_new_heap(tableOid, tableSpace, false,
							   AccessExclusiveLock);
>>>>>>> ab76208e

	/* Copy the heap data into the new table in the desired order */
	copy_heap_data(OIDNewHeap, tableOid, indexOid, verbose,
				   &swap_toast_by_content, &frozenXid, &cutoffMulti);

	/*
	 * Swap the physical files of the target and transient tables, then
	 * rebuild the target's indexes and throw away the transient table.
	 */
	finish_heap_swap(tableOid, OIDNewHeap, is_system_catalog,
<<<<<<< HEAD
					 swap_toast_by_content,
					 true /* swap_stats */,
					 false,
					 true,
					 frozenXid, frozenMulti);
=======
					 swap_toast_by_content, false, true,
					 frozenXid, cutoffMulti);
>>>>>>> ab76208e
}


/*
 * Create the transient table that will be filled with new data during
 * CLUSTER, ALTER TABLE, and similar operations.  The transient table
 * duplicates the logical structure of the OldHeap, but is placed in
 * NewTableSpace which might be different from OldHeap's.
 *
 * After this, the caller should load the new heap with transferred/modified
 * data, then call finish_heap_swap to complete the operation.
 */
Oid
<<<<<<< HEAD
make_new_heap(Oid OIDOldHeap, Oid NewTableSpace,
			  bool createAoBlockDirectory)
=======
make_new_heap(Oid OIDOldHeap, Oid NewTableSpace, bool forcetemp,
			  LOCKMODE lockmode)
>>>>>>> ab76208e
{
	TupleDesc	OldHeapDesc;
	char		NewHeapName[NAMEDATALEN];
	Oid			OIDNewHeap;
	Oid			toastid;
	Relation	OldHeap;
	HeapTuple	tuple;
	Datum		reloptions;
	bool		isNull;
<<<<<<< HEAD
	bool		is_part_child;
	bool		is_part_parent;
=======
	Oid			namespaceid;
	char		relpersistence;
>>>>>>> ab76208e

	OldHeap = heap_open(OIDOldHeap, lockmode);
	OldHeapDesc = RelationGetDescr(OldHeap);

	is_part_child = !rel_needs_long_lock(OIDOldHeap);

	/*
	 * Check pg_inherits to determine if the OldHeap relation is a non-leaf
	 * (parent) in a partition hierarchy.  This can be avoided for tables that
	 * should have valid relfrozenxid based on relkind and relstorage.
	 */
	if (should_have_valid_relfrozenxid(OldHeap->rd_rel->relkind,
									   OldHeap->rd_rel->relstorage,
									   false))
		is_part_parent = !TransactionIdIsValid(OldHeap->rd_rel->relfrozenxid);
	else
		is_part_parent = rel_is_parent(OIDOldHeap);

	/*
	 * Note that the NewHeap will not receive any of the defaults or
	 * constraints associated with the OldHeap; we don't need 'em, and there's
	 * no reason to spend cycles inserting them into the catalogs only to
	 * delete them.
	 */

	/*
	 * But we do want to use reloptions of the old heap for new heap.
	 */
	tuple = SearchSysCache1(RELOID, ObjectIdGetDatum(OIDOldHeap));
	if (!HeapTupleIsValid(tuple))
		elog(ERROR, "cache lookup failed for relation %u", OIDOldHeap);
	reloptions = SysCacheGetAttr(RELOID, tuple, Anum_pg_class_reloptions,
								 &isNull);
	if (isNull)
		reloptions = (Datum) 0;

	if (forcetemp)
	{
		namespaceid = LookupCreationNamespace("pg_temp");
		relpersistence = RELPERSISTENCE_TEMP;
	}
	else
	{
		namespaceid = RelationGetNamespace(OldHeap);
		relpersistence = OldHeap->rd_rel->relpersistence;
	}

	/*
	 * Create the new heap, using a temporary name in the same namespace as
	 * the existing table.  NOTE: there is some risk of collision with user
	 * relnames.  Working around this seems more trouble than it's worth; in
	 * particular, we can't create the new heap in a different namespace from
	 * the old, or we will have problems with the TEMP status of temp tables.
	 *
	 * Note: the new heap is not a shared relation, even if we are rebuilding
	 * a shared rel.  However, we do make the new heap mapped if the source is
	 * mapped.  This simplifies swap_relation_files, and is absolutely
	 * necessary for rebuilding pg_class, for reasons explained there.
	 */
	snprintf(NewHeapName, sizeof(NewHeapName), "pg_temp_%u", OIDOldHeap);

	OIDNewHeap = heap_create_with_catalog(NewHeapName,
										  namespaceid,
										  NewTableSpace,
										  InvalidOid,
										  InvalidOid,
										  InvalidOid,
										  OldHeap->rd_rel->relowner,
										  OldHeapDesc,
										  NIL,
<<<<<<< HEAD
										  OldHeap->rd_rel->relam,
										  OldHeap->rd_rel->relkind,
										  OldHeap->rd_rel->relpersistence,
										  OldHeap->rd_rel->relstorage,
=======
										  RELKIND_RELATION,
										  relpersistence,
>>>>>>> ab76208e
										  false,
										  RelationIsMapped(OldHeap),
										  true,
										  0,
										  ONCOMMIT_NOOP,
                                          NULL,                         /*CDB*/
										  reloptions,
										  false,
										  true,
										  true,
										  /* valid_opts */ true,
										  is_part_child,
										  is_part_parent);
	Assert(OIDNewHeap != InvalidOid);

	ReleaseSysCache(tuple);

	/*
	 * Advance command counter so that the newly-created relation's catalog
	 * tuples will be visible to heap_open.
	 */
	CommandCounterIncrement();

	/*
	 * If necessary, create a TOAST table for the new relation, or an Append
	 * Only segment table.
	 *
	 * If the relation doesn't have a TOAST table already, we can't need one
	 * for the new relation.  The other way around is possible though: if some
	 * wide columns have been dropped, NewHeapCreateToastTable can decide that
	 * no TOAST table is needed for the new table.
	 *
	 * Note that NewHeapCreateToastTable ends with CommandCounterIncrement, so
	 * that the TOAST table will be visible for insertion.
	 */
	toastid = OldHeap->rd_rel->reltoastrelid;
	if (OidIsValid(toastid))
	{
		/* keep the existing toast table's reloptions, if any */
		tuple = SearchSysCache1(RELOID, ObjectIdGetDatum(toastid));
		if (!HeapTupleIsValid(tuple))
			elog(ERROR, "cache lookup failed for relation %u", toastid);
		reloptions = SysCacheGetAttr(RELOID, tuple, Anum_pg_class_reloptions,
									 &isNull);
		if (isNull)
			reloptions = (Datum) 0;
<<<<<<< HEAD
		AlterTableCreateToastTable(OIDNewHeap, reloptions, true /* is_create */,
								   is_part_child, is_part_parent);
=======

		NewHeapCreateToastTable(OIDNewHeap, reloptions, lockmode);
>>>>>>> ab76208e

		ReleaseSysCache(tuple);
	}
	AlterTableCreateAoSegTable(OIDNewHeap, is_part_child, is_part_parent);
	AlterTableCreateAoVisimapTable(OIDNewHeap, is_part_child, is_part_parent);

    if (createAoBlockDirectory)
	    AlterTableCreateAoBlkdirTable(OIDNewHeap, is_part_child, is_part_parent);

	CacheInvalidateRelcacheByRelid(OIDNewHeap);

	cloneAttributeEncoding(OIDOldHeap,
						   OIDNewHeap,
						   RelationGetNumberOfAttributes(OldHeap));

	heap_close(OldHeap, NoLock);

	return OIDNewHeap;
}

/*
 * Do the physical copying of heap data.
 *
 * There are three output parameters:
 * *pSwapToastByContent is set true if toast tables must be swapped by content.
 * *pFreezeXid receives the TransactionId used as freeze cutoff point.
 * *pCutoffMulti receives the MultiXactId used as a cutoff point.
 */
static void
copy_heap_data(Oid OIDNewHeap, Oid OIDOldHeap, Oid OIDOldIndex, bool verbose,
			   bool *pSwapToastByContent, TransactionId *pFreezeXid,
			   MultiXactId *pCutoffMulti)
{
	Relation	NewHeap,
				OldHeap,
				OldIndex;
	TupleDesc	oldTupDesc;
	TupleDesc	newTupDesc;
	int			natts;
	Datum	   *values;
	bool	   *isnull;
	IndexScanDesc indexScan;
	HeapScanDesc heapScan;
	bool		use_wal;
	bool		is_system_catalog;
	TransactionId OldestXmin;
	TransactionId FreezeXid;
	MultiXactId MultiXactCutoff;
	RewriteState rwstate;
	bool		use_sort;
	Tuplesortstate *tuplesort;
	double		num_tuples = 0,
				tups_vacuumed = 0,
				tups_recently_dead = 0;
	int			elevel = verbose ? INFO : DEBUG2;
	PGRUsage	ru0;

	pg_rusage_init(&ru0);

	/*
	 * Open the relations we need.
	 */
	NewHeap = heap_open(OIDNewHeap, AccessExclusiveLock);
	OldHeap = heap_open(OIDOldHeap, AccessExclusiveLock);
	if (OidIsValid(OIDOldIndex))
		OldIndex = index_open(OIDOldIndex, AccessExclusiveLock);
	else
		OldIndex = NULL;

	/*
	 * Their tuple descriptors should be exactly alike, but here we only need
	 * assume that they have the same number of columns.
	 */
	oldTupDesc = RelationGetDescr(OldHeap);
	newTupDesc = RelationGetDescr(NewHeap);
	Assert(newTupDesc->natts == oldTupDesc->natts);

	/* Preallocate values/isnull arrays */
	natts = newTupDesc->natts;
	values = (Datum *) palloc(natts * sizeof(Datum));
	isnull = (bool *) palloc(natts * sizeof(bool));

	/*
	 * If the OldHeap has a toast table, get lock on the toast table to keep
	 * it from being vacuumed.  This is needed because autovacuum processes
	 * toast tables independently of their main tables, with no lock on the
	 * latter.  If an autovacuum were to start on the toast table after we
	 * compute our OldestXmin below, it would use a later OldestXmin, and then
	 * possibly remove as DEAD toast tuples belonging to main tuples we think
	 * are only RECENTLY_DEAD.  Then we'd fail while trying to copy those
	 * tuples.
	 *
	 * We don't need to open the toast relation here, just lock it.  The lock
	 * will be held till end of transaction.
	 */
	if (OldHeap->rd_rel->reltoastrelid)
		LockRelationOid(OldHeap->rd_rel->reltoastrelid, AccessExclusiveLock);

	/*
	 * We need to log the copied data in WAL iff WAL archiving/streaming is
	 * enabled AND it's a WAL-logged rel.
	 */
	use_wal = XLogIsNeeded() && RelationNeedsWAL(NewHeap);

	/* use_wal off requires smgr_targblock be initially invalid */
	Assert(RelationGetTargetBlock(NewHeap) == InvalidBlockNumber);

	/*
	 * If both tables have TOAST tables, perform toast swap by content.  It is
	 * possible that the old table has a toast table but the new one doesn't,
	 * if toastable columns have been dropped.  In that case we have to do
	 * swap by links.  This is okay because swap by content is only essential
	 * for system catalogs, and we don't support schema changes for them.
	 */
	if (OldHeap->rd_rel->reltoastrelid && NewHeap->rd_rel->reltoastrelid)
	{
		*pSwapToastByContent = true;

		/*
		 * When doing swap by content, any toast pointers written into NewHeap
		 * must use the old toast table's OID, because that's where the toast
		 * data will eventually be found.  Set this up by setting rd_toastoid.
		 * This also tells toast_save_datum() to preserve the toast value
		 * OIDs, which we want so as not to invalidate toast pointers in
		 * system catalog caches, and to avoid making multiple copies of a
		 * single toast value.
		 *
		 * Note that we must hold NewHeap open until we are done writing data,
		 * since the relcache will not guarantee to remember this setting once
		 * the relation is closed.  Also, this technique depends on the fact
		 * that no one will try to read from the NewHeap until after we've
		 * finished writing it and swapping the rels --- otherwise they could
		 * follow the toast pointers to the wrong place.  (It would actually
		 * work for values copied over from the old toast table, but not for
		 * any values that we toast which were previously not toasted.)
		 */
		NewHeap->rd_toastoid = OldHeap->rd_rel->reltoastrelid;
	}
	else
		*pSwapToastByContent = false;

	/*
	 * Compute xids used to freeze and weed out dead tuples and multixacts.
	 * Since we're going to rewrite the whole table anyway, there's no reason
	 * not to be aggressive about this.
	 */
	vacuum_set_xid_limits(OldHeap, 0, 0, 0, 0,
						  &OldestXmin, &FreezeXid, NULL, &MultiXactCutoff,
						  NULL);

	/*
	 * FreezeXid will become the table's new relfrozenxid, and that mustn't go
	 * backwards, so take the max.
	 */
	if (TransactionIdPrecedes(FreezeXid, OldHeap->rd_rel->relfrozenxid))
		FreezeXid = OldHeap->rd_rel->relfrozenxid;

	/* return selected values to caller */
	*pFreezeXid = FreezeXid;
	*pCutoffMulti = MultiXactCutoff;

	/* Remember if it's a system catalog */
	is_system_catalog = IsSystemRelation(OldHeap);

	/* Initialize the rewrite operation */
	rwstate = begin_heap_rewrite(OldHeap, NewHeap, OldestXmin, FreezeXid,
								 MultiXactCutoff, use_wal);

	/*
	 * Decide whether to use an indexscan or seqscan-and-optional-sort to scan
	 * the OldHeap.  We know how to use a sort to duplicate the ordering of a
	 * btree index, and will use seqscan-and-sort for that case if the planner
	 * tells us it's cheaper.  Otherwise, always indexscan if an index is
	 * provided, else plain seqscan.
	 */
	if (OldIndex != NULL && OldIndex->rd_rel->relam == BTREE_AM_OID)
		use_sort = plan_cluster_use_sort(OIDOldHeap, OIDOldIndex);
	else
		use_sort = false;

	/* Set up sorting if wanted */
	if (use_sort)
		tuplesort = tuplesort_begin_cluster(oldTupDesc, OldIndex,
											maintenance_work_mem, false);
	else
		tuplesort = NULL;

	/*
	 * Prepare to scan the OldHeap.  To ensure we see recently-dead tuples
	 * that still need to be copied, we scan with SnapshotAny and use
	 * HeapTupleSatisfiesVacuum for the visibility test.
	 */
	if (OldIndex != NULL && !use_sort)
	{
		heapScan = NULL;
		indexScan = index_beginscan(OldHeap, OldIndex, SnapshotAny, 0, 0);
		index_rescan(indexScan, NULL, 0, NULL, 0);
	}
	else
	{
		heapScan = heap_beginscan(OldHeap, SnapshotAny, 0, (ScanKey) NULL);
		indexScan = NULL;
	}

	/* Log what we're doing */
	if (indexScan != NULL)
		ereport(elevel,
				(errmsg("clustering \"%s.%s\" using index scan on \"%s\"",
						get_namespace_name(RelationGetNamespace(OldHeap)),
						RelationGetRelationName(OldHeap),
						RelationGetRelationName(OldIndex))));
	else if (tuplesort != NULL)
		ereport(elevel,
				(errmsg("clustering \"%s.%s\" using sequential scan and sort",
						get_namespace_name(RelationGetNamespace(OldHeap)),
						RelationGetRelationName(OldHeap))));
	else
		ereport(elevel,
				(errmsg("vacuuming \"%s.%s\"",
						get_namespace_name(RelationGetNamespace(OldHeap)),
						RelationGetRelationName(OldHeap))));

	/*
	 * Scan through the OldHeap, either in OldIndex order or sequentially;
	 * copy each tuple into the NewHeap, or transiently to the tuplesort
	 * module.  Note that we don't bother sorting dead tuples (they won't get
	 * to the new table anyway).
	 */
	for (;;)
	{
		HeapTuple	tuple;
		Buffer		buf;
		bool		isdead;

		CHECK_FOR_INTERRUPTS();

		if (indexScan != NULL)
		{
			tuple = index_getnext(indexScan, ForwardScanDirection);
			if (tuple == NULL)
				break;

			/* Since we used no scan keys, should never need to recheck */
			if (indexScan->xs_recheck)
				elog(ERROR, "CLUSTER does not support lossy index conditions");

			buf = indexScan->xs_cbuf;
		}
		else
		{
			tuple = heap_getnext(heapScan, ForwardScanDirection);
			if (tuple == NULL)
				break;

			buf = heapScan->rs_cbuf;
		}

		LockBuffer(buf, BUFFER_LOCK_SHARE);

<<<<<<< HEAD
		switch (HeapTupleSatisfiesVacuum(OldHeap, tuple->t_data, OldestXmin, buf))
=======
		switch (HeapTupleSatisfiesVacuum(tuple, OldestXmin, buf))
>>>>>>> ab76208e
		{
			case HEAPTUPLE_DEAD:
				/* Definitely dead */
				isdead = true;
				break;
			case HEAPTUPLE_RECENTLY_DEAD:
				tups_recently_dead += 1;
				/* fall through */
			case HEAPTUPLE_LIVE:
				/* Live or recently dead, must copy it */
				isdead = false;
				break;
			case HEAPTUPLE_INSERT_IN_PROGRESS:

				/*
				 * Since we hold exclusive lock on the relation, normally the
				 * only way to see this is if it was inserted earlier in our
				 * own transaction.  However, it can happen in system
				 * catalogs, since we tend to release write lock before commit
				 * there.  Give a warning if neither case applies; but in any
				 * case we had better copy it.
				 */
				if (!is_system_catalog &&
					!TransactionIdIsCurrentTransactionId(HeapTupleHeaderGetXmin(tuple->t_data)))
					elog(WARNING, "concurrent insert in progress within table \"%s\"",
						 RelationGetRelationName(OldHeap));
				/* treat as live */
				isdead = false;
				break;
			case HEAPTUPLE_DELETE_IN_PROGRESS:

				/*
				 * Similar situation to INSERT_IN_PROGRESS case.
				 */
				if (!is_system_catalog &&
					!TransactionIdIsCurrentTransactionId(HeapTupleHeaderGetUpdateXid(tuple->t_data)))
					elog(WARNING, "concurrent delete in progress within table \"%s\"",
						 RelationGetRelationName(OldHeap));
				/* treat as recently dead */
				tups_recently_dead += 1;
				isdead = false;
				break;
			default:
				elog(ERROR, "unexpected HeapTupleSatisfiesVacuum result");
				isdead = false; /* keep compiler quiet */
				break;
		}

		LockBuffer(buf, BUFFER_LOCK_UNLOCK);

		if (isdead)
		{
			tups_vacuumed += 1;
			/* heap rewrite module still needs to see it... */
			if (rewrite_heap_dead_tuple(rwstate, tuple))
			{
				/* A previous recently-dead tuple is now known dead */
				tups_vacuumed += 1;
				tups_recently_dead -= 1;
			}
			continue;
		}

		num_tuples += 1;
		if (tuplesort != NULL)
			tuplesort_putheaptuple(tuplesort, tuple);
		else
			reform_and_rewrite_tuple(tuple,
									 oldTupDesc, newTupDesc,
									 values, isnull,
									 NewHeap->rd_rel->relhasoids, rwstate);
	}

	if (indexScan != NULL)
		index_endscan(indexScan);
	if (heapScan != NULL)
		heap_endscan(heapScan);

	/*
	 * In scan-and-sort mode, complete the sort, then read out all live tuples
	 * from the tuplestore and write them to the new relation.
	 */
	if (tuplesort != NULL)
	{
		tuplesort_performsort(tuplesort);

		for (;;)
		{
			HeapTuple	tuple;
			bool		shouldfree;

			CHECK_FOR_INTERRUPTS();

			tuple = tuplesort_getheaptuple(tuplesort, true, &shouldfree);
			if (tuple == NULL)
				break;

			reform_and_rewrite_tuple(tuple,
									 oldTupDesc, newTupDesc,
									 values, isnull,
									 NewHeap->rd_rel->relhasoids, rwstate);

			if (shouldfree)
				heap_freetuple(tuple);
		}

		tuplesort_end(tuplesort);
	}

	/* Write out any remaining tuples, and fsync if needed */
	end_heap_rewrite(rwstate);

	/* Reset rd_toastoid just to be tidy --- it shouldn't be looked at again */
	NewHeap->rd_toastoid = InvalidOid;

	/* Log what we did */
	ereport(elevel,
			(errmsg("\"%s\": found %.0f removable, %.0f nonremovable row versions in %u pages",
					RelationGetRelationName(OldHeap),
					tups_vacuumed, num_tuples,
					RelationGetNumberOfBlocks(OldHeap)),
			 errdetail("%.0f dead row versions cannot be removed yet.\n"
					   "%s.",
					   tups_recently_dead,
					   pg_rusage_show(&ru0))));

	/* Clean up */
	pfree(values);
	pfree(isnull);

	if (OldIndex != NULL)
		index_close(OldIndex, NoLock);
	heap_close(OldHeap, NoLock);
	heap_close(NewHeap, NoLock);
}

/*
 * Change dependency links for objects that are being swapped.
 *
 * 'tabletype' can be "TOAST table", "aoseg", "aoblkdir".
 * It is used for printing error messages.
 */
static void
changeDependencyLinks(Oid baseOid1, Oid baseOid2, Oid oid1, Oid oid2,
					  const char *tabletype)
{
	ObjectAddress baseobject, newobject;
	long		count;

	/* Delete old dependencies */
	if (oid1)
	{
		count = deleteDependencyRecordsFor(RelationRelationId, oid1, false);
		if (count != 1)
			elog(ERROR, "expected one dependency record for %s table, found %ld",
				 tabletype, count);
	}
	
	if (oid2)
	{
		count = deleteDependencyRecordsFor(RelationRelationId, oid2, false);
		if (count != 1)
			elog(ERROR, "expected one dependency record for %s table, found %ld",
				 tabletype, count);
	}

	/* Register new dependencies */
	baseobject.classId = RelationRelationId;
	baseobject.objectSubId = 0;
	newobject.classId = RelationRelationId;
	newobject.objectSubId = 0;
	
	if (oid1)
	{
		baseobject.objectId = baseOid1;
		newobject.objectId = oid1;
		recordDependencyOn(&newobject, &baseobject, DEPENDENCY_INTERNAL);
	}
	
	if (oid2)
	{
		baseobject.objectId = baseOid2;
		newobject.objectId = oid2;
		recordDependencyOn(&newobject, &baseobject, DEPENDENCY_INTERNAL);
	}
}

/*
 * Swap the physical files of two given relations.
 *
 * We swap the physical identity (reltablespace and relfilenode) while
 * keeping the same logical identities of the two relations.
 *
 * We can swap associated TOAST data in either of two ways: recursively swap
 * the physical content of the toast tables (and their indexes), or swap the
 * TOAST links in the given relations' pg_class entries.  The former is needed
 * to manage rewrites of shared catalogs (where we cannot change the pg_class
 * links) while the latter is the only way to handle cases in which a toast
 * table is added or removed altogether.
 *
 * Additionally, the first relation is marked with relfrozenxid set to
 * frozenXid.  It seems a bit ugly to have this here, but the caller would
 * have to do it anyway, so having it here saves a heap_update.  Note: in
 * the swap-toast-links case, we assume we don't need to change the toast
 * table's relfrozenxid: the new version of the toast table should already
 * have relfrozenxid set to RecentXmin, which is good enough.
 *
 * Lastly, if r2 and its toast table and toast index (if any) are mapped,
 * their OIDs are emitted into mapped_tables[].  This is hacky but beats
 * having to look the information up again later in finish_heap_swap.
 *
 * GPDB: also swap aoseg, aoblkdir links.
 */
void
swap_relation_files(Oid r1, Oid r2, bool target_is_pg_class,
					bool swap_toast_by_content,
					bool swap_stats,
					bool is_internal,
					TransactionId frozenXid,
					MultiXactId cutoffMulti,
					Oid *mapped_tables)
{
	Relation	relRelation;
	HeapTuple	reltup1,
				reltup2;
	Form_pg_class relform1,
				relform2;
	Oid			relfilenode1,
				relfilenode2;
	Oid			swaptemp;
	char		swapchar;
	CatalogIndexState indstate;
	bool		isAO1, isAO2;

	/* We need writable copies of both pg_class tuples. */
	relRelation = heap_open(RelationRelationId, RowExclusiveLock);

	reltup1 = SearchSysCacheCopy1(RELOID, ObjectIdGetDatum(r1));
	if (!HeapTupleIsValid(reltup1))
		elog(ERROR, "cache lookup failed for relation %u", r1);
	relform1 = (Form_pg_class) GETSTRUCT(reltup1);

	reltup2 = SearchSysCacheCopy1(RELOID, ObjectIdGetDatum(r2));
	if (!HeapTupleIsValid(reltup2))
		elog(ERROR, "cache lookup failed for relation %u", r2);
	relform2 = (Form_pg_class) GETSTRUCT(reltup2);

	isAO1 = (relform1->relstorage == RELSTORAGE_AOROWS ||
			 relform1->relstorage == RELSTORAGE_AOCOLS);
	isAO2 = (relform2->relstorage == RELSTORAGE_AOROWS ||
			 relform2->relstorage == RELSTORAGE_AOCOLS);

	relfilenode1 = relform1->relfilenode;
	relfilenode2 = relform2->relfilenode;

	if (OidIsValid(relfilenode1) && OidIsValid(relfilenode2))
	{
		/* Normal non-mapped relations: swap relfilenodes and reltablespaces */
		Assert(!target_is_pg_class);

		swaptemp = relform1->relfilenode;
		relform1->relfilenode = relform2->relfilenode;
		relform2->relfilenode = swaptemp;

		swaptemp = relform1->reltablespace;
		relform1->reltablespace = relform2->reltablespace;
		relform2->reltablespace = swaptemp;

		/* Also swap toast links, if we're swapping by links */
		if (!swap_toast_by_content)
		{
			swaptemp = relform1->reltoastrelid;
			relform1->reltoastrelid = relform2->reltoastrelid;
			relform2->reltoastrelid = swaptemp;
		}
	}
	else
	{
		/*
		 * Mapped-relation case.  Here we have to swap the relation mappings
		 * instead of modifying the pg_class columns.  Both must be mapped.
		 */
		if (OidIsValid(relfilenode1) || OidIsValid(relfilenode2))
			elog(ERROR, "cannot swap mapped relation \"%s\" with non-mapped relation",
				 NameStr(relform1->relname));

		/*
		 * We can't change the tablespace of a mapped rel, and we can't handle
		 * toast link swapping for one either, because we must not apply any
		 * critical changes to its pg_class row.  These cases should be
		 * prevented by upstream permissions tests, so this check is a
		 * non-user-facing emergency backstop.
		 */
		if (relform1->reltablespace != relform2->reltablespace)
			elog(ERROR, "cannot change tablespace of mapped relation \"%s\"",
				 NameStr(relform1->relname));
		if (!swap_toast_by_content &&
			(relform1->reltoastrelid || relform2->reltoastrelid))
			elog(ERROR, "cannot swap toast by links for mapped relation \"%s\"",
				 NameStr(relform1->relname));

		/*
		 * Fetch the mappings --- shouldn't fail, but be paranoid
		 */
		relfilenode1 = RelationMapOidToFilenode(r1, relform1->relisshared);
		if (!OidIsValid(relfilenode1))
			elog(ERROR, "could not find relation mapping for relation \"%s\", OID %u",
				 NameStr(relform1->relname), r1);
		relfilenode2 = RelationMapOidToFilenode(r2, relform2->relisshared);
		if (!OidIsValid(relfilenode2))
			elog(ERROR, "could not find relation mapping for relation \"%s\", OID %u",
				 NameStr(relform2->relname), r2);

		/*
		 * Send replacement mappings to relmapper.  Note these won't actually
		 * take effect until CommandCounterIncrement.
		 */
		RelationMapUpdateMap(r1, relfilenode2, relform1->relisshared, false);
		RelationMapUpdateMap(r2, relfilenode1, relform2->relisshared, false);

		/* Pass OIDs of mapped r2 tables back to caller */
		*mapped_tables++ = r2;
	}

	/*
	 * Swap the AO auxiliary relations and their indexes. Unlike the toast
	 * relations, we need to swap the index oids as well.
	 */
	if (isAO1 && isAO2)
	{
		SwapAppendonlyEntries(r1, r2);
	}
	else if (isAO1)
	{
		TransferAppendonlyEntry(r1, r2);
	}
	else if (isAO2)
	{
		TransferAppendonlyEntry(r2, r1);
	}

	/*
	 * In the case of a shared catalog, these next few steps will only affect
	 * our own database's pg_class row; but that's okay, because they are all
	 * noncritical updates.  That's also an important fact for the case of a
	 * mapped catalog, because it's possible that we'll commit the map change
	 * and then fail to commit the pg_class update.
	 */

<<<<<<< HEAD
=======
	/* set rel1's frozen Xid and minimum MultiXid */
	if (relform1->relkind != RELKIND_INDEX)
	{
		Assert(TransactionIdIsNormal(frozenXid));
		relform1->relfrozenxid = frozenXid;
		Assert(MultiXactIdIsValid(cutoffMulti));
		relform1->relminmxid = cutoffMulti;
	}

>>>>>>> ab76208e
	/* swap size statistics too, since new rel has freshly-updated stats */
	if (swap_stats)
	{
		int32		swap_pages;
		float4		swap_tuples;
		int32		swap_allvisible;

		swap_pages = relform1->relpages;
		relform1->relpages = relform2->relpages;
		relform2->relpages = swap_pages;

		swap_tuples = relform1->reltuples;
		relform1->reltuples = relform2->reltuples;
		relform2->reltuples = swap_tuples;

		swap_allvisible = relform1->relallvisible;
		relform1->relallvisible = relform2->relallvisible;
		relform2->relallvisible = swap_allvisible;
	}

	/*
	 * Swap relstorage so we will later know how to drop the temporary table with
	 * the right Storage Manager (i.e. Buffer Pool or Append-Only).
	 */
	swapchar = relform1->relstorage;
	relform1->relstorage = relform2->relstorage;
	relform2->relstorage = swapchar;

	/*
	 * This needs to be performed after the relkind and relstorage has been
	 * swapped to correctly reflect the relfrozenxid.
	 */
	if (TransactionIdIsValid(relform1->relfrozenxid))
	{
		Assert(TransactionIdIsNormal(frozenXid));
		relform1->relfrozenxid = frozenXid;
		Assert(MultiXactIdIsValid(frozenMulti));
		relform1->relminmxid = frozenMulti;
		/*
		 * Don't know partition parent or not here but passing false is perfect
		 * for assertion, as valid relfrozenxid means it shouldn't be parent.
		 */
		Assert(should_have_valid_relfrozenxid(relform1->relkind,
											  relform1->relstorage, false));
	}

	/*
	 * Update the tuples in pg_class --- unless the target relation of the
	 * swap is pg_class itself.  In that case, there is zero point in making
	 * changes because we'd be updating the old data that we're about to throw
	 * away.  Because the real work being done here for a mapped relation is
	 * just to change the relation map settings, it's all right to not update
	 * the pg_class rows in this case. The most important changes will instead
	 * performed later, in finish_heap_swap() itself.
	 */
	if (!target_is_pg_class)
	{
		simple_heap_update(relRelation, &reltup1->t_self, reltup1);
		simple_heap_update(relRelation, &reltup2->t_self, reltup2);

		/* Keep system catalogs current */
		indstate = CatalogOpenIndexes(relRelation);
		CatalogIndexInsert(indstate, reltup1);
		CatalogIndexInsert(indstate, reltup2);
		CatalogCloseIndexes(indstate);
	}
	else
	{
		/* no update ... but we do still need relcache inval */
		CacheInvalidateRelcacheByTuple(reltup1);
		CacheInvalidateRelcacheByTuple(reltup2);
	}

	/*
	 * Post alter hook for modified relations. The change to r2 is always
	 * internal, but r1 depends on the invocation context.
	 */
	InvokeObjectPostAlterHookArg(RelationRelationId, r1, 0,
								 InvalidOid, is_internal);
	InvokeObjectPostAlterHookArg(RelationRelationId, r2, 0,
								 InvalidOid, true);

	/*
	 * If we have toast tables associated with the relations being swapped,
	 * deal with them too.
	 */
	if (relform1->reltoastrelid || relform2->reltoastrelid)
	{
		if (swap_toast_by_content)
		{
			if (relform1->reltoastrelid && relform2->reltoastrelid)
			{
				/* Recursively swap the contents of the toast tables */
				swap_relation_files(relform1->reltoastrelid,
									relform2->reltoastrelid,
									target_is_pg_class,
									swap_toast_by_content,
									swap_stats,
									is_internal,
									frozenXid,
									cutoffMulti,
									mapped_tables);
			}
			else
			{
				/* caller messed up */
				elog(ERROR, "cannot swap toast files by content when there's only one");
			}
		}
		else
		{
			/*
			 * We swapped the ownership links, so we need to change dependency
			 * data to match.
			 *
			 * NOTE: it is possible that only one table has a toast table.
			 *
			 * NOTE: at present, a TOAST table's only dependency is the one on
			 * its owning table.  If more are ever created, we'd need to use
			 * something more selective than deleteDependencyRecordsFor() to
			 * get rid of just the link we want.
			 */

			/*
			 * We disallow this case for system catalogs, to avoid the
			 * possibility that the catalog we're rebuilding is one of the
			 * ones the dependency changes would change.  It's too late to be
			 * making any data changes to the target catalog.
			 */
			if (IsSystemClass(r1, relform1))
				elog(ERROR, "cannot swap toast files by links for system catalogs");

			/* Delete old dependencies */
			changeDependencyLinks(r1, r2,
								  relform1->reltoastrelid, relform2->reltoastrelid,
								  "TOAST");
		}
	}

	/*
	 * If we're swapping two toast tables by content, do the same for their
	 * valid index. The swap can actually be safely done only if the relations
	 * have indexes.
	 */
	if (swap_toast_by_content &&
		relform1->relkind == RELKIND_TOASTVALUE &&
		relform2->relkind == RELKIND_TOASTVALUE)
	{
		Oid			toastIndex1,
					toastIndex2;

		/* Get valid index for each relation */
		toastIndex1 = toast_get_valid_index(r1,
											AccessExclusiveLock);
		toastIndex2 = toast_get_valid_index(r2,
											AccessExclusiveLock);

		swap_relation_files(toastIndex1,
							toastIndex2,
							target_is_pg_class,
							swap_toast_by_content,
							swap_stats,
							is_internal,
							InvalidTransactionId,
							InvalidMultiXactId,
							mapped_tables);
	}

	/* Clean up. */
	heap_freetuple(reltup1);
	heap_freetuple(reltup2);

	heap_close(relRelation, RowExclusiveLock);

	/*
	 * Close both relcache entries' smgr links.  We need this kluge because
	 * both links will be invalidated during upcoming CommandCounterIncrement.
	 * Whichever of the rels is the second to be cleared will have a dangling
	 * reference to the other's smgr entry.  Rather than trying to avoid this
	 * by ordering operations just so, it's easiest to close the links first.
	 * (Fortunately, since one of the entries is local in our transaction,
	 * it's sufficient to clear out our own relcache this way; the problem
	 * cannot arise for other backends when they see our update on the
	 * non-transient relation.)
	 *
	 * Caution: the placement of this step interacts with the decision to
	 * handle toast rels by recursion.  When we are trying to rebuild pg_class
	 * itself, the smgr close on pg_class must happen after all accesses in
	 * this function.
	 */
	RelationCloseSmgrByOid(r1);
	RelationCloseSmgrByOid(r2);
}

/*
 * Remove the transient table that was built by make_new_heap, and finish
 * cleaning up (including rebuilding all indexes on the old heap).
 */
void
finish_heap_swap(Oid OIDOldHeap, Oid OIDNewHeap,
				 bool is_system_catalog,
				 bool swap_toast_by_content,
				 bool swap_stats,
				 bool check_constraints,
				 bool is_internal,
				 TransactionId frozenXid,
				 MultiXactId cutoffMulti)
{
	ObjectAddress object;
	Oid			mapped_tables[4];
	int			reindex_flags;
	int			i;

	/* Zero out possible results from swapped_relation_files */
	memset(mapped_tables, 0, sizeof(mapped_tables));

	/*
	 * Swap the contents of the heap relations (including any toast tables).
	 * Also set old heap's relfrozenxid to frozenXid.
	 */
	swap_relation_files(OIDOldHeap, OIDNewHeap,
						(OIDOldHeap == RelationRelationId),
<<<<<<< HEAD
						swap_toast_by_content,
						swap_stats,
						is_internal,
						frozenXid, frozenMulti, mapped_tables);
=======
						swap_toast_by_content, is_internal,
						frozenXid, cutoffMulti, mapped_tables);
>>>>>>> ab76208e

	/*
	 * If it's a system catalog, queue an sinval message to flush all
	 * catcaches on the catalog when we reach CommandCounterIncrement.
	 */
	if (is_system_catalog)
		CacheInvalidateCatalog(OIDOldHeap);

	/*
	 * Rebuild each index on the relation (but not the toast table, which is
	 * all-new at this point).  It is important to do this before the DROP
	 * step because if we are processing a system catalog that will be used
	 * during DROP, we want to have its indexes available.  There is no
	 * advantage to the other order anyway because this is all transactional,
	 * so no chance to reclaim disk space before commit.  We do not need a
	 * final CommandCounterIncrement() because reindex_relation does it.
	 *
	 * Note: because index_build is called via reindex_relation, it will never
	 * set indcheckxmin true for the indexes.  This is OK even though in some
	 * sense we are building new indexes rather than rebuilding existing ones,
	 * because the new heap won't contain any HOT chains at all, let alone
	 * broken ones, so it can't be necessary to set indcheckxmin.
	 */
	reindex_flags = REINDEX_REL_SUPPRESS_INDEX_USE;
	if (check_constraints)
		reindex_flags |= REINDEX_REL_CHECK_CONSTRAINTS;
	reindex_relation(OIDOldHeap, reindex_flags);

	/*
	 * If the relation being rebuild is pg_class, swap_relation_files()
	 * couldn't update pg_class's own pg_class entry (check comments in
	 * swap_relation_files()), thus relfrozenxid was not updated. That's
	 * annoying because a potential reason for doing a VACUUM FULL is a
	 * imminent or actual anti-wraparound shutdown.  So, now that we can
	 * access the new relation using it's indices, update relfrozenxid.
	 * pg_class doesn't have a toast relation, so we don't need to update the
	 * corresponding toast relation. Not that there's little point moving all
	 * relfrozenxid updates here since swap_relation_files() needs to write to
	 * pg_class for non-mapped relations anyway.
	 */
	if (OIDOldHeap == RelationRelationId)
	{
		Relation	relRelation;
		HeapTuple	reltup;
		Form_pg_class relform;

		relRelation = heap_open(RelationRelationId, RowExclusiveLock);

		reltup = SearchSysCacheCopy1(RELOID, ObjectIdGetDatum(OIDOldHeap));
		if (!HeapTupleIsValid(reltup))
			elog(ERROR, "cache lookup failed for relation %u", OIDOldHeap);
		relform = (Form_pg_class) GETSTRUCT(reltup);

		relform->relfrozenxid = frozenXid;
		relform->relminmxid = cutoffMulti;

		simple_heap_update(relRelation, &reltup->t_self, reltup);
		CatalogUpdateIndexes(relRelation, reltup);

		heap_close(relRelation, RowExclusiveLock);
	}

	/* Destroy new heap with old filenode */
	object.classId = RelationRelationId;
	object.objectId = OIDNewHeap;
	object.objectSubId = 0;

	/*
	 * The new relation is local to our transaction and we know nothing
	 * depends on it, so DROP_RESTRICT should be OK.
	 */
	performDeletion(&object, DROP_RESTRICT, PERFORM_DELETION_INTERNAL);

	/* performDeletion does CommandCounterIncrement at end */

	/*
	 * Now we must remove any relation mapping entries that we set up for the
	 * transient table, as well as its toast table and toast index if any. If
	 * we fail to do this before commit, the relmapper will complain about new
	 * permanent map entries being added post-bootstrap.
	 */
	for (i = 0; OidIsValid(mapped_tables[i]); i++)
		RelationMapRemoveMapping(mapped_tables[i]);

	/*
	 * At this point, everything is kosher except that, if we did toast swap
	 * by links, the toast table's name corresponds to the transient table.
	 * The name is irrelevant to the backend because it's referenced by OID,
	 * but users looking at the catalogs could be confused.  Rename it to
	 * prevent this problem.
	 *
	 * Note no lock required on the relation, because we already hold an
	 * exclusive lock on it.
	 */
	if (!swap_toast_by_content)
	{
		Relation	newrel;

		newrel = heap_open(OIDOldHeap, NoLock);
		if (OidIsValid(newrel->rd_rel->reltoastrelid))
		{
			Oid			toastidx;
			char		NewToastName[NAMEDATALEN];

			/* Get the associated valid index to be renamed */
			toastidx = toast_get_valid_index(newrel->rd_rel->reltoastrelid,
											 AccessShareLock);

			/* rename the toast table ... */
			snprintf(NewToastName, NAMEDATALEN, "pg_toast_%u",
					 OIDOldHeap);
			RenameRelationInternal(newrel->rd_rel->reltoastrelid,
								   NewToastName, true);

			/* ... and its valid index too. */
			snprintf(NewToastName, NAMEDATALEN, "pg_toast_%u_index",
					 OIDOldHeap);

			RenameRelationInternal(toastidx,
								   NewToastName, true);
		}
		relation_close(newrel, NoLock);
	}
}


/*
 * Get a list of tables that the current user owns and
 * have indisclustered set.  Return the list in a List * of rvsToCluster
 * with the tableOid and the indexOid on which the table is already
 * clustered.
 */
static List *
get_tables_to_cluster(MemoryContext cluster_context)
{
	Relation	indRelation;
	HeapScanDesc scan;
	ScanKeyData entry;
	HeapTuple	indexTuple;
	Form_pg_index index;
	MemoryContext old_context;
	RelToCluster *rvtc;
	List	   *rvs = NIL;

	/*
	 * Get all indexes that have indisclustered set and are owned by
	 * appropriate user. System relations or nailed-in relations cannot ever
	 * have indisclustered set, because CLUSTER will refuse to set it when
	 * called with one of them as argument.
	 */
	indRelation = heap_open(IndexRelationId, AccessShareLock);
	ScanKeyInit(&entry,
				Anum_pg_index_indisclustered,
				BTEqualStrategyNumber, F_BOOLEQ,
				BoolGetDatum(true));
	scan = heap_beginscan_catalog(indRelation, 1, &entry);
	while ((indexTuple = heap_getnext(scan, ForwardScanDirection)) != NULL)
	{
		index = (Form_pg_index) GETSTRUCT(indexTuple);

		if (!pg_class_ownercheck(index->indrelid, GetUserId()))
			continue;

		/*
		 * We have to build the list in a different memory context so it will
		 * survive the cross-transaction processing
		 */
		old_context = MemoryContextSwitchTo(cluster_context);

		rvtc = (RelToCluster *) palloc(sizeof(RelToCluster));
		rvtc->tableOid = index->indrelid;
		rvtc->indexOid = index->indexrelid;
		rvs = lcons(rvtc, rvs);

		MemoryContextSwitchTo(old_context);
	}
	heap_endscan(scan);

	relation_close(indRelation, AccessShareLock);

	return rvs;
}


/*
 * Reconstruct and rewrite the given tuple
 *
 * We cannot simply copy the tuple as-is, for several reasons:
 *
 * 1. We'd like to squeeze out the values of any dropped columns, both
 * to save space and to ensure we have no corner-case failures. (It's
 * possible for example that the new table hasn't got a TOAST table
 * and so is unable to store any large values of dropped cols.)
 *
 * 2. The tuple might not even be legal for the new table; this is
 * currently only known to happen as an after-effect of ALTER TABLE
 * SET WITHOUT OIDS.
 *
 * So, we must reconstruct the tuple from component Datums.
 */
static void
reform_and_rewrite_tuple(HeapTuple tuple,
						 TupleDesc oldTupDesc, TupleDesc newTupDesc,
						 Datum *values, bool *isnull,
						 bool newRelHasOids, RewriteState rwstate)
{
	HeapTuple	copiedTuple;
	int			i;

	heap_deform_tuple(tuple, oldTupDesc, values, isnull);

	/* Be sure to null out any dropped columns */
	for (i = 0; i < newTupDesc->natts; i++)
	{
		if (newTupDesc->attrs[i]->attisdropped)
			isnull[i] = true;
	}

	copiedTuple = heap_form_tuple(newTupDesc, values, isnull);

	/* Preserve OID, if any */
	if (newRelHasOids)
		HeapTupleSetOid(copiedTuple, HeapTupleGetOid(tuple));

	/* The heap rewrite module does the rest */
	rewrite_heap_tuple(rwstate, tuple, copiedTuple);

	heap_freetuple(copiedTuple);
}<|MERGE_RESOLUTION|>--- conflicted
+++ resolved
@@ -6,13 +6,9 @@
  * There is hardly anything left of Paul Brown's original implementation...
  *
  *
-<<<<<<< HEAD
  * Portions Copyright (c) 2006-2008, Greenplum inc
  * Portions Copyright (c) 2012-Present Pivotal Software, Inc.
- * Portions Copyright (c) 1996-2013, PostgreSQL Global Development Group
-=======
  * Portions Copyright (c) 1996-2014, PostgreSQL Global Development Group
->>>>>>> ab76208e
  * Portions Copyright (c) 1994-5, Regents of the University of California
  *
  *
@@ -192,9 +188,8 @@
 		/* close relation, keep lock till commit */
 		heap_close(rel, NoLock);
 
-<<<<<<< HEAD
-		/* Do the job */
-		cluster_rel(tableOid, indexOid, false, stmt->verbose, true /* printError */, -1, -1);
+		/* Do the job. */
+		cluster_rel(tableOid, indexOid, false, stmt->verbose, true /* printError */);
 
 		if (Gp_role == GP_ROLE_DISPATCH)
 		{
@@ -205,10 +200,6 @@
 										GetAssignedOidsForDispatch(),
 										NULL);
 		}
-=======
-		/* Do the job. */
-		cluster_rel(tableOid, indexOid, false, stmt->verbose);
->>>>>>> ab76208e
 	}
 	else
 	{
@@ -258,10 +249,9 @@
 			StartTransactionCommand();
 			/* functions in indexes may want a snapshot set */
 			PushActiveSnapshot(GetTransactionSnapshot());
-<<<<<<< HEAD
+			/* Do the job. */
 			dispatch = cluster_rel(rvtc->tableOid, rvtc->indexOid, true, stmt->verbose,
-								   false /* printError */,
-								   -1, -1);
+								   false /* printError */);
 
 			if (Gp_role == GP_ROLE_DISPATCH && dispatch)
 			{
@@ -275,10 +265,6 @@
 											NULL);
 			}
 
-=======
-			/* Do the job. */
-			cluster_rel(rvtc->tableOid, rvtc->indexOid, true, stmt->verbose);
->>>>>>> ab76208e
 			PopActiveSnapshot();
 			CommitTransactionCommand();
 		}
@@ -312,14 +298,8 @@
  * this function errors out when the relation is an AO table. Otherwise, this
  * functions prints out a warning message when the relation is an AO table.
  */
-<<<<<<< HEAD
 bool
-cluster_rel(Oid tableOid, Oid indexOid, bool recheck, bool verbose, bool printError,
-			int freeze_min_age, int freeze_table_age)
-=======
-void
-cluster_rel(Oid tableOid, Oid indexOid, bool recheck, bool verbose)
->>>>>>> ab76208e
+cluster_rel(Oid tableOid, Oid indexOid, bool recheck, bool verbose, bool printError)
 {
 	Relation	OldHeap;
 
@@ -653,13 +633,9 @@
 	heap_close(OldHeap, NoLock);
 
 	/* Create the transient table that will receive the re-ordered data */
-<<<<<<< HEAD
-	OIDNewHeap = make_new_heap(tableOid, tableSpace,
+	OIDNewHeap = make_new_heap(tableOid, tableSpace,false,
+							   AccessExclusiveLock,
 							   true /* createAoBlockDirectory */);
-=======
-	OIDNewHeap = make_new_heap(tableOid, tableSpace, false,
-							   AccessExclusiveLock);
->>>>>>> ab76208e
 
 	/* Copy the heap data into the new table in the desired order */
 	copy_heap_data(OIDNewHeap, tableOid, indexOid, verbose,
@@ -670,16 +646,11 @@
 	 * rebuild the target's indexes and throw away the transient table.
 	 */
 	finish_heap_swap(tableOid, OIDNewHeap, is_system_catalog,
-<<<<<<< HEAD
 					 swap_toast_by_content,
 					 true /* swap_stats */,
 					 false,
 					 true,
-					 frozenXid, frozenMulti);
-=======
-					 swap_toast_by_content, false, true,
 					 frozenXid, cutoffMulti);
->>>>>>> ab76208e
 }
 
 
@@ -693,13 +664,9 @@
  * data, then call finish_heap_swap to complete the operation.
  */
 Oid
-<<<<<<< HEAD
-make_new_heap(Oid OIDOldHeap, Oid NewTableSpace,
+make_new_heap(Oid OIDOldHeap, Oid NewTableSpace, bool forcetemp,
+			  LOCKMODE lockmode,
 			  bool createAoBlockDirectory)
-=======
-make_new_heap(Oid OIDOldHeap, Oid NewTableSpace, bool forcetemp,
-			  LOCKMODE lockmode)
->>>>>>> ab76208e
 {
 	TupleDesc	OldHeapDesc;
 	char		NewHeapName[NAMEDATALEN];
@@ -709,13 +676,10 @@
 	HeapTuple	tuple;
 	Datum		reloptions;
 	bool		isNull;
-<<<<<<< HEAD
+	Oid			namespaceid;
+	char		relpersistence;
 	bool		is_part_child;
 	bool		is_part_parent;
-=======
-	Oid			namespaceid;
-	char		relpersistence;
->>>>>>> ab76208e
 
 	OldHeap = heap_open(OIDOldHeap, lockmode);
 	OldHeapDesc = RelationGetDescr(OldHeap);
@@ -786,15 +750,10 @@
 										  OldHeap->rd_rel->relowner,
 										  OldHeapDesc,
 										  NIL,
-<<<<<<< HEAD
 										  OldHeap->rd_rel->relam,
-										  OldHeap->rd_rel->relkind,
-										  OldHeap->rd_rel->relpersistence,
-										  OldHeap->rd_rel->relstorage,
-=======
 										  RELKIND_RELATION,
 										  relpersistence,
->>>>>>> ab76208e
+										  OldHeap->rd_rel->relstorage,
 										  false,
 										  RelationIsMapped(OldHeap),
 										  true,
@@ -841,21 +800,17 @@
 									 &isNull);
 		if (isNull)
 			reloptions = (Datum) 0;
-<<<<<<< HEAD
-		AlterTableCreateToastTable(OIDNewHeap, reloptions, true /* is_create */,
-								   is_part_child, is_part_parent);
-=======
-
-		NewHeapCreateToastTable(OIDNewHeap, reloptions, lockmode);
->>>>>>> ab76208e
+		NewHeapCreateToastTable(OIDNewHeap, reloptions, lockmode,
+								is_part_child, is_part_parent);
 
 		ReleaseSysCache(tuple);
 	}
+	/* GPDB_94_MERGE_FIXME: should we have NewHeap* versions of these functions, too? */
 	AlterTableCreateAoSegTable(OIDNewHeap, is_part_child, is_part_parent);
 	AlterTableCreateAoVisimapTable(OIDNewHeap, is_part_child, is_part_parent);
 
     if (createAoBlockDirectory)
-	    AlterTableCreateAoBlkdirTable(OIDNewHeap, is_part_child, is_part_parent);
+		AlterTableCreateAoBlkdirTable(OIDNewHeap, is_part_child, is_part_parent);
 
 	CacheInvalidateRelcacheByRelid(OIDNewHeap);
 
@@ -1107,11 +1062,7 @@
 
 		LockBuffer(buf, BUFFER_LOCK_SHARE);
 
-<<<<<<< HEAD
-		switch (HeapTupleSatisfiesVacuum(OldHeap, tuple->t_data, OldestXmin, buf))
-=======
-		switch (HeapTupleSatisfiesVacuum(tuple, OldestXmin, buf))
->>>>>>> ab76208e
+		switch (HeapTupleSatisfiesVacuum(OldHeap, tuple, OldestXmin, buf))
 		{
 			case HEAPTUPLE_DEAD:
 				/* Definitely dead */
@@ -1461,56 +1412,44 @@
 	 * and then fail to commit the pg_class update.
 	 */
 
-<<<<<<< HEAD
-=======
-	/* set rel1's frozen Xid and minimum MultiXid */
-	if (relform1->relkind != RELKIND_INDEX)
+	/* swap size statistics too, since new rel has freshly-updated stats */
+	if (swap_stats)
+	{
+		int32		swap_pages;
+		float4		swap_tuples;
+		int32		swap_allvisible;
+
+		swap_pages = relform1->relpages;
+		relform1->relpages = relform2->relpages;
+		relform2->relpages = swap_pages;
+
+		swap_tuples = relform1->reltuples;
+		relform1->reltuples = relform2->reltuples;
+		relform2->reltuples = swap_tuples;
+
+		swap_allvisible = relform1->relallvisible;
+		relform1->relallvisible = relform2->relallvisible;
+		relform2->relallvisible = swap_allvisible;
+	}
+
+	/*
+	 * Swap relstorage so we will later know how to drop the temporary table with
+	 * the right Storage Manager (i.e. Buffer Pool or Append-Only).
+	 */
+	swapchar = relform1->relstorage;
+	relform1->relstorage = relform2->relstorage;
+	relform2->relstorage = swapchar;
+
+	/*
+	 * This needs to be performed after the relkind and relstorage has been
+	 * swapped to correctly reflect the relfrozenxid.
+	 */
+	if (TransactionIdIsValid(relform1->relfrozenxid))
 	{
 		Assert(TransactionIdIsNormal(frozenXid));
 		relform1->relfrozenxid = frozenXid;
 		Assert(MultiXactIdIsValid(cutoffMulti));
 		relform1->relminmxid = cutoffMulti;
-	}
-
->>>>>>> ab76208e
-	/* swap size statistics too, since new rel has freshly-updated stats */
-	if (swap_stats)
-	{
-		int32		swap_pages;
-		float4		swap_tuples;
-		int32		swap_allvisible;
-
-		swap_pages = relform1->relpages;
-		relform1->relpages = relform2->relpages;
-		relform2->relpages = swap_pages;
-
-		swap_tuples = relform1->reltuples;
-		relform1->reltuples = relform2->reltuples;
-		relform2->reltuples = swap_tuples;
-
-		swap_allvisible = relform1->relallvisible;
-		relform1->relallvisible = relform2->relallvisible;
-		relform2->relallvisible = swap_allvisible;
-	}
-
-	/*
-	 * Swap relstorage so we will later know how to drop the temporary table with
-	 * the right Storage Manager (i.e. Buffer Pool or Append-Only).
-	 */
-	swapchar = relform1->relstorage;
-	relform1->relstorage = relform2->relstorage;
-	relform2->relstorage = swapchar;
-
-	/*
-	 * This needs to be performed after the relkind and relstorage has been
-	 * swapped to correctly reflect the relfrozenxid.
-	 */
-	if (TransactionIdIsValid(relform1->relfrozenxid))
-	{
-		Assert(TransactionIdIsNormal(frozenXid));
-		relform1->relfrozenxid = frozenXid;
-		Assert(MultiXactIdIsValid(frozenMulti));
-		relform1->relminmxid = frozenMulti;
 		/*
 		 * Don't know partition parent or not here but passing false is perfect
 		 * for assertion, as valid relfrozenxid means it shouldn't be parent.
@@ -1695,15 +1634,10 @@
 	 */
 	swap_relation_files(OIDOldHeap, OIDNewHeap,
 						(OIDOldHeap == RelationRelationId),
-<<<<<<< HEAD
 						swap_toast_by_content,
 						swap_stats,
 						is_internal,
-						frozenXid, frozenMulti, mapped_tables);
-=======
-						swap_toast_by_content, is_internal,
 						frozenXid, cutoffMulti, mapped_tables);
->>>>>>> ab76208e
 
 	/*
 	 * If it's a system catalog, queue an sinval message to flush all
