/*-------------------------------------------------------------------------
 *
 * alter.c
 *	  Drivers for generic alter commands
 *
 * Portions Copyright (c) 1996-2008, PostgreSQL Global Development Group
 * Portions Copyright (c) 1994, Regents of the University of California
 *
 *
 * IDENTIFICATION
 *	  $PostgreSQL: pgsql/src/backend/commands/alter.c,v 1.27 2008/02/07 21:07:55 tgl Exp $
 *
 *-------------------------------------------------------------------------
 */
#include "postgres.h"

#include "catalog/namespace.h"
#include "commands/alter.h"
#include "commands/conversioncmds.h"
#include "commands/dbcommands.h"
#include "commands/defrem.h"
#include "commands/extprotocolcmds.h"
#include "commands/filespace.h"
#include "commands/proclang.h"
#include "commands/schemacmds.h"
#include "commands/tablecmds.h"
#include "commands/tablespace.h"
#include "commands/trigger.h"
#include "commands/typecmds.h"
#include "commands/user.h"
#include "miscadmin.h"
#include "parser/parse_clause.h"
#include "tcop/utility.h"
#include "utils/acl.h"
#include "utils/lsyscache.h"

#include "cdb/cdbvars.h"
#include "cdb/cdbdisp_query.h"


/*
 * Executes an ALTER OBJECT / RENAME TO statement.	Based on the object
 * type, the function appropriate to that type is executed.
 */
void
ExecRenameStmt(RenameStmt *stmt)
{
	switch (stmt->renameType)
	{
		case OBJECT_AGGREGATE:
			RenameAggregate(stmt->object, stmt->objarg, stmt->newname);
			break;

		case OBJECT_CONVERSION:
			RenameConversion(stmt->object, stmt->newname);
			break;

		case OBJECT_DATABASE:
			RenameDatabase(stmt->subname, stmt->newname);
			break;

		case OBJECT_EXTPROTOCOL:
			RenameExtProtocol(stmt->subname, stmt->newname);
			break;

		case OBJECT_FUNCTION:
			RenameFunction(stmt->object, stmt->objarg, stmt->newname);
			break;

		case OBJECT_LANGUAGE:
			RenameLanguage(stmt->subname, stmt->newname);
			break;

		case OBJECT_OPCLASS:
			RenameOpClass(stmt->object, stmt->subname, stmt->newname);
			break;

		case OBJECT_OPFAMILY:
			RenameOpFamily(stmt->object, stmt->subname, stmt->newname);
			break;

		case OBJECT_ROLE:
			RenameRole(stmt->subname, stmt->newname);
			break;

		case OBJECT_SCHEMA:
			RenameSchema(stmt->subname, stmt->newname);
			break;

		case OBJECT_TABLESPACE:
			RenameTableSpace(stmt->subname, stmt->newname);
			break;

		case OBJECT_FILESPACE:
			RenameFileSpace(stmt->subname, stmt->newname);
			break;

		case OBJECT_TABLE:
		case OBJECT_SEQUENCE:
		case OBJECT_VIEW:
		case OBJECT_INDEX:
		{
			if (Gp_role == GP_ROLE_DISPATCH)
			{
				CheckRelationOwnership(stmt->relation, true);
				stmt->objid = RangeVarGetRelid(stmt->relation, false);
			}

			/*
			 * RENAME TABLE requires that we (still) hold
			 * CREATE rights on the containing namespace, as
			 * well as ownership of the table.
			 */
			Oid			namespaceId = get_rel_namespace(stmt->objid);
			AclResult	aclresult;

			aclresult = pg_namespace_aclcheck(namespaceId,
											  GetUserId(),
											  ACL_CREATE);
			if (aclresult != ACLCHECK_OK)
				aclcheck_error(aclresult, ACL_KIND_NAMESPACE,
							   get_namespace_name(namespaceId));

			renamerel(stmt->objid, stmt->newname, stmt);
			break;
		}

		case OBJECT_COLUMN:
		case OBJECT_TRIGGER:
			{
				Oid			relid;

				CheckRelationOwnership(stmt->relation, true);

				relid = RangeVarGetRelid(stmt->relation, false);

				switch (stmt->renameType)
				{
<<<<<<< HEAD
=======
					case OBJECT_TABLE:
					case OBJECT_SEQUENCE:
					case OBJECT_VIEW:
					case OBJECT_INDEX:
						{
							/*
							 * RENAME TABLE requires that we (still) hold
							 * CREATE rights on the containing namespace, as
							 * well as ownership of the table.
							 */
							Oid			namespaceId = get_rel_namespace(relid);
							AclResult	aclresult;

							aclresult = pg_namespace_aclcheck(namespaceId,
															  GetUserId(),
															  ACL_CREATE);
							if (aclresult != ACLCHECK_OK)
								aclcheck_error(aclresult, ACL_KIND_NAMESPACE,
											get_namespace_name(namespaceId));

							renamerel(relid, stmt->newname, stmt->renameType);
							break;
						}
>>>>>>> d13f41d2
					case OBJECT_COLUMN:
						renameatt(relid,
								  stmt->subname,		/* old att name */
								  stmt->newname,		/* new att name */
								  interpretInhOption(stmt->relation->inhOpt),	/* recursive? */
								  false);		/* recursing already? */
						break;
					case OBJECT_TRIGGER:
						renametrig(relid,
								   stmt->subname,		/* old att name */
								   stmt->newname);		/* new att name */
						break;
					default:
						 /* can't happen */ ;
				}
				break;
			}

		case OBJECT_TSPARSER:
			RenameTSParser(stmt->object, stmt->newname);
			break;

		case OBJECT_TSDICTIONARY:
			RenameTSDictionary(stmt->object, stmt->newname);
			break;

		case OBJECT_TSTEMPLATE:
			RenameTSTemplate(stmt->object, stmt->newname);
			break;

		case OBJECT_TSCONFIGURATION:
			RenameTSConfiguration(stmt->object, stmt->newname);
			break;

		default:
			elog(ERROR, "unrecognized rename stmt type: %d",
				 (int) stmt->renameType);
	}
	if (Gp_role == GP_ROLE_DISPATCH)
	{
		CdbDispatchUtilityStatement((Node *) stmt, "ExecRenameStmt");
	}

}

/*
 * Executes an ALTER OBJECT / SET SCHEMA statement.  Based on the object
 * type, the function appropriate to that type is executed.
 */
void
ExecAlterObjectSchemaStmt(AlterObjectSchemaStmt *stmt)
{
	switch (stmt->objectType)
	{
		case OBJECT_AGGREGATE:
			AlterFunctionNamespace(stmt->object, stmt->objarg, true,
								   stmt->newschema);
			break;

		case OBJECT_FUNCTION:
			AlterFunctionNamespace(stmt->object, stmt->objarg, false,
								   stmt->newschema);
			break;

		case OBJECT_SEQUENCE:
		case OBJECT_TABLE:
			CheckRelationOwnership(stmt->relation, true);
			AlterTableNamespace(stmt->relation, stmt->newschema);
			break;

		case OBJECT_TYPE:
		case OBJECT_DOMAIN:
			AlterTypeNamespace(stmt->object, stmt->newschema);
			break;

		default:
			elog(ERROR, "unrecognized AlterObjectSchemaStmt type: %d",
				 (int) stmt->objectType);
	}
	if (Gp_role == GP_ROLE_DISPATCH)
	{
		CdbDispatchUtilityStatement((Node *) stmt, "ExecAlterObjectSchemaStmt");
	}
}

/*
 * Executes an ALTER OBJECT / OWNER TO statement.  Based on the object
 * type, the function appropriate to that type is executed.
 */
void
ExecAlterOwnerStmt(AlterOwnerStmt *stmt)
{
	Oid			newowner = get_roleid_checked(stmt->newowner);

	switch (stmt->objectType)
	{
		case OBJECT_AGGREGATE:
			AlterAggregateOwner(stmt->object, stmt->objarg, newowner);
			break;

		case OBJECT_CONVERSION:
			AlterConversionOwner(stmt->object, newowner);
			break;

		case OBJECT_DATABASE:
			AlterDatabaseOwner(strVal(linitial(stmt->object)), newowner);
			break;

		case OBJECT_FUNCTION:
			AlterFunctionOwner(stmt->object, stmt->objarg, newowner);
			break;

		case OBJECT_LANGUAGE:
			AlterLanguageOwner(strVal(linitial(stmt->object)), newowner);
			break;

		case OBJECT_OPERATOR:
			Assert(list_length(stmt->objarg) == 2);
			AlterOperatorOwner(stmt->object,
							   (TypeName *) linitial(stmt->objarg),
							   (TypeName *) lsecond(stmt->objarg),
							   newowner);
			break;

		case OBJECT_OPCLASS:
			AlterOpClassOwner(stmt->object, stmt->addname, newowner);
			break;

		case OBJECT_OPFAMILY:
			AlterOpFamilyOwner(stmt->object, stmt->addname, newowner);
			break;

		case OBJECT_SCHEMA:
			AlterSchemaOwner(strVal(linitial(stmt->object)), newowner);
			break;

		case OBJECT_TABLESPACE:
			AlterTableSpaceOwner(strVal(linitial(stmt->object)), newowner);
<<<<<<< HEAD
			break;

		case OBJECT_FILESPACE:
			AlterFileSpaceOwner(stmt->object, newowner);
=======
>>>>>>> d13f41d2
			break;

		case OBJECT_TYPE:
		case OBJECT_DOMAIN:		/* same as TYPE */
			AlterTypeOwner(stmt->object, newowner);
			break;
<<<<<<< HEAD
		
		case OBJECT_EXTPROTOCOL:
			AlterExtProtocolOwner(strVal(linitial(stmt->object)), newowner);
			break;
			
=======

		case OBJECT_TSDICTIONARY:
			AlterTSDictionaryOwner(stmt->object, newowner);
			break;

		case OBJECT_TSCONFIGURATION:
			AlterTSConfigurationOwner(stmt->object, newowner);
			break;

>>>>>>> d13f41d2
		default:
			elog(ERROR, "unrecognized AlterOwnerStmt type: %d",
				 (int) stmt->objectType);
	}
	if (Gp_role == GP_ROLE_DISPATCH)
	{
		CdbDispatchUtilityStatement((Node *) stmt, "ExecAlterOwnerStmt");
	}
}<|MERGE_RESOLUTION|>--- conflicted
+++ resolved
@@ -121,7 +121,7 @@
 				aclcheck_error(aclresult, ACL_KIND_NAMESPACE,
 							   get_namespace_name(namespaceId));
 
-			renamerel(stmt->objid, stmt->newname, stmt);
+			renamerel(stmt->objid, stmt->newname, stmt->renameType, stmt);
 			break;
 		}
 
@@ -136,32 +136,6 @@
 
 				switch (stmt->renameType)
 				{
-<<<<<<< HEAD
-=======
-					case OBJECT_TABLE:
-					case OBJECT_SEQUENCE:
-					case OBJECT_VIEW:
-					case OBJECT_INDEX:
-						{
-							/*
-							 * RENAME TABLE requires that we (still) hold
-							 * CREATE rights on the containing namespace, as
-							 * well as ownership of the table.
-							 */
-							Oid			namespaceId = get_rel_namespace(relid);
-							AclResult	aclresult;
-
-							aclresult = pg_namespace_aclcheck(namespaceId,
-															  GetUserId(),
-															  ACL_CREATE);
-							if (aclresult != ACLCHECK_OK)
-								aclcheck_error(aclresult, ACL_KIND_NAMESPACE,
-											get_namespace_name(namespaceId));
-
-							renamerel(relid, stmt->newname, stmt->renameType);
-							break;
-						}
->>>>>>> d13f41d2
 					case OBJECT_COLUMN:
 						renameatt(relid,
 								  stmt->subname,		/* old att name */
@@ -300,26 +274,20 @@
 
 		case OBJECT_TABLESPACE:
 			AlterTableSpaceOwner(strVal(linitial(stmt->object)), newowner);
-<<<<<<< HEAD
 			break;
 
 		case OBJECT_FILESPACE:
 			AlterFileSpaceOwner(stmt->object, newowner);
-=======
->>>>>>> d13f41d2
+			break;
+
+		case OBJECT_EXTPROTOCOL:
+			AlterExtProtocolOwner(strVal(linitial(stmt->object)), newowner);
 			break;
 
 		case OBJECT_TYPE:
 		case OBJECT_DOMAIN:		/* same as TYPE */
 			AlterTypeOwner(stmt->object, newowner);
 			break;
-<<<<<<< HEAD
-		
-		case OBJECT_EXTPROTOCOL:
-			AlterExtProtocolOwner(strVal(linitial(stmt->object)), newowner);
-			break;
-			
-=======
 
 		case OBJECT_TSDICTIONARY:
 			AlterTSDictionaryOwner(stmt->object, newowner);
@@ -329,7 +297,6 @@
 			AlterTSConfigurationOwner(stmt->object, newowner);
 			break;
 
->>>>>>> d13f41d2
 		default:
 			elog(ERROR, "unrecognized AlterOwnerStmt type: %d",
 				 (int) stmt->objectType);
