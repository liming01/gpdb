/*-------------------------------------------------------------------------
 *
 * createas.c
 *	  Execution of CREATE TABLE ... AS, a/k/a SELECT INTO.
 *	  Since CREATE MATERIALIZED VIEW shares syntax and most behaviors,
 *	  we implement that here, too.
 *
 * We implement this by diverting the query's normal output to a
 * specialized DestReceiver type.
 *
 * Formerly, CTAS was implemented as a variant of SELECT, which led
 * to assorted legacy behaviors that we still try to preserve, notably that
 * we must return a tuples-processed count in the completionTag.  (We no
 * longer do that for CTAS ... WITH NO DATA, however.)
 *
 * Portions Copyright (c) 1996-2015, PostgreSQL Global Development Group
 * Portions Copyright (c) 1994, Regents of the University of California
 *
 *
 * IDENTIFICATION
 *	  src/backend/commands/createas.c
 *
 *-------------------------------------------------------------------------
 */
#include "postgres.h"

#include "access/reloptions.h"
#include "access/htup_details.h"
#include "access/sysattr.h"
#include "access/xact.h"
#include "access/xlog.h"
#include "catalog/namespace.h"
#include "catalog/toasting.h"
#include "commands/createas.h"
#include "commands/matview.h"
#include "commands/prepare.h"
#include "commands/tablecmds.h"
#include "commands/view.h"
#include "miscadmin.h"
#include "nodes/makefuncs.h"
#include "nodes/nodeFuncs.h"
#include "parser/parse_clause.h"
#include "postmaster/autostats.h"
#include "rewrite/rewriteHandler.h"
#include "storage/smgr.h"
#include "tcop/tcopprot.h"
#include "utils/builtins.h"
#include "utils/lsyscache.h"
#include "utils/rel.h"
#include "utils/rls.h"
#include "utils/snapmgr.h"

#include "access/appendonlywriter.h"
#include "catalog/aoseg.h"
#include "catalog/aovisimap.h"
#include "catalog/oid_dispatch.h"
#include "catalog/pg_attribute_encoding.h"
#include "cdb/cdbappendonlyam.h"
#include "cdb/cdbaocsam.h"
#include "cdb/cdbdisp_query.h"
#include "cdb/cdbutil.h"
#include "cdb/cdbvars.h"
#include "cdb/memquota.h"

typedef struct
{
	DestReceiver pub;			/* publicly-known function pointers */
	IntoClause *into;			/* target relation specification */
	/* These fields are filled by intorel_startup: */
	Relation	rel;			/* relation to write to */
	CommandId	output_cid;		/* cmin to insert in output tuples */
	int			hi_options;		/* heap_insert performance options */
	BulkInsertState bistate;	/* bulk insert state */

	struct AppendOnlyInsertDescData *ao_insertDesc; /* descriptor to AO tables */
	struct AOCSInsertDescData *aocs_insertDes;      /* descriptor for aocs */
} DR_intorel;

<<<<<<< HEAD
static void intorel_startup_dummy(DestReceiver *self, int operation, TupleDesc typeinfo);
/* utility functions for CTAS definition creation */
static Oid	create_ctas_internal(List *attrList, IntoClause *into,
							     QueryDesc *queryDesc, bool dispatch);
static Oid	create_ctas_nodata(List *tlist, IntoClause *into, QueryDesc *queryDesc);
=======
/* the address of the created table, for ExecCreateTableAs consumption */
static ObjectAddress CreateAsReladdr = {InvalidOid, InvalidOid, 0};

static void intorel_startup(DestReceiver *self, int operation, TupleDesc typeinfo);
>>>>>>> ab93f90c
static void intorel_receive(TupleTableSlot *slot, DestReceiver *self);
static void intorel_shutdown(DestReceiver *self);
static void intorel_destroy(DestReceiver *self);


/*
 * create_ctas_internal
 *
 * Internal utility used for the creation of the definition of a relation
 * created via CREATE TABLE AS or a materialized view.  Caller needs to
 * provide a list of attributes (ColumnDef nodes).
 */
static Oid
create_ctas_internal(List *attrList, IntoClause *into, QueryDesc *queryDesc, bool dispatch)
{
	CreateStmt *create = makeNode(CreateStmt);
	bool		is_matview;
	char		relkind;
	Datum		toast_options;
	static char *validnsps[] = HEAP_RELOPT_NAMESPACES;
	Oid			intoRelationId;

	Datum       reloptions;
	int         relstorage;
	StdRdOptions *stdRdOptions;

	/* This code supports both CREATE TABLE AS and CREATE MATERIALIZED VIEW */
	is_matview = (into->viewQuery != NULL);
	relkind = is_matview ? RELKIND_MATVIEW : RELKIND_RELATION;

	/*
	 * Create the target relation by faking up a CREATE TABLE parsetree and
	 * passing it to DefineRelation.
	 */
	create->relation = into->rel;
	create->tableElts = attrList;
	create->inhRelations = NIL;
	create->ofTypename = NULL;
	create->constraints = NIL;
	create->options = into->options;
	create->oncommit = into->onCommit;

	/*
	 * Select tablespace to use.  If not specified, use default tablespace
	 * (which may in turn default to database's default).
	 *
	 * In PostgreSQL, we resolve default tablespace here. In GPDB, that's
	 * done earlier, because we need to dispatch the final tablespace name,
	 * after resolving any defaults, to the segments. (Otherwise, we would
	 * rely on the assumption that default_tablespace GUC is kept in sync
	 * in all segment connections. That actually seems to be the case, as of
	 * this writing, but better to not rely on it.) So usually, we already
	 * have the fully-resolved tablespace name stashed in queryDesc->ddesc->
	 * intoTableSpaceName. In the dispatcher, we filled it in earlier, and
	 * in executor nodes, we received it from the dispatcher along with the
	 * query. In utility mode, however, queryDesc->ddesc is not set at all,
	 * and we follow the PostgreSQL codepath, resolving the defaults here.
	 */
	if (queryDesc->ddesc)
		create->tablespacename = queryDesc->ddesc->intoTableSpaceName;
	else
		create->tablespacename = into->tableSpaceName;
	create->if_not_exists = false;
	
	/* Parse and validate any reloptions */
	reloptions = transformRelOptions((Datum) 0,
									 into->options,
									 NULL,
									 validnsps,
									 true,
									 false);

	stdRdOptions = (StdRdOptions*) heap_reloptions(RELKIND_RELATION,
												   reloptions,
												   queryDesc->ddesc ? queryDesc->ddesc->useChangedAOOpts : true);
	if(stdRdOptions->appendonly)
		relstorage = stdRdOptions->columnstore ? RELSTORAGE_AOCOLS : RELSTORAGE_AOROWS;
	else
		relstorage = RELSTORAGE_HEAP;

	create->distributedBy = NULL; /* We will pass a pre-made intoPolicy instead */
	create->partitionBy = NULL; /* CTAS does not not support partition. */

	create->deferredStmts = NULL;
	create->is_part_child = false;
	create->is_part_parent = false;
	create->is_add_part = false;
	create->is_split_part = false;
	create->buildAoBlkdir = false;
	create->attr_encodings = NULL; /* Handle by AddDefaultRelationAttributeOptions() */

	/* Save them in CreateStmt for dispatching. */
	create->relKind = RELKIND_RELATION;
	create->relStorage = relstorage;
	create->ownerid = GetUserId();

	/*
	 * Create the relation.  (This will error out if there's an existing view,
	 * so we don't need more code to complain if "replace" is false.)
	 *
	 * Don't dispatch it yet, as we haven't created the toast and other
	 * auxiliary tables yet.
	 *
	 * Pass the policy that was computed by the planner.
	 */
	intoRelationId = DefineRelation(create,
									relkind,
									InvalidOid,
									relstorage,
									false,
									queryDesc->ddesc ? queryDesc->ddesc->useChangedAOOpts : true,
									queryDesc->plannedstmt->intoPolicy);

	/*
	 * If necessary, create a TOAST table for the target table.  Note that
	 * NewRelationCreateToastTable ends with CommandCounterIncrement(), so
	 * that the TOAST table will be visible for insertion.
	 */
	CommandCounterIncrement();

	/* parse and validate reloptions for the toast table */
	toast_options = transformRelOptions((Datum) 0,
										create->options,
										"toast",
										validnsps,
										true, false);

	(void) heap_reloptions(RELKIND_TOASTVALUE, toast_options, true);

	NewRelationCreateToastTable(intoRelationId, toast_options, false, false);
	AlterTableCreateAoSegTable(intoRelationId, false, false);
	/* don't create AO block directory here, it'll be created when needed. */
	AlterTableCreateAoVisimapTable(intoRelationId, false, false);

	/* Create the "view" part of a materialized view. */
	if (is_matview)
	{
		/* StoreViewQuery scribbles on tree, so make a copy */
		Query	   *query = (Query *) copyObject(into->viewQuery);

		StoreViewQuery(intoRelationId, query, false);
		CommandCounterIncrement();
	}
	if (Gp_role == GP_ROLE_DISPATCH && dispatch)
		CdbDispatchUtilityStatement((Node *) create,
									DF_CANCEL_ON_ERROR |
									DF_NEED_TWO_PHASE |
									DF_WITH_SNAPSHOT,
									GetAssignedOidsForDispatch(),
									NULL);
	return intoRelationId;
}


/*
 * create_ctas_nodata
 *
 * Create CTAS or materialized view when WITH NO DATA is used, starting from
 * the targetlist of the SELECT or view definition.
 */
static Oid
create_ctas_nodata(List *tlist, IntoClause *into, QueryDesc *queryDesc)
{
	List	   *attrList;
	ListCell   *t,
			   *lc;

	/*
	 * Build list of ColumnDefs from non-junk elements of the tlist.  If a
	 * column name list was specified in CREATE TABLE AS, override the column
	 * names in the query.  (Too few column names are OK, too many are not.)
	 */
	attrList = NIL;
	lc = list_head(into->colNames);
	foreach(t, tlist)
	{
		TargetEntry *tle = (TargetEntry *) lfirst(t);

		if (!tle->resjunk)
		{
			ColumnDef  *col;
			char	   *colname;

			if (lc)
			{
				colname = strVal(lfirst(lc));
				lc = lnext(lc);
			}
			else
				colname = tle->resname;

			col = makeColumnDef(colname,
								exprType((Node *) tle->expr),
								exprTypmod((Node *) tle->expr),
								exprCollation((Node *) tle->expr));

			/*
			 * It's possible that the column is of a collatable type but the
			 * collation could not be resolved, so double-check.  (We must
			 * check this here because DefineRelation would adopt the type's
			 * default collation rather than complaining.)
			 */
			if (!OidIsValid(col->collOid) &&
				type_is_collatable(col->typeName->typeOid))
				ereport(ERROR,
						(errcode(ERRCODE_INDETERMINATE_COLLATION),
						 errmsg("no collation was derived for column \"%s\" with collatable type %s",
								col->colname,
								format_type_be(col->typeName->typeOid)),
						 errhint("Use the COLLATE clause to set the collation explicitly.")));

			attrList = lappend(attrList, col);
		}
	}

	if (lc != NULL)
		ereport(ERROR,
				(errcode(ERRCODE_SYNTAX_ERROR),
				 errmsg("too many column names were specified")));

	/* Create the relation definition using the ColumnDef list */
	return create_ctas_internal(attrList, into, queryDesc, true);
}


/*
 * ExecCreateTableAs -- execute a CREATE TABLE AS command
 */
ObjectAddress
ExecCreateTableAs(CreateTableAsStmt *stmt, const char *queryString,
				  ParamListInfo params, char *completionTag)
{
	Query	   *query = (Query *) stmt->query;
	IntoClause *into = stmt->into;
	bool		is_matview = (into->viewQuery != NULL);
	DestReceiver *dest;
	Oid			save_userid = InvalidOid;
	int			save_sec_context = 0;
	int			save_nestlevel = 0;
	ObjectAddress address;
	List	   *rewritten;
	PlannedStmt *plan;
	QueryDesc  *queryDesc = NULL;
	Oid         relationOid = InvalidOid;   /* relation that is modified */
	AutoStatsCmdType cmdType = AUTOSTATS_CMDTYPE_SENTINEL;  /* command type */

	Assert(Gp_role != GP_ROLE_EXECUTE);

	if (stmt->if_not_exists)
	{
		Oid			nspid;

		nspid = RangeVarGetCreationNamespace(stmt->into->rel);

		if (get_relname_relid(stmt->into->rel->relname, nspid))
		{
			ereport(NOTICE,
					(errcode(ERRCODE_DUPLICATE_TABLE),
					 errmsg("relation \"%s\" already exists, skipping",
							stmt->into->rel->relname)));
			return InvalidObjectAddress;
		}
	}

	/*
	 * Create the tuple receiver object and insert info it will need
	 */
	dest = CreateIntoRelDestReceiver(into);

	/*
	 * The contained Query could be a SELECT, or an EXECUTE utility command.
	 * If the latter, we just pass it off to ExecuteQuery.
	 */
	Assert(IsA(query, Query));
	if (query->commandType == CMD_UTILITY &&
		IsA(query->utilityStmt, ExecuteStmt))
	{
		ExecuteStmt *estmt = (ExecuteStmt *) query->utilityStmt;

		Assert(!is_matview);	/* excluded by syntax */
		ExecuteQuery(estmt, into, queryString, params, dest, completionTag);

		address = CreateAsReladdr;
		CreateAsReladdr = InvalidObjectAddress;
		return address;
	}
	Assert(query->commandType == CMD_SELECT);

	/*
	 * For materialized views, lock down security-restricted operations and
	 * arrange to make GUC variable changes local to this command.  This is
	 * not necessary for security, but this keeps the behavior similar to
	 * REFRESH MATERIALIZED VIEW.  Otherwise, one could create a materialized
	 * view not possible to refresh.
	 */
	if (is_matview)
	{
		GetUserIdAndSecContext(&save_userid, &save_sec_context);
		SetUserIdAndSecContext(save_userid,
						   save_sec_context | SECURITY_RESTRICTED_OPERATION);
		save_nestlevel = NewGUCNestLevel();
	}

	/*
	 * Parse analysis was done already, but we still have to run the rule
	 * rewriter.  We do not do AcquireRewriteLocks: we assume the query either
	 * came straight from the parser, or suitable locks were acquired by
	 * plancache.c.
	 *
	 * Because the rewriter and planner tend to scribble on the input, we make
	 * a preliminary copy of the source querytree.  This prevents problems in
	 * the case that CTAS is in a portal or plpgsql function and is executed
	 * repeatedly.  (See also the same hack in EXPLAIN and PREPARE.)
	 */
	rewritten = QueryRewrite((Query *) copyObject(query));

	/* SELECT should never rewrite to more or less than one SELECT query */
	if (list_length(rewritten) != 1)
		elog(ERROR, "unexpected rewrite result for CREATE TABLE AS SELECT");
	query = (Query *) linitial(rewritten);
	Assert(query->commandType == CMD_SELECT);

	/* plan the query */
	plan = pg_plan_query(query, 0, params);

	/*GPDB: Save the target information in PlannedStmt */
	/*
	 * GPDB_92_MERGE_FIXME: it really should be an optimizer's responsibility
	 * to correctly set the into-clause and into-policy of the PlannedStmt.
	 */
	plan->intoClause = copyObject(stmt->into);

	/*
	 * Use a snapshot with an updated command ID to ensure this query sees
	 * results of any previously executed queries.  (This could only matter if
	 * the planner executed an allegedly-stable function that changed the
	 * database contents, but let's do it anyway to be parallel to the EXPLAIN
	 * code path.)
	 */
	PushCopiedSnapshot(GetActiveSnapshot());
	UpdateActiveSnapshotCommandId();

	/* Create a QueryDesc, redirecting output to our tuple receiver */
	queryDesc = CreateQueryDesc(plan, queryString,
								GetActiveSnapshot(), InvalidSnapshot,
								dest, params, 0);

	if (into->skipData)
	{
		/*
		 * If WITH NO DATA was specified, do not go through the rewriter,
		 * planner and executor.  Just define the relation using a code path
		 * similar to CREATE VIEW.  This avoids dump/restore problems stemming
		 * from running the planner before all dependencies are set up.
		 */
		(void) create_ctas_nodata(query->targetList, into, queryDesc);
	}
	else
	{
		queryDesc->plannedstmt->query_mem = ResourceManagerGetQueryMemoryLimit(queryDesc->plannedstmt);

		/* call ExecutorStart to prepare the plan for execution */
		ExecutorStart(queryDesc, GetIntoRelEFlags(into));

		if (Gp_role == GP_ROLE_DISPATCH)
			autostats_get_cmdtype(queryDesc, &cmdType, &relationOid);

		/* run the plan to completion */
		ExecutorRun(queryDesc, ForwardScanDirection, 0L);

		/* and clean up */
		ExecutorFinish(queryDesc);
		ExecutorEnd(queryDesc);

		if (into->distributedBy &&
			((DistributedBy *)(into->distributedBy))->ptype == POLICYTYPE_REPLICATED)
			queryDesc->es_processed /= ((DistributedBy *)(into->distributedBy))->numsegments;

		/* MPP-14001: Running auto_stats */
		if (Gp_role == GP_ROLE_DISPATCH)
			auto_stats(cmdType, relationOid, queryDesc->es_processed, false /* inFunction */);

		/* save the rowcount if we're given a completionTag to fill */
		if (completionTag)
			snprintf(completionTag, COMPLETION_TAG_BUFSIZE,
					 "SELECT " UINT64_FORMAT, queryDesc->es_processed);
	}

	dest->rDestroy(dest);

	FreeQueryDesc(queryDesc);
	PopActiveSnapshot();

	if (is_matview)
	{
		/* Roll back any GUC changes */
		AtEOXact_GUC(false, save_nestlevel);

		/* Restore userid and security context */
		SetUserIdAndSecContext(save_userid, save_sec_context);
	}

	address = CreateAsReladdr;
	CreateAsReladdr = InvalidObjectAddress;

	return address;
}

/*
 * GetIntoRelEFlags --- compute executor flags needed for CREATE TABLE AS
 *
 * This is exported because EXPLAIN and PREPARE need it too.  (Note: those
 * callers still need to deal explicitly with the skipData flag; since they
 * use different methods for suppressing execution, it doesn't seem worth
 * trying to encapsulate that part.)
 */
int
GetIntoRelEFlags(IntoClause *intoClause)
{
	int			flags;

	/*
	 * We need to tell the executor whether it has to produce OIDs or not,
	 * because it doesn't have enough information to do so itself (since we
	 * can't build the target relation until after ExecutorStart).
	 *
	 * Disallow the OIDS option for materialized views.
	 */
	if (interpretOidsOption(intoClause->options,
							(intoClause->viewQuery == NULL)))
		flags = EXEC_FLAG_WITH_OIDS;
	else
		flags = EXEC_FLAG_WITHOUT_OIDS;

	if (intoClause->skipData)
		flags |= EXEC_FLAG_WITH_NO_DATA;

	return flags;
}

/*
 * CreateIntoRelDestReceiver -- create a suitable DestReceiver object
 *
 * intoClause will be NULL if called from CreateDestReceiver(), in which
 * case it has to be provided later.  However, it is convenient to allow
 * self->into to be filled in immediately for other callers.
 */
DestReceiver *
CreateIntoRelDestReceiver(IntoClause *intoClause)
{
	DR_intorel *self = (DR_intorel *) palloc0(sizeof(DR_intorel));

	self->pub.receiveSlot = intorel_receive;
	self->pub.rStartup = intorel_startup_dummy;
	self->pub.rShutdown = intorel_shutdown;
	self->pub.rDestroy = intorel_destroy;
	self->pub.mydest = DestIntoRel;
	self->into = intoClause;

	self->ao_insertDesc = NULL;
	self->aocs_insertDes = NULL;

	return (DestReceiver *) self;
}

/*
 * intorel_startup_dummy --- executor startup
 */
static void
intorel_startup_dummy(DestReceiver *self, int operation, TupleDesc typeinfo)
{
	/* no-op */

	/* See intorel_initplan() for explanation */
}

/*
 * intorel_initplan --- Based on PG intorel_startup().
 * Parameters are different. We need to run the code earlier before the
 * executor runs since we want the relation to be created earlier else current
 * MPP framework will fail. This could be called in InitPlan() as before, but
 * we could call it just before ExecutorRun() in ExecCreateTableAs(). In the
 * future if the requirment is general we could add an interface into
 * DestReceiver but so far that is not needed (Based on PG 11 code.)
 */
void
intorel_initplan(struct QueryDesc *queryDesc, int eflags)
{
	DR_intorel *myState;
	/* Get 'into' from the dispatched plan */
	IntoClause *into = queryDesc->plannedstmt->intoClause;
	bool		is_matview;
	char		relkind;
<<<<<<< HEAD
	List	   *attrList;
	Oid			intoRelationId;
=======
	CreateStmt *create;
	ObjectAddress intoRelationAddr;
>>>>>>> ab93f90c
	Relation	intoRelationDesc;
	RangeTblEntry *rte;
	ListCell   *lc;
	int			attnum;
	TupleDesc   typeinfo = queryDesc->tupDesc;

	/* If EXPLAIN/QE, skip creating the "into" relation. */
	if ((eflags & EXEC_FLAG_EXPLAIN_ONLY) ||
		(Gp_role == GP_ROLE_EXECUTE && !Gp_is_writer))
		return;

	/* This code supports both CREATE TABLE AS and CREATE MATERIALIZED VIEW */
	is_matview = (into->viewQuery != NULL);
	relkind = is_matview ? RELKIND_MATVIEW : RELKIND_RELATION;

	/*
	 * Build column definitions using "pre-cooked" type and collation info. If
	 * a column name list was specified in CREATE TABLE AS, override the
	 * column names derived from the query.  (Too few column names are OK, too
	 * many are not.)
	 */
	attrList = NIL;
	lc = list_head(into->colNames);
	for (attnum = 0; attnum < typeinfo->natts; attnum++)
	{
		Form_pg_attribute attribute = typeinfo->attrs[attnum];
		ColumnDef  *col;
		char	   *colname;

		if (lc)
		{
			colname = strVal(lfirst(lc));
			lc = lnext(lc);
		}
		else
			colname = NameStr(attribute->attname);

		col = makeColumnDef(colname,
							attribute->atttypid,
							attribute->atttypmod,
							attribute->attcollation);

		/*
		 * It's possible that the column is of a collatable type but the
		 * collation could not be resolved, so double-check.  (We must check
		 * this here because DefineRelation would adopt the type's default
		 * collation rather than complaining.)
		 */
		if (!OidIsValid(col->collOid) &&
			type_is_collatable(col->typeName->typeOid))
			ereport(ERROR,
					(errcode(ERRCODE_INDETERMINATE_COLLATION),
					 errmsg("no collation was derived for column \"%s\" with collatable type %s",
							col->colname,
							format_type_be(col->typeName->typeOid)),
					 errhint("Use the COLLATE clause to set the collation explicitly.")));

		attrList = lappend(attrList, col);
	}

	if (lc != NULL)
		ereport(ERROR,
				(errcode(ERRCODE_SYNTAX_ERROR),
				 errmsg("too many column names were specified")));
	
	/*
	 * Actually create the target table.
	 */
<<<<<<< HEAD
	intoRelationId = create_ctas_internal(attrList, into, queryDesc, false);
=======
	intoRelationAddr = DefineRelation(create, relkind, InvalidOid, NULL);
>>>>>>> ab93f90c

	/*
	 * Finally we can open the target table
	 */
<<<<<<< HEAD
	intoRelationDesc = heap_open(intoRelationId, AccessExclusiveLock);
=======
	CommandCounterIncrement();

	/* parse and validate reloptions for the toast table */
	toast_options = transformRelOptions((Datum) 0,
										create->options,
										"toast",
										validnsps,
										true, false);

	(void) heap_reloptions(RELKIND_TOASTVALUE, toast_options, true);

	NewRelationCreateToastTable(intoRelationAddr.objectId, toast_options);

	/* Create the "view" part of a materialized view. */
	if (is_matview)
	{
		/* StoreViewQuery scribbles on tree, so make a copy */
		Query	   *query = (Query *) copyObject(into->viewQuery);

		StoreViewQuery(intoRelationAddr.objectId, query, false);
		CommandCounterIncrement();
	}
>>>>>>> ab93f90c

	/*
	 * Add column encoding entries based on the WITH clause.
	 *
	 * NOTE:  we could also do this expansion during parse analysis, by
	 * expanding the IntoClause options field into some attr_encodings field
	 * (cf. CreateStmt and transformCreateStmt()). As it stands, there's no real
	 * benefit for doing that from a code complexity POV. In fact, it would mean
	 * more code. If, however, we supported column encoding syntax during CTAS,
	 * it would be a good time to relocate this code.
	 */
<<<<<<< HEAD
	AddDefaultRelationAttributeOptions(intoRelationDesc,
									   into->options);
=======
	intoRelationDesc = heap_open(intoRelationAddr.objectId, AccessExclusiveLock);
>>>>>>> ab93f90c

	/*
	 * Check INSERT permission on the constructed table.
	 *
	 * XXX: It would arguably make sense to skip this check if into->skipData
	 * is true.
	 */
	rte = makeNode(RangeTblEntry);
	rte->rtekind = RTE_RELATION;
	rte->relid = intoRelationAddr.objectId;
	rte->relkind = relkind;
	rte->requiredPerms = ACL_INSERT;

	for (attnum = 1; attnum <= intoRelationDesc->rd_att->natts; attnum++)
		rte->insertedCols = bms_add_member(rte->insertedCols,
								attnum - FirstLowInvalidHeapAttributeNumber);

	ExecCheckRTPerms(list_make1(rte), true);

	/*
	 * Make sure the constructed table does not have RLS enabled.
	 *
	 * check_enable_rls() will ereport(ERROR) itself if the user has requested
	 * something invalid, and otherwise will return RLS_ENABLED if RLS should
	 * be enabled here.  We don't actually support that currently, so throw
	 * our own ereport(ERROR) if that happens.
	 */
	if (check_enable_rls(intoRelationAddr.objectId, InvalidOid, false) == RLS_ENABLED)
		ereport(ERROR,
				(errcode(ERRCODE_FEATURE_NOT_SUPPORTED),
				 (errmsg("policies not yet implemented for this command"))));

	/*
	 * Tentatively mark the target as populated, if it's a matview and we're
	 * going to fill it; otherwise, no change needed.
	 */
	if (is_matview && !into->skipData)
		SetMatViewPopulatedState(intoRelationDesc, true);

	/*
	 * Fill private fields of myState for use by later routines
	 */

	if (queryDesc->dest->mydest != DestIntoRel)
		queryDesc->dest = CreateIntoRelDestReceiver(into);
	myState = (DR_intorel *) queryDesc->dest;
	myState->rel = intoRelationDesc;
	myState->output_cid = GetCurrentCommandId(true);

	/* and remember the new relation's address for ExecCreateTableAs */
	CreateAsReladdr = intoRelationAddr;

	/*
	 * We can skip WAL-logging the insertions, unless PITR or streaming
	 * replication is in use. We can skip the FSM in any case.
	 */
	myState->hi_options = HEAP_INSERT_SKIP_FSM |
		(XLogIsNeeded() ? 0 : HEAP_INSERT_SKIP_WAL);
	myState->bistate = GetBulkInsertState();

	/* Not using WAL requires smgr_targblock be initially invalid */
	Assert(RelationGetTargetBlock(intoRelationDesc) == InvalidBlockNumber);
}

/*
 * intorel_receive --- receive one tuple
 */
static void
intorel_receive(TupleTableSlot *slot, DestReceiver *self)
{
	DR_intorel *myState = (DR_intorel *) self;
	Relation    into_rel = myState->rel;

	if (RelationIsAoRows(into_rel))
	{
		AOTupleId	aoTupleId;
		MemTuple	tuple;

		tuple = ExecCopySlotMemTuple(slot);
		if (myState->ao_insertDesc == NULL)
			myState->ao_insertDesc = appendonly_insert_init(into_rel, RESERVED_SEGNO, false);

		appendonly_insert(myState->ao_insertDesc, tuple, InvalidOid, &aoTupleId);
		pfree(tuple);
	}
	else if (RelationIsAoCols(into_rel))
	{
		if(myState->aocs_insertDes == NULL)
			myState->aocs_insertDes = aocs_insert_init(into_rel, RESERVED_SEGNO, false);

		aocs_insert(myState->aocs_insertDes, slot);
	}
	else
	{
		HeapTuple	tuple;

		/*
		 * get the heap tuple out of the tuple table slot, making sure we have a
		 * writable copy
		 */
		tuple = ExecMaterializeSlot(slot);

		/*
		 * force assignment of new OID (see comments in ExecInsert)
		 */
		if (myState->rel->rd_rel->relhasoids)
			HeapTupleSetOid(tuple, InvalidOid);

		heap_insert(myState->rel,
					tuple,
					myState->output_cid,
					myState->hi_options,
					myState->bistate,
					GetCurrentTransactionId());

		/* We know this is a newly created relation, so there are no indexes */
	}
}

/*
 * intorel_shutdown --- executor end
 */
static void
intorel_shutdown(DestReceiver *self)
{
	DR_intorel *myState = (DR_intorel *) self;
	Relation	into_rel = myState->rel;

	if (into_rel == NULL)
		return;

	FreeBulkInsertState(myState->bistate);

	/* If we skipped using WAL, must heap_sync before commit */
	if (myState->hi_options & HEAP_INSERT_SKIP_WAL)
		heap_sync(myState->rel);

	if (RelationIsAoRows(into_rel) && myState->ao_insertDesc)
		appendonly_insert_finish(myState->ao_insertDesc);
	else if (RelationIsAoCols(into_rel) && myState->aocs_insertDes)
		aocs_insert_finish(myState->aocs_insertDes);

	/* close rel, but keep lock until commit */
	heap_close(into_rel, NoLock);
	myState->rel = NULL;
}

/*
 * intorel_destroy --- release DestReceiver object
 */
static void
intorel_destroy(DestReceiver *self)
{
	pfree(self);
}

/*
 * Get the OID of the relation created for SELECT INTO or CREATE TABLE AS.
 *
 * To be called between ExecutorStart and ExecutorEnd.
 */
Oid
GetIntoRelOid(QueryDesc *queryDesc)
{
	DR_intorel *myState = (DR_intorel *) queryDesc->dest;
	Relation    into_rel = myState->rel;

	if (myState && myState->pub.mydest == DestIntoRel && into_rel)
		return RelationGetRelid(into_rel);
	else
		return InvalidOid;
}<|MERGE_RESOLUTION|>--- conflicted
+++ resolved
@@ -68,6 +68,7 @@
 	IntoClause *into;			/* target relation specification */
 	/* These fields are filled by intorel_startup: */
 	Relation	rel;			/* relation to write to */
+	ObjectAddress reladdr;		/* address of rel, for ExecCreateTableAs */
 	CommandId	output_cid;		/* cmin to insert in output tuples */
 	int			hi_options;		/* heap_insert performance options */
 	BulkInsertState bistate;	/* bulk insert state */
@@ -76,18 +77,13 @@
 	struct AOCSInsertDescData *aocs_insertDes;      /* descriptor for aocs */
 } DR_intorel;
 
-<<<<<<< HEAD
 static void intorel_startup_dummy(DestReceiver *self, int operation, TupleDesc typeinfo);
 /* utility functions for CTAS definition creation */
-static Oid	create_ctas_internal(List *attrList, IntoClause *into,
-							     QueryDesc *queryDesc, bool dispatch);
-static Oid	create_ctas_nodata(List *tlist, IntoClause *into, QueryDesc *queryDesc);
-=======
-/* the address of the created table, for ExecCreateTableAs consumption */
-static ObjectAddress CreateAsReladdr = {InvalidOid, InvalidOid, 0};
-
-static void intorel_startup(DestReceiver *self, int operation, TupleDesc typeinfo);
->>>>>>> ab93f90c
+static ObjectAddress create_ctas_internal(List *attrList, IntoClause *into,
+										  QueryDesc *queryDesc, bool dispatch);
+static ObjectAddress create_ctas_nodata(List *tlist, IntoClause *into, QueryDesc *queryDesc);
+
+/* DestReceiver routines for collecting data */
 static void intorel_receive(TupleTableSlot *slot, DestReceiver *self);
 static void intorel_shutdown(DestReceiver *self);
 static void intorel_destroy(DestReceiver *self);
@@ -100,7 +96,7 @@
  * created via CREATE TABLE AS or a materialized view.  Caller needs to
  * provide a list of attributes (ColumnDef nodes).
  */
-static Oid
+static ObjectAddress
 create_ctas_internal(List *attrList, IntoClause *into, QueryDesc *queryDesc, bool dispatch)
 {
 	CreateStmt *create = makeNode(CreateStmt);
@@ -108,7 +104,7 @@
 	char		relkind;
 	Datum		toast_options;
 	static char *validnsps[] = HEAP_RELOPT_NAMESPACES;
-	Oid			intoRelationId;
+	ObjectAddress intoRelationAddr;
 
 	Datum       reloptions;
 	int         relstorage;
@@ -193,13 +189,14 @@
 	 *
 	 * Pass the policy that was computed by the planner.
 	 */
-	intoRelationId = DefineRelation(create,
-									relkind,
-									InvalidOid,
-									relstorage,
-									false,
-									queryDesc->ddesc ? queryDesc->ddesc->useChangedAOOpts : true,
-									queryDesc->plannedstmt->intoPolicy);
+	intoRelationAddr = DefineRelation(create,
+									  relkind,
+									  InvalidOid,
+									  NULL,
+									  relstorage,
+									  false,
+									  queryDesc->ddesc ? queryDesc->ddesc->useChangedAOOpts : true,
+									  queryDesc->plannedstmt->intoPolicy);
 
 	/*
 	 * If necessary, create a TOAST table for the target table.  Note that
@@ -217,10 +214,10 @@
 
 	(void) heap_reloptions(RELKIND_TOASTVALUE, toast_options, true);
 
-	NewRelationCreateToastTable(intoRelationId, toast_options, false, false);
-	AlterTableCreateAoSegTable(intoRelationId, false, false);
+	NewRelationCreateToastTable(intoRelationAddr.objectId, toast_options, false, false);
+	AlterTableCreateAoSegTable(intoRelationAddr.objectId, false, false);
 	/* don't create AO block directory here, it'll be created when needed. */
-	AlterTableCreateAoVisimapTable(intoRelationId, false, false);
+	AlterTableCreateAoVisimapTable(intoRelationAddr.objectId, false, false);
 
 	/* Create the "view" part of a materialized view. */
 	if (is_matview)
@@ -228,7 +225,7 @@
 		/* StoreViewQuery scribbles on tree, so make a copy */
 		Query	   *query = (Query *) copyObject(into->viewQuery);
 
-		StoreViewQuery(intoRelationId, query, false);
+		StoreViewQuery(intoRelationAddr.objectId, query, false);
 		CommandCounterIncrement();
 	}
 	if (Gp_role == GP_ROLE_DISPATCH && dispatch)
@@ -238,7 +235,8 @@
 									DF_WITH_SNAPSHOT,
 									GetAssignedOidsForDispatch(),
 									NULL);
-	return intoRelationId;
+
+	return intoRelationAddr;
 }
 
 
@@ -248,7 +246,7 @@
  * Create CTAS or materialized view when WITH NO DATA is used, starting from
  * the targetlist of the SELECT or view definition.
  */
-static Oid
+static ObjectAddress
 create_ctas_nodata(List *tlist, IntoClause *into, QueryDesc *queryDesc)
 {
 	List	   *attrList;
@@ -370,8 +368,9 @@
 		Assert(!is_matview);	/* excluded by syntax */
 		ExecuteQuery(estmt, into, queryString, params, dest, completionTag);
 
-		address = CreateAsReladdr;
-		CreateAsReladdr = InvalidObjectAddress;
+		/* get object address that intorel_startup saved for us */
+		address = ((DR_intorel *) dest)->reladdr;
+
 		return address;
 	}
 	Assert(query->commandType == CMD_SELECT);
@@ -406,7 +405,9 @@
 
 	/* SELECT should never rewrite to more or less than one SELECT query */
 	if (list_length(rewritten) != 1)
-		elog(ERROR, "unexpected rewrite result for CREATE TABLE AS SELECT");
+		elog(ERROR, "unexpected rewrite result for %s",
+			 is_matview ? "CREATE MATERIALIZED VIEW" :
+			 "CREATE TABLE AS SELECT");
 	query = (Query *) linitial(rewritten);
 	Assert(query->commandType == CMD_SELECT);
 
@@ -422,10 +423,10 @@
 
 	/*
 	 * Use a snapshot with an updated command ID to ensure this query sees
-	 * results of any previously executed queries.  (This could only matter if
-	 * the planner executed an allegedly-stable function that changed the
-	 * database contents, but let's do it anyway to be parallel to the EXPLAIN
-	 * code path.)
+	 * results of any previously executed queries.  (This could only
+	 * matter if the planner executed an allegedly-stable function that
+	 * changed the database contents, but let's do it anyway to be
+	 * parallel to the EXPLAIN code path.)
 	 */
 	PushCopiedSnapshot(GetActiveSnapshot());
 	UpdateActiveSnapshotCommandId();
@@ -434,6 +435,7 @@
 	queryDesc = CreateQueryDesc(plan, queryString,
 								GetActiveSnapshot(), InvalidSnapshot,
 								dest, params, 0);
+
 
 	if (into->skipData)
 	{
@@ -443,7 +445,7 @@
 		 * similar to CREATE VIEW.  This avoids dump/restore problems stemming
 		 * from running the planner before all dependencies are set up.
 		 */
-		(void) create_ctas_nodata(query->targetList, into, queryDesc);
+		address = create_ctas_nodata(query->targetList, into, queryDesc);
 	}
 	else
 	{
@@ -470,15 +472,25 @@
 		if (Gp_role == GP_ROLE_DISPATCH)
 			auto_stats(cmdType, relationOid, queryDesc->es_processed, false /* inFunction */);
 
+		/*
+		 * GPDB: Saving the rowcount happens after ExecutorEnd() because that
+		 * is where it gets the row count from dispatch. There's also some
+		 * special processing if the relation was a replicated table. In
+		 * upstream Postgres, the rowcount is saved before ExecutorFinish().
+		 */
 		/* save the rowcount if we're given a completionTag to fill */
 		if (completionTag)
 			snprintf(completionTag, COMPLETION_TAG_BUFSIZE,
 					 "SELECT " UINT64_FORMAT, queryDesc->es_processed);
+
+		/* get object address that intorel_startup saved for us */
+		address = ((DR_intorel *) dest)->reladdr;
 	}
 
 	dest->rDestroy(dest);
 
 	FreeQueryDesc(queryDesc);
+
 	PopActiveSnapshot();
 
 	if (is_matview)
@@ -489,9 +501,6 @@
 		/* Restore userid and security context */
 		SetUserIdAndSecContext(save_userid, save_sec_context);
 	}
-
-	address = CreateAsReladdr;
-	CreateAsReladdr = InvalidObjectAddress;
 
 	return address;
 }
@@ -581,13 +590,8 @@
 	IntoClause *into = queryDesc->plannedstmt->intoClause;
 	bool		is_matview;
 	char		relkind;
-<<<<<<< HEAD
 	List	   *attrList;
-	Oid			intoRelationId;
-=======
-	CreateStmt *create;
 	ObjectAddress intoRelationAddr;
->>>>>>> ab93f90c
 	Relation	intoRelationDesc;
 	RangeTblEntry *rte;
 	ListCell   *lc;
@@ -652,45 +656,16 @@
 		ereport(ERROR,
 				(errcode(ERRCODE_SYNTAX_ERROR),
 				 errmsg("too many column names were specified")));
-	
-	/*
-	 * Actually create the target table.
-	 */
-<<<<<<< HEAD
-	intoRelationId = create_ctas_internal(attrList, into, queryDesc, false);
-=======
-	intoRelationAddr = DefineRelation(create, relkind, InvalidOid, NULL);
->>>>>>> ab93f90c
+
+	/*
+	 * Actually create the target table
+	 */
+	intoRelationAddr = create_ctas_internal(attrList, into, queryDesc, false);
 
 	/*
 	 * Finally we can open the target table
 	 */
-<<<<<<< HEAD
-	intoRelationDesc = heap_open(intoRelationId, AccessExclusiveLock);
-=======
-	CommandCounterIncrement();
-
-	/* parse and validate reloptions for the toast table */
-	toast_options = transformRelOptions((Datum) 0,
-										create->options,
-										"toast",
-										validnsps,
-										true, false);
-
-	(void) heap_reloptions(RELKIND_TOASTVALUE, toast_options, true);
-
-	NewRelationCreateToastTable(intoRelationAddr.objectId, toast_options);
-
-	/* Create the "view" part of a materialized view. */
-	if (is_matview)
-	{
-		/* StoreViewQuery scribbles on tree, so make a copy */
-		Query	   *query = (Query *) copyObject(into->viewQuery);
-
-		StoreViewQuery(intoRelationAddr.objectId, query, false);
-		CommandCounterIncrement();
-	}
->>>>>>> ab93f90c
+	intoRelationDesc = heap_open(intoRelationAddr.objectId, AccessExclusiveLock);
 
 	/*
 	 * Add column encoding entries based on the WITH clause.
@@ -702,12 +677,8 @@
 	 * more code. If, however, we supported column encoding syntax during CTAS,
 	 * it would be a good time to relocate this code.
 	 */
-<<<<<<< HEAD
 	AddDefaultRelationAttributeOptions(intoRelationDesc,
 									   into->options);
-=======
-	intoRelationDesc = heap_open(intoRelationAddr.objectId, AccessExclusiveLock);
->>>>>>> ab93f90c
 
 	/*
 	 * Check INSERT permission on the constructed table.
@@ -755,10 +726,8 @@
 		queryDesc->dest = CreateIntoRelDestReceiver(into);
 	myState = (DR_intorel *) queryDesc->dest;
 	myState->rel = intoRelationDesc;
+	myState->reladdr = intoRelationAddr;
 	myState->output_cid = GetCurrentCommandId(true);
-
-	/* and remember the new relation's address for ExecCreateTableAs */
-	CreateAsReladdr = intoRelationAddr;
 
 	/*
 	 * We can skip WAL-logging the insertions, unless PITR or streaming
