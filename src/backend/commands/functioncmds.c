--- conflicted
+++ resolved
@@ -1186,14 +1186,9 @@
 	compute_attributes_sql_style(stmt->options,
 								 &as_clause, &language,
 								 &isWindowFunc, &volatility,
-<<<<<<< HEAD
-								 &isStrict, &security,
+								 &isStrict, &security, &isLeakProof,
 								 &proconfig, &procost, &prorows,
 								 &dataAccess, &execLocation);
-=======
-								 &isStrict, &security, &isLeakProof,
-								 &proconfig, &procost, &prorows);
->>>>>>> 80edfd76
 
 	/* Look up the language and validate permissions */
 	languageTuple = SearchSysCache1(LANGNAME, PointerGetDatum(language));
@@ -1238,12 +1233,11 @@
 	ReleaseSysCache(languageTuple);
 
 	/*
-<<<<<<< HEAD
 	 * Check consistency for data access.  Note this comes after the language
 	 * tuple lookup, as we need language oid.
 	 */
 	validate_sql_data_access(dataAccess, volatility, languageOid);
-=======
+	/*
 	 * Only superuser is allowed to create leakproof functions because it
 	 * possibly allows unprivileged users to reference invisible tuples to be
 	 * filtered out using views for row-level security.
@@ -1252,7 +1246,6 @@
 		ereport(ERROR,
 				(errcode(ERRCODE_INSUFFICIENT_PRIVILEGE),
 				 errmsg("only superuser can define a leakproof function")));
->>>>>>> 80edfd76
 
 	/*
 	 * Convert remaining parameters of CREATE to form wanted by
@@ -1383,89 +1376,6 @@
 }
 
 /*
-<<<<<<< HEAD
- * RemoveFunction
- *		Deletes a function.
- */
-void
-RemoveFunction(RemoveFuncStmt *stmt)
-{
-	List	   *functionName = stmt->name;
-	List	   *argTypes = stmt->args;	/* list of TypeName nodes */
-	Oid			funcOid;
-	HeapTuple	tup;
-	ObjectAddress object;
-
-	/*
-	 * Find the function, do permissions and validity checks
-	 */
-	funcOid = LookupFuncNameTypeNames(functionName, argTypes, stmt->missing_ok);
-	if (!OidIsValid(funcOid))
-	{
-		/* can only get here if stmt->missing_ok */
-		ereport(NOTICE,
-				(errmsg("function %s(%s) does not exist, skipping",
-						NameListToString(functionName),
-						TypeNameListToString(argTypes))));
-		return;
-	}
-
-	tup = SearchSysCache1(PROCOID, ObjectIdGetDatum(funcOid));
-	if (!HeapTupleIsValid(tup)) /* should not happen */
-		elog(ERROR, "cache lookup failed for function %u", funcOid);
-
-	/* Permission check: must own func or its namespace */
-	if (!pg_proc_ownercheck(funcOid, GetUserId()) &&
-	  !pg_namespace_ownercheck(((Form_pg_proc) GETSTRUCT(tup))->pronamespace,
-							   GetUserId()))
-		aclcheck_error(ACLCHECK_NOT_OWNER, ACL_KIND_PROC,
-					   NameListToString(functionName));
-
-	/* check bootstrap object */
-	CheckForModifySystemFunc(funcOid, functionName);
-
-	if (((Form_pg_proc) GETSTRUCT(tup))->proisagg)
-		ereport(ERROR,
-				(errcode(ERRCODE_WRONG_OBJECT_TYPE),
-				 errmsg("\"%s\" is an aggregate function",
-						NameListToString(functionName)),
-				 errhint("Use DROP AGGREGATE to drop aggregate functions.")));
-
-	if (((Form_pg_proc) GETSTRUCT(tup))->prolang == INTERNALlanguageId)
-	{
-		/* "Helpful" NOTICE when removing a builtin function ... */
-		if (Gp_role != GP_ROLE_EXECUTE)
-		ereport(NOTICE,
-				(errcode(ERRCODE_WARNING),
-				 errmsg("removing built-in function \"%s\"",
-						NameListToString(functionName))));
-	}
-
-	ReleaseSysCache(tup);
-
-	/*
-	 * Do the deletion
-	 */
-	object.classId = ProcedureRelationId;
-	object.objectId = funcOid;
-	object.objectSubId = 0;
-
-	performDeletion(&object, stmt->behavior);
-	
-	if (Gp_role == GP_ROLE_DISPATCH)
-	{
-		CdbDispatchUtilityStatement((Node *) stmt,
-									DF_CANCEL_ON_ERROR|
-									DF_WITH_SNAPSHOT|
-									DF_NEED_TWO_PHASE,
-									NIL,
-									NULL);
-	}
-}
-
-/*
-=======
->>>>>>> 80edfd76
  * Guts of function deletion.
  *
  * Note: this is also used for aggregate deletion, since the OIDs of
@@ -2328,64 +2238,6 @@
 	
 }
 
-<<<<<<< HEAD
-
-
-/*
- * DROP CAST
- */
-void
-DropCast(DropCastStmt *stmt)
-{
-	Oid			sourcetypeid;
-	Oid			targettypeid;
-	ObjectAddress object;
-
-	/* when dropping a cast, the types must exist even if you use IF EXISTS */
-	sourcetypeid = typenameTypeId(NULL, stmt->sourcetype);
-	targettypeid = typenameTypeId(NULL, stmt->targettype);
-
-	object.classId = CastRelationId;
-	object.objectId = get_cast_oid(sourcetypeid, targettypeid,
-								   stmt->missing_ok);
-	object.objectSubId = 0;
-
-	if (!OidIsValid(object.objectId))
-	{
-		ereport(NOTICE,
-			 (errmsg("cast from type %s to type %s does not exist, skipping",
-					 format_type_be(sourcetypeid),
-					 format_type_be(targettypeid))));
-		return;
-	}
-
-	/* Permission check */
-	if (!pg_type_ownercheck(sourcetypeid, GetUserId())
-		&& !pg_type_ownercheck(targettypeid, GetUserId()))
-		ereport(ERROR,
-				(errcode(ERRCODE_INSUFFICIENT_PRIVILEGE),
-				 errmsg("must be owner of type %s or type %s",
-						format_type_be(sourcetypeid),
-						format_type_be(targettypeid))));
-
-	/*
-	 * Do the deletion
-	 */
-	performDeletion(&object, stmt->behavior);
-	
-	if (Gp_role == GP_ROLE_DISPATCH)
-	{
-		CdbDispatchUtilityStatement((Node *) stmt,
-									DF_CANCEL_ON_ERROR|
-									DF_WITH_SNAPSHOT|
-									DF_NEED_TWO_PHASE,
-									NIL,
-									NULL);
-	}
-}
-
-=======
->>>>>>> 80edfd76
 /*
  * get_cast_oid - given two type OIDs, look up a cast OID
  *
