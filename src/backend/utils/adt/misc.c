/*-------------------------------------------------------------------------
 *
 * misc.c
 *
 *
 * Portions Copyright (c) 1996-2015, PostgreSQL Global Development Group
 * Portions Copyright (c) 1994, Regents of the University of California
 *
 *
 * IDENTIFICATION
 *	  src/backend/utils/adt/misc.c
 *
 *-------------------------------------------------------------------------
 */
#include "postgres.h"

#include <sys/file.h>
#include <signal.h>
#include <dirent.h>
#include <math.h>
#include <unistd.h>

#include "access/sysattr.h"
#include "catalog/catalog.h"
#include "catalog/pg_tablespace.h"
#include "catalog/pg_type.h"
#include "commands/dbcommands.h"
#include "funcapi.h"
#include "miscadmin.h"
#include "parser/keywords.h"
#include "postmaster/fts.h"
#include "postmaster/syslogger.h"
#include "rewrite/rewriteHandler.h"
#include "storage/fd.h"
#include "storage/pmsignal.h"
#include "storage/proc.h"
#include "storage/procarray.h"
#include "utils/backend_cancel.h"
#include "utils/lsyscache.h"
#include "utils/ruleutils.h"
#include "tcop/tcopprot.h"
#include "utils/acl.h"
#include "utils/builtins.h"
#include "utils/timestamp.h"

#define atooid(x)  ((Oid) strtoul((x), NULL, 10))


/*
 * current_database()
 *	Expose the current database to the user
 */
Datum
current_database(PG_FUNCTION_ARGS)
{
	Name		db;

	db = (Name) palloc(NAMEDATALEN);

	namestrcpy(db, get_database_name(MyDatabaseId));
	PG_RETURN_NAME(db);
}


/*
 * current_query()
 *	Expose the current query to the user (useful in stored procedures)
 *	We might want to use ActivePortal->sourceText someday.
 */
Datum
current_query(PG_FUNCTION_ARGS)
{
	/* there is no easy way to access the more concise 'query_string' */
	if (debug_query_string)
		PG_RETURN_TEXT_P(cstring_to_text(debug_query_string));
	else
		PG_RETURN_NULL();
}

/*
 * Send a signal to another backend.
 *
 * The signal is delivered if the user is either a superuser or the same
 * role as the backend being signaled. For "dangerous" signals, an explicit
 * check for superuser needs to be done prior to calling this function.
 *
 * Returns 0 on success, 1 on general failure, 2 on normal permission error
 * and 3 if the caller needs to be a superuser.
 *
 * In the event of a general failure (return code 1), a warning message will
 * be emitted. For permission errors, doing that is the responsibility of
 * the caller.
 */
#define SIGNAL_BACKEND_SUCCESS 0
#define SIGNAL_BACKEND_ERROR 1
#define SIGNAL_BACKEND_NOPERMISSION 2
<<<<<<< HEAD
extern int
=======
#define SIGNAL_BACKEND_NOSUPERUSER 3
static int
>>>>>>> 612c493c
pg_signal_backend(int pid, int sig, char *msg)
{
	PGPROC	   *proc = BackendPidGetProc(pid);

	/*
	 * BackendPidGetProc returns NULL if the pid isn't valid; but by the time
	 * we reach kill(), a process for which we get a valid proc here might
	 * have terminated on its own.  There's no way to acquire a lock on an
	 * arbitrary process to prevent that. But since so far all the callers of
	 * this mechanism involve some request for ending the process anyway, that
	 * it might end on its own first is not a problem.
	 */
	if (proc == NULL)
	{
		/*
		 * This is just a warning so a loop-through-resultset will not abort
		 * if one backend terminated on its own during the run.
		 */
		ereport(WARNING,
				(errmsg("PID %d is not a PostgreSQL server process", pid)));
		return SIGNAL_BACKEND_ERROR;
	}

	/* Only allow superusers to signal superuser-owned backends. */
	if (superuser_arg(proc->roleId) && !superuser())
		return SIGNAL_BACKEND_NOSUPERUSER;

	/* Users can signal backends they have role membership in. */
	if (!has_privs_of_role(GetUserId(), proc->roleId))
		return SIGNAL_BACKEND_NOPERMISSION;

	/* If the user supplied a message to the signalled backend */
	if (msg != NULL)
	{
		int		r;

		r = SetBackendCancelMessage(pid, msg);

		if (r != -1 && r != strlen(msg))
			ereport(NOTICE,
					(errmsg("message is too long and has been truncated")));
	}

	/*
	 * Can the process we just validated above end, followed by the pid being
	 * recycled for a new process, before reaching here?  Then we'd be trying
	 * to kill the wrong thing.  Seems near impossible when sequential pid
	 * assignment and wraparound is used.  Perhaps it could happen on a system
	 * where pid re-use is randomized.  That race condition possibility seems
	 * too unlikely to worry about.
	 */

	/* If we have setsid(), signal the backend's whole process group */
#ifdef HAVE_SETSID
	if (kill(-pid, sig))
#else
	if (kill(pid, sig))
#endif
	{
		/* Again, just a warning to allow loops */
		ereport(WARNING,
				(errmsg("could not send signal to process %d: %m", pid)));
		return SIGNAL_BACKEND_ERROR;
	}
	return SIGNAL_BACKEND_SUCCESS;
}

/*
 * Signal to cancel a backend process.  This is allowed if you are a member of
 * the role whose process is being canceled.
 *
 * Note that only superusers can signal superuser-owned processes.
 */
Datum
pg_cancel_backend(PG_FUNCTION_ARGS)
{
	int			r = pg_signal_backend(PG_GETARG_INT32(0), SIGINT, NULL);

	if (r == SIGNAL_BACKEND_NOPERMISSION)
		ereport(ERROR,
				(errcode(ERRCODE_INSUFFICIENT_PRIVILEGE),
				 (errmsg("must be superuser or have the same role to cancel queries running in other server processes"))));

	PG_RETURN_BOOL(r == SIGNAL_BACKEND_SUCCESS);
}

Datum
pg_cancel_backend_msg(PG_FUNCTION_ARGS)
{
	pid_t		pid = PG_GETARG_INT32(0);
	char 	   *msg = text_to_cstring(PG_GETARG_TEXT_PP(1));

	int			r = pg_signal_backend(pid, SIGINT, msg);

	if (r == SIGNAL_BACKEND_NOSUPERUSER)
		ereport(ERROR,
				(errcode(ERRCODE_INSUFFICIENT_PRIVILEGE),
				 (errmsg("must be a superuser to cancel superuser query"))));

	if (r == SIGNAL_BACKEND_NOPERMISSION)
		ereport(ERROR,
				(errcode(ERRCODE_INSUFFICIENT_PRIVILEGE),
				 (errmsg("must be a member of the role whose query is being cancelled"))));

	PG_RETURN_BOOL(r == SIGNAL_BACKEND_SUCCESS);
}

/*
 * Signal to terminate a backend process.  This is allowed if you are a member
 * of the role whose process is being terminated.
 *
 * Note that only superusers can signal superuser-owned processes.
 */
Datum
pg_terminate_backend(PG_FUNCTION_ARGS)
{
	int			r = pg_signal_backend(PG_GETARG_INT32(0), SIGTERM, NULL);

	if (r == SIGNAL_BACKEND_NOPERMISSION)
		ereport(ERROR,
				(errcode(ERRCODE_INSUFFICIENT_PRIVILEGE),
				 (errmsg("must be superuser or have the same role to terminate other server processes"))));

	PG_RETURN_BOOL(r == SIGNAL_BACKEND_SUCCESS);
}

Datum
pg_terminate_backend_msg(PG_FUNCTION_ARGS)
{
	pid_t		pid = PG_GETARG_INT32(0);
	char 	   *msg = text_to_cstring(PG_GETARG_TEXT_PP(1));
	int			r;

	r = pg_signal_backend(pid, SIGTERM, msg);

	if (r == SIGNAL_BACKEND_NOSUPERUSER)
		ereport(ERROR,
				(errcode(ERRCODE_INSUFFICIENT_PRIVILEGE),
			(errmsg("must be a superuser to terminate superuser process"))));

	if (r == SIGNAL_BACKEND_NOPERMISSION)
		ereport(ERROR,
				(errcode(ERRCODE_INSUFFICIENT_PRIVILEGE),
				 (errmsg("must be a member of the role whose process is being terminated"))));

	PG_RETURN_BOOL(r == SIGNAL_BACKEND_SUCCESS);
}

/*
 * Signal to reload the database configuration
 */
Datum
pg_reload_conf(PG_FUNCTION_ARGS)
{
	if (!am_ftshandler && !superuser())
		ereport(ERROR,
				(errcode(ERRCODE_INSUFFICIENT_PRIVILEGE),
				 (errmsg("must be superuser to signal the postmaster"))));

	if (kill(PostmasterPid, SIGHUP))
	{
		ereport(WARNING,
				(errmsg("failed to send signal to postmaster: %m")));
		PG_RETURN_BOOL(false);
	}

	PG_RETURN_BOOL(true);
}


/*
 * Rotate log file
 */
Datum
pg_rotate_logfile(PG_FUNCTION_ARGS)
{
	if (!superuser())
		ereport(ERROR,
				(errcode(ERRCODE_INSUFFICIENT_PRIVILEGE),
				 (errmsg("must be superuser to rotate log files"))));

	if (!Logging_collector)
	{
		ereport(WARNING,
		(errmsg("rotation not possible because log collection not active")));
		PG_RETURN_BOOL(false);
	}

	SendPostmasterSignal(PMSIGNAL_ROTATE_LOGFILE);
	PG_RETURN_BOOL(true);
}

/* Function to find out which databases make use of a tablespace */

typedef struct
{
	char	   *location;
	DIR		   *dirdesc;
} ts_db_fctx;

Datum
pg_tablespace_databases(PG_FUNCTION_ARGS)
{
	FuncCallContext *funcctx;
	struct dirent *de;
	ts_db_fctx *fctx;

	if (SRF_IS_FIRSTCALL())
	{
		MemoryContext oldcontext;
		Oid			tablespaceOid = PG_GETARG_OID(0);

		funcctx = SRF_FIRSTCALL_INIT();
		oldcontext = MemoryContextSwitchTo(funcctx->multi_call_memory_ctx);

		fctx = palloc(sizeof(ts_db_fctx));

		if (tablespaceOid == GLOBALTABLESPACE_OID)
		{
			fctx->dirdesc = NULL;
			ereport(WARNING,
					(errmsg("global tablespace never has databases")));
		}
		else
		{
			if (tablespaceOid == DEFAULTTABLESPACE_OID)
				fctx->location = psprintf("base");
			else
				fctx->location = psprintf("pg_tblspc/%u/%s", tablespaceOid,
										  GP_TABLESPACE_VERSION_DIRECTORY);

			fctx->dirdesc = AllocateDir(fctx->location);

			if (!fctx->dirdesc)
			{
				/* the only expected error is ENOENT */
				if (errno != ENOENT)
					ereport(ERROR,
							(errcode_for_file_access(),
							 errmsg("could not open directory \"%s\": %m",
									fctx->location)));
				ereport(WARNING,
					  (errmsg("%u is not a tablespace OID", tablespaceOid)));
			}
		}
		funcctx->user_fctx = fctx;
		MemoryContextSwitchTo(oldcontext);
	}

	funcctx = SRF_PERCALL_SETUP();
	fctx = (ts_db_fctx *) funcctx->user_fctx;

	if (!fctx->dirdesc)			/* not a tablespace */
		SRF_RETURN_DONE(funcctx);

	while ((de = ReadDir(fctx->dirdesc, fctx->location)) != NULL)
	{
		char	   *subdir;
		DIR		   *dirdesc;
		Oid			datOid = atooid(de->d_name);

		/* this test skips . and .., but is awfully weak */
		if (!datOid)
			continue;

		/* if database subdir is empty, don't report tablespace as used */

		subdir = psprintf("%s/%s", fctx->location, de->d_name);
		dirdesc = AllocateDir(subdir);
		while ((de = ReadDir(dirdesc, subdir)) != NULL)
		{
			if (strcmp(de->d_name, ".") != 0 && strcmp(de->d_name, "..") != 0)
				break;
		}
		FreeDir(dirdesc);
		pfree(subdir);

		if (!de)
			continue;			/* indeed, nothing in it */

		SRF_RETURN_NEXT(funcctx, ObjectIdGetDatum(datOid));
	}

	FreeDir(fctx->dirdesc);
	SRF_RETURN_DONE(funcctx);
}


/*
 * pg_tablespace_location - get location for a tablespace
 */
Datum
pg_tablespace_location(PG_FUNCTION_ARGS)
{
	Oid			tablespaceOid = PG_GETARG_OID(0);
	char		sourcepath[MAXPGPATH];
	char		targetpath[MAXPGPATH];
	int			rllen;

	/*
	 * It's useful to apply this function to pg_class.reltablespace, wherein
	 * zero means "the database's default tablespace".  So, rather than
	 * throwing an error for zero, we choose to assume that's what is meant.
	 */
	if (tablespaceOid == InvalidOid)
		tablespaceOid = MyDatabaseTableSpace;

	/*
	 * Return empty string for the cluster's default tablespaces
	 */
	if (tablespaceOid == DEFAULTTABLESPACE_OID ||
		tablespaceOid == GLOBALTABLESPACE_OID)
		PG_RETURN_TEXT_P(cstring_to_text(""));

#if defined(HAVE_READLINK) || defined(WIN32)

	/*
	 * Find the location of the tablespace by reading the symbolic link that
	 * is in pg_tblspc/<oid>.
	 */
	snprintf(sourcepath, sizeof(sourcepath), "pg_tblspc/%u", tablespaceOid);

	rllen = readlink(sourcepath, targetpath, sizeof(targetpath));
	if (rllen < 0)
		ereport(ERROR,
				(errcode_for_file_access(),
				 errmsg("could not read symbolic link \"%s\": %m",
						sourcepath)));
	if (rllen >= sizeof(targetpath))
		ereport(ERROR,
				(errcode(ERRCODE_PROGRAM_LIMIT_EXCEEDED),
				 errmsg("symbolic link \"%s\" target is too long",
						sourcepath)));
	targetpath[rllen] = '\0';
	
	get_parent_directory(targetpath);
	if (strcmp(targetpath, "") == 0)
		ereport(ERROR,
				(errmsg("path to tablespace is not a valid path: \"%s\"",
					sourcepath)));


	PG_RETURN_TEXT_P(cstring_to_text(targetpath));
#else
	ereport(ERROR,
			(errcode(ERRCODE_FEATURE_NOT_SUPPORTED),
			 errmsg("tablespaces are not supported on this platform")));
	PG_RETURN_NULL();
#endif
}

/*
 * pg_sleep - delay for N seconds
 */
Datum
pg_sleep(PG_FUNCTION_ARGS)
{
	float8		secs = PG_GETARG_FLOAT8(0);
	float8		endtime;

	/*
	 * We sleep using WaitLatch, to ensure that we'll wake up promptly if an
	 * important signal (such as SIGALRM or SIGINT) arrives.  Because
	 * WaitLatch's upper limit of delay is INT_MAX milliseconds, and the user
	 * might ask for more than that, we sleep for at most 10 minutes and then
	 * loop.
	 *
	 * By computing the intended stop time initially, we avoid accumulation of
	 * extra delay across multiple sleeps.  This also ensures we won't delay
	 * less than the specified time when WaitLatch is terminated early by a
	 * non-query-cancelling signal such as SIGHUP.
	 */

#ifdef HAVE_INT64_TIMESTAMP
#define GetNowFloat()	((float8) GetCurrentTimestamp() / 1000000.0)
#else
#define GetNowFloat()	GetCurrentTimestamp()
#endif

	endtime = GetNowFloat() + secs;

	for (;;)
	{
		float8		delay;
		long		delay_ms;

		CHECK_FOR_INTERRUPTS();

		delay = endtime - GetNowFloat();
		if (delay >= 600.0)
			delay_ms = 600000;
		else if (delay > 0.0)
			delay_ms = (long) ceil(delay * 1000.0);
		else
			break;

		(void) WaitLatch(MyLatch,
						 WL_LATCH_SET | WL_TIMEOUT,
						 delay_ms);
		ResetLatch(MyLatch);
	}

	PG_RETURN_VOID();
}

/* Function to return the list of grammar keywords */
Datum
pg_get_keywords(PG_FUNCTION_ARGS)
{
	FuncCallContext *funcctx;

	if (SRF_IS_FIRSTCALL())
	{
		MemoryContext oldcontext;
		TupleDesc	tupdesc;

		funcctx = SRF_FIRSTCALL_INIT();
		oldcontext = MemoryContextSwitchTo(funcctx->multi_call_memory_ctx);

		tupdesc = CreateTemplateTupleDesc(3, false);
		TupleDescInitEntry(tupdesc, (AttrNumber) 1, "word",
						   TEXTOID, -1, 0);
		TupleDescInitEntry(tupdesc, (AttrNumber) 2, "catcode",
						   CHAROID, -1, 0);
		TupleDescInitEntry(tupdesc, (AttrNumber) 3, "catdesc",
						   TEXTOID, -1, 0);

		funcctx->attinmeta = TupleDescGetAttInMetadata(tupdesc);

		MemoryContextSwitchTo(oldcontext);
	}

	funcctx = SRF_PERCALL_SETUP();

	if (funcctx->call_cntr < NumScanKeywords)
	{
		char	   *values[3];
		HeapTuple	tuple;

		/* cast-away-const is ugly but alternatives aren't much better */
		values[0] = (char *) ScanKeywords[funcctx->call_cntr].name;

		switch (ScanKeywords[funcctx->call_cntr].category)
		{
			case UNRESERVED_KEYWORD:
				values[1] = "U";
				values[2] = _("unreserved");
				break;
			case COL_NAME_KEYWORD:
				values[1] = "C";
				values[2] = _("unreserved (cannot be function or type name)");
				break;
			case TYPE_FUNC_NAME_KEYWORD:
				values[1] = "T";
				values[2] = _("reserved (can be function or type name)");
				break;
			case RESERVED_KEYWORD:
				values[1] = "R";
				values[2] = _("reserved");
				break;
			default:			/* shouldn't be possible */
				values[1] = NULL;
				values[2] = NULL;
				break;
		}

		tuple = BuildTupleFromCStrings(funcctx->attinmeta, values);

		SRF_RETURN_NEXT(funcctx, HeapTupleGetDatum(tuple));
	}

	SRF_RETURN_DONE(funcctx);
}


/*
 * Return the type of the argument.
 */
Datum
pg_typeof(PG_FUNCTION_ARGS)
{
	PG_RETURN_OID(get_fn_expr_argtype(fcinfo->flinfo, 0));
}


/*
 * Implementation of the COLLATE FOR expression; returns the collation
 * of the argument.
 */
Datum
pg_collation_for(PG_FUNCTION_ARGS)
{
	Oid			typeid;
	Oid			collid;

	typeid = get_fn_expr_argtype(fcinfo->flinfo, 0);
	if (!typeid)
		PG_RETURN_NULL();
	if (!type_is_collatable(typeid) && typeid != UNKNOWNOID)
		ereport(ERROR,
				(errcode(ERRCODE_DATATYPE_MISMATCH),
				 errmsg("collations are not supported by type %s",
						format_type_be(typeid))));

	collid = PG_GET_COLLATION();
	if (!collid)
		PG_RETURN_NULL();
	PG_RETURN_TEXT_P(cstring_to_text(generate_collation_name(collid)));
}


/*
 * pg_relation_is_updatable - determine which update events the specified
 * relation supports.
 *
 * This relies on relation_is_updatable() in rewriteHandler.c, which see
 * for additional information.
 */
Datum
pg_relation_is_updatable(PG_FUNCTION_ARGS)
{
	Oid			reloid = PG_GETARG_OID(0);
	bool		include_triggers = PG_GETARG_BOOL(1);

	PG_RETURN_INT32(relation_is_updatable(reloid, include_triggers, NULL));
}

/*
 * pg_column_is_updatable - determine whether a column is updatable
 *
 * This function encapsulates the decision about just what
 * information_schema.columns.is_updatable actually means.  It's not clear
 * whether deletability of the column's relation should be required, so
 * we want that decision in C code where we could change it without initdb.
 */
Datum
pg_column_is_updatable(PG_FUNCTION_ARGS)
{
	Oid			reloid = PG_GETARG_OID(0);
	AttrNumber	attnum = PG_GETARG_INT16(1);
	AttrNumber	col = attnum - FirstLowInvalidHeapAttributeNumber;
	bool		include_triggers = PG_GETARG_BOOL(2);
	int			events;

	/* System columns are never updatable */
	if (attnum <= 0)
		PG_RETURN_BOOL(false);

	events = relation_is_updatable(reloid, include_triggers,
								   bms_make_singleton(col));

	/* We require both updatability and deletability of the relation */
#define REQ_EVENTS ((1 << CMD_UPDATE) | (1 << CMD_DELETE))

	PG_RETURN_BOOL((events & REQ_EVENTS) == REQ_EVENTS);
}<|MERGE_RESOLUTION|>--- conflicted
+++ resolved
@@ -94,12 +94,8 @@
 #define SIGNAL_BACKEND_SUCCESS 0
 #define SIGNAL_BACKEND_ERROR 1
 #define SIGNAL_BACKEND_NOPERMISSION 2
-<<<<<<< HEAD
-extern int
-=======
 #define SIGNAL_BACKEND_NOSUPERUSER 3
 static int
->>>>>>> 612c493c
 pg_signal_backend(int pid, int sig, char *msg)
 {
 	PGPROC	   *proc = BackendPidGetProc(pid);
