--- conflicted
+++ resolved
@@ -724,7 +724,6 @@
  * ----------
  */
 static const KeyWord DCH_keywords[] = {
-<<<<<<< HEAD
 /*	name, len, id, is_digit, date_mode */
 	{"A.D.", 4, DCH_A_D, FALSE, FROM_CHAR_DATE_NONE},	/* A */
 	{"A.M.", 4, DCH_A_M, FALSE, FROM_CHAR_DATE_NONE},
@@ -822,103 +821,6 @@
 	/* last */
 	{NULL, 0, 0, 0, 0}
 };
-=======
-/*	keyword, len, func, type, isitdigit			 is in Index */
-	{"A.D.", 4, dch_date, DCH_A_D, FALSE},		/* A */
-	{"A.M.", 4, dch_time, DCH_A_M, FALSE},
-	{"AD", 2, dch_date, DCH_AD, FALSE},
-	{"AM", 2, dch_time, DCH_AM, FALSE},
-	{"B.C.", 4, dch_date, DCH_B_C, FALSE},		/* B */
-	{"BC", 2, dch_date, DCH_BC, FALSE},
-	{"CC", 2, dch_date, DCH_CC, TRUE},	/* C */
-	{"DAY", 3, dch_date, DCH_DAY, FALSE},		/* D */
-	{"DDD", 3, dch_date, DCH_DDD, TRUE},
-	{"DD", 2, dch_date, DCH_DD, TRUE},
-	{"DY", 2, dch_date, DCH_DY, FALSE},
-	{"Day", 3, dch_date, DCH_Day, FALSE},
-	{"Dy", 2, dch_date, DCH_Dy, FALSE},
-	{"D", 1, dch_date, DCH_D, TRUE},
-	{"FX", 2, dch_global, DCH_FX, FALSE},		/* F */
-	{"HH24", 4, dch_time, DCH_HH24, TRUE},		/* H */
-	{"HH12", 4, dch_time, DCH_HH12, TRUE},
-	{"HH", 2, dch_time, DCH_HH, TRUE},
-	{"IDDD", 4, dch_date, DCH_IDDD, TRUE},	/* I */
-	{"ID", 2, dch_date, DCH_ID, TRUE},
-	{"IW", 2, dch_date, DCH_IW, TRUE},
-	{"IYYY", 4, dch_date, DCH_IYYY, TRUE},
-	{"IYY", 3, dch_date, DCH_IYY, TRUE},
-	{"IY", 2, dch_date, DCH_IY, TRUE},
-	{"I", 1, dch_date, DCH_I, TRUE},
-	{"J", 1, dch_date, DCH_J, TRUE},	/* J */
-	{"MI", 2, dch_time, DCH_MI, TRUE},	/* M */
-	{"MM", 2, dch_date, DCH_MM, TRUE},
-	{"MONTH", 5, dch_date, DCH_MONTH, FALSE},
-	{"MON", 3, dch_date, DCH_MON, FALSE},
-	{"MS", 2, dch_time, DCH_MS, TRUE},
-	{"Month", 5, dch_date, DCH_Month, FALSE},
-	{"Mon", 3, dch_date, DCH_Mon, FALSE},
-	{"P.M.", 4, dch_time, DCH_P_M, FALSE},		/* P */
-	{"PM", 2, dch_time, DCH_PM, FALSE},
-	{"Q", 1, dch_date, DCH_Q, TRUE},	/* Q */
-	{"RM", 2, dch_date, DCH_RM, FALSE}, /* R */
-	{"SSSS", 4, dch_time, DCH_SSSS, TRUE},		/* S */
-	{"SS", 2, dch_time, DCH_SS, TRUE},
-	{"TZ", 2, dch_time, DCH_TZ, FALSE}, /* T */
-	{"US", 2, dch_time, DCH_US, TRUE},	/* U */
-	{"WW", 2, dch_date, DCH_WW, TRUE},	/* W */
-	{"W", 1, dch_date, DCH_W, TRUE},
-	{"Y,YYY", 5, dch_date, DCH_Y_YYY, TRUE},	/* Y */
-	{"YYYY", 4, dch_date, DCH_YYYY, TRUE},
-	{"YYY", 3, dch_date, DCH_YYY, TRUE},
-	{"YY", 2, dch_date, DCH_YY, TRUE},
-	{"Y", 1, dch_date, DCH_Y, TRUE},
-	{"a.d.", 4, dch_date, DCH_a_d, FALSE},		/* a */
-	{"a.m.", 4, dch_time, DCH_a_m, FALSE},
-	{"ad", 2, dch_date, DCH_ad, FALSE},
-	{"am", 2, dch_time, DCH_am, FALSE},
-	{"b.c.", 4, dch_date, DCH_b_c, FALSE},		/* b */
-	{"bc", 2, dch_date, DCH_bc, FALSE},
-	{"cc", 2, dch_date, DCH_CC, TRUE},	/* c */
-	{"day", 3, dch_date, DCH_day, FALSE},		/* d */
-	{"ddd", 3, dch_date, DCH_DDD, TRUE},
-	{"dd", 2, dch_date, DCH_DD, TRUE},
-	{"dy", 2, dch_date, DCH_dy, FALSE},
-	{"d", 1, dch_date, DCH_D, TRUE},
-	{"fx", 2, dch_global, DCH_FX, FALSE},		/* f */
-	{"hh24", 4, dch_time, DCH_HH24, TRUE},		/* h */
-	{"hh12", 4, dch_time, DCH_HH12, TRUE},
-	{"hh", 2, dch_time, DCH_HH, TRUE},
-	{"iddd", 4, dch_date, DCH_IDDD, TRUE},	/* i */
-	{"id", 2, dch_date, DCH_ID, TRUE},
-	{"iw", 2, dch_date, DCH_IW, TRUE},
-	{"iyyy", 4, dch_date, DCH_IYYY, TRUE},
-	{"iyy", 3, dch_date, DCH_IYY, TRUE},
-	{"iy", 2, dch_date, DCH_IY, TRUE},
-	{"i", 1, dch_date, DCH_I, TRUE},
-	{"j", 1, dch_time, DCH_J, TRUE},	/* j */
-	{"mi", 2, dch_time, DCH_MI, TRUE},	/* m */
-	{"mm", 2, dch_date, DCH_MM, TRUE},
-	{"month", 5, dch_date, DCH_month, FALSE},
-	{"mon", 3, dch_date, DCH_mon, FALSE},
-	{"ms", 2, dch_time, DCH_MS, TRUE},
-	{"p.m.", 4, dch_time, DCH_p_m, FALSE},		/* p */
-	{"pm", 2, dch_time, DCH_pm, FALSE},
-	{"q", 1, dch_date, DCH_Q, TRUE},	/* q */
-	{"rm", 2, dch_date, DCH_rm, FALSE}, /* r */
-	{"ssss", 4, dch_time, DCH_SSSS, TRUE},		/* s */
-	{"ss", 2, dch_time, DCH_SS, TRUE},
-	{"tz", 2, dch_time, DCH_tz, FALSE}, /* t */
-	{"us", 2, dch_time, DCH_US, TRUE},	/* u */
-	{"ww", 2, dch_date, DCH_WW, TRUE},	/* w */
-	{"w", 1, dch_date, DCH_W, TRUE},
-	{"y,yyy", 5, dch_date, DCH_Y_YYY, TRUE},	/* y */
-	{"yyyy", 4, dch_date, DCH_YYYY, TRUE},
-	{"yyy", 3, dch_date, DCH_YYY, TRUE},
-	{"yy", 2, dch_date, DCH_YY, TRUE},
-	{"y", 1, dch_date, DCH_Y, TRUE},
-/* last */
-{NULL, 0, NULL, 0}};
->>>>>>> 4ebb0cf9
 
 /* ----------
  * KeyWords for NUMBER version
@@ -2561,33 +2463,12 @@
 				{
 					char *str = str_initcap_z(localized_full_days[tm->tm_wday]);
 
-<<<<<<< HEAD
 					if (strlen(str) < (n->key->len + TM_SUFFIX_LEN) * DCH_MAX_ITEM_SIZ)
 						strcpy(s, str);
 					else
 						ereport(ERROR,
 								(errcode(ERRCODE_DATETIME_VALUE_OUT_OF_RANGE),
 								 errmsg("localized string format value too long")));
-=======
-		case DCH_DDD:
-		case DCH_IDDD:
-			if (is_to_char)
-			{
-				sprintf(inout, "%0*d", S_FM(suf) ? 0 : 3, 
-					(arg == DCH_DDD) ? 
-					tm->tm_yday :
-					date2isoyearday(tm->tm_year, tm->tm_mon, tm->tm_mday));
-				if (S_THth(suf))
-					str_numth(p_inout, inout, S_TH_TYPE(suf));
-				return strlen(p_inout);
-			}
-			else
-			{
-				if (S_FM(suf) || is_next_separator(node))
-				{
-					sscanf(inout, "%d", &tmfc->ddd);
-					return strdigits_len(inout) + SKIP_THth(suf);
->>>>>>> 4ebb0cf9
 				}
 				else
 					sprintf(s, "%*s", S_FM(n->suffix) ? 0 : -9,
@@ -2616,7 +2497,6 @@
 				INVALID_FOR_INTERVAL;
 				if (S_TM(n->suffix))
 				{
-<<<<<<< HEAD
 					char *str = str_toupper_z(localized_abbrev_days[tm->tm_wday]);
 
 					if (strlen(str) < (n->key->len + TM_SUFFIX_LEN) * DCH_MAX_ITEM_SIZ)
@@ -2625,49 +2505,6 @@
 						ereport(ERROR,
 								(errcode(ERRCODE_DATETIME_VALUE_OUT_OF_RANGE),
 								 errmsg("localized string format value too long")));
-=======
-					sscanf(inout, "%02d", &tmfc->dd);
-					return strspace_len(inout) + 2 + SKIP_THth(suf);
-				}
-			}
-			break;
-		case DCH_D:
-		case DCH_ID:
-			INVALID_FOR_INTERVAL;
-			if (is_to_char)
-			{
-				if (arg == DCH_D)
-					sprintf(inout, "%d", tm->tm_wday + 1);
-				else
-					sprintf(inout, "%d", (tm->tm_wday == 0) ? 7 : tm->tm_wday);
-				if (S_THth(suf))
-					str_numth(p_inout, inout, S_TH_TYPE(suf));
-				return strlen(p_inout);
-			}
-			else
-			{
-				sscanf(inout, "%1d", &tmfc->d);
-				if (arg == DCH_D)
-					tmfc->d--;
-				return strspace_len(inout) + 1 + SKIP_THth(suf);
-			}
-			break;
-		case DCH_WW:
-			if (is_to_char)
-			{
-				sprintf(inout, "%0*d", S_FM(suf) ? 0 : 2,
-						(tm->tm_yday - 1) / 7 + 1);
-				if (S_THth(suf))
-					str_numth(p_inout, inout, S_TH_TYPE(suf));
-				return strlen(p_inout);
-			}
-			else
-			{
-				if (S_FM(suf) || is_next_separator(node))
-				{
-					sscanf(inout, "%d", &tmfc->ww);
-					return strdigits_len(inout) + SKIP_THth(suf);
->>>>>>> 4ebb0cf9
 				}
 				else
 					strcpy(s, asc_toupper_z(days_short[tm->tm_wday]));
@@ -2799,42 +2636,12 @@
 													 tm->tm_year,
 													 tm->tm_mon,
 												 tm->tm_mday), is_interval));
-<<<<<<< HEAD
 				if (S_THth(n->suffix))
 					str_numth(s, s, S_TH_TYPE(n->suffix));
 				s += strlen(s);
 				break;
 			case DCH_YYY:
 			case DCH_IYY:
-=======
-				if (S_THth(suf))
-					str_numth(p_inout, inout, S_TH_TYPE(suf));
-				return strlen(p_inout);
-			}
-			else
-			{
-				int *field;
-				field = (arg == DCH_YYYY) ? &tmfc->year : &tmfc->iyear;
-
-				if (S_FM(suf) || is_next_separator(node))
-				{
-					sscanf(inout, "%d", field);
-					tmfc->yysz = 4;
-					return strdigits_len(inout) + SKIP_THth(suf);
-				}
-				else
-				{
-					sscanf(inout, "%04d", field);
-					tmfc->yysz = 4;
-					return strspace_len(inout) + 4 + SKIP_THth(suf);
-				}
-			}
-			break;
-		case DCH_YYY:
-		case DCH_IYY:
-			if (is_to_char)
-			{
->>>>>>> 4ebb0cf9
 				snprintf(buff, sizeof(buff), "%03d",
 						 n->key->id == DCH_YYY ?
 						 ADJUST_YEAR(tm->tm_year, is_interval) :
@@ -2932,7 +2739,6 @@
 			/* Ignore spaces when not in FX (fixed width) mode */
 			if (isspace((unsigned char) n->character) && !fx_mode)
 			{
-<<<<<<< HEAD
 				while (*s != '\0' && isspace((unsigned char) *s))
 					s++;
 			}
@@ -3130,18 +2936,11 @@
 			case DCH_IYY:
 				from_char_parse_int(&out->year, &s, n);
 				out->yysz = 3;
-=======
-				int *field;
-				field = (arg == DCH_YYY) ? &tmfc->year : &tmfc->iyear;
-
-				sscanf(inout, "%03d", field);
->>>>>>> 4ebb0cf9
 
 				/*
 				 * 3-digit year: '100' ... '999' = 1100 ... 1999 '000' ...
 				 * '099' = 2000 ... 2099
 				 */
-<<<<<<< HEAD
 				if (out->year >= 100)
 					out->year += 1000;
 				else
@@ -3152,44 +2951,11 @@
 			case DCH_IY:
 				from_char_parse_int(&out->year, &s, n);
 				out->yysz = 2;
-=======
-				if (*field >= 100)
-					*field += 1000;
-				else
-					*field += 2000;
-				tmfc->yysz = 3;
-				return strspace_len(inout) + 3 + SKIP_THth(suf);
-			}
-			break;
-		case DCH_YY:
-		case DCH_IY:
-			if (is_to_char)
-			{
-				snprintf(buff, sizeof(buff), "%02d",
-						 arg == DCH_YY ?
-						 ADJUST_YEAR(tm->tm_year, is_interval) :
-						 ADJUST_YEAR(date2isoyear(tm->tm_year,
-												  tm->tm_mon, tm->tm_mday),
-									 is_interval));
-				i = strlen(buff);
-				strcpy(inout, buff + (i - 2));
-				if (S_THth(suf))
-					str_numth(p_inout, inout, S_TH_TYPE(suf));
-				return strlen(p_inout);
-			}
-			else
-			{
-				int *field;
-				field = (arg == DCH_YY) ? &tmfc->year : &tmfc->iyear;
-
-				sscanf(inout, "%02d", field);
->>>>>>> 4ebb0cf9
 
 				/*
 				 * 2-digit year: '00' ... '69'	= 2000 ... 2069 '70' ... '99'
 				 * = 1970 ... 1999
 				 */
-<<<<<<< HEAD
 				if (out->year < 70)
 					out->year += 2000;
 				else
@@ -3200,43 +2966,10 @@
 			case DCH_I:
 				from_char_parse_int(&out->year, &s, n);
 				out->yysz = 1;
-=======
-				if (*field < 70)
-					*field += 2000;
-				else
-					*field += 1900;
-				tmfc->yysz = 2;
-				return strspace_len(inout) + 2 + SKIP_THth(suf);
-			}
-			break;
-		case DCH_Y:
-		case DCH_I:
-			if (is_to_char)
-			{
-				snprintf(buff, sizeof(buff), "%1d",
-						 arg == DCH_Y ?
-						 ADJUST_YEAR(tm->tm_year, is_interval) :
-						 ADJUST_YEAR(date2isoyear(tm->tm_year,
-												  tm->tm_mon, tm->tm_mday),
-									 is_interval));
-				i = strlen(buff);
-				strcpy(inout, buff + (i - 1));
-				if (S_THth(suf))
-					str_numth(p_inout, inout, S_TH_TYPE(suf));
-				return strlen(p_inout);
-			}
-			else
-			{
-				int *field;
-				field = (arg == DCH_Y) ? &tmfc->year : &tmfc->iyear;
-
-				sscanf(inout, "%1d", field);
->>>>>>> 4ebb0cf9
 
 				/*
 				 * 1-digit year: always +2000
 				 */
-<<<<<<< HEAD
 				out->year += 2000;
 				s += SKIP_THth(n->suffix);
 				break;
@@ -3259,73 +2992,6 @@
 				s += SKIP_THth(n->suffix);
 				break;
 		}
-=======
-				*field += 2000;
-				tmfc->yysz = 1;
-				return strspace_len(inout) + 1 + SKIP_THth(suf);
-			}
-			break;
-		case DCH_RM:
-			if (is_to_char)
-			{
-				if (!tm->tm_mon)
-					return -1;
-				sprintf(inout, "%*s", S_FM(suf) ? 0 : -4,
-						rm_months_upper[12 - tm->tm_mon]);
-				return strlen(p_inout);
-			}
-			else
-			{
-				tmfc->mm = 12 - seq_search(inout, rm_months_upper, ALL_UPPER, FULL_SIZ, &len);
-				CHECK_SEQ_SEARCH(len, "RM");
-				return len;
-			}
-			break;
-		case DCH_rm:
-			if (is_to_char)
-			{
-				if (!tm->tm_mon)
-					return -1;
-				sprintf(inout, "%*s", S_FM(suf) ? 0 : -4,
-						rm_months_lower[12 - tm->tm_mon]);
-				return strlen(p_inout);
-			}
-			else
-			{
-				tmfc->mm = 12 - seq_search(inout, rm_months_lower, ALL_LOWER, FULL_SIZ, &len);
-				CHECK_SEQ_SEARCH(len, "rm");
-				return len;
-			}
-			break;
-		case DCH_W:
-			if (is_to_char)
-			{
-				sprintf(inout, "%d", (tm->tm_mday - 1) / 7 + 1);
-				if (S_THth(suf))
-					str_numth(p_inout, inout, S_TH_TYPE(suf));
-				return strlen(p_inout);
-			}
-			else
-			{
-				sscanf(inout, "%1d", &tmfc->w);
-				return strspace_len(inout) + 1 + SKIP_THth(suf);
-			}
-			break;
-		case DCH_J:
-			if (is_to_char)
-			{
-				sprintf(inout, "%d", date2j(tm->tm_year, tm->tm_mon, tm->tm_mday));
-				if (S_THth(suf))
-					str_numth(p_inout, inout, S_TH_TYPE(suf));
-				return strlen(p_inout);
-			}
-			else
-			{
-				sscanf(inout, "%d", &tmfc->j);
-				return strdigits_len(inout) + SKIP_THth(suf);
-			}
-			break;
->>>>>>> 4ebb0cf9
 	}
 }
 
@@ -3673,8 +3339,7 @@
 {
 	FormatNode *format;
 	TmFromChar	tmfc;
-	int			fmt_len,
-				year;
+	int			fmt_len;
 
 	ZERO_tmfc(&tmfc);
 	ZERO_tm(tm);
@@ -3801,37 +3466,7 @@
 			tm->tm_hour = 0;
 	}
 
-<<<<<<< HEAD
 	if (tmfc.year)
-=======
-	switch (tmfc.q)
-	{
-		case 1:
-			tm->tm_mday = 1;
-			tm->tm_mon = 1;
-			break;
-		case 2:
-			tm->tm_mday = 1;
-			tm->tm_mon = 4;
-			break;
-		case 3:
-			tm->tm_mday = 1;
-			tm->tm_mon = 7;
-			break;
-		case 4:
-			tm->tm_mday = 1;
-			tm->tm_mon = 10;
-			break;
-	}
-
-	/*
-	 * Only one year value is used.  If iyear (the ISO year) is defined, it takes precedence.  
-	 * Otherwise year (the Gregorian year) is used.
-	 */
-	year = (tmfc.iyear) ? tmfc.iyear : tmfc.year;
-
-	if (year)
->>>>>>> 4ebb0cf9
 	{
 		/*
 		 * If CC and YY (or Y) are provided, use YY as 2 low-order digits for
@@ -3842,14 +3477,14 @@
 		 */
 		if (tmfc.cc && tmfc.yysz <= 2)
 		{
-			tm->tm_year = year % 100;
+			tm->tm_year = tmfc.year % 100;
 			if (tm->tm_year)
 				tm->tm_year += (tmfc.cc - 1) * 100;
 			else
 				tm->tm_year = tmfc.cc * 100;
 		}
 		else
-			tm->tm_year = year;
+			tm->tm_year = tmfc.year;
 	}
 	else if (tmfc.cc)			/* use first year of century */
 		tm->tm_year = (tmfc.cc - 1) * 100 + 1;
@@ -3868,7 +3503,6 @@
 	if (tmfc.j)
 		j2date(tmfc.j, &tm->tm_year, &tm->tm_mon, &tm->tm_mday);
 
-<<<<<<< HEAD
 	if (tmfc.ww)
 	{
 		if (tmfc.mode == FROM_CHAR_DATE_ISOWEEK)
@@ -3885,28 +3519,6 @@
 		else
 			tmfc.ddd = (tmfc.ww - 1) * 7 + 1;
 	}
-=======
-	if (tmfc.iw)
-	{
-		/* 
-		 * Since the user has employed the IW field, it is assumed that the value in tmfc.d 
-		 * is in ISO day-of-week form (1 = Monday), as set by the ID field.  Mixing IW and D 
-		 * will yield weird results.
-		 *
-		 * tmfc.iyear must have been set (e.g., with IYYY) for this to work properly (an ISO week
-		 * without an ISO year is meaningless).
-		 *
-		 * If tmfc.d is not set, then the date is left at the beginning of the ISO week (Monday).
-		 */
-		if (tmfc.d)
-		{
-			isoweekdate2date(tmfc.iw, tmfc.d, &tm->tm_year, &tm->tm_mon, &tm->tm_mday);
-		}
-		else
-			isoweek2date(tmfc.iw, &tm->tm_year, &tm->tm_mon, &tm->tm_mday);
-	}
-
->>>>>>> 4ebb0cf9
 
 	if (tmfc.w)
 		tmfc.dd = (tmfc.w - 1) * 7 + 1;
@@ -3914,7 +3526,7 @@
 		tm->tm_wday = tmfc.d;
 	if (tmfc.dd)
 		tm->tm_mday = tmfc.dd;
-	if (tmfc.ddd && !tmfc.iyear)
+	if (tmfc.ddd)
 		tm->tm_yday = tmfc.ddd;
 	if (tmfc.mm)
 		tm->tm_mon = tmfc.mm;
@@ -3922,7 +3534,6 @@
 	if (tmfc.ddd && (tm->tm_mon <= 1 || tm->tm_mday <= 1))
 	{
 		/*
-<<<<<<< HEAD
 		 * The month and day field have not been set, so we use the
 		 * day-of-year field to populate them.	Depending on the date mode,
 		 * this field may be interpreted as a Gregorian day-of-year, or an ISO
@@ -3963,47 +3574,6 @@
 
 			if (tm->tm_mday <= 1)
 				tm->tm_mday = tmfc.ddd - y[i - 1];
-=======
-		 * If the iyear field is set, the value of ddd is taken to be an ISO day-of-year.
-		 * Otherwise, it is a Gregorian day-of-year.
-		 * Either way, since the month and day fields have not been set by some other means,
-		 * the value of ddd will be used to compute them.
-		 */
-		if (tmfc.iyear)
-		{
-			int j0;		// zeroth day of the ISO year, in Julian
-			j0 = isoweek2j(tmfc.iyear, 1) - 1;
-
-			j2date(j0 + tmfc.ddd, &tm->tm_year, &tm->tm_mon, &tm->tm_mday);
-		}
-		else
-		{
-			int		   *y,
-						i;
-
-			int			ysum[2][13] = {
-				{31, 59, 90, 120, 151, 181, 212, 243, 273, 304, 334, 365, 0},
-			{31, 60, 91, 121, 152, 182, 213, 244, 274, 305, 335, 366, 0}};
-
-			if (!tm->tm_year)
-				ereport(ERROR,
-						(errcode(ERRCODE_INVALID_DATETIME_FORMAT),
-				errmsg("cannot calculate day of year without year information")));
-
-			y = ysum[isleap(tm->tm_year)];
-
-			for (i = 0; i <= 11; i++)
-			{
-				if (tm->tm_yday < y[i])
-					break;
-			}
-			if (tm->tm_mon <= 1)
-				tm->tm_mon = i + 1;
-
-			if (tm->tm_mday <= 1)
-				tm->tm_mday = i == 0 ? tm->tm_yday :
-					tm->tm_yday - y[i - 1];
->>>>>>> 4ebb0cf9
 		}
 	}
 
