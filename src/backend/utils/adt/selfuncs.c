/*-------------------------------------------------------------------------
 *
 * selfuncs.c
 *	  Selectivity functions and index cost estimation functions for
 *	  standard operators and index access methods.
 *
 *	  Selectivity routines are registered in the pg_operator catalog
 *	  in the "oprrest" and "oprjoin" attributes.
 *
 *	  Index cost functions are registered in the pg_am catalog
 *	  in the "amcostestimate" attribute.
 *
 * Portions Copyright (c) 2006-2009, Greenplum inc
 * Portions Copyright (c) 2012-Present Pivotal Software, Inc.
 * Portions Copyright (c) 1996-2009, PostgreSQL Global Development Group
 * Portions Copyright (c) 1994, Regents of the University of California
 *
 *
 * IDENTIFICATION
<<<<<<< HEAD
 *	  $PostgreSQL: pgsql/src/backend/utils/adt/selfuncs.c,v 1.243.2.1 2008/07/07 20:25:06 tgl Exp $
=======
 *	  $PostgreSQL: pgsql/src/backend/utils/adt/selfuncs.c,v 1.247 2008/03/25 22:42:44 tgl Exp $
>>>>>>> f260edb1
 *
 *-------------------------------------------------------------------------
 */

/*----------
 * Operator selectivity estimation functions are called to estimate the
 * selectivity of WHERE clauses whose top-level operator is their operator.
 * We divide the problem into two cases:
 *		Restriction clause estimation: the clause involves vars of just
 *			one relation.
 *		Join clause estimation: the clause involves vars of multiple rels.
 * Join selectivity estimation is far more difficult and usually less accurate
 * than restriction estimation.
 *
 * When dealing with the inner scan of a nestloop join, we consider the
 * join's joinclauses as restriction clauses for the inner relation, and
 * treat vars of the outer relation as parameters (a/k/a constants of unknown
 * values).  So, restriction estimators need to be able to accept an argument
 * telling which relation is to be treated as the variable.
 *
 * The call convention for a restriction estimator (oprrest function) is
 *
 *		Selectivity oprrest (PlannerInfo *root,
 *							 Oid operator,
 *							 List *args,
 *							 int varRelid);
 *
 * root: general information about the query (rtable and RelOptInfo lists
 * are particularly important for the estimator).
 * operator: OID of the specific operator in question.
 * args: argument list from the operator clause.
 * varRelid: if not zero, the relid (rtable index) of the relation to
 * be treated as the variable relation.  May be zero if the args list
 * is known to contain vars of only one relation.
 *
 * This is represented at the SQL level (in pg_proc) as
 *
 *		float8 oprrest (internal, oid, internal, int4);
 *
 * The call convention for a join estimator (oprjoin function) is similar
 * except that varRelid is not needed, and instead the join type is
 * supplied:
 *
 *		Selectivity oprjoin (PlannerInfo *root,
 *							 Oid operator,
 *							 List *args,
 *							 JoinType jointype);
 *
 *		float8 oprjoin (internal, oid, internal, int2);
 *
 * (We deliberately make the SQL signature different to facilitate
 * catching errors.)
 *----------
 */

#include "postgres.h"

#include <ctype.h>
#include <math.h>

#include "catalog/pg_opfamily.h"
#include "catalog/pg_statistic.h"
#include "catalog/pg_type.h"
#include "catalog/pg_constraint.h"
#include "mb/pg_wchar.h"
#include "nodes/makefuncs.h"
#include "optimizer/clauses.h"
#include "optimizer/cost.h"
#include "optimizer/pathnode.h"
#include "optimizer/paths.h"
#include "optimizer/plancat.h"
#include "optimizer/predtest.h"
#include "optimizer/restrictinfo.h"
#include "optimizer/var.h"
#include "parser/parse_coerce.h"
#include "parser/parse_expr.h"
#include "parser/parsetree.h"
#include "utils/builtins.h"
#include "utils/bytea.h"
#include "utils/date.h"
#include "utils/datum.h"
#include "utils/fmgroids.h"
#include "utils/lsyscache.h"
#include "utils/nabstime.h"
#include "utils/pg_locale.h"
#include "utils/selfuncs.h"
#include "utils/syscache.h"

#include "cdb/cdbvars.h"                /* getgpsegmentCount */

static double var_eq_const(VariableStatData *vardata, Oid operator,
			 Datum constval, bool constisnull,
			 bool varonleft);
static double var_eq_non_const(VariableStatData *vardata, Oid operator,
				 Node *other,
				 bool varonleft);
static double ineq_histogram_selectivity(VariableStatData *vardata,
						   FmgrInfo *opproc, bool isgt,
						   Datum constval, Oid consttype);
static bool convert_to_scalar(Datum value, Oid valuetypid, double *scaledvalue,
				  Datum lobound, Datum hibound, Oid boundstypid,
				  double *scaledlobound, double *scaledhibound, bool isgt);
static double convert_numeric_to_scalar(Datum value, Oid typid);
static void convert_bytea_to_scalar(Datum value,
						double *scaledvalue,
						Datum lobound,
						double *scaledlobound,
						Datum hibound,
						double *scaledhibound);
static double convert_one_bytea_to_scalar(unsigned char *value, int valuelen,
							int rangelo, int rangehi);
static bool get_variable_range(PlannerInfo *root, VariableStatData *vardata,
					 Oid sortop, Datum *min, Datum *max);
static Selectivity prefix_selectivity(VariableStatData *vardata,
				   Oid vartype, Oid opfamily, Const *prefixcon);
static Selectivity like_selectivity(const char *patt, int pattlen,
									bool case_insensitive);
static Selectivity regex_selectivity(const char *patt, int pattlen,
									 bool case_insensitive,
									 int fixed_prefix_len);
static Datum string_to_datum(const char *str, Oid datatype);
static Const *string_to_const(const char *str, Oid datatype);
static Const *string_to_bytea_const(const char *str, size_t str_len);

static Selectivity
mcv_selectivity_cdb(VariableStatData   *vardata,
                    FmgrInfo           *opproc,
				    Datum               constval,
                    bool                varonleft,
				    Selectivity        *sumcommonp,     /* OUT */
                    double             *nvaluesp);      /* OUT */


/*
 *		eqsel			- Selectivity of "=" for any data types.
 *
 * Note: this routine is also used to estimate selectivity for some
 * operators that are not "=" but have comparable selectivity behavior,
 * such as "~=" (geometric approximate-match).	Even for "=", we must
 * keep in mind that the left and right datatypes may differ.
 */
Datum
eqsel(PG_FUNCTION_ARGS)
{
	PlannerInfo *root = (PlannerInfo *) PG_GETARG_POINTER(0);
	Oid			operator = PG_GETARG_OID(1);
	List	   *args = (List *) PG_GETARG_POINTER(2);
	int			varRelid = PG_GETARG_INT32(3);
	VariableStatData vardata;
<<<<<<< HEAD
	Node	   *other = NULL;
	bool		varonleft = false;
	Datum	   *values;
	int			nvalues;
	float4	   *numbers;
	int			nnumbers;
=======
	Node	   *other;
	bool		varonleft;
>>>>>>> f260edb1
	double		selec;

	/*
	 * If expression is not variable = something or something = variable, then
	 * punt and return a default estimate.
	 */
	if (!get_restriction_variable(root, args, varRelid,
								  &vardata, &other, &varonleft))
		PG_RETURN_FLOAT8(DEFAULT_EQ_SEL);

	/*
	 * We can do a lot better if the something is a constant.  (Note: the
	 * Const might result from estimation rather than being a simple constant
	 * in the query.)
	 */
	if (IsA(other, Const))
		selec = var_eq_const(&vardata, operator,
							 ((Const *) other)->constvalue,
							 ((Const *) other)->constisnull,
							 varonleft);
	else
		selec = var_eq_non_const(&vardata, operator, other,
								 varonleft);

	ReleaseVariableStats(vardata);

	PG_RETURN_FLOAT8((float8) selec);
}

/*
 * var_eq_const --- eqsel for var = const case
 *
 * This is split out so that some other estimation functions can use it.
 */
static double
var_eq_const(VariableStatData *vardata, Oid operator,
			 Datum constval, bool constisnull,
			 bool varonleft)
{
	double		selec;

	/*
	 * If the constant is NULL, assume operator is strict and
	 * return zero, ie, operator will never return TRUE.
	 */
	if (constisnull)
		return 0.0;

<<<<<<< HEAD
	if (HeapTupleIsValid(getStatsTuple(&vardata)))
	{
		Form_pg_statistic stats;
		HeapTuple tp = getStatsTuple(&vardata);

		stats = (Form_pg_statistic) GETSTRUCT(tp);
=======
	if (HeapTupleIsValid(vardata->statsTuple))
	{
		Form_pg_statistic stats;
		Datum	   *values;
		int			nvalues;
		float4	   *numbers;
		int			nnumbers;
		bool		match = false;
		int			i;

		stats = (Form_pg_statistic) GETSTRUCT(vardata->statsTuple);
>>>>>>> f260edb1

		/*
		 * Is the constant "=" to any of the column's most common values?
		 * (Although the given operator may not really be "=", we will
		 * assume that seeing whether it returns TRUE is an appropriate
		 * test.  If you don't like this, maybe you shouldn't be using
		 * eqsel for your operator...)
		 */
		if (get_attstatsslot(vardata->statsTuple,
							 vardata->atttype, vardata->atttypmod,
							 STATISTIC_KIND_MCV, InvalidOid,
							 &values, &nvalues,
							 &numbers, &nnumbers))
		{
<<<<<<< HEAD
			/* Variable is being compared to a known non-null constant */
			Datum		constval = ((Const *) other)->constvalue;
			bool		match = false;
			int			i;

			/*
			 * Is the constant "=" to any of the column's most common values?
			 * (Although the given operator may not really be "=", we will
			 * assume that seeing whether it returns TRUE is an appropriate
			 * test.  If you don't like this, maybe you shouldn't be using
			 * eqsel for your operator...)
			 */
			if (get_attstatsslot(tp,
								 vardata.atttype, vardata.atttypmod,
								 STATISTIC_KIND_MCV, InvalidOid,
								 &values, &nvalues,
								 &numbers, &nnumbers))
			{
				FmgrInfo	eqproc;
=======
			FmgrInfo	eqproc;
>>>>>>> f260edb1

			fmgr_info(get_opcode(operator), &eqproc);

			for (i = 0; i < nvalues; i++)
			{
				/* be careful to apply operator right way 'round */
				if (varonleft)
					match = DatumGetBool(FunctionCall2(&eqproc,
													   values[i],
													   constval));
				else
					match = DatumGetBool(FunctionCall2(&eqproc,
													   constval,
													   values[i]));
				if (match)
					break;
			}
		}
		else
		{
			/* no most-common-value info available */
			values = NULL;
			numbers = NULL;
			i = nvalues = nnumbers = 0;
		}

		if (match)
		{
			/*
			 * Constant is "=" to this common value.  We know selectivity
			 * exactly (or as exactly as ANALYZE could calculate it,
			 * anyway).
			 */
			selec = numbers[i];
		}
		else
		{
			/*
			 * Comparison is against a constant that is neither NULL nor
			 * any of the common values.  Its selectivity cannot be more
			 * than this:
			 */
			double		sumcommon = 0.0;
			double		otherdistinct;

			for (i = 0; i < nnumbers; i++)
				sumcommon += numbers[i];
			selec = 1.0 - sumcommon - stats->stanullfrac;
			CLAMP_PROBABILITY(selec);

			/*
			 * and in fact it's probably a good deal less. We approximate
			 * that all the not-common values share this remaining
			 * fraction equally, so we divide by the number of other
			 * distinct values.
			 */
			otherdistinct = get_variable_numdistinct(vardata) - nnumbers;
			if (otherdistinct > 1)
				selec /= otherdistinct;

			/*
			 * Another cross-check: selectivity shouldn't be estimated as
			 * more than the least common "most common value".
			 */
<<<<<<< HEAD
			if (get_attstatsslot(tp,
								 vardata.atttype, vardata.atttypmod,
								 STATISTIC_KIND_MCV, InvalidOid,
								 NULL, NULL,
								 &numbers, &nnumbers))
			{
				if (nnumbers > 0 && selec > numbers[0])
					selec = numbers[0];
				free_attstatsslot(vardata.atttype, NULL, 0, numbers, nnumbers);
			}
=======
			if (nnumbers > 0 && selec > numbers[nnumbers - 1])
				selec = numbers[nnumbers - 1];
>>>>>>> f260edb1
		}

		free_attstatsslot(vardata->atttype, values, nvalues,
						  numbers, nnumbers);
	}
	else
	{
		/*
		 * No ANALYZE stats available, so make a guess using estimated number
		 * of distinct values and assuming they are equally common. (The guess
		 * is unlikely to be very good, but we do know a few special cases.)
		 */
		selec = 1.0 / get_variable_numdistinct(vardata);
	}

	/* result should be in range, but make sure... */
	CLAMP_PROBABILITY(selec);

	return selec;
}

/*
 * var_eq_non_const --- eqsel for var = something-other-than-const case
 */
static double
var_eq_non_const(VariableStatData *vardata, Oid operator,
				 Node *other,
				 bool varonleft)
{
	double		selec;

	if (HeapTupleIsValid(vardata->statsTuple))
	{
		Form_pg_statistic stats;
		double		ndistinct;
		float4	   *numbers;
		int			nnumbers;

		stats = (Form_pg_statistic) GETSTRUCT(vardata->statsTuple);

		/*
		 * Search is for a value that we do not know a priori, but we will
		 * assume it is not NULL.  Estimate the selectivity as non-null
		 * fraction divided by number of distinct values, so that we get a
		 * result averaged over all possible values whether common or
		 * uncommon.  (Essentially, we are assuming that the not-yet-known
		 * comparison value is equally likely to be any of the possible
		 * values, regardless of their frequency in the table.	Is that a
		 * good idea?)
		 */
		selec = 1.0 - stats->stanullfrac;
		ndistinct = get_variable_numdistinct(vardata);
		if (ndistinct > 1)
			selec /= ndistinct;

		/*
		 * Cross-check: selectivity should never be estimated as more than
		 * the most common value's.
		 */
		if (get_attstatsslot(vardata->statsTuple,
							 vardata->atttype, vardata->atttypmod,
							 STATISTIC_KIND_MCV, InvalidOid,
							 NULL, NULL,
							 &numbers, &nnumbers))
		{
			if (nnumbers > 0 && selec > numbers[0])
				selec = numbers[0];
			free_attstatsslot(vardata->atttype, NULL, 0, numbers, nnumbers);
		}
	}
	else
	{
		/*
		 * No ANALYZE stats available, so make a guess using estimated number
		 * of distinct values and assuming they are equally common. (The guess
		 * is unlikely to be very good, but we do know a few special cases.)
		 */
		selec = 1.0 / get_variable_numdistinct(vardata);
	}

	/* result should be in range, but make sure... */
	CLAMP_PROBABILITY(selec);

	return selec;
}

/*
 *		neqsel			- Selectivity of "!=" for any data types.
 *
 * This routine is also used for some operators that are not "!="
 * but have comparable selectivity behavior.  See above comments
 * for eqsel().
 */
Datum
neqsel(PG_FUNCTION_ARGS)
{
	PlannerInfo *root = (PlannerInfo *) PG_GETARG_POINTER(0);
	Oid			operator = PG_GETARG_OID(1);
	List	   *args = (List *) PG_GETARG_POINTER(2);
	int			varRelid = PG_GETARG_INT32(3);
	Oid			eqop;
	float8		result;

	/*
	 * We want 1 - eqsel() where the equality operator is the one associated
	 * with this != operator, that is, its negator.
	 */
	eqop = get_negator(operator);
	if (eqop)
	{
		result = DatumGetFloat8(DirectFunctionCall4(eqsel,
													PointerGetDatum(root),
													ObjectIdGetDatum(eqop),
													PointerGetDatum(args),
													Int32GetDatum(varRelid)));
	}
	else
	{
		/* Use default selectivity (should we raise an error instead?) */
		result = DEFAULT_EQ_SEL;
	}
	result = 1.0 - result;
	PG_RETURN_FLOAT8(result);
}

/*
 *	scalarineqsel		- Selectivity of "<", "<=", ">", ">=" for scalars.
 *
 * This is the guts of both scalarltsel and scalargtsel.  The caller has
 * commuted the clause, if necessary, so that we can treat the variable as
 * being on the left.  The caller must also make sure that the other side
 * of the clause is a non-null Const, and dissect same into a value and
 * datatype.
 *
 * This routine works for any datatype (or pair of datatypes) known to
 * convert_to_scalar().  If it is applied to some other datatype,
 * it will return a default estimate.
 */
static double
scalarineqsel(PlannerInfo *root, Oid operator, bool isgt,
			  VariableStatData *vardata, Datum constval, Oid consttype)
{
	Form_pg_statistic stats;
	FmgrInfo	opproc;
	double		mcv_selec,
				hist_selec,
				sumcommon;
	double		selec;
	HeapTuple	tp = getStatsTuple(vardata);

	if (!HeapTupleIsValid(getStatsTuple(vardata)))
	{
		/* no stats available, so default result */
		return DEFAULT_INEQ_SEL;
	}
	stats = (Form_pg_statistic) GETSTRUCT(tp);

	fmgr_info(get_opcode(operator), &opproc);

	/*
	 * If we have most-common-values info, add up the fractions of the MCV
	 * entries that satisfy MCV OP CONST.  These fractions contribute directly
	 * to the result selectivity.  Also add up the total fraction represented
	 * by MCV entries.
	 */
	mcv_selec = mcv_selectivity(vardata, &opproc, constval, true,
								&sumcommon);

	/*
	 * If there is a histogram, determine which bin the constant falls in, and
	 * compute the resulting contribution to selectivity.
	 */
	hist_selec = ineq_histogram_selectivity(vardata, &opproc, isgt,
											constval, consttype);

	/*
	 * Now merge the results from the MCV and histogram calculations,
	 * realizing that the histogram covers only the non-null values that are
	 * not listed in MCV.
	 */
	selec = 1.0 - stats->stanullfrac - sumcommon;

	if (hist_selec > 0.0)
		selec *= hist_selec;
	else
	{
		/*
		 * If no histogram but there are values not accounted for by MCV,
		 * arbitrarily assume half of them will match.
		 */
		selec *= 0.5;
	}

	selec += mcv_selec;

	/* result should be in range, but make sure... */
	CLAMP_PROBABILITY(selec);

	return selec;
}

/*
 *	mcv_selectivity			- Examine the MCV list for selectivity estimates
 *
 * Determine the fraction of the variable's MCV population that satisfies
 * the predicate (VAR OP CONST), or (CONST OP VAR) if !varonleft.  Also
 * compute the fraction of the total column population represented by the MCV
 * list.  This code will work for any boolean-returning predicate operator.
 *
 * The function result is the MCV selectivity, and the fraction of the
 * total population is returned into *sumcommonp.  Zeroes are returned
 * if there is no MCV list.
 *
 * CDB: The number of MCVs is returned into *nvaluesp.
 */
double
mcv_selectivity(VariableStatData *vardata, FmgrInfo *opproc,
				Datum constval, bool varonleft,
				double *sumcommonp)
{
    return mcv_selectivity_cdb(vardata, opproc, constval, varonleft,
                               sumcommonp, NULL);
}

static Selectivity
mcv_selectivity_cdb(VariableStatData   *vardata,
                    FmgrInfo           *opproc,
				    Datum               constval,
                    bool                varonleft,
				    Selectivity        *sumcommonp,     /* OUT */
                    double             *nvaluesp)       /* OUT */
{
	double		mcv_selec,
				sumcommon;
	Datum	   *values;
	int			nvalues = 0;
	float4	   *numbers;
	int			nnumbers;
	int			i;
	HeapTuple	tp = getStatsTuple(vardata);

	mcv_selec = 0.0;
	sumcommon = 0.0;

	if (HeapTupleIsValid(tp) &&
		get_attstatsslot(tp,
						 vardata->atttype, vardata->atttypmod,
						 STATISTIC_KIND_MCV, InvalidOid,
						 &values, &nvalues,
						 &numbers, &nnumbers))
	{
		for (i = 0; i < nvalues; i++)
		{
			if (varonleft ?
				DatumGetBool(FunctionCall2(opproc,
										   values[i],
										   constval)) :
				DatumGetBool(FunctionCall2(opproc,
										   constval,
										   values[i])))
				mcv_selec += numbers[i];
			sumcommon += numbers[i];
		}
		free_attstatsslot(vardata->atttype, values, nvalues,
						  numbers, nnumbers);
	}

	*sumcommonp = sumcommon;
	if (nvaluesp)
		*nvaluesp = nvalues;
	return mcv_selec;
}

/*
 *	histogram_selectivity	- Examine the histogram for selectivity estimates
 *
 * Determine the fraction of the variable's histogram entries that satisfy
 * the predicate (VAR OP CONST), or (CONST OP VAR) if !varonleft.
 *
 * This code will work for any boolean-returning predicate operator, whether
 * or not it has anything to do with the histogram sort operator.  We are
 * essentially using the histogram just as a representative sample.  However,
 * small histograms are unlikely to be all that representative, so the caller
 * should be prepared to fall back on some other estimation approach when the
 * histogram is missing or very small.  It may also be prudent to combine this
 * approach with another one when the histogram is small.
 *
 * If the actual histogram size is not at least min_hist_size, we won't bother
 * to do the calculation at all.  Also, if the n_skip parameter is > 0, we
 * ignore the first and last n_skip histogram elements, on the grounds that
 * they are outliers and hence not very representative.  Typical values for
 * these parameters are 10 and 1.
 *
 * The function result is the selectivity, or -1 if there is no histogram
 * or it's smaller than min_hist_size.
 *
 * The output parameter *hist_size receives the actual histogram size,
 * or zero if no histogram.  Callers may use this number to decide how
 * much faith to put in the function result.
 *
 * Note that the result disregards both the most-common-values (if any) and
 * null entries.  The caller is expected to combine this result with
 * statistics for those portions of the column population.	It may also be
 * prudent to clamp the result range, ie, disbelieve exact 0 or 1 outputs.
 */
double
histogram_selectivity(VariableStatData *vardata, FmgrInfo *opproc,
					  Datum constval, bool varonleft,
					  int min_hist_size, int n_skip,
					  int *hist_size)
{
	double		result;
	Datum	   *values;
	int			nvalues;
	HeapTuple	tp = getStatsTuple(vardata);

	/* check sanity of parameters */
	Assert(n_skip >= 0);
	Assert(min_hist_size > 2 * n_skip);

	if (HeapTupleIsValid(tp) &&
		get_attstatsslot(tp,
						 vardata->atttype, vardata->atttypmod,
						 STATISTIC_KIND_HISTOGRAM, InvalidOid,
						 &values, &nvalues,
						 NULL, NULL))
	{
		*hist_size = nvalues;
		if (nvalues >= min_hist_size)
		{
			int			nmatch = 0;
			int			i;

			for (i = n_skip; i < nvalues - n_skip; i++)
			{
				if (varonleft ?
					DatumGetBool(FunctionCall2(opproc,
											   values[i],
											   constval)) :
					DatumGetBool(FunctionCall2(opproc,
											   constval,
											   values[i])))
					nmatch++;
			}
			result = ((double) nmatch) / ((double) (nvalues - 2 * n_skip));
		}
		else
			result = -1;
		free_attstatsslot(vardata->atttype, values, nvalues, NULL, 0);
	}
	else
	{
		*hist_size = 0;
		result = -1;
	}

	return result;
}

/*
 *	ineq_histogram_selectivity	- Examine the histogram for scalarineqsel
 *
 * Determine the fraction of the variable's histogram population that
 * satisfies the inequality condition, ie, VAR < CONST or VAR > CONST.
 *
 * Returns zero if there is no histogram (valid results will always be
 * greater than zero).
 *
 * Note that the result disregards both the most-common-values (if any) and
 * null entries.  The caller is expected to combine this result with
 * statistics for those portions of the column population.
 */
static double
ineq_histogram_selectivity(VariableStatData *vardata,
						   FmgrInfo *opproc, bool isgt,
						   Datum constval, Oid consttype)
{
	double		hist_selec;
	Datum	   *values;
	int			nvalues;
	HeapTuple	tp = getStatsTuple(vardata);

	hist_selec = 0.0;

	/*
	 * Someday, ANALYZE might store more than one histogram per rel/att,
	 * corresponding to more than one possible sort ordering defined for the
	 * column type.  However, to make that work we will need to figure out
	 * which staop to search for --- it's not necessarily the one we have at
	 * hand!  (For example, we might have a '<=' operator rather than the '<'
	 * operator that will appear in staop.)  For now, assume that whatever
	 * appears in pg_statistic is sorted the same way our operator sorts, or
	 * the reverse way if isgt is TRUE.
	 */
	if (HeapTupleIsValid(tp) &&
		get_attstatsslot(tp,
						 vardata->atttype, vardata->atttypmod,
						 STATISTIC_KIND_HISTOGRAM, InvalidOid,
						 &values, &nvalues,
						 NULL, NULL))
	{
		if (nvalues > 1)
		{
			/*
			 * Use binary search to find proper location, ie, the first slot
			 * at which the comparison fails.  (If the given operator isn't
			 * actually sort-compatible with the histogram, you'll get garbage
			 * results ... but probably not any more garbage-y than you would
			 * from the old linear search.)
			 */
			double		histfrac;
			int			lobound = 0;	/* first possible slot to search */
			int			hibound = nvalues;		/* last+1 slot to search */

			while (lobound < hibound)
			{
				int			probe = (lobound + hibound) / 2;
				bool		ltcmp;

				ltcmp = DatumGetBool(FunctionCall2(opproc,
												   values[probe],
												   constval));
				if (isgt)
					ltcmp = !ltcmp;
				if (ltcmp)
					lobound = probe + 1;
				else
					hibound = probe;
			}

			if (lobound <= 0)
			{
				/* Constant is below lower histogram boundary. */
				histfrac = 0.0;
			}
			else if (lobound >= nvalues)
			{
				/* Constant is above upper histogram boundary. */
				histfrac = 1.0;
			}
			else
			{
				int			i = lobound;
				double		val,
							high,
							low;
				double		binfrac;

				/*
				 * We have values[i-1] < constant < values[i].
				 *
				 * Convert the constant and the two nearest bin boundary
				 * values to a uniform comparison scale, and do a linear
				 * interpolation within this bin.
				 */
				if (convert_to_scalar(constval, consttype, &val,
									  values[i - 1], values[i],
									  vardata->vartype,
									  &low, &high, isgt))
				{
					if (high <= low)
					{
						/* cope if bin boundaries appear identical */
						binfrac = 0.5;
					}
					else if (val <= low)
						binfrac = 0.0;
					else if (val >= high)
						binfrac = 1.0;
					else
					{
						binfrac = (val - low) / (high - low);

						/*
						 * Watch out for the possibility that we got a NaN or
						 * Infinity from the division.	This can happen
						 * despite the previous checks, if for example "low"
						 * is -Infinity.
						 */
						if (isnan(binfrac) ||
							binfrac < 0.0 || binfrac > 1.0)
							binfrac = 0.5;
					}
				}
				else
				{
					/*
					 * Ideally we'd produce an error here, on the grounds that
					 * the given operator shouldn't have scalarXXsel
					 * registered as its selectivity func unless we can deal
					 * with its operand types.	But currently, all manner of
					 * stuff is invoking scalarXXsel, so give a default
					 * estimate until that can be fixed.
					 */
					binfrac = 0.5;
				}

				/*
				 * Now, compute the overall selectivity across the values
				 * represented by the histogram.  We have i-1 full bins and
				 * binfrac partial bin below the constant.
				 */
				histfrac = (double) (i - 1) + binfrac;
				histfrac /= (double) (nvalues - 1);
			}

			/*
			 * Now histfrac = fraction of histogram entries below the
			 * constant.
			 *
			 * Account for "<" vs ">"
			 */
			hist_selec = isgt ? (1.0 - histfrac) : histfrac;

			/*
			 * The histogram boundaries are only approximate to begin with,
			 * and may well be out of date anyway.	Therefore, don't believe
			 * extremely small or large selectivity estimates.
			 */
			if (hist_selec < 0.0001)
				hist_selec = 0.0001;
			else if (hist_selec > 0.9999)
				hist_selec = 0.9999;
		}

		free_attstatsslot(vardata->atttype, values, nvalues, NULL, 0);
	}

	return hist_selec;
}

/*
 *		scalarltsel		- Selectivity of "<" (also "<=") for scalars.
 */
Datum
scalarltsel(PG_FUNCTION_ARGS)
{
	PlannerInfo *root = (PlannerInfo *) PG_GETARG_POINTER(0);
	Oid			operator = PG_GETARG_OID(1);
	List	   *args = (List *) PG_GETARG_POINTER(2);
	int			varRelid = PG_GETARG_INT32(3);
	VariableStatData vardata;
	Node	   *other = NULL;
	bool		varonleft = false;
	Datum		constval;
	Oid			consttype;
	bool		isgt;
	double		selec;

	/*
	 * If expression is not variable op something or something op variable,
	 * then punt and return a default estimate.
	 */
	if (!get_restriction_variable(root, args, varRelid,
								  &vardata, &other, &varonleft))
		PG_RETURN_FLOAT8(DEFAULT_INEQ_SEL);

	/*
	 * Can't do anything useful if the something is not a constant, either.
	 */
	if (!IsA(other, Const))
	{
		ReleaseVariableStats(vardata);
		PG_RETURN_FLOAT8(DEFAULT_INEQ_SEL);
	}

	/*
	 * If the constant is NULL, assume operator is strict and return zero, ie,
	 * operator will never return TRUE.
	 */
	if (((Const *) other)->constisnull)
	{
		ReleaseVariableStats(vardata);
		PG_RETURN_FLOAT8(0.0);
	}
	constval = ((Const *) other)->constvalue;
	consttype = ((Const *) other)->consttype;

	/*
	 * Force the var to be on the left to simplify logic in scalarineqsel.
	 */
	if (varonleft)
	{
		/* we have var < other */
		isgt = false;
	}
	else
	{
		/* we have other < var, commute to make var > other */
		operator = get_commutator(operator);
		if (!operator)
		{
			/* Use default selectivity (should we raise an error instead?) */
			ReleaseVariableStats(vardata);
			PG_RETURN_FLOAT8(DEFAULT_INEQ_SEL);
		}
		isgt = true;
	}

	selec = scalarineqsel(root, operator, isgt, &vardata, constval, consttype);

	ReleaseVariableStats(vardata);

	PG_RETURN_FLOAT8((float8) selec);
}

/*
 *		scalargtsel		- Selectivity of ">" (also ">=") for integers.
 */
Datum
scalargtsel(PG_FUNCTION_ARGS)
{
	PlannerInfo *root = (PlannerInfo *) PG_GETARG_POINTER(0);
	Oid			operator = PG_GETARG_OID(1);
	List	   *args = (List *) PG_GETARG_POINTER(2);
	int			varRelid = PG_GETARG_INT32(3);
	VariableStatData vardata;
	Node	   *other = NULL;
	bool		varonleft = false;
	Datum		constval;
	Oid			consttype;
	bool		isgt;
	double		selec;

	/*
	 * If expression is not variable op something or something op variable,
	 * then punt and return a default estimate.
	 */
	if (!get_restriction_variable(root, args, varRelid,
								  &vardata, &other, &varonleft))
		PG_RETURN_FLOAT8(DEFAULT_INEQ_SEL);

	/*
	 * Can't do anything useful if the something is not a constant, either.
	 */
	if (!IsA(other, Const))
	{
		ReleaseVariableStats(vardata);
		PG_RETURN_FLOAT8(DEFAULT_INEQ_SEL);
	}

	/*
	 * If the constant is NULL, assume operator is strict and return zero, ie,
	 * operator will never return TRUE.
	 */
	if (((Const *) other)->constisnull)
	{
		ReleaseVariableStats(vardata);
		PG_RETURN_FLOAT8(0.0);
	}
	constval = ((Const *) other)->constvalue;
	consttype = ((Const *) other)->consttype;

	/*
	 * Force the var to be on the left to simplify logic in scalarineqsel.
	 */
	if (varonleft)
	{
		/* we have var > other */
		isgt = true;
	}
	else
	{
		/* we have other > var, commute to make var < other */
		operator = get_commutator(operator);
		if (!operator)
		{
			/* Use default selectivity (should we raise an error instead?) */
			ReleaseVariableStats(vardata);
			PG_RETURN_FLOAT8(DEFAULT_INEQ_SEL);
		}
		isgt = false;
	}

	selec = scalarineqsel(root, operator, isgt, &vardata, constval, consttype);

	ReleaseVariableStats(vardata);

	PG_RETURN_FLOAT8((float8) selec);
}

/*
 * patternsel			- Generic code for pattern-match selectivity.
 */
static double
patternsel(PG_FUNCTION_ARGS, Pattern_Type ptype, bool negate)
{
	PlannerInfo *root = (PlannerInfo *) PG_GETARG_POINTER(0);
	Oid			operator = PG_GETARG_OID(1);
	List	   *args = (List *) PG_GETARG_POINTER(2);
	int			varRelid = PG_GETARG_INT32(3);
	VariableStatData vardata;
	Node	   *variable;
	Node	   *other=NULL;
	bool		varonleft=false;
	Datum		constval;
	Oid			consttype;
	Oid			vartype;
	Oid			opfamily;
	Pattern_Prefix_Status pstatus;
	Const	   *patt;
	Const	   *prefix = NULL;
	Selectivity	rest_selec = 0;
	double		result;

	/*
	 * If this is for a NOT LIKE or similar operator, get the corresponding
	 * positive-match operator and work with that.	Set result to the correct
	 * default estimate, too.
	 */
	if (negate)
	{
		operator = get_negator(operator);
		if (!OidIsValid(operator))
			elog(ERROR, "patternsel called for operator without a negator");
		result = 1.0 - DEFAULT_MATCH_SEL;
	}
	else
	{
		result = DEFAULT_MATCH_SEL;
	}

	/*
	 * If expression is not variable op constant, then punt and return a
	 * default estimate.
	 */
	if (!get_restriction_variable(root, args, varRelid,
								  &vardata, &other, &varonleft))
		return result;
	if (!varonleft || !IsA(other, Const))
	{
		ReleaseVariableStats(vardata);
		return result;
	}
	variable = (Node *) linitial(args);

	/*
	 * If the constant is NULL, assume operator is strict and return zero, ie,
	 * operator will never return TRUE.  (It's zero even for a negator op.)
	 */
	if (((Const *) other)->constisnull)
	{
		ReleaseVariableStats(vardata);
		return 0.0;
	}
	constval = ((Const *) other)->constvalue;
	consttype = ((Const *) other)->consttype;

	/*
	 * The right-hand const is type text or bytea for all supported operators.
	 * We do not expect to see binary-compatible types here, since
	 * const-folding should have relabeled the const to exactly match the
	 * operator's declared type.
	 */
	if (consttype != TEXTOID && consttype != BYTEAOID)
	{
		ReleaseVariableStats(vardata);
		return result;
	}

	/*
	 * Similarly, the exposed type of the left-hand side should be one of
	 * those we know.  (Do not look at vardata.atttype, which might be
	 * something binary-compatible but different.)	We can use it to choose
	 * the index opfamily from which we must draw the comparison operators.
	 *
	 * NOTE: It would be more correct to use the PATTERN opfamilies than the
	 * simple ones, but at the moment ANALYZE will not generate statistics for
	 * the PATTERN operators.  But our results are so approximate anyway that
	 * it probably hardly matters.
	 */
	vartype = vardata.vartype;

	switch (vartype)
	{
		case TEXTOID:
			opfamily = TEXT_BTREE_FAM_OID;
			break;
		case BPCHAROID:
			opfamily = BPCHAR_BTREE_FAM_OID;
			break;
		case NAMEOID:
			opfamily = NAME_BTREE_FAM_OID;
			break;
		case BYTEAOID:
			opfamily = BYTEA_BTREE_FAM_OID;
			break;
		default:
			ReleaseVariableStats(vardata);
			return result;
	}

	/*
	 * Pull out any fixed prefix implied by the pattern, and estimate the
	 * fractional selectivity of the remainder of the pattern.
	 */
	patt = (Const *) other;
	pstatus = pattern_fixed_prefix(patt, ptype, &prefix, &rest_selec);

	/*
	 * If necessary, coerce the prefix constant to the right type.
	 */
	if (prefix && prefix->consttype != vartype)
	{
		char	   *prefixstr;

		switch (prefix->consttype)
		{
			case TEXTOID:
				prefixstr = TextDatumGetCString(prefix->constvalue);
				break;
			case BYTEAOID:
				prefixstr = DatumGetCString(DirectFunctionCall1(byteaout,
														prefix->constvalue));
				break;
			default:
				elog(ERROR, "unrecognized consttype: %u",
					 prefix->consttype);
				ReleaseVariableStats(vardata);
				return result;
		}
		prefix = string_to_const(prefixstr, vartype);
		pfree(prefixstr);
	}

	if (pstatus == Pattern_Prefix_Exact)
	{
		/*
		 * Pattern specifies an exact match, so pretend operator is '='
		 */
		Oid			eqopr = get_opfamily_member(opfamily, vartype, vartype,
												BTEqualStrategyNumber);

		if (eqopr == InvalidOid)
			elog(ERROR, "no = operator for opfamily %u", opfamily);
		result = var_eq_const(&vardata, eqopr, prefix->constvalue,
							  false, true);
	}
	else
	{
		/*
		 * Not exact-match pattern.  If we have a sufficiently large
		 * histogram, estimate selectivity for the histogram part of the
		 * population by counting matches in the histogram.  If not, estimate
		 * selectivity of the fixed prefix and remainder of pattern
		 * separately, then combine the two to get an estimate of the
		 * selectivity for the part of the column population represented by
		 * the histogram.  (For small histograms, we combine these approaches.)
		 *
		 * We then add up data for any most-common-values values; these are
		 * not in the histogram population, and we can get exact answers for
		 * them by applying the pattern operator, so there's no reason to
		 * approximate.  (If the MCVs cover a significant part of the total
		 * population, this gives us a big leg up in accuracy.)
		 */
		Selectivity selec;
<<<<<<< HEAD
        Selectivity eqsel;
        Selectivity fewsel;
        double      fewvalues = 2.0;
        double      ncommon;
        double      ndistinct;
=======
		int			hist_size;
>>>>>>> f260edb1
		FmgrInfo	opproc;
		double		nullfrac,
					mcv_selec,
					sumcommon;

		/* Try to use the histogram entries to get selectivity */
		fmgr_info(get_opcode(operator), &opproc);

		/*
		 * If we have most-common-values info, add up the fractions of the MCV
		 * entries that satisfy MCV OP PATTERN.  These fractions contribute
		 * directly to the result selectivity.	Also add up the total fraction
		 * represented by MCV entries.
		 */
		mcv_selec = mcv_selectivity_cdb(&vardata, &opproc, constval, true,
									    &sumcommon, &ncommon);

        /* CDB: LIKE cannot select fewer rows than "=". */
        ndistinct = get_variable_numdistinct(&vardata) - ncommon;
        eqsel = 1.0 / Max(1.0, ndistinct);

		selec = histogram_selectivity(&vardata, &opproc, constval, true,
									  10, 1, &hist_size);

		/* If not at least 100 entries, use the heuristic method */
		if (hist_size < 100)
		{
			Selectivity heursel;
			Selectivity prefixsel;

			if (pstatus == Pattern_Prefix_Partial)
            {
				prefixsel = prefix_selectivity(&vardata, vartype,
											   opfamily, prefix);

                /* CDB: Assume prefix matches at least a few distinct values. */
                fewsel = (DEFAULT_RANGE_INEQ_SEL / DEFAULT_EQ_SEL) * eqsel;
                prefixsel = Min(Max(prefixsel, fewsel), 1.0);

                selec *= prefixsel;
            }
			else
			{
				prefixsel = 1.0;
<<<<<<< HEAD
				selec = prefixsel * rest_selec;
			}
		}
		else
		{
			/* Yes, but don't believe extremely small or large estimates. */
			if (selec < 0.0001)
				selec = 0.0001;
			else if (selec > 0.9999)
				selec = 0.9999;
		}

        /* CDB: Assume whole pattern matches at least a few distinct values. */
        fewsel = fewvalues * eqsel;
        selec = Min(Max(selec, fewsel), 1.0);
=======
			restsel = pattern_selectivity(rest, ptype);
			heursel = prefixsel * restsel;

			if (selec < 0)			/* fewer than 10 histogram entries? */
				selec = heursel;
			else
			{
				/*
				 * For histogram sizes from 10 to 100, we combine the
				 * histogram and heuristic selectivities, putting increasingly
				 * more trust in the histogram for larger sizes.
				 */
				double	hist_weight = hist_size / 100.0;

				selec = selec * hist_weight + heursel * (1.0 - hist_weight);
			}
		}

		/* In any case, don't believe extremely small or large estimates. */
		if (selec < 0.0001)
			selec = 0.0001;
		else if (selec > 0.9999)
			selec = 0.9999;

		/*
		 * If we have most-common-values info, add up the fractions of the MCV
		 * entries that satisfy MCV OP PATTERN.  These fractions contribute
		 * directly to the result selectivity.	Also add up the total fraction
		 * represented by MCV entries.
		 */
		mcv_selec = mcv_selectivity(&vardata, &opproc, constval, true,
									&sumcommon);
>>>>>>> f260edb1

		if (HeapTupleIsValid(getStatsTuple(&vardata)))
		{
			HeapTuple tp = getStatsTuple(&vardata);
			nullfrac = ((Form_pg_statistic) GETSTRUCT(tp))->stanullfrac;
		}
		else
			nullfrac = 0.0;

		/*
		 * Now merge the results from the MCV and histogram calculations,
		 * realizing that the histogram covers only the non-null values that
		 * are not listed in MCV.
		 */
		selec *= 1.0 - nullfrac - sumcommon;
		selec += mcv_selec;

		/* result should be in range, but make sure... */
		CLAMP_PROBABILITY(selec);
		result = selec;
	}

	if (prefix)
	{
		pfree(DatumGetPointer(prefix->constvalue));
		pfree(prefix);
	}

	ReleaseVariableStats(vardata);

	return negate ? (1.0 - result) : result;
}

/*
 *		regexeqsel		- Selectivity of regular-expression pattern match.
 */
Datum
regexeqsel(PG_FUNCTION_ARGS)
{
	PG_RETURN_FLOAT8(patternsel(fcinfo, Pattern_Type_Regex, false));
}

/*
 *		icregexeqsel	- Selectivity of case-insensitive regex match.
 */
Datum
icregexeqsel(PG_FUNCTION_ARGS)
{
	PG_RETURN_FLOAT8(patternsel(fcinfo, Pattern_Type_Regex_IC, false));
}

/*
 *		likesel			- Selectivity of LIKE pattern match.
 */
Datum
likesel(PG_FUNCTION_ARGS)
{
	PG_RETURN_FLOAT8(patternsel(fcinfo, Pattern_Type_Like, false));
}

/*
 *		iclikesel			- Selectivity of ILIKE pattern match.
 */
Datum
iclikesel(PG_FUNCTION_ARGS)
{
	PG_RETURN_FLOAT8(patternsel(fcinfo, Pattern_Type_Like_IC, false));
}

/*
 *		regexnesel		- Selectivity of regular-expression pattern non-match.
 */
Datum
regexnesel(PG_FUNCTION_ARGS)
{
	PG_RETURN_FLOAT8(patternsel(fcinfo, Pattern_Type_Regex, true));
}

/*
 *		icregexnesel	- Selectivity of case-insensitive regex non-match.
 */
Datum
icregexnesel(PG_FUNCTION_ARGS)
{
	PG_RETURN_FLOAT8(patternsel(fcinfo, Pattern_Type_Regex_IC, true));
}

/*
 *		nlikesel		- Selectivity of LIKE pattern non-match.
 */
Datum
nlikesel(PG_FUNCTION_ARGS)
{
	PG_RETURN_FLOAT8(patternsel(fcinfo, Pattern_Type_Like, true));
}

/*
 *		icnlikesel		- Selectivity of ILIKE pattern non-match.
 */
Datum
icnlikesel(PG_FUNCTION_ARGS)
{
	PG_RETURN_FLOAT8(patternsel(fcinfo, Pattern_Type_Like_IC, true));
}

/*
 *		booltestsel		- Selectivity of BooleanTest Node.
 */
Selectivity
booltestsel(PlannerInfo *root, BoolTestType booltesttype, Node *arg,
			int varRelid, JoinType jointype)
{
	VariableStatData vardata;
	double		selec;

	examine_variable(root, arg, varRelid, &vardata);

	if (HeapTupleIsValid(getStatsTuple(&vardata)))
	{
		Form_pg_statistic stats;
		double		freq_null;
		Datum	   *values;
		int			nvalues;
		float4	   *numbers;
		int			nnumbers;
		HeapTuple	tp = getStatsTuple(&vardata);


		stats = (Form_pg_statistic) GETSTRUCT(tp);
		freq_null = stats->stanullfrac;

		if (get_attstatsslot(tp,
							 vardata.atttype, vardata.atttypmod,
							 STATISTIC_KIND_MCV, InvalidOid,
							 &values, &nvalues,
							 &numbers, &nnumbers)
			&& nnumbers > 0)
		{
			double		freq_true;
			double		freq_false;

			/*
			 * Get first MCV frequency and derive frequency for true.
			 */
			if (DatumGetBool(values[0]))
				freq_true = numbers[0];
			else
				freq_true = 1.0 - numbers[0] - freq_null;

			/*
			 * Next derive frequency for false. Then use these as appropriate
			 * to derive frequency for each case.
			 */
			freq_false = 1.0 - freq_true - freq_null;

			switch (booltesttype)
			{
				case IS_UNKNOWN:
					/* select only NULL values */
					selec = freq_null;
					break;
				case IS_NOT_UNKNOWN:
					/* select non-NULL values */
					selec = 1.0 - freq_null;
					break;
				case IS_TRUE:
					/* select only TRUE values */
					selec = freq_true;
					break;
				case IS_NOT_TRUE:
					/* select non-TRUE values */
					selec = 1.0 - freq_true;
					break;
				case IS_FALSE:
					/* select only FALSE values */
					selec = freq_false;
					break;
				case IS_NOT_FALSE:
					/* select non-FALSE values */
					selec = 1.0 - freq_false;
					break;
				default:
					elog(ERROR, "unrecognized booltesttype: %d",
						 (int) booltesttype);
					selec = 0.0;	/* Keep compiler quiet */
					break;
			}

			free_attstatsslot(vardata.atttype, values, nvalues,
							  numbers, nnumbers);
		}
		else
		{
			/*
			 * No most-common-value info available. Still have null fraction
			 * information, so use it for IS [NOT] UNKNOWN. Otherwise adjust
			 * for null fraction and assume an even split for boolean tests.
			 */
			switch (booltesttype)
			{
				case IS_UNKNOWN:

					/*
					 * Use freq_null directly.
					 */
					selec = freq_null;
					break;
				case IS_NOT_UNKNOWN:

					/*
					 * Select not unknown (not null) values. Calculate from
					 * freq_null.
					 */
					selec = 1.0 - freq_null;
					break;
				case IS_TRUE:
				case IS_NOT_TRUE:
				case IS_FALSE:
				case IS_NOT_FALSE:
					selec = (1.0 - freq_null) / 2.0;
					break;
				default:
					elog(ERROR, "unrecognized booltesttype: %d",
						 (int) booltesttype);
					selec = 0.0;	/* Keep compiler quiet */
					break;
			}
		}
	}
	else
	{
		/*
		 * If we can't get variable statistics for the argument, perhaps
		 * clause_selectivity can do something with it.  We ignore the
		 * possibility of a NULL value when using clause_selectivity, and just
		 * assume the value is either TRUE or FALSE.
		 */
		switch (booltesttype)
		{
			case IS_UNKNOWN:
				selec = DEFAULT_UNK_SEL;
				break;
			case IS_NOT_UNKNOWN:
				selec = DEFAULT_NOT_UNK_SEL;
				break;
			case IS_TRUE:
			case IS_NOT_FALSE:
				selec = (double) clause_selectivity(root, arg,
													varRelid, jointype,
													false /* use_damping */);
				break;
			case IS_FALSE:
			case IS_NOT_TRUE:
				selec = 1.0 - (double) clause_selectivity(root, arg,
														  varRelid, jointype,
														  false /* use_damping */);
				break;
			default:
				elog(ERROR, "unrecognized booltesttype: %d",
					 (int) booltesttype);
				selec = 0.0;	/* Keep compiler quiet */
				break;
		}
	}

	ReleaseVariableStats(vardata);

	/* result should be in range, but make sure... */
	CLAMP_PROBABILITY(selec);

	return (Selectivity) selec;
}

/*
 *		nulltestsel		- Selectivity of NullTest Node.
 */
Selectivity
nulltestsel(PlannerInfo *root, NullTestType nulltesttype,
			Node *arg, int varRelid, JoinType jointype)
{
	VariableStatData vardata;
	double		selec;

	/*
	 * Special hack: an IS NULL test being applied at an outer join should not
	 * be taken at face value, since it's very likely being used to select the
	 * outer-side rows that don't have a match, and thus its selectivity has
	 * nothing whatever to do with the statistics of the original table
	 * column.	We do not have nearly enough context here to determine its
	 * true selectivity, so for the moment punt and guess at 0.5.  Eventually
	 * the planner should be made to provide enough info about the clause's
	 * context to let us do better.
	 */
	if (IS_OUTER_JOIN(jointype) && nulltesttype == IS_NULL)
		return (Selectivity) 0.5;

	examine_variable(root, arg, varRelid, &vardata);

	if (HeapTupleIsValid(getStatsTuple(&vardata)))
	{
		Form_pg_statistic stats;
		HeapTuple tp = getStatsTuple(&vardata);
		double		freq_null;

		stats = (Form_pg_statistic) GETSTRUCT(tp);
		freq_null = stats->stanullfrac;

		switch (nulltesttype)
		{
			case IS_NULL:

				/*
				 * Use freq_null directly.
				 */
				selec = freq_null;
				break;
			case IS_NOT_NULL:

				/*
				 * Select not unknown (not null) values. Calculate from
				 * freq_null.
				 */
				selec = 1.0 - freq_null;
				break;
			default:
				elog(ERROR, "unrecognized nulltesttype: %d",
					 (int) nulltesttype);
				return (Selectivity) 0; /* keep compiler quiet */
		}
	}
	else
	{
		/*
		 * No ANALYZE stats available, so make a guess
		 */
		switch (nulltesttype)
		{
			case IS_NULL:
				selec = DEFAULT_UNK_SEL;
				break;
			case IS_NOT_NULL:
				selec = DEFAULT_NOT_UNK_SEL;
				break;
			default:
				elog(ERROR, "unrecognized nulltesttype: %d",
					 (int) nulltesttype);
				return (Selectivity) 0; /* keep compiler quiet */
		}
	}

	ReleaseVariableStats(vardata);

	/* result should be in range, but make sure... */
	CLAMP_PROBABILITY(selec);

	return (Selectivity) selec;
}

/*
 * strip_array_coercion - strip binary-compatible relabeling from an array expr
 *
 * For array values, the parser normally generates ArrayCoerceExpr conversions,
 * but it seems possible that RelabelType might show up.  Also, the planner
 * is not currently tense about collapsing stacked ArrayCoerceExpr nodes,
 * so we need to be ready to deal with more than one level.
 */
static Node *
strip_array_coercion(Node *node)
{
	for (;;)
	{
		if (node && IsA(node, ArrayCoerceExpr) &&
			((ArrayCoerceExpr *) node)->elemfuncid == InvalidOid)
		{
			node = (Node *) ((ArrayCoerceExpr *) node)->arg;
		}
		else if (node && IsA(node, RelabelType))
		{
			/* We don't really expect this case, but may as well cope */
			node = (Node *) ((RelabelType *) node)->arg;
		}
		else
			break;
	}
	return node;
}

/*
 *		scalararraysel		- Selectivity of ScalarArrayOpExpr Node.
 */
Selectivity
scalararraysel(PlannerInfo *root,
			   ScalarArrayOpExpr *clause,
			   bool is_join_clause,
			   int varRelid, JoinType jointype)
{
	Oid			operator = clause->opno;
	bool		useOr = clause->useOr;
	Node	   *leftop;
	Node	   *rightop;
	Oid			nominal_element_type;
	RegProcedure oprsel;
	FmgrInfo	oprselproc;
	Datum		selarg4;
	Selectivity s1;

	/*
	 * First, look up the underlying operator's selectivity estimator. Punt if
	 * it hasn't got one.
	 */
	if (is_join_clause)
	{
		oprsel = get_oprjoin(operator);
		selarg4 = Int16GetDatum(jointype);
	}
	else
	{
		oprsel = get_oprrest(operator);
		selarg4 = Int32GetDatum(varRelid);
	}
	if (!oprsel)
		return (Selectivity) 0.5;
	fmgr_info(oprsel, &oprselproc);

	/* deconstruct the expression */
	Assert(list_length(clause->args) == 2);
	leftop = (Node *) linitial(clause->args);
	rightop = (Node *) lsecond(clause->args);

	/* get nominal (after relabeling) element type of rightop */
	nominal_element_type = get_element_type(exprType(rightop));
	if (!OidIsValid(nominal_element_type))
		return (Selectivity) 0.5;		/* probably shouldn't happen */

	/* look through any binary-compatible relabeling of rightop */
	rightop = strip_array_coercion(rightop);

	/*
	 * We consider three cases:
	 *
	 * 1. rightop is an Array constant: deconstruct the array, apply the
	 * operator's selectivity function for each array element, and merge the
	 * results in the same way that clausesel.c does for AND/OR combinations.
	 *
	 * 2. rightop is an ARRAY[] construct: apply the operator's selectivity
	 * function for each element of the ARRAY[] construct, and merge.
	 *
	 * 3. otherwise, make a guess ...
	 */
	if (rightop && IsA(rightop, Const))
	{
		Datum		arraydatum = ((Const *) rightop)->constvalue;
		bool		arrayisnull = ((Const *) rightop)->constisnull;
		ArrayType  *arrayval;
		int16		elmlen;
		bool		elmbyval;
		char		elmalign;
		int			num_elems;
		Datum	   *elem_values;
		bool	   *elem_nulls;
		int			i;

		if (arrayisnull)		/* qual can't succeed if null array */
			return (Selectivity) 0.0;
		arrayval = DatumGetArrayTypeP(arraydatum);
		get_typlenbyvalalign(ARR_ELEMTYPE(arrayval),
							 &elmlen, &elmbyval, &elmalign);
		deconstruct_array(arrayval,
						  ARR_ELEMTYPE(arrayval),
						  elmlen, elmbyval, elmalign,
						  &elem_values, &elem_nulls, &num_elems);
		s1 = useOr ? 0.0 : 1.0;
		for (i = 0; i < num_elems; i++)
		{
			List	   *args;
			Selectivity s2;

			args = list_make2(leftop,
							  makeConst(nominal_element_type,
										-1,
										elmlen,
										elem_values[i],
										elem_nulls[i],
										elmbyval));
			s2 = DatumGetFloat8(FunctionCall4(&oprselproc,
											  PointerGetDatum(root),
											  ObjectIdGetDatum(operator),
											  PointerGetDatum(args),
											  selarg4));
			if (useOr)
				s1 = s1 + s2 - s1 * s2;
			else
				s1 = s1 * s2;
		}
	}
	else if (rightop && IsA(rightop, ArrayExpr) &&
			 !((ArrayExpr *) rightop)->multidims)
	{
		ArrayExpr  *arrayexpr = (ArrayExpr *) rightop;
		int16		elmlen;
		bool		elmbyval;
		ListCell   *l;

		get_typlenbyval(arrayexpr->element_typeid,
						&elmlen, &elmbyval);
		s1 = useOr ? 0.0 : 1.0;
		foreach(l, arrayexpr->elements)
		{
			Node	   *elem = (Node *) lfirst(l);
			List	   *args;
			Selectivity s2;

			/*
			 * Theoretically, if elem isn't of nominal_element_type we should
			 * insert a RelabelType, but it seems unlikely that any operator
			 * estimation function would really care ...
			 */
			args = list_make2(leftop, elem);
			s2 = DatumGetFloat8(FunctionCall4(&oprselproc,
											  PointerGetDatum(root),
											  ObjectIdGetDatum(operator),
											  PointerGetDatum(args),
											  selarg4));
			if (useOr)
				s1 = s1 + s2 - s1 * s2;
			else
				s1 = s1 * s2;
		}
	}
	else
	{
		CaseTestExpr *dummyexpr;
		List	   *args;
		Selectivity s2;
		int			i;

		/*
		 * We need a dummy rightop to pass to the operator selectivity
		 * routine.  It can be pretty much anything that doesn't look like a
		 * constant; CaseTestExpr is a convenient choice.
		 */
		dummyexpr = makeNode(CaseTestExpr);
		dummyexpr->typeId = nominal_element_type;
		dummyexpr->typeMod = -1;
		args = list_make2(leftop, dummyexpr);
		s2 = DatumGetFloat8(FunctionCall4(&oprselproc,
										  PointerGetDatum(root),
										  ObjectIdGetDatum(operator),
										  PointerGetDatum(args),
										  selarg4));
		s1 = useOr ? 0.0 : 1.0;

		/*
		 * Arbitrarily assume 10 elements in the eventual array value (see
		 * also estimate_array_length)
		 */
		for (i = 0; i < 10; i++)
		{
			if (useOr)
				s1 = s1 + s2 - s1 * s2;
			else
				s1 = s1 * s2;
		}
	}

	/* result should be in range, but make sure... */
	CLAMP_PROBABILITY(s1);

	return s1;
}

/*
 * Estimate number of elements in the array yielded by an expression.
 *
 * It's important that this agree with scalararraysel.
 */
int
estimate_array_length(Node *arrayexpr)
{
	/* look through any binary-compatible relabeling of arrayexpr */
	arrayexpr = strip_array_coercion(arrayexpr);

	if (arrayexpr && IsA(arrayexpr, Const))
	{
		Datum		arraydatum = ((Const *) arrayexpr)->constvalue;
		bool		arrayisnull = ((Const *) arrayexpr)->constisnull;
		ArrayType  *arrayval;

		if (arrayisnull)
			return 0;
		arrayval = DatumGetArrayTypeP(arraydatum);
		return ArrayGetNItems(ARR_NDIM(arrayval), ARR_DIMS(arrayval));
	}
	else if (arrayexpr && IsA(arrayexpr, ArrayExpr) &&
			 !((ArrayExpr *) arrayexpr)->multidims)
	{
		return list_length(((ArrayExpr *) arrayexpr)->elements);
	}
	else
	{
		/* default guess --- see also scalararraysel */
		return 10;
	}
}

/*
 *		rowcomparesel		- Selectivity of RowCompareExpr Node.
 *
 * We estimate RowCompare selectivity by considering just the first (high
 * order) columns, which makes it equivalent to an ordinary OpExpr.  While
 * this estimate could be refined by considering additional columns, it
 * seems unlikely that we could do a lot better without multi-column
 * statistics.
 */
Selectivity
rowcomparesel(PlannerInfo *root,
			  RowCompareExpr *clause,
			  int varRelid, JoinType jointype)
{
	Selectivity s1;
	Oid			opno = linitial_oid(clause->opnos);
	List	   *opargs;
	bool		is_join_clause;

	/* Build equivalent arg list for single operator */
	opargs = list_make2(linitial(clause->largs), linitial(clause->rargs));

	/* Decide if it's a join clause, same as for OpExpr */
	if (varRelid != 0)
	{
		/*
		 * If we are considering a nestloop join then all clauses are
		 * restriction clauses, since we are only interested in the one
		 * relation.
		 */
		is_join_clause = false;
	}
	else
	{
		/*
		 * Otherwise, it's a join if there's more than one relation used.
		 * Notice we ignore the low-order columns here.
		 */
		is_join_clause = (NumRelids((Node *) opargs) > 1);
	}

	if (is_join_clause)
	{
		/* Estimate selectivity for a join clause. */
		s1 = join_selectivity(root, opno,
							  opargs,
							  jointype);
	}
	else
	{
		/* Estimate selectivity for a restriction clause. */
		s1 = restriction_selectivity(root, opno,
									 opargs,
									 varRelid);
	}

	return s1;
}

/*
 *		eqjoinsel		- Join selectivity of "="
 */
Datum
eqjoinsel(PG_FUNCTION_ARGS)
{
	PlannerInfo *root = (PlannerInfo *) PG_GETARG_POINTER(0);
	Oid			operator = PG_GETARG_OID(1);
	List	   *args = (List *) PG_GETARG_POINTER(2);
	JoinType	jointype = (JoinType) PG_GETARG_INT16(3);
	double		selec;
	VariableStatData vardata1;
	VariableStatData vardata2;
	double		nd1;
	double		nd2;
	Form_pg_statistic stats1 = NULL;
	Form_pg_statistic stats2 = NULL;
	bool		have_mcvs1 = false;
	Datum	   *values1 = NULL;
	int			nvalues1 = 0;
	float4	   *numbers1 = NULL;
	int			nnumbers1 = 0;
	bool		have_mcvs2 = false;
	Datum	   *values2 = NULL;
	int			nvalues2 = 0;
	float4	   *numbers2 = NULL;
	int			nnumbers2 = 0;

	get_join_variables(root, args, &vardata1, &vardata2);

	nd1 = get_variable_numdistinct(&vardata1);
	nd2 = get_variable_numdistinct(&vardata2);

	if (HeapTupleIsValid(getStatsTuple(&vardata1)))
	{
		HeapTuple tp = getStatsTuple(&vardata1);
		stats1 = (Form_pg_statistic) GETSTRUCT(tp);
		have_mcvs1 = get_attstatsslot(tp,
									  vardata1.atttype,
									  vardata1.atttypmod,
									  STATISTIC_KIND_MCV,
									  InvalidOid,
									  &values1, &nvalues1,
									  &numbers1, &nnumbers1);
	}

	if (HeapTupleIsValid(getStatsTuple(&vardata2)))
	{
		HeapTuple tp = getStatsTuple(&vardata2);
		stats2 = (Form_pg_statistic) GETSTRUCT(tp);
		have_mcvs2 = get_attstatsslot(tp,
									  vardata2.atttype,
									  vardata2.atttypmod,
									  STATISTIC_KIND_MCV,
									  InvalidOid,
									  &values2, &nvalues2,
									  &numbers2, &nnumbers2);
	}

	if (have_mcvs1 && have_mcvs2)
	{
		/*
		 * We have most-common-value lists for both relations.	Run through
		 * the lists to see which MCVs actually join to each other with the
		 * given operator.	This allows us to determine the exact join
		 * selectivity for the portion of the relations represented by the MCV
		 * lists.  We still have to estimate for the remaining population, but
		 * in a skewed distribution this gives us a big leg up in accuracy.
		 * For motivation see the analysis in Y. Ioannidis and S.
		 * Christodoulakis, "On the propagation of errors in the size of join
		 * results", Technical Report 1018, Computer Science Dept., University
		 * of Wisconsin, Madison, March 1991 (available from ftp.cs.wisc.edu).
		 */
		FmgrInfo	eqproc;
		bool	   *hasmatch1;
		bool	   *hasmatch2;
		double		nullfrac1 = stats1->stanullfrac;
		double		nullfrac2 = stats2->stanullfrac;
		double		matchprodfreq,
					matchfreq1,
					matchfreq2,
					unmatchfreq1,
					unmatchfreq2,
					otherfreq1,
					otherfreq2,
					totalsel1,
					totalsel2;
		int			i,
					nmatches;

		fmgr_info(get_opcode(operator), &eqproc);
		hasmatch1 = (bool *) palloc0(nvalues1 * sizeof(bool));
		hasmatch2 = (bool *) palloc0(nvalues2 * sizeof(bool));

		/*
		 * If we are doing any variant of JOIN_IN, pretend all the values of
		 * the righthand relation are unique (ie, act as if it's been
		 * DISTINCT'd).
		 *
		 * NOTE: it might seem that we should unique-ify the lefthand input
		 * when considering JOIN_REVERSE_IN.  But this is not so, because the
		 * join clause we've been handed has not been commuted from the way
		 * the parser originally wrote it.	We know that the unique side of
		 * the IN clause is *always* on the right.
		 *
		 * NOTE: it would be dangerous to try to be smart about JOIN_LEFT or
		 * JOIN_RIGHT here, because we do not have enough information to
		 * determine which var is really on which side of the join. Perhaps
		 * someday we should pass in more information.
		 */
		if (jointype == JOIN_IN)
		{
			float4		oneovern = 1.0 / nd2;

			for (i = 0; i < nvalues2; i++)
				numbers2[i] = oneovern;
			nullfrac2 = oneovern;
		}

		/*
		 * Note we assume that each MCV will match at most one member of the
		 * other MCV list.	If the operator isn't really equality, there could
		 * be multiple matches --- but we don't look for them, both for speed
		 * and because the math wouldn't add up...
		 */
		matchprodfreq = 0.0;
		nmatches = 0;
		for (i = 0; i < nvalues1; i++)
		{
			int			j;

			for (j = 0; j < nvalues2; j++)
			{
				if (hasmatch2[j])
					continue;
				if (DatumGetBool(FunctionCall2(&eqproc,
											   values1[i],
											   values2[j])))
				{
					hasmatch1[i] = hasmatch2[j] = true;
					matchprodfreq += numbers1[i] * numbers2[j];
					nmatches++;
					break;
				}
			}
		}
		CLAMP_PROBABILITY(matchprodfreq);
		/* Sum up frequencies of matched and unmatched MCVs */
		matchfreq1 = unmatchfreq1 = 0.0;
		for (i = 0; i < nvalues1; i++)
		{
			if (hasmatch1[i])
				matchfreq1 += numbers1[i];
			else
				unmatchfreq1 += numbers1[i];
		}
		CLAMP_PROBABILITY(matchfreq1);
		CLAMP_PROBABILITY(unmatchfreq1);
		matchfreq2 = unmatchfreq2 = 0.0;
		for (i = 0; i < nvalues2; i++)
		{
			if (hasmatch2[i])
				matchfreq2 += numbers2[i];
			else
				unmatchfreq2 += numbers2[i];
		}
		CLAMP_PROBABILITY(matchfreq2);
		CLAMP_PROBABILITY(unmatchfreq2);
		pfree(hasmatch1);
		pfree(hasmatch2);

		/*
		 * Compute total frequency of non-null values that are not in the MCV
		 * lists.
		 */
		otherfreq1 = 1.0 - nullfrac1 - matchfreq1 - unmatchfreq1;
		otherfreq2 = 1.0 - nullfrac2 - matchfreq2 - unmatchfreq2;
		CLAMP_PROBABILITY(otherfreq1);
		CLAMP_PROBABILITY(otherfreq2);

		/*
		 * We can estimate the total selectivity from the point of view of
		 * relation 1 as: the known selectivity for matched MCVs, plus
		 * unmatched MCVs that are assumed to match against random members of
		 * relation 2's non-MCV population, plus non-MCV values that are
		 * assumed to match against random members of relation 2's unmatched
		 * MCVs plus non-MCV values.
		 */
		totalsel1 = matchprodfreq;
		if (nd2 > nvalues2)
			totalsel1 += unmatchfreq1 * otherfreq2 / (nd2 - nvalues2);
		if (nd2 > nmatches)
			totalsel1 += otherfreq1 * (otherfreq2 + unmatchfreq2) /
				(nd2 - nmatches);
		/* Same estimate from the point of view of relation 2. */
		totalsel2 = matchprodfreq;
		if (nd1 > nvalues1)
			totalsel2 += unmatchfreq2 * otherfreq1 / (nd1 - nvalues1);
		if (nd1 > nmatches)
			totalsel2 += otherfreq2 * (otherfreq1 + unmatchfreq1) /
				(nd1 - nmatches);

		/*
		 * Use the smaller of the two estimates.  This can be justified in
		 * essentially the same terms as given below for the no-stats case: to
		 * a first approximation, we are estimating from the point of view of
		 * the relation with smaller nd.
		 */
		selec = (totalsel1 < totalsel2) ? totalsel1 : totalsel2;
	}
	else
	{
		/*
		 * We do not have MCV lists for both sides.  Estimate the join
		 * selectivity as MIN(1/nd1,1/nd2)*(1-nullfrac1)*(1-nullfrac2). This
		 * is plausible if we assume that the join operator is strict and the
		 * non-null values are about equally distributed: a given non-null
		 * tuple of rel1 will join to either zero or N2*(1-nullfrac2)/nd2 rows
		 * of rel2, so total join rows are at most
		 * N1*(1-nullfrac1)*N2*(1-nullfrac2)/nd2 giving a join selectivity of
		 * not more than (1-nullfrac1)*(1-nullfrac2)/nd2. By the same logic it
		 * is not more than (1-nullfrac1)*(1-nullfrac2)/nd1, so the expression
		 * with MIN() is an upper bound.  Using the MIN() means we estimate
		 * from the point of view of the relation with smaller nd (since the
		 * larger nd is determining the MIN).  It is reasonable to assume that
		 * most tuples in this rel will have join partners, so the bound is
		 * probably reasonably tight and should be taken as-is.
		 *
		 * XXX Can we be smarter if we have an MCV list for just one side? It
		 * seems that if we assume equal distribution for the other side, we
		 * end up with the same answer anyway.
		 */
		double		nullfrac1 = stats1 ? stats1->stanullfrac : 0.0;
		double		nullfrac2 = stats2 ? stats2->stanullfrac : 0.0;

		selec = (1.0 - nullfrac1) * (1.0 - nullfrac2);
		if (nd1 > nd2)
			selec /= nd1;
		else
			selec /= nd2;
	}

	if (have_mcvs1)
		free_attstatsslot(vardata1.atttype, values1, nvalues1,
						  numbers1, nnumbers1);
	if (have_mcvs2)
		free_attstatsslot(vardata2.atttype, values2, nvalues2,
						  numbers2, nnumbers2);

	ReleaseVariableStats(vardata1);
	ReleaseVariableStats(vardata2);

	CLAMP_PROBABILITY(selec);

	PG_RETURN_FLOAT8((float8) selec);
}

/*
 *		neqjoinsel		- Join selectivity of "!="
 */
Datum
neqjoinsel(PG_FUNCTION_ARGS)
{
	PlannerInfo *root = (PlannerInfo *) PG_GETARG_POINTER(0);
	Oid			operator = PG_GETARG_OID(1);
	List	   *args = (List *) PG_GETARG_POINTER(2);
	JoinType	jointype = (JoinType) PG_GETARG_INT16(3);
	Oid			eqop;
	float8		result;

	/*
	 * We want 1 - eqjoinsel() where the equality operator is the one
	 * associated with this != operator, that is, its negator.
	 */
	eqop = get_negator(operator);
	if (eqop)
	{
		result = DatumGetFloat8(DirectFunctionCall4(eqjoinsel,
													PointerGetDatum(root),
													ObjectIdGetDatum(eqop),
													PointerGetDatum(args),
													Int16GetDatum(jointype)));
	}
	else
	{
		/* Use default selectivity (should we raise an error instead?) */
		result = DEFAULT_EQ_SEL;
	}
	result = 1.0 - result;
	PG_RETURN_FLOAT8(result);
}

/*
 *		scalarltjoinsel - Join selectivity of "<" and "<=" for scalars
 */
Datum
scalarltjoinsel(PG_FUNCTION_ARGS)
{
	PG_RETURN_FLOAT8(DEFAULT_INEQ_SEL);
}

/*
 *		scalargtjoinsel - Join selectivity of ">" and ">=" for scalars
 */
Datum
scalargtjoinsel(PG_FUNCTION_ARGS)
{
	PG_RETURN_FLOAT8(DEFAULT_INEQ_SEL);
}

/*
 * patternjoinsel		- Generic code for pattern-match join selectivity.
 */
static double
patternjoinsel(PG_FUNCTION_ARGS, Pattern_Type ptype, bool negate)
{
	/* For the moment we just punt. */
	return negate ? (1.0 - DEFAULT_MATCH_SEL) : DEFAULT_MATCH_SEL;
}

/*
 *		regexeqjoinsel	- Join selectivity of regular-expression pattern match.
 */
Datum
regexeqjoinsel(PG_FUNCTION_ARGS)
{
	PG_RETURN_FLOAT8(patternjoinsel(fcinfo, Pattern_Type_Regex, false));
}

/*
 *		icregexeqjoinsel	- Join selectivity of case-insensitive regex match.
 */
Datum
icregexeqjoinsel(PG_FUNCTION_ARGS)
{
	PG_RETURN_FLOAT8(patternjoinsel(fcinfo, Pattern_Type_Regex_IC, false));
}

/*
 *		likejoinsel			- Join selectivity of LIKE pattern match.
 */
Datum
likejoinsel(PG_FUNCTION_ARGS)
{
	PG_RETURN_FLOAT8(patternjoinsel(fcinfo, Pattern_Type_Like, false));
}

/*
 *		iclikejoinsel			- Join selectivity of ILIKE pattern match.
 */
Datum
iclikejoinsel(PG_FUNCTION_ARGS)
{
	PG_RETURN_FLOAT8(patternjoinsel(fcinfo, Pattern_Type_Like_IC, false));
}

/*
 *		regexnejoinsel	- Join selectivity of regex non-match.
 */
Datum
regexnejoinsel(PG_FUNCTION_ARGS)
{
	PG_RETURN_FLOAT8(patternjoinsel(fcinfo, Pattern_Type_Regex, true));
}

/*
 *		icregexnejoinsel	- Join selectivity of case-insensitive regex non-match.
 */
Datum
icregexnejoinsel(PG_FUNCTION_ARGS)
{
	PG_RETURN_FLOAT8(patternjoinsel(fcinfo, Pattern_Type_Regex_IC, true));
}

/*
 *		nlikejoinsel		- Join selectivity of LIKE pattern non-match.
 */
Datum
nlikejoinsel(PG_FUNCTION_ARGS)
{
	PG_RETURN_FLOAT8(patternjoinsel(fcinfo, Pattern_Type_Like, true));
}

/*
 *		icnlikejoinsel		- Join selectivity of ILIKE pattern non-match.
 */
Datum
icnlikejoinsel(PG_FUNCTION_ARGS)
{
	PG_RETURN_FLOAT8(patternjoinsel(fcinfo, Pattern_Type_Like_IC, true));
}

/*
 * mergejoinscansel			- Scan selectivity of merge join.
 *
 * A merge join will stop as soon as it exhausts either input stream.
 * Therefore, if we can estimate the ranges of both input variables,
 * we can estimate how much of the input will actually be read.  This
 * can have a considerable impact on the cost when using indexscans.
 *
 * Also, we can estimate how much of each input has to be read before the
 * first join pair is found, which will affect the join's startup time.
 *
 * clause should be a clause already known to be mergejoinable.  opfamily,
 * strategy, and nulls_first specify the sort ordering being used.
 *
 * The outputs are:
 *		*leftstart is set to the fraction of the left-hand variable expected
 *		 to be scanned before the first join pair is found (0 to 1).
 *		*leftend is set to the fraction of the left-hand variable expected
 *		 to be scanned before the join terminates (0 to 1).
 *		*rightstart, *rightend similarly for the right-hand variable.
 */
void
mergejoinscansel(PlannerInfo *root, Node *clause,
				 Oid opfamily, int strategy, bool nulls_first,
				 Selectivity *leftstart, Selectivity *leftend,
				 Selectivity *rightstart, Selectivity *rightend)
{
	Node	   *left,
			   *right;
	VariableStatData leftvar,
				rightvar;
	int			op_strategy;
	Oid			op_lefttype;
	Oid			op_righttype;
	bool		op_recheck;
	Oid			opno,
				lsortop,
				rsortop,
				lstatop,
				rstatop,
				ltop,
				leop,
				revltop,
				revleop;
	bool		isgt;
	Datum		leftmin,
				leftmax,
				rightmin,
				rightmax;
	double		selec;

	/* Set default results if we can't figure anything out. */
	/* XXX should default "start" fraction be a bit more than 0? */
	*leftstart = *rightstart = 0.0;
	*leftend = *rightend = 1.0;

	/* Deconstruct the merge clause */
	if (!is_opclause(clause))
		return;					/* shouldn't happen */
	opno = ((OpExpr *) clause)->opno;
	left = get_leftop((Expr *) clause);
	right = get_rightop((Expr *) clause);
	if (!right)
		return;					/* shouldn't happen */

	/* Look for stats for the inputs */
	examine_variable(root, left, 0, &leftvar);
	examine_variable(root, right, 0, &rightvar);

	/* Extract the operator's declared left/right datatypes */
	get_op_opfamily_properties(opno, opfamily,
							   &op_strategy,
							   &op_lefttype,
							   &op_righttype,
							   &op_recheck);
	Assert(op_strategy == BTEqualStrategyNumber);
	Assert(!op_recheck);

	/*
	 * Look up the various operators we need.  If we don't find them all, it
	 * probably means the opfamily is broken, but we just fail silently.
	 *
	 * Note: we expect that pg_statistic histograms will be sorted by the
	 * '<' operator, regardless of which sort direction we are considering.
	 */
	switch (strategy)
	{
		case BTLessStrategyNumber:
			isgt = false;
			if (op_lefttype == op_righttype)
			{
				/* easy case */
				ltop = get_opfamily_member(opfamily,
										   op_lefttype, op_righttype,
										   BTLessStrategyNumber);
				leop = get_opfamily_member(opfamily,
										   op_lefttype, op_righttype,
										   BTLessEqualStrategyNumber);
				lsortop = ltop;
				rsortop = ltop;
				lstatop = lsortop;
				rstatop = rsortop;
				revltop = ltop;
				revleop = leop;
			}
			else
			{
				ltop = get_opfamily_member(opfamily,
										   op_lefttype, op_righttype,
										   BTLessStrategyNumber);
				leop = get_opfamily_member(opfamily,
										   op_lefttype, op_righttype,
										   BTLessEqualStrategyNumber);
				lsortop = get_opfamily_member(opfamily,
											  op_lefttype, op_lefttype,
											  BTLessStrategyNumber);
				rsortop = get_opfamily_member(opfamily,
											  op_righttype, op_righttype,
											  BTLessStrategyNumber);
				lstatop = lsortop;
				rstatop = rsortop;
				revltop = get_opfamily_member(opfamily,
											  op_righttype, op_lefttype,
											  BTLessStrategyNumber);
				revleop = get_opfamily_member(opfamily,
											  op_righttype, op_lefttype,
											  BTLessEqualStrategyNumber);
			}
			break;
		case BTGreaterStrategyNumber:
			/* descending-order case */
			isgt = true;
			if (op_lefttype == op_righttype)
			{
				/* easy case */
				ltop = get_opfamily_member(opfamily,
										   op_lefttype, op_righttype,
										   BTGreaterStrategyNumber);
				leop = get_opfamily_member(opfamily,
										   op_lefttype, op_righttype,
										   BTGreaterEqualStrategyNumber);
				lsortop = ltop;
				rsortop = ltop;
				lstatop = get_opfamily_member(opfamily,
											  op_lefttype, op_lefttype,
											  BTLessStrategyNumber);
				rstatop = lstatop;
				revltop = ltop;
				revleop = leop;
			}
			else
			{
				ltop = get_opfamily_member(opfamily,
										   op_lefttype, op_righttype,
										   BTGreaterStrategyNumber);
				leop = get_opfamily_member(opfamily,
										   op_lefttype, op_righttype,
										   BTGreaterEqualStrategyNumber);
				lsortop = get_opfamily_member(opfamily,
											  op_lefttype, op_lefttype,
											  BTGreaterStrategyNumber);
				rsortop = get_opfamily_member(opfamily,
											  op_righttype, op_righttype,
											  BTGreaterStrategyNumber);
				lstatop = get_opfamily_member(opfamily,
											  op_lefttype, op_lefttype,
											  BTLessStrategyNumber);
				rstatop = get_opfamily_member(opfamily,
											  op_righttype, op_righttype,
											  BTLessStrategyNumber);
				revltop = get_opfamily_member(opfamily,
											  op_righttype, op_lefttype,
											  BTGreaterStrategyNumber);
				revleop = get_opfamily_member(opfamily,
											  op_righttype, op_lefttype,
											  BTGreaterEqualStrategyNumber);
			}
			break;
		default:
			goto fail;			/* shouldn't get here */
	}

	if (!OidIsValid(lsortop) ||
		!OidIsValid(rsortop) ||
		!OidIsValid(lstatop) ||
		!OidIsValid(rstatop) ||
		!OidIsValid(ltop) ||
		!OidIsValid(leop) ||
		!OidIsValid(revltop) ||
		!OidIsValid(revleop))
		goto fail;				/* insufficient info in catalogs */

	/* Try to get ranges of both inputs */
	if (!isgt)
	{
		if (!get_variable_range(root, &leftvar, lstatop,
								&leftmin, &leftmax))
			goto fail;			/* no range available from stats */
		if (!get_variable_range(root, &rightvar, rstatop,
								&rightmin, &rightmax))
			goto fail;			/* no range available from stats */
	}
	else
	{
		/* need to swap the max and min */
		if (!get_variable_range(root, &leftvar, lstatop,
								&leftmax, &leftmin))
			goto fail;			/* no range available from stats */
		if (!get_variable_range(root, &rightvar, rstatop,
								&rightmax, &rightmin))
			goto fail;			/* no range available from stats */
	}

	/*
	 * Now, the fraction of the left variable that will be scanned is the
	 * fraction that's <= the right-side maximum value.  But only believe
	 * non-default estimates, else stick with our 1.0.
	 */
	selec = scalarineqsel(root, leop, isgt, &leftvar,
						  rightmax, op_righttype);
	if (selec != DEFAULT_INEQ_SEL)
		*leftend = selec;

	/* And similarly for the right variable. */
	selec = scalarineqsel(root, revleop, isgt, &rightvar,
						  leftmax, op_lefttype);
	if (selec != DEFAULT_INEQ_SEL)
		*rightend = selec;

	/*
	 * Only one of the two "end" fractions can really be less than 1.0;
	 * believe the smaller estimate and reset the other one to exactly 1.0.
	 * If we get exactly equal estimates (as can easily happen with
	 * self-joins), believe neither.
	 */
	if (*leftend > *rightend)
		*leftend = 1.0;
	else if (*leftend < *rightend)
		*rightend = 1.0;
	else
		*leftend = *rightend = 1.0;

	/*
	 * Also, the fraction of the left variable that will be scanned before
	 * the first join pair is found is the fraction that's < the right-side
	 * minimum value.  But only believe non-default estimates, else stick with
	 * our own default.
	 */
	selec = scalarineqsel(root, ltop, isgt, &leftvar,
						  rightmin, op_righttype);
	if (selec != DEFAULT_INEQ_SEL)
		*leftstart = selec;

	/* And similarly for the right variable. */
	selec = scalarineqsel(root, revltop, isgt, &rightvar,
						  leftmin, op_lefttype);
	if (selec != DEFAULT_INEQ_SEL)
		*rightstart = selec;

	/*
	 * Only one of the two "start" fractions can really be more than zero;
	 * believe the larger estimate and reset the other one to exactly 0.0.
	 * If we get exactly equal estimates (as can easily happen with
	 * self-joins), believe neither.
	 */
	if (*leftstart < *rightstart)
		*leftstart = 0.0;
	else if (*leftstart > *rightstart)
		*rightstart = 0.0;
	else
		*leftstart = *rightstart = 0.0;

	/*
	 * If the sort order is nulls-first, we're going to have to skip over any
	 * nulls too.  These would not have been counted by scalarineqsel, and
	 * we can safely add in this fraction regardless of whether we believe
	 * scalarineqsel's results or not.  But be sure to clamp the sum to 1.0!
	 */
	if (nulls_first)
	{
		Form_pg_statistic stats;
		HeapTuple leftStatsTuple;
		HeapTuple rightStatsTuple;

		leftStatsTuple = getStatsTuple(&leftvar);
		if (HeapTupleIsValid(leftStatsTuple))
		{
			stats = (Form_pg_statistic) GETSTRUCT(leftStatsTuple);
			*leftstart += stats->stanullfrac;
			CLAMP_PROBABILITY(*leftstart);
			*leftend += stats->stanullfrac;
			CLAMP_PROBABILITY(*leftend);
		}
		rightStatsTuple = getStatsTuple(&rightvar);
		if (HeapTupleIsValid(rightStatsTuple))
		{
			stats = (Form_pg_statistic) GETSTRUCT(rightStatsTuple);
			*rightstart += stats->stanullfrac;
			CLAMP_PROBABILITY(*rightstart);
			*rightend += stats->stanullfrac;
			CLAMP_PROBABILITY(*rightend);
		}
	}

	/* Disbelieve start >= end, just in case that can happen */
	if (*leftstart >= *leftend)
	{
		*leftstart = 0.0;
		*leftend = 1.0;
	}
	if (*rightstart >= *rightend)
	{
		*rightstart = 0.0;
		*rightend = 1.0;
	}

fail:
	ReleaseVariableStats(leftvar);
	ReleaseVariableStats(rightvar);
}


/*
 * Helper routine for estimate_num_groups: add an item to a list of
 * GroupVarInfos, but only if it's not known equal to any of the existing
 * entries.
 */
typedef struct
{
	Node	   *var;			/* might be an expression, not just a Var */
	RelOptInfo *rel;			/* relation it belongs to */
	double		ndistinct;		/* # distinct values */
} GroupVarInfo;

static List *
add_unique_group_var(PlannerInfo *root, List *varinfos,
					 Node *var, VariableStatData *vardata)
{
	GroupVarInfo *varinfo;
	double		ndistinct;
	ListCell   *lc;

	ndistinct = get_variable_numdistinct(vardata);

	/* cannot use foreach here because of possible list_delete */
	lc = list_head(varinfos);
	while (lc)
	{
		varinfo = (GroupVarInfo *) lfirst(lc);

		/* must advance lc before list_delete possibly pfree's it */
		lc = lnext(lc);

		/* Drop exact duplicates */
		if (equal(var, varinfo->var))
			return varinfos;

		/*
		 * Drop known-equal vars, but only if they belong to different
		 * relations (see comments for estimate_num_groups)
		 */
		if (vardata->rel != varinfo->rel &&
			exprs_known_equal(root, var, varinfo->var))
		{
			if (varinfo->ndistinct <= ndistinct)
			{
				/* Keep older item, forget new one */
				return varinfos;
			}
			else
			{
				/* Delete the older item */
				varinfos = list_delete_ptr(varinfos, varinfo);
			}
		}
	}

	varinfo = (GroupVarInfo *) palloc(sizeof(GroupVarInfo));

	varinfo->var = var;
	varinfo->rel = vardata->rel;
	varinfo->ndistinct = ndistinct;
	varinfos = lappend(varinfos, varinfo);
	return varinfos;
}

/*
 * estimate_num_groups		- Estimate number of groups in a grouped query
 *
 * Given a query having a GROUP BY clause, estimate how many groups there
 * will be --- ie, the number of distinct combinations of the GROUP BY
 * expressions.
 *
 * This routine is also used to estimate the number of rows emitted by
 * a DISTINCT filtering step; that is an isomorphic problem.  (Note:
 * actually, we only use it for DISTINCT when there's no grouping or
 * aggregation ahead of the DISTINCT.)
 *
 * Inputs:
 *	root - the query
 *	groupExprs - list of expressions being grouped by
 *	input_rows - number of rows estimated to arrive at the group/unique
 *		filter step
 *
 * Given the lack of any cross-correlation statistics in the system, it's
 * impossible to do anything really trustworthy with GROUP BY conditions
 * involving multiple Vars.  We should however avoid assuming the worst
 * case (all possible cross-product terms actually appear as groups) since
 * very often the grouped-by Vars are highly correlated.  Our current approach
 * is as follows:
 *	1.	Expressions yielding boolean are assumed to contribute two groups,
 *		independently of their content, and are ignored in the subsequent
 *		steps.  This is mainly because tests like "col IS NULL" break the
 *		heuristic used in step 2 especially badly.
 *	2.	Reduce the given expressions to a list of unique Vars used.  For
 *		example, GROUP BY a, a + b is treated the same as GROUP BY a, b.
 *		It is clearly correct not to count the same Var more than once.
 *		It is also reasonable to treat f(x) the same as x: f() cannot
 *		increase the number of distinct values (unless it is volatile,
 *		which we consider unlikely for grouping), but it probably won't
 *		reduce the number of distinct values much either.
 *		As a special case, if a GROUP BY expression can be matched to an
 *		expressional index for which we have statistics, then we treat the
 *		whole expression as though it were just a Var.
 *	3.	If the list contains Vars of different relations that are known equal
 *		due to equivalence classes, then drop all but one of the Vars from each
 *		known-equal set, keeping the one with smallest estimated # of values
 *		(since the extra values of the others can't appear in joined rows).
 *		Note the reason we only consider Vars of different relations is that
 *		if we considered ones of the same rel, we'd be double-counting the
 *		restriction selectivity of the equality in the next step.
 *	4.	For Vars within a single source rel, we multiply together the numbers
 *		of values, clamp to the number of rows in the rel (divided by 10 if
 *		more than one Var), and then multiply by the selectivity of the
 *		restriction clauses for that rel.  When there's more than one Var,
 *		the initial product is probably too high (it's the worst case) but
 *		clamping to a fraction of the rel's rows seems to be a helpful
 *		heuristic for not letting the estimate get out of hand.  (The factor
 *		of 10 is derived from pre-Postgres-7.4 practice.)  Multiplying
 *		by the restriction selectivity is effectively assuming that the
 *		restriction clauses are independent of the grouping, which is a crummy
 *		assumption, but it's hard to do better.
 *	5.	If there are Vars from multiple rels, we repeat step 4 for each such
 *		rel, and multiply the results together.
 * Note that rels not containing grouped Vars are ignored completely, as are
 * join clauses.  Such rels cannot increase the number of groups, and we
 * assume such clauses do not reduce the number either (somewhat bogus,
 * but we don't have the info to do better).
 */
double
estimate_num_groups(PlannerInfo *root, List *groupExprs, double input_rows)
{
	List	   *varinfos = NIL;
	double		numdistinct;
	ListCell   *l;

	/*
	 * If no grouping columns, there's exactly one group.  (This can't happen
	 * for normal cases with GROUP BY or DISTINCT, but it is possible for
	 * corner cases with set operations.)
	 */
	if (groupExprs == NIL)
		return 1.0;

	/*
	 * Count groups derived from boolean grouping expressions.  For other
	 * expressions, find the unique Vars used, treating an expression as a Var
	 * if we can find stats for it.  For each one, record the statistical
	 * estimate of number of distinct values (total in its table, without
	 * regard for filtering).
	 */
	numdistinct = 1.0;

	foreach(l, groupExprs)
	{
		Node	   *groupexpr = (Node *) lfirst(l);
		VariableStatData vardata;
		List	   *varshere;
		ListCell   *l2;

		/* Short-circuit for expressions returning boolean */
		if (exprType(groupexpr) == BOOLOID)
		{
			numdistinct *= 2.0;
			continue;
		}

		/*
		 * If examine_variable is able to deduce anything about the GROUP BY
		 * expression, treat it as a single variable even if it's really more
		 * complicated.
		 */
		examine_variable(root, groupexpr, 0, &vardata);

		if (HeapTupleIsValid(getStatsTuple(&vardata))
			|| vardata.isunique)
		{
			varinfos = add_unique_group_var(root, varinfos,
											groupexpr, &vardata);
			ReleaseVariableStats(vardata);
			continue;
		}
		ReleaseVariableStats(vardata);

		/*
		 * Else pull out the component Vars
		 */
		varshere = pull_var_clause(groupexpr, false);

		/*
		 * If we find any variable-free GROUP BY item, then either it is a
		 * constant (and we can ignore it) or it contains a volatile function;
		 * in the latter case we punt and assume that each input row will
		 * yield a distinct group.
		 */
		if (varshere == NIL)
		{
			if (contain_volatile_functions(groupexpr))
				return input_rows;
			continue;
		}

		/*
		 * Else add variables to varinfos list
		 */
		foreach(l2, varshere)
		{
			Node	   *var = (Node *) lfirst(l2);

			examine_variable(root, var, 0, &vardata);
			varinfos = add_unique_group_var(root, varinfos, var, &vardata);
			ReleaseVariableStats(vardata);
		}
	}

	/*
	 * If now no Vars, we must have an all-constant or all-boolean GROUP BY
	 * list.
	 */
	if (varinfos == NIL)
	{
		/* Guard against out-of-range answers */
		if (numdistinct > input_rows)
			numdistinct = input_rows;
		return numdistinct;
	}

	/*
	 * Group Vars by relation and estimate total numdistinct.
	 *
	 * For each iteration of the outer loop, we process the frontmost Var in
	 * varinfos, plus all other Vars in the same relation.	We remove these
	 * Vars from the newvarinfos list for the next iteration. This is the
	 * easiest way to group Vars of same rel together.
	 */
	do
	{
		GroupVarInfo *varinfo1 = (GroupVarInfo *) linitial(varinfos);
		RelOptInfo *rel = varinfo1->rel;
		double		reldistinct = varinfo1->ndistinct;
		double		relmaxndistinct = reldistinct;
		int			relvarcount = 1;
		List	   *newvarinfos = NIL;

		/*
		 * Get the product of numdistinct estimates of the Vars for this rel.
		 * Also, construct new varinfos list of remaining Vars.
		 */
		for_each_cell(l, lnext(list_head(varinfos)))
		{
			GroupVarInfo *varinfo2 = (GroupVarInfo *) lfirst(l);

			if (varinfo2->rel == varinfo1->rel)
			{
				reldistinct *= varinfo2->ndistinct;
				if (relmaxndistinct < varinfo2->ndistinct)
					relmaxndistinct = varinfo2->ndistinct;
				relvarcount++;
			}
			else
			{
				/* not time to process varinfo2 yet */
				newvarinfos = lcons(varinfo2, newvarinfos);
			}
		}

		/*
		 * Sanity check --- don't divide by zero if empty relation.
		 */
		Assert(rel->reloptkind == RELOPT_BASEREL ||
			   (rel->reloptkind == RELOPT_OTHER_MEMBER_REL &&
				rel->rtekind == RTE_RELATION));
		if (rel->tuples > 0)
		{
			/*
			 * Clamp to size of rel, or size of rel / 10 if multiple Vars. The
			 * fudge factor is because the Vars are probably correlated but we
			 * don't know by how much.  We should never clamp to less than the
			 * largest ndistinct value for any of the Vars, though, since
			 * there will surely be at least that many groups.
			 */
			double		clamp = rel->tuples;

			if (relvarcount > 1)
			{
				clamp *= 0.1;
				if (clamp < relmaxndistinct)
				{
					clamp = relmaxndistinct;
					/* for sanity in case some ndistinct is too large: */
					if (clamp > rel->tuples)
						clamp = rel->tuples;
				}
			}
			if (reldistinct > clamp)
				reldistinct = clamp;

			/*
			 * Multiply by restriction selectivity.
			 */
			reldistinct *= rel->rows / rel->tuples;

			/*
			 * Update estimate of total distinct groups.
			 */
			numdistinct *= reldistinct;
		}

		varinfos = newvarinfos;
	} while (varinfos != NIL);

	numdistinct = ceil(numdistinct);

	/* Guard against out-of-range answers */
	if (numdistinct > input_rows)
		numdistinct = input_rows;
	if (numdistinct < 1.0)
		numdistinct = 1.0;

	return numdistinct;
}

/*
 * Estimate hash bucketsize fraction (ie, number of entries in a bucket
 * divided by total tuples in relation) if the specified expression is used
 * as a hash key.
 *
 * XXX This is really pretty bogus since we're effectively assuming that the
 * distribution of hash keys will be the same after applying restriction
 * clauses as it was in the underlying relation.  However, we are not nearly
 * smart enough to figure out how the restrict clauses might change the
 * distribution, so this will have to do for now.
 *
 * We are passed the number of buckets the executor will use for the given
 * input relation.	If the data were perfectly distributed, with the same
 * number of tuples going into each available bucket, then the bucketsize
 * fraction would be 1/nbuckets.  But this happy state of affairs will occur
 * only if (a) there are at least nbuckets distinct data values, and (b)
 * we have a not-too-skewed data distribution.	Otherwise the buckets will
 * be nonuniformly occupied.  If the other relation in the join has a key
 * distribution similar to this one's, then the most-loaded buckets are
 * exactly those that will be probed most often.  Therefore, the "average"
 * bucket size for costing purposes should really be taken as something close
 * to the "worst case" bucket size.  We try to estimate this by adjusting the
 * fraction if there are too few distinct data values, and then scaling up
 * by the ratio of the most common value's frequency to the average frequency.
 *
 * If no statistics are available, use a default estimate of 0.1.  This will
 * discourage use of a hash rather strongly if the inner relation is large,
 * which is what we want.  We do not want to hash unless we know that the
 * inner rel is well-dispersed (or the alternatives seem much worse).
 */
Selectivity
estimate_hash_bucketsize(PlannerInfo *root, Node *hashkey, double nbuckets)
{
	VariableStatData vardata;
	double		estfract,
				ndistinct,
				stanullfrac,
				mcvfreq,
				avgfreq;
	float4	   *numbers;
	int			nnumbers;

	examine_variable(root, hashkey, 0, &vardata);

	/* Get number of distinct values and fraction that are null */
	ndistinct = get_variable_numdistinct(&vardata);

	if (HeapTupleIsValid(getStatsTuple(&vardata)))
	{
		HeapTuple tp = getStatsTuple(&vardata);
		Form_pg_statistic stats;

		stats = (Form_pg_statistic) GETSTRUCT(tp);
		stanullfrac = stats->stanullfrac;
	}
	else
	{
		/*
		 * Believe a default ndistinct only if it came from stats. Otherwise
		 * punt and return 0.1, per comments above.
		 */
		if (ndistinct == DEFAULT_NUM_DISTINCT)
		{
			ReleaseVariableStats(vardata);
			return (Selectivity) 0.1;
		}

		stanullfrac = 0.0;
	}

	/* Compute avg freq of all distinct data values in raw relation */
	avgfreq = (1.0 - stanullfrac) / ndistinct;

	/*
	 * Adjust ndistinct to account for restriction clauses.  Observe we are
	 * assuming that the data distribution is affected uniformly by the
	 * restriction clauses!
	 *
	 * XXX Possibly better way, but much more expensive: multiply by
	 * selectivity of rel's restriction clauses that mention the target Var.
	 */
	if (vardata.rel)
		ndistinct *= vardata.rel->rows / vardata.rel->tuples;

	/*
	 * Initial estimate of bucketsize fraction is 1/nbuckets as long as the
	 * number of buckets is less than the expected number of distinct values;
	 * otherwise it is 1/ndistinct.
	 */
	if (ndistinct > nbuckets)
		estfract = 1.0 / nbuckets;
	else
		estfract = 1.0 / ndistinct;

	/*
	 * Look up the frequency of the most common value, if available.
	 */
	mcvfreq = 0.0;

	if (HeapTupleIsValid(getStatsTuple(&vardata)))
	{
		HeapTuple tp = getStatsTuple(&vardata);

		if (get_attstatsslot(tp,
							 vardata.atttype, vardata.atttypmod,
							 STATISTIC_KIND_MCV, InvalidOid,
							 NULL, NULL, &numbers, &nnumbers))
		{
			/*
			 * The first MCV stat is for the most common value.
			 */
			if (nnumbers > 0)
				mcvfreq = numbers[0];
			free_attstatsslot(vardata.atttype, NULL, 0,
							  numbers, nnumbers);
		}
	}

	/*
	 * Adjust estimated bucketsize upward to account for skewed distribution.
	 */
	if (avgfreq > 0.0 && mcvfreq > avgfreq)
		estfract *= mcvfreq / avgfreq;

	/*
	 * Clamp bucketsize to sane range (the above adjustment could easily
	 * produce an out-of-range result).  We set the lower bound a little above
	 * zero, since zero isn't a very sane result.
	 */
	if (estfract < 1.0e-6)
		estfract = 1.0e-6;
	else if (estfract > 1.0)
		estfract = 1.0;

	ReleaseVariableStats(vardata);

	return (Selectivity) estfract;
}


/*-------------------------------------------------------------------------
 *
 * Support routines
 *
 *-------------------------------------------------------------------------
 */

/*
 * convert_to_scalar
 *	  Convert non-NULL values of the indicated types to the comparison
 *	  scale needed by scalarineqsel().
 *	  Returns "true" if successful.
 *
 * XXX this routine is a hack: ideally we should look up the conversion
 * subroutines in pg_type.
 *
 * All numeric datatypes are simply converted to their equivalent
 * "double" values.  (NUMERIC values that are outside the range of "double"
 * are clamped to +/- HUGE_VAL.)
 *
 * String datatypes are converted to have hi and lo bound be constants, with
 *    the scaledvalue equally either hi or lo, depending on the value of isgt
 *    (done so that the caller will include the entire bucket in the final
 *     computed selectivity, even after inverting for the isgt case)
 *
 * The bytea datatype is just enough different from strings that it has
 * to be treated separately.
 *
 * The several datatypes representing absolute times are all converted
 * to Timestamp, which is actually a double, and then we just use that
 * double value.  Note this will give correct results even for the "special"
 * values of Timestamp, since those are chosen to compare correctly;
 * see timestamp_cmp.
 *
 * The several datatypes representing relative times (intervals) are all
 * converted to measurements expressed in seconds.
 *
 * isgt can be used by datatypes which cannot interpolate and instead must
 *   return an appropriate default
 *
 */
static bool
convert_to_scalar(Datum value, Oid valuetypid, double *scaledvalue,
				  Datum lobound, Datum hibound, Oid boundstypid,
				  double *scaledlobound, double *scaledhibound,
				  bool isgt)
{
	/*
	 * Both the valuetypid and the boundstypid should exactly match the
	 * declared input type(s) of the operator we are invoked for, so we just
	 * error out if either is not recognized.
	 *
	 * XXX The histogram we are interpolating between points of could belong
	 * to a column that's only binary-compatible with the declared type. In
	 * essence we are assuming that the semantics of binary-compatible types
	 * are enough alike that we can use a histogram generated with one type's
	 * operators to estimate selectivity for the other's.  This is outright
	 * wrong in some cases --- in particular signed versus unsigned
	 * interpretation could trip us up.  But it's useful enough in the
	 * majority of cases that we do it anyway.	Should think about more
	 * rigorous ways to do it.
	 */
	switch (valuetypid)
	{
			/*
			 * Built-in numeric types
			 */
		case BOOLOID:
		case INT2OID:
		case INT4OID:
		case INT8OID:
		case FLOAT4OID:
		case FLOAT8OID:
		case NUMERICOID:
		case OIDOID:
		case REGPROCOID:
		case REGPROCEDUREOID:
		case REGOPEROID:
		case REGOPERATOROID:
		case REGCLASSOID:
		case REGTYPEOID:
		case REGCONFIGOID:
		case REGDICTIONARYOID:
			*scaledvalue = convert_numeric_to_scalar(value, valuetypid);
			*scaledlobound = convert_numeric_to_scalar(lobound, boundstypid);
			*scaledhibound = convert_numeric_to_scalar(hibound, boundstypid);
			return true;

			/*
			 * Built-in string types
			 */
		case CHAROID:
		case BPCHAROID:
		case VARCHAROID:
		case TEXTOID:
		case NAMEOID:
			{
			    *scaledlobound = 1;
			    *scaledhibound = 2;
			    *scaledvalue = isgt ? 1 : 2;
				return true;
			}

			/*
			 * Built-in bytea type
			 */
		case BYTEAOID:
			{
				convert_bytea_to_scalar(value, scaledvalue,
										lobound, scaledlobound,
										hibound, scaledhibound);
				return true;
			}

			/*
			 * Built-in time types
			 */
		case TIMESTAMPOID:
		case TIMESTAMPTZOID:
		case ABSTIMEOID:
		case DATEOID:
		case INTERVALOID:
		case RELTIMEOID:
		case TINTERVALOID:
		case TIMEOID:
		case TIMETZOID:
			*scaledvalue = convert_timevalue_to_scalar(value, valuetypid);
			*scaledlobound = convert_timevalue_to_scalar(lobound, boundstypid);
			*scaledhibound = convert_timevalue_to_scalar(hibound, boundstypid);
			return true;

			/*
			 * Built-in network types
			 */
		case INETOID:
		case CIDROID:
		case MACADDROID:
			*scaledvalue = convert_network_to_scalar(value, valuetypid);
			*scaledlobound = convert_network_to_scalar(lobound, boundstypid);
			*scaledhibound = convert_network_to_scalar(hibound, boundstypid);
			return true;
	}
	/* Don't know how to convert */
	*scaledvalue = *scaledlobound = *scaledhibound = 0;
	return false;
}

/*
 * Do convert_to_scalar()'s work for any numeric data type.
 */
static double
convert_numeric_to_scalar(Datum value, Oid typid)
{
	switch (typid)
	{
		case BOOLOID:
			return (double) DatumGetBool(value);
		case INT2OID:
			return (double) DatumGetInt16(value);
		case INT4OID:
			return (double) DatumGetInt32(value);
		case INT8OID:
			return (double) DatumGetInt64(value);
		case FLOAT4OID:
			return (double) DatumGetFloat4(value);
		case FLOAT8OID:
			return (double) DatumGetFloat8(value);
		case NUMERICOID:
			/* Note: out-of-range values will be clamped to +-HUGE_VAL */
			return (double)
				DatumGetFloat8(DirectFunctionCall1(numeric_float8_no_overflow,
												   value));
		case OIDOID:
		case REGPROCOID:
		case REGPROCEDUREOID:
		case REGOPEROID:
		case REGOPERATOROID:
		case REGCLASSOID:
		case REGTYPEOID:
		case REGCONFIGOID:
		case REGDICTIONARYOID:
			/* we can treat OIDs as integers... */
			return (double) DatumGetObjectId(value);
	}

	/*
	 * Can't get here unless someone tries to use scalarltsel/scalargtsel on
	 * an operator with one numeric and one non-numeric operand.
	 */
	elog(ERROR, "unsupported type: %u", typid);
	return 0;
}

/*
<<<<<<< HEAD
=======
 * Do convert_to_scalar()'s work for any character-string data type.
 *
 * String datatypes are converted to a scale that ranges from 0 to 1,
 * where we visualize the bytes of the string as fractional digits.
 *
 * We do not want the base to be 256, however, since that tends to
 * generate inflated selectivity estimates; few databases will have
 * occurrences of all 256 possible byte values at each position.
 * Instead, use the smallest and largest byte values seen in the bounds
 * as the estimated range for each byte, after some fudging to deal with
 * the fact that we probably aren't going to see the full range that way.
 *
 * An additional refinement is that we discard any common prefix of the
 * three strings before computing the scaled values.  This allows us to
 * "zoom in" when we encounter a narrow data range.  An example is a phone
 * number database where all the values begin with the same area code.
 * (Actually, the bounds will be adjacent histogram-bin-boundary values,
 * so this is more likely to happen than you might think.)
 */
static void
convert_string_to_scalar(char *value,
						 double *scaledvalue,
						 char *lobound,
						 double *scaledlobound,
						 char *hibound,
						 double *scaledhibound)
{
	int			rangelo,
				rangehi;
	char	   *sptr;

	rangelo = rangehi = (unsigned char) hibound[0];
	for (sptr = lobound; *sptr; sptr++)
	{
		if (rangelo > (unsigned char) *sptr)
			rangelo = (unsigned char) *sptr;
		if (rangehi < (unsigned char) *sptr)
			rangehi = (unsigned char) *sptr;
	}
	for (sptr = hibound; *sptr; sptr++)
	{
		if (rangelo > (unsigned char) *sptr)
			rangelo = (unsigned char) *sptr;
		if (rangehi < (unsigned char) *sptr)
			rangehi = (unsigned char) *sptr;
	}
	/* If range includes any upper-case ASCII chars, make it include all */
	if (rangelo <= 'Z' && rangehi >= 'A')
	{
		if (rangelo > 'A')
			rangelo = 'A';
		if (rangehi < 'Z')
			rangehi = 'Z';
	}
	/* Ditto lower-case */
	if (rangelo <= 'z' && rangehi >= 'a')
	{
		if (rangelo > 'a')
			rangelo = 'a';
		if (rangehi < 'z')
			rangehi = 'z';
	}
	/* Ditto digits */
	if (rangelo <= '9' && rangehi >= '0')
	{
		if (rangelo > '0')
			rangelo = '0';
		if (rangehi < '9')
			rangehi = '9';
	}

	/*
	 * If range includes less than 10 chars, assume we have not got enough
	 * data, and make it include regular ASCII set.
	 */
	if (rangehi - rangelo < 9)
	{
		rangelo = ' ';
		rangehi = 127;
	}

	/*
	 * Now strip any common prefix of the three strings.
	 */
	while (*lobound)
	{
		if (*lobound != *hibound || *lobound != *value)
			break;
		lobound++, hibound++, value++;
	}

	/*
	 * Now we can do the conversions.
	 */
	*scaledvalue = convert_one_string_to_scalar(value, rangelo, rangehi);
	*scaledlobound = convert_one_string_to_scalar(lobound, rangelo, rangehi);
	*scaledhibound = convert_one_string_to_scalar(hibound, rangelo, rangehi);
}

static double
convert_one_string_to_scalar(char *value, int rangelo, int rangehi)
{
	int			slen = strlen(value);
	double		num,
				denom,
				base;

	if (slen <= 0)
		return 0.0;				/* empty string has scalar value 0 */

	/*
	 * Since base is at least 10, need not consider more than about 20 chars
	 */
	if (slen > 20)
		slen = 20;

	/* Convert initial characters to fraction */
	base = rangehi - rangelo + 1;
	num = 0.0;
	denom = base;
	while (slen-- > 0)
	{
		int			ch = (unsigned char) *value++;

		if (ch < rangelo)
			ch = rangelo - 1;
		else if (ch > rangehi)
			ch = rangehi + 1;
		num += ((double) (ch - rangelo)) / denom;
		denom *= base;
	}

	return num;
}

/*
 * Convert a string-type Datum into a palloc'd, null-terminated string.
 *
 * When using a non-C locale, we must pass the string through strxfrm()
 * before continuing, so as to generate correct locale-specific results.
 */
static char *
convert_string_datum(Datum value, Oid typid)
{
	char	   *val;

	switch (typid)
	{
		case CHAROID:
			val = (char *) palloc(2);
			val[0] = DatumGetChar(value);
			val[1] = '\0';
			break;
		case BPCHAROID:
		case VARCHAROID:
		case TEXTOID:
			val = TextDatumGetCString(value);
			break;
		case NAMEOID:
			{
				NameData   *nm = (NameData *) DatumGetPointer(value);

				val = pstrdup(NameStr(*nm));
				break;
			}
		default:

			/*
			 * Can't get here unless someone tries to use scalarltsel on an
			 * operator with one string and one non-string operand.
			 */
			elog(ERROR, "unsupported type: %u", typid);
			return NULL;
	}

	if (!lc_collate_is_c())
	{
		char	   *xfrmstr;
		size_t		xfrmlen;
		size_t		xfrmlen2;

		/*
		 * Note: originally we guessed at a suitable output buffer size, and
		 * only needed to call strxfrm twice if our guess was too small.
		 * However, it seems that some versions of Solaris have buggy strxfrm
		 * that can write past the specified buffer length in that scenario.
		 * So, do it the dumb way for portability.
		 *
		 * Yet other systems (e.g., glibc) sometimes return a smaller value
		 * from the second call than the first; thus the Assert must be <= not
		 * == as you'd expect.  Can't any of these people program their way
		 * out of a paper bag?
		 *
		 * XXX: strxfrm doesn't support UTF-8 encoding on Win32, it can return
		 * bogus data or set an error. This is not really a problem unless it
		 * crashes since it will only give an estimation error and nothing
		 * fatal.
		 */
#if _MSC_VER == 1400			/* VS.Net 2005 */

		/*
		 *
		 * http://connect.microsoft.com/VisualStudio/feedback/ViewFeedback.aspx
		 * ?FeedbackID=99694 */
		{
			char		x[1];

			xfrmlen = strxfrm(x, val, 0);
		}
#else
		xfrmlen = strxfrm(NULL, val, 0);
#endif
#ifdef WIN32

		/*
		 * On Windows, strxfrm returns INT_MAX when an error occurs. Instead
		 * of trying to allocate this much memory (and fail), just return the
		 * original string unmodified as if we were in the C locale.
		 */
		if (xfrmlen == INT_MAX)
			return val;
#endif
		xfrmstr = (char *) palloc(xfrmlen + 1);
		xfrmlen2 = strxfrm(xfrmstr, val, xfrmlen + 1);
		Assert(xfrmlen2 <= xfrmlen);
		pfree(val);
		val = xfrmstr;
	}

	return val;
}

/*
>>>>>>> f260edb1
 * Do convert_to_scalar()'s work for any bytea data type.
 *
 * Very similar to the old convert_string_to_scalar except we can't assume
 * null-termination and therefore pass explicit lengths around.
 *
 * Also, assumptions about likely "normal" ranges of characters have been
 * removed - a data range of 0..255 is always used, for now.  (Perhaps
 * someday we will add information about actual byte data range to
 * pg_statistic.)
 */
static void
convert_bytea_to_scalar(Datum value,
						double *scaledvalue,
						Datum lobound,
						double *scaledlobound,
						Datum hibound,
						double *scaledhibound)
{
	int			rangelo,
				rangehi,
				valuelen = VARSIZE(DatumGetPointer(value)) - VARHDRSZ,
				loboundlen = VARSIZE(DatumGetPointer(lobound)) - VARHDRSZ,
				hiboundlen = VARSIZE(DatumGetPointer(hibound)) - VARHDRSZ,
				i,
				minlen;
	unsigned char *valstr = (unsigned char *) VARDATA(DatumGetPointer(value)),
			   *lostr = (unsigned char *) VARDATA(DatumGetPointer(lobound)),
			   *histr = (unsigned char *) VARDATA(DatumGetPointer(hibound));

	/*
	 * Assume bytea data is uniformly distributed across all byte values.
	 */
	rangelo = 0;
	rangehi = 255;

	/*
	 * Now strip any common prefix of the three strings.
	 */
	minlen = Min(Min(valuelen, loboundlen), hiboundlen);
	for (i = 0; i < minlen; i++)
	{
		if (*lostr != *histr || *lostr != *valstr)
			break;
		lostr++, histr++, valstr++;
		loboundlen--, hiboundlen--, valuelen--;
	}

	/*
	 * Now we can do the conversions.
	 */
	*scaledvalue = convert_one_bytea_to_scalar(valstr, valuelen, rangelo, rangehi);
	*scaledlobound = convert_one_bytea_to_scalar(lostr, loboundlen, rangelo, rangehi);
	*scaledhibound = convert_one_bytea_to_scalar(histr, hiboundlen, rangelo, rangehi);
}

static double
convert_one_bytea_to_scalar(unsigned char *value, int valuelen,
							int rangelo, int rangehi)
{
	double		num,
				denom,
				base;

	if (valuelen <= 0)
		return 0.0;				/* empty string has scalar value 0 */

	/*
	 * Since base is 256, need not consider more than about 10 chars (even
	 * this many seems like overkill)
	 */
	if (valuelen > 10)
		valuelen = 10;

	/* Convert initial characters to fraction */
	base = rangehi - rangelo + 1;
	num = 0.0;
	denom = base;
	while (valuelen-- > 0)
	{
		int			ch = *value++;

		if (ch < rangelo)
			ch = rangelo - 1;
		else if (ch > rangehi)
			ch = rangehi + 1;
		num += ((double) (ch - rangelo)) / denom;
		denom *= base;
	}

	return num;
}

/*
 * Do convert_to_scalar()'s work for any timevalue data type.
 */
double
convert_timevalue_to_scalar(Datum value, Oid typid)
{
	switch (typid)
	{
		case TIMESTAMPOID:
			return DatumGetTimestamp(value);
		case TIMESTAMPTZOID:
			return DatumGetTimestampTz(value);
		case ABSTIMEOID:
			return DatumGetTimestamp(DirectFunctionCall1(abstime_timestamp,
														 value));
		case DATEOID:
			return date2timestamp_no_overflow(DatumGetDateADT(value));
		case INTERVALOID:
			{
				Interval   *interval = DatumGetIntervalP(value);

				/*
				 * Convert the month part of Interval to days using assumed
				 * average month length of 365.25/12.0 days.  Not too
				 * accurate, but plenty good enough for our purposes.
				 */
#ifdef HAVE_INT64_TIMESTAMP
				return interval->time + interval->day * (double) USECS_PER_DAY +
					interval->month * ((DAYS_PER_YEAR / (double) MONTHS_PER_YEAR) * USECS_PER_DAY);
#else
				return interval->time + interval->day * SECS_PER_DAY +
					interval->month * ((DAYS_PER_YEAR / (double) MONTHS_PER_YEAR) * (double) SECS_PER_DAY);
#endif
			}
		case RELTIMEOID:
#ifdef HAVE_INT64_TIMESTAMP
			return (DatumGetRelativeTime(value) * 1000000.0);
#else
			return DatumGetRelativeTime(value);
#endif
		case TINTERVALOID:
			{
				TimeInterval tinterval = DatumGetTimeInterval(value);

#ifdef HAVE_INT64_TIMESTAMP
				if (tinterval->status != 0)
					return ((tinterval->data[1] - tinterval->data[0]) * 1000000.0);
#else
				if (tinterval->status != 0)
					return tinterval->data[1] - tinterval->data[0];
#endif
				return 0;		/* for lack of a better idea */
			}
		case TIMEOID:
			return DatumGetTimeADT(value);
		case TIMETZOID:
			{
				TimeTzADT  *timetz = DatumGetTimeTzADTP(value);

				/* use GMT-equivalent time */
#ifdef HAVE_INT64_TIMESTAMP
				return (double) (timetz->time + (timetz->zone * 1000000.0));
#else
				return (double) (timetz->time + timetz->zone);
#endif
			}
	}

	/*
	 * Can't get here unless someone tries to use scalarltsel/scalargtsel on
	 * an operator with one timevalue and one non-timevalue operand.
	 */
	elog(ERROR, "unsupported type: %u", typid);
	return 0;
}


/*
 * get_restriction_variable
 *		Examine the args of a restriction clause to see if it's of the
 *		form (variable op pseudoconstant) or (pseudoconstant op variable),
 *		where "variable" could be either a Var or an expression in vars of a
 *		single relation.  If so, extract information about the variable,
 *		and also indicate which side it was on and the other argument.
 *
 * Inputs:
 *	root: the planner info
 *	args: clause argument list
 *	varRelid: see specs for restriction selectivity functions
 *
 * Outputs: (these are valid only if TRUE is returned)
 *	*vardata: gets information about variable (see examine_variable)
 *	*other: gets other clause argument, aggressively reduced to a constant
 *	*varonleft: set TRUE if variable is on the left, FALSE if on the right
 *
 * Returns TRUE if a variable is identified, otherwise FALSE.
 *
 * Note: if there are Vars on both sides of the clause, we must fail, because
 * callers are expecting that the other side will act like a pseudoconstant.
 */
bool
get_restriction_variable(PlannerInfo *root, List *args, int varRelid,
						 VariableStatData *vardata, Node **other,
						 bool *varonleft)
{
	Node	   *left,
			   *right;
	VariableStatData rdata;

	/* Fail if not a binary opclause (probably shouldn't happen) */
	if (list_length(args) != 2)
		return false;

	left = (Node *) linitial(args);
	right = (Node *) lsecond(args);

	/*
	 * Examine both sides.	Note that when varRelid is nonzero, Vars of other
	 * relations will be treated as pseudoconstants.
	 */
	examine_variable(root, left, varRelid, vardata);
	examine_variable(root, right, varRelid, &rdata);

	/*
	 * If one side is a variable and the other not, we win.
	 */
	if (vardata->rel && rdata.rel == NULL)
	{
		*varonleft = true;
		*other = estimate_expression_value(root, rdata.var);
		/* Assume we need no ReleaseVariableStats(rdata) here */
		return true;
	}

	if (vardata->rel == NULL && rdata.rel)
	{
		*varonleft = false;
		*other = estimate_expression_value(root, vardata->var);
		/* Assume we need no ReleaseVariableStats(*vardata) here */
		*vardata = rdata;
		return true;
	}

	/* Ooops, clause has wrong structure (probably var op var) */
	ReleaseVariableStats(*vardata);
	ReleaseVariableStats(rdata);

	return false;
}

/*
 * get_join_variables
 *		Apply examine_variable() to each side of a join clause.
 */
void
get_join_variables(PlannerInfo *root, List *args,
				   VariableStatData *vardata1, VariableStatData *vardata2)
{
	Node	   *left,
			   *right;

	if (list_length(args) != 2)
		elog(ERROR, "join operator should take two arguments");

	left = (Node *) linitial(args);
	right = (Node *) lsecond(args);

	examine_variable(root, left, 0, vardata1);
	examine_variable(root, right, 0, vardata2);
}

/*
 * This method returns a pointer to the largest child relation for an inherited (incl partitioned)
 * relation. If there are multiple levels in the hierarchy, we delve down recursively till we
 * find the largest (as determined from the path structure).
 * Input: a partitioned table
 * Output: largest child partition. If there are no child partition because all of them have been eliminated, then
 *         returns NULL.
 */
static RelOptInfo* largest_child_relation(PlannerInfo *root, RelOptInfo *rel)
{
	AppendPath *append_path = NULL;
	ListCell *subpath_lc = NULL;
	RelOptInfo *largest_child_in_subpath = NULL;
	double max_rows = -1.0;

	Assert(IsA(rel->cheapest_total_path, AppendPath));

	append_path = (AppendPath *) rel->cheapest_total_path;

	foreach(subpath_lc, append_path->subpaths)
	{
		RelOptInfo *candidate_child = NULL;
		Path *subpath = lfirst(subpath_lc);

		if (IsA(subpath, AppendPath))
		{
			candidate_child = largest_child_relation(root, subpath->parent);
		}
		else
		{
			candidate_child = subpath->parent;
		}

		if (candidate_child && candidate_child->rows > max_rows)
		{
			max_rows = candidate_child->rows;
			largest_child_in_subpath = candidate_child;
		}
	}

	return largest_child_in_subpath;
}

/*
 * The purpose of this method is to make the statistics (on a specific column) of a child partition
 * representative of the parent relation. This entails the following assumptions:
 * 1.  if ndistinct<=-1.0 in child partition, the column is a unique column in the child partition. We
 * 	   expect the column to remain distinct in the master as well.
 * 2.  if -1.0 < ndistinct < 0.0, the absolute number of ndistinct values in the child partition is a fraction
 *     of the number of rows in the partition. We expect that the absolute number of ndistinct in the master
 *     to stay the same. Therefore, we convert this to a positive number.
 *     The method get_variable_numdistinct will multiply this by the number of tuples in the master relation.
 * 3.  if ndistinct is positive, it indicates a small absolute number of distinct values. We expect these
 * 	   values to be repeated in all partitions. Therefore, we expect no change in the ndistinct in the master.
 *
 * Input:
 * 	   statsTuple, which is a heaptuple representing statistics on a child relation. It expects statstuple to be non-null.
 * 	   scalefactor, which is in the range (0.0,1.0]
 *
 * Output:
 * 	   This method modifies the tuple passed to it.
 */
static void inline adjust_partition_table_statistic_for_parent(HeapTuple statsTuple, double childtuples)
{
	Form_pg_statistic stats;

	Assert(HeapTupleIsValid(statsTuple));

	stats = (Form_pg_statistic) GETSTRUCT(statsTuple);

	if (stats->stadistinct <= -1.0)
	{
		/*
		 * Case 1 as described above.
		 */

		return;
	}
	else if (stats->stadistinct < 0.0)
	{
		/*
		 * Case 2 as described above.
		 */

		stats->stadistinct = ((double) -1.0) * stats->stadistinct * childtuples;
	}
	else
	{
		/**
		 * Case 3 as described above.
		 */

		return;
	}
}

/*
 * examine_variable
 *		Try to look up statistical data about an expression.
 *		Fill in a VariableStatData struct to describe the expression.
 *
 * Inputs:
 *	root: the planner info
 *	node: the expression tree to examine
 *	varRelid: see specs for restriction selectivity functions
 *
 * Outputs: *vardata is filled as follows:
 *	var: the input expression (with any binary relabeling stripped, if
 *		it is or contains a variable; but otherwise the type is preserved)
 *	rel: RelOptInfo for relation containing variable; NULL if expression
 *		contains no Vars (NOTE this could point to a RelOptInfo of a
 *		subquery, not one in the current query).
 *	statsTuple: the pg_statistic entry for the variable, if one exists;
 *		otherwise NULL.
 *	vartype: exposed type of the expression; this should always match
 *		the declared input type of the operator we are estimating for.
 *	atttype, atttypmod: type data to pass to get_attstatsslot().  This is
 *		commonly the same as the exposed type of the variable argument,
 *		but can be different in binary-compatible-type cases.
 *
 * Caller is responsible for doing ReleaseVariableStats() before exiting.
 */
void
examine_variable(PlannerInfo *root, Node *node, int varRelid,
				 VariableStatData *vardata)
{
	Node	   *basenode;
	Relids		varnos;
	RelOptInfo *onerel;

	/* Make sure we don't return dangling pointers in vardata */
	MemSet(vardata, 0, sizeof(VariableStatData));

	/* Save the exposed type of the expression */
	vardata->vartype = exprType(node);

	vardata->numdistinctFromPrimaryKey = -1.0; /* ignore by default*/

	/* Look inside any binary-compatible relabeling */

	if (IsA(node, RelabelType))
		basenode = (Node *) ((RelabelType *) node)->arg;
	else
		basenode = node;

	/* Fast path for a simple Var */

	if (IsA(basenode, Var) &&
		(varRelid == 0 || varRelid == ((Var *) basenode)->varno))
	{
		Var		   *var = (Var *) basenode;
		RangeTblEntry *rte;

		vardata->var = basenode;	/* return Var without relabeling */
		vardata->rel = find_base_rel(root, var->varno);
		vardata->atttype = var->vartype;
		vardata->atttypmod = var->vartypmod;

		rte = rt_fetch(var->varno, root->parse->rtable);

		/*
		 * If this attribute has a foreign key relationship, then first look
		 * at primary key statistics. If there exist stats on that attribute,
		 * we utilize those. If not, continue.
		 */

		if (gp_statistics_use_fkeys)
		{
			Oid         pkrelid = InvalidOid;
			AttrNumber  pkattno = -1;

			if (ConstraintGetPrimaryKeyOf(rte->relid, var->varattno, &pkrelid, &pkattno))
			{
				HeapTuple	pkStatsTuple;

				/* SELECT reltuples FROM pg_class */

				pkStatsTuple = SearchSysCache1(RELOID, ObjectIdGetDatum(pkrelid));
				if (HeapTupleIsValid(pkStatsTuple))
				{
					Form_pg_class classForm = (Form_pg_class) GETSTRUCT(pkStatsTuple);
					if (classForm->reltuples > 0)
					{
						vardata->numdistinctFromPrimaryKey = classForm->reltuples;
					}
				}

				ReleaseSysCache(pkStatsTuple);
			}
		}
		if (rte->inh)
		{
			/*
			 * If gp_statistics_pullup_from_child_partition is set, we attempt to pull up statistics from
			 * the largest child partition in an inherited or a partitioned table.
			 */
			if (gp_statistics_pullup_from_child_partition  &&
				vardata->rel->cheapest_total_path != NULL)
			{
				RelOptInfo *childrel = largest_child_relation(root, vardata->rel);
				vardata->statsTuple = NULL;

				if (childrel)
				{
					RangeTblEntry *child_rte = NULL;

					child_rte = rt_fetch(childrel->relid, root->parse->rtable);

					Assert(child_rte != NULL);

					/*
					 * Get statistics from the child partition.
					 */
					vardata->statsTuple = SearchSysCache(STATRELATT,
														 ObjectIdGetDatum(child_rte->relid),
														 Int16GetDatum(var->varattno),
														 0, 0);

					if (vardata->statsTuple != NULL)
					{
						adjust_partition_table_statistic_for_parent(vardata->statsTuple, childrel->tuples);
					}
				}
			}
		}
		else if (rte->rtekind == RTE_RELATION)
		{
			vardata->statsTuple = SearchSysCache(STATRELATT,
												 ObjectIdGetDatum(rte->relid),
												 Int16GetDatum(var->varattno),
												 0, 0);
		}
		else
		{
			/*
			 * XXX This means the Var comes from a JOIN or sub-SELECT. Later
			 * add code to dig down into the join etc and see if we can trace
			 * the variable to something with stats.  (But beware of
			 * sub-SELECTs with DISTINCT/GROUP BY/etc.	Perhaps there are no
			 * cases where this would really be useful, because we'd have
			 * flattened the subselect if it is??)
			 */
		}

		return;
	}

	/*
	 * Okay, it's a more complicated expression.  Determine variable
	 * membership.	Note that when varRelid isn't zero, only vars of that
	 * relation are considered "real" vars.
	 */
	varnos = pull_varnos(basenode);

	onerel = NULL;

	switch (bms_membership(varnos))
	{
		case BMS_EMPTY_SET:
			/* No Vars at all ... must be pseudo-constant clause */
			break;
		case BMS_SINGLETON:
			if (varRelid == 0 || bms_is_member(varRelid, varnos))
			{
				onerel = find_base_rel(root,
					   (varRelid ? varRelid : bms_singleton_member(varnos)));
				vardata->rel = onerel;
				node = basenode;	/* strip any relabeling */
			}
			/* else treat it as a constant */
			break;
		case BMS_MULTIPLE:
			if (varRelid == 0)
			{
				/* treat it as a variable of a join relation */
				vardata->rel = find_join_rel(root, varnos);
				node = basenode;	/* strip any relabeling */
			}
			else if (bms_is_member(varRelid, varnos))
			{
				/* ignore the vars belonging to other relations */
				vardata->rel = find_base_rel(root, varRelid);
				node = basenode;	/* strip any relabeling */
				/* note: no point in expressional-index search here */
			}
			/* else treat it as a constant */
			break;
	}

	bms_free(varnos);

	vardata->var = node;
	vardata->atttype = exprType(node);
	vardata->atttypmod = exprTypmod(node);

	if (onerel)
	{
		/*
		 * We have an expression in vars of a single relation.	Try to match
		 * it to expressional index columns, in hopes of finding some
		 * statistics.
		 *
		 * XXX it's conceivable that there are multiple matches with different
		 * index opfamilies; if so, we need to pick one that matches the
		 * operator we are estimating for.	FIXME later.
		 */
		ListCell   *ilist;

		foreach(ilist, onerel->indexlist)
		{
			IndexOptInfo *index = (IndexOptInfo *) lfirst(ilist);
			ListCell   *indexpr_item;
			int			pos;

			indexpr_item = list_head(index->indexprs);
			if (indexpr_item == NULL)
				continue;		/* no expressions here... */

			/*
			 * Ignore partial indexes since they probably don't reflect
			 * whole-relation statistics.  Possibly reconsider this later.
			 */
			if (index->indpred)
				continue;

			for (pos = 0; pos < index->ncolumns; pos++)
			{
				if (index->indexkeys[pos] == 0)
				{
					Node	   *indexkey;

					if (indexpr_item == NULL)
						elog(ERROR, "too few entries in indexprs list");
					indexkey = (Node *) lfirst(indexpr_item);
					if (indexkey && IsA(indexkey, RelabelType))
						indexkey = (Node *) ((RelabelType *) indexkey)->arg;
					if (equal(node, indexkey))
					{
						/*
						 * Found a match ... is it a unique index? Tests here
						 * should match has_unique_index().
						 */
						if (index->unique &&
							index->ncolumns == 1 &&
							index->indpred == NIL)
							vardata->isunique = true;
						/* Has it got stats? */
						vardata->statsTuple = SearchSysCache(STATRELATT,
										   ObjectIdGetDatum(index->indexoid),
													  Int16GetDatum(pos + 1),
															 0, 0);
						if (vardata->statsTuple)
							break;
					}
					indexpr_item = lnext(indexpr_item);
				}
			}
			if (HeapTupleIsValid(getStatsTuple(vardata)))
				break;
		}
	}
}

/*
 * get_variable_numdistinct
 *	  Estimate the number of distinct values of a variable.
 *
 * vardata: results of examine_variable
 *
 * NB: be careful to produce an integral result, since callers may compare
 * the result to exact integer counts.
 */
double
get_variable_numdistinct(VariableStatData *vardata)
{
	double		stadistinct;
	double		ntuples;

	/**
	 * If we have an estimate from the primary key, then that is the most accurate value.
	 */
	if (gp_statistics_use_fkeys &&
			vardata->numdistinctFromPrimaryKey > 0.0)
	{
		return vardata->numdistinctFromPrimaryKey;
	}

	/*
	 * Determine the stadistinct value to use.	There are cases where we can
	 * get an estimate even without a pg_statistic entry, or can get a better
	 * value than is in pg_statistic.
	 */
	if (HeapTupleIsValid(getStatsTuple(vardata)))
	{
		/* Use the pg_statistic entry */
		Form_pg_statistic stats;
		HeapTuple tp = getStatsTuple(vardata);

		stats = (Form_pg_statistic) GETSTRUCT(tp);
		stadistinct = stats->stadistinct;
	}
	else if (vardata->vartype == BOOLOID)
	{
		/*
		 * Special-case boolean columns: presumably, two distinct values.
		 *
		 * Are there any other datatypes we should wire in special estimates
		 * for?
		 */
		stadistinct = 2.0;
	}
	else
	{
		/*
		 * We don't keep statistics for system columns, but in some cases we
		 * can infer distinctness anyway.
		 */
		if (vardata->var && IsA(vardata->var, Var))
		{
			switch (((Var *) vardata->var)->varattno)
			{
				case ObjectIdAttributeNumber:
				case SelfItemPointerAttributeNumber:
					stadistinct = -1.0; /* unique */
					break;
				case TableOidAttributeNumber:
					stadistinct = 1.0;	/* only 1 value */
					break;
				case GpSegmentIdAttributeNumber:   /*CDB*/
					stadistinct = getgpsegmentCount();
					break;
				default:
					stadistinct = 0.0;	/* means "unknown" */
					break;
			}
		}
		else
			stadistinct = 0.0;	/* means "unknown" */

		/*
		 * XXX consider using estimate_num_groups on expressions?
		 */
	}

	/*
	 * If there is a unique index for the variable, assume it is unique no
	 * matter what pg_statistic says (the statistics could be out of date).
	 * Can skip search if we already think it's unique.
	 */
	if (stadistinct != -1.0)
	{
		if (vardata->isunique)
			stadistinct = -1.0;
		else if (vardata->var && IsA(vardata->var, Var) &&
				 vardata->rel &&
				 has_unique_index(vardata->rel,
								  ((Var *) vardata->var)->varattno))
			stadistinct = -1.0;
	}

	/*
	 * If we had an absolute estimate, use that.
	 */
	if (stadistinct > 0.0)
		return stadistinct;

	/*
	 * Otherwise we need to get the relation size; punt if not available.
	 */
	if (vardata->rel == NULL)
		return DEFAULT_NUM_DISTINCT;
	ntuples = vardata->rel->tuples;
	if (ntuples <= 0.0)
		return DEFAULT_NUM_DISTINCT;

	/*
	 * If we had a relative estimate, use that.
	 */
	if (stadistinct < 0.0)
		return floor((-stadistinct * ntuples) + 0.5);

	/*
	 * With no data, estimate ndistinct = ntuples if the table is small, else
	 * use default.
	 */
	if (ntuples < DEFAULT_NUM_DISTINCT)
		return ntuples;

	return DEFAULT_NUM_DISTINCT;
}

/*
 * get_variable_range
 *		Estimate the minimum and maximum value of the specified variable.
 *		If successful, store values in *min and *max, and return TRUE.
 *		If no data available, return FALSE.
 *
 * sortop is the "<" comparison operator to use.  This should generally
 * be "<" not ">", as only the former is likely to be found in pg_statistic.
 */
static bool
get_variable_range(PlannerInfo *root, VariableStatData *vardata, Oid sortop,
				   Datum *min, Datum *max)
{
	Datum		tmin = 0;
	Datum		tmax = 0;
	bool		have_data = false;
	Form_pg_statistic stats;
	int16		typLen;
	bool		typByVal;
	Datum	   *values;
	int			nvalues;
	int			i;
	HeapTuple	tp = getStatsTuple(vardata);

	if (!HeapTupleIsValid(tp))
	{
		/* no stats available, so default result */
		return false;
	}
	stats = (Form_pg_statistic) GETSTRUCT(tp);

	get_typlenbyval(vardata->atttype, &typLen, &typByVal);

	/*
	 * If there is a histogram, grab the first and last values.
	 *
	 * If there is a histogram that is sorted with some other operator than
	 * the one we want, fail --- this suggests that there is data we can't
	 * use.
	 */
	if (get_attstatsslot(tp,
						 vardata->atttype, vardata->atttypmod,
						 STATISTIC_KIND_HISTOGRAM, sortop,
						 &values, &nvalues,
						 NULL, NULL))
	{
		if (nvalues > 0)
		{
			tmin = datumCopy(values[0], typByVal, typLen);
			tmax = datumCopy(values[nvalues - 1], typByVal, typLen);
			have_data = true;
		}
		free_attstatsslot(vardata->atttype, values, nvalues, NULL, 0);
	}
	else if (get_attstatsslot(tp,
							  vardata->atttype, vardata->atttypmod,
							  STATISTIC_KIND_HISTOGRAM, InvalidOid,
							  &values, &nvalues,
							  NULL, NULL))
	{
		free_attstatsslot(vardata->atttype, values, nvalues, NULL, 0);
		return false;
	}

	/*
	 * If we have most-common-values info, look for extreme MCVs.  This is
	 * needed even if we also have a histogram, since the histogram excludes
	 * the MCVs.  However, usually the MCVs will not be the extreme values, so
	 * avoid unnecessary data copying.
	 */
	if (get_attstatsslot(tp,
						 vardata->atttype, vardata->atttypmod,
						 STATISTIC_KIND_MCV, InvalidOid,
						 &values, &nvalues,
						 NULL, NULL))
	{
		bool		tmin_is_mcv = false;
		bool		tmax_is_mcv = false;
		FmgrInfo	opproc;

		fmgr_info(get_opcode(sortop), &opproc);

		for (i = 0; i < nvalues; i++)
		{
			if (!have_data)
			{
				tmin = tmax = values[i];
				tmin_is_mcv = tmax_is_mcv = have_data = true;
				continue;
			}
			if (DatumGetBool(FunctionCall2(&opproc, values[i], tmin)))
			{
				tmin = values[i];
				tmin_is_mcv = true;
			}
			if (DatumGetBool(FunctionCall2(&opproc, tmax, values[i])))
			{
				tmax = values[i];
				tmax_is_mcv = true;
			}
		}
		if (tmin_is_mcv)
			tmin = datumCopy(tmin, typByVal, typLen);
		if (tmax_is_mcv)
			tmax = datumCopy(tmax, typByVal, typLen);
		free_attstatsslot(vardata->atttype, values, nvalues, NULL, 0);
	}

	*min = tmin;
	*max = tmax;
	return have_data;
}


/*-------------------------------------------------------------------------
 *
 * Pattern analysis functions
 *
 * These routines support analysis of LIKE and regular-expression patterns
 * by the planner/optimizer.  It's important that they agree with the
 * regular-expression code in backend/regex/ and the LIKE code in
 * backend/utils/adt/like.c.  Also, the computation of the fixed prefix
 * must be conservative: if we report a string longer than the true fixed
 * prefix, the query may produce actually wrong answers, rather than just
 * getting a bad selectivity estimate!
 *
 * Note that the prefix-analysis functions are called from
 * backend/optimizer/path/indxpath.c as well as from routines in this file.
 *
 *-------------------------------------------------------------------------
 */

/*
 * Extract the fixed prefix, if any, for a pattern.
 *
 * *prefix is set to a palloc'd prefix string (in the form of a Const node),
 *	or to NULL if no fixed prefix exists for the pattern.
 * If rest_selec is not NULL, *rest_selec is set to an estimate of the
 *	selectivity of the remainder of the pattern (without any fixed prefix).
 * The prefix Const has the same type (TEXT or BYTEA) as the input pattern.
 *
 * The return value distinguishes no fixed prefix, a partial prefix,
 * or an exact-match-only pattern.
 */

static Pattern_Prefix_Status
like_fixed_prefix(Const *patt_const, bool case_insensitive,
				  Const **prefix_const, Selectivity *rest_selec)
{
	char	   *match;
	char	   *patt;
	int			pattlen;
	Oid			typeid = patt_const->consttype;
	int			pos,
				match_pos;
	bool		is_multibyte = (pg_database_encoding_max_length() > 1);

	/* the right-hand const is type text or bytea */
	Assert(typeid == BYTEAOID || typeid == TEXTOID);

	if (typeid == BYTEAOID && case_insensitive)
		ereport(ERROR,
				(errcode(ERRCODE_FEATURE_NOT_SUPPORTED),
		   errmsg("case insensitive matching not supported on type bytea")));

	if (typeid != BYTEAOID)
	{
		patt = TextDatumGetCString(patt_const->constvalue);
		pattlen = strlen(patt);
	}
	else
	{
		bytea	   *bstr = DatumGetByteaP(patt_const->constvalue);

		pattlen = VARSIZE(bstr) - VARHDRSZ;
		patt = (char *) palloc(pattlen);
		memcpy(patt, VARDATA(bstr), pattlen);
		if ((Pointer) bstr != DatumGetPointer(patt_const->constvalue))
			pfree(bstr);
	}

	match = palloc(pattlen + 1);
	match_pos = 0;
	for (pos = 0; pos < pattlen; pos++)
	{
		/* % and _ are wildcard characters in LIKE */
		if (patt[pos] == '%' ||
			patt[pos] == '_')
			break;

		/* Backslash escapes the next character */
		if (patt[pos] == '\\')
		{
			pos++;
			if (pos >= pattlen)
				break;
		}

		/*
		 * XXX In multibyte character sets, we can't trust isalpha, so assume
		 * any multibyte char is potentially case-varying.
		 */
		if (case_insensitive)
		{
			if (is_multibyte && (unsigned char) patt[pos] >= 0x80)
				break;
			if (isalpha((unsigned char) patt[pos]))
				break;
		}

		/*
		 * NOTE: this code used to think that %% meant a literal %, but
		 * textlike() itself does not think that, and the SQL92 spec doesn't
		 * say any such thing either.
		 */
		match[match_pos++] = patt[pos];
	}

	match[match_pos] = '\0';

	if (typeid != BYTEAOID)
		*prefix_const = string_to_const(match, typeid);
	else
		*prefix_const = string_to_bytea_const(match, match_pos);

	if (rest_selec != NULL)
		*rest_selec = like_selectivity(&patt[pos], pattlen - pos,
									   case_insensitive);

	pfree(patt);
	pfree(match);

	/* in LIKE, an empty pattern is an exact match! */
	if (pos == pattlen)
		return Pattern_Prefix_Exact;	/* reached end of pattern, so exact */

	if (match_pos > 0)
		return Pattern_Prefix_Partial;

	return Pattern_Prefix_None;
}

static Pattern_Prefix_Status
regex_fixed_prefix(Const *patt_const, bool case_insensitive,
				   Const **prefix_const, Selectivity *rest_selec)
{
	Oid			typeid = patt_const->consttype;
	char	   *prefix;
	bool		exact;

	/*
	 * Should be unnecessary, there are no bytea regex operators defined. As
	 * such, it should be noted that the rest of this function has *not* been
	 * made safe for binary (possibly NULL containing) strings.
	 */
	if (typeid == BYTEAOID)
		ereport(ERROR,
				(errcode(ERRCODE_FEATURE_NOT_SUPPORTED),
		 errmsg("regular-expression matching not supported on type bytea")));

<<<<<<< HEAD
	/* Use the regexp machinery to extract the prefix, if any */
	prefix = regexp_fixed_prefix(DatumGetTextPP(patt_const->constvalue),
								 case_insensitive,
								 &exact);
=======
	/* the right-hand const is type text for all of these */
	patt = TextDatumGetCString(patt_const->constvalue);
>>>>>>> f260edb1

	if (prefix == NULL)
	{
		*prefix_const = NULL;

		if (rest_selec != NULL)
		{
			char   *patt = DatumGetCString(DirectFunctionCall1(textout, patt_const->constvalue));

			*rest_selec = regex_selectivity(patt, strlen(patt),
											case_insensitive,
											0);
			pfree(patt);
		}

		return Pattern_Prefix_None;
	}

	*prefix_const = string_to_const(prefix, typeid);

	if (rest_selec != NULL)
	{
		if (exact)
		{
			/* Exact match, so there's no additional selectivity */
			*rest_selec = 1.0;
		}
		else
		{
			char   *patt = DatumGetCString(DirectFunctionCall1(textout, patt_const->constvalue));

			*rest_selec = regex_selectivity(patt, strlen(patt),
											case_insensitive,
											strlen(prefix));
			pfree(patt);
		}
	}

	pfree(prefix);

	if (exact)
		return Pattern_Prefix_Exact;	/* pattern specifies exact match */
	else
		return Pattern_Prefix_Partial;
}

Pattern_Prefix_Status
pattern_fixed_prefix(Const *patt, Pattern_Type ptype,
					 Const **prefix, Selectivity *rest_selec)
{
	Pattern_Prefix_Status result;

	switch (ptype)
	{
		case Pattern_Type_Like:
			result = like_fixed_prefix(patt, false, prefix, rest_selec);
			break;
		case Pattern_Type_Like_IC:
			result = like_fixed_prefix(patt, true, prefix, rest_selec);
			break;
		case Pattern_Type_Regex:
			result = regex_fixed_prefix(patt, false, prefix, rest_selec);
			break;
		case Pattern_Type_Regex_IC:
			result = regex_fixed_prefix(patt, true, prefix, rest_selec);
			break;
		default:
			elog(ERROR, "unrecognized ptype: %d", (int) ptype);
			result = Pattern_Prefix_None;		/* keep compiler quiet */
			break;
	}
	return result;
}

/*
 * Estimate the selectivity of a fixed prefix for a pattern match.
 *
 * A fixed prefix "foo" is estimated as the selectivity of the expression
 * "variable >= 'foo' AND variable < 'fop'" (see also indxpath.c).
 *
 * The selectivity estimate is with respect to the portion of the column
 * population represented by the histogram --- the caller must fold this
 * together with info about MCVs and NULLs.
 *
 * We use the >= and < operators from the specified btree opfamily to do the
 * estimation.	The given variable and Const must be of the associated
 * datatype.
 *
 * XXX Note: we make use of the upper bound to estimate operator selectivity
 * even if the locale is such that we cannot rely on the upper-bound string.
 * The selectivity only needs to be approximately right anyway, so it seems
 * more useful to use the upper-bound code than not.
 */
static Selectivity
prefix_selectivity(VariableStatData *vardata,
				   Oid vartype, Oid opfamily, Const *prefixcon)
{
	Selectivity prefixsel;
	Oid			cmpopr;
	FmgrInfo	opproc;
	Const	   *greaterstrcon;
	Selectivity	eq_sel;

	cmpopr = get_opfamily_member(opfamily, vartype, vartype,
								 BTGreaterEqualStrategyNumber);
	if (cmpopr == InvalidOid)
		elog(ERROR, "no >= operator for opfamily %u", opfamily);
	fmgr_info(get_opcode(cmpopr), &opproc);

	prefixsel = ineq_histogram_selectivity(vardata, &opproc, true,
										   prefixcon->constvalue,
										   prefixcon->consttype);

	if (prefixsel <= 0.0)
	{
		/* No histogram is present ... return a suitable default estimate */
		return DEFAULT_MATCH_SEL;
	}

	/*-------
	 * If we can create a string larger than the prefix, say
	 *	"x < greaterstr".
	 *-------
	 */
	cmpopr = get_opfamily_member(opfamily, vartype, vartype,
								 BTLessStrategyNumber);
	if (cmpopr == InvalidOid)
		elog(ERROR, "no < operator for opfamily %u", opfamily);
	fmgr_info(get_opcode(cmpopr), &opproc);

	greaterstrcon = make_greater_string(prefixcon, &opproc);
	if (greaterstrcon)
	{
		Selectivity topsel;

		topsel = ineq_histogram_selectivity(vardata, &opproc, false,
											greaterstrcon->constvalue,
											greaterstrcon->consttype);

		/* ineq_histogram_selectivity worked before, it shouldn't fail now */
		Assert(topsel > 0.0);

		/*
		 * Merge the two selectivities in the same way as for a range query
		 * (see clauselist_selectivity()).	Note that we don't need to worry
		 * about double-exclusion of nulls, since ineq_histogram_selectivity
		 * doesn't count those anyway.
		 */
		prefixsel = topsel + prefixsel - 1.0;
	}

	/*
	 * If the prefix is long then the two bounding values might be too
	 * close together for the histogram to distinguish them usefully,
	 * resulting in a zero estimate (plus or minus roundoff error).
	 * To avoid returning a ridiculously small estimate, compute the
	 * estimated selectivity for "variable = 'foo'", and clamp to that.
	 * (Obviously, the resultant estimate should be at least that.)
	 *
	 * We apply this even if we couldn't make a greater string.  That case
	 * suggests that the prefix is near the maximum possible, and thus
	 * probably off the end of the histogram, and thus we probably got a
	 * very small estimate from the >= condition; so we still need to clamp.
	 */
	cmpopr = get_opfamily_member(opfamily, vartype, vartype,
								 BTEqualStrategyNumber);
	if (cmpopr == InvalidOid)
		elog(ERROR, "no = operator for opfamily %u", opfamily);
	eq_sel = var_eq_const(vardata, cmpopr, prefixcon->constvalue,
						  false, true);

	prefixsel = Max(prefixsel, eq_sel);

	return prefixsel;
}


/*
 * Estimate the selectivity of a pattern of the specified type.
 * Note that any fixed prefix of the pattern will have been removed already,
 * so actually we may be looking at just a fragment of the pattern.
 *
 * For now, we use a very simplistic approach: fixed characters reduce the
 * selectivity a good deal, character ranges reduce it a little,
 * wildcards (such as % for LIKE or .* for regex) increase it.
 *
 * CDB: There is a gradual lessening of the change in selectivity as more
 * fixed characters or character ranges are added.
 */

#define FIXED_CHAR_SEL	0.20	/* about 1/5 */
#define CHAR_RANGE_SEL	0.25
#define ANY_CHAR_SEL	0.99	/* not 1, since it won't match end-of-string */
#define FULL_WILDCARD_SEL 5.0
#define CDB_RANCHOR_SEL 0.95
#define CDB_ROLLOFF_SEL 0.14

static Selectivity
like_selectivity(const char *patt, int pattlen, bool case_insensitive)
{
	Selectivity sel = 1.0;
    Selectivity fixed_char_sel = FIXED_CHAR_SEL;
	int			pos;

<<<<<<< HEAD
	/* Skip any leading %; it's already factored into initial sel */
=======
	/* the right-hand const is type text or bytea */
	Assert(typeid == BYTEAOID || typeid == TEXTOID);

	if (typeid == BYTEAOID && case_insensitive)
		ereport(ERROR,
				(errcode(ERRCODE_FEATURE_NOT_SUPPORTED),
		   errmsg("case insensitive matching not supported on type bytea")));

	if (typeid != BYTEAOID)
	{
		patt = TextDatumGetCString(patt_const->constvalue);
		pattlen = strlen(patt);
	}
	else
	{
		bytea	   *bstr = DatumGetByteaP(patt_const->constvalue);

		pattlen = VARSIZE(bstr) - VARHDRSZ;
		patt = (char *) palloc(pattlen);
		memcpy(patt, VARDATA(bstr), pattlen);
		if ((Pointer) bstr != DatumGetPointer(patt_const->constvalue))
			pfree(bstr);
	}

	/* Skip any leading wildcard; it's already factored into initial sel */
>>>>>>> f260edb1
	for (pos = 0; pos < pattlen; pos++)
	{
		if (patt[pos] != '%' && patt[pos] != '_')
			break;
	}

	for (; pos < pattlen; pos++)
	{
		/* % and _ are wildcard characters in LIKE */
		if (patt[pos] == '%')
        {}
		else if (patt[pos] == '_')
			sel *= ANY_CHAR_SEL;
		else
        {
            if (patt[pos] == '\\')
		    {
			    /* Backslash quotes the next character */
			    pos++;
			    if (pos >= pattlen)
				    break;
		    }

			sel *= fixed_char_sel;
            fixed_char_sel += (1.0 - fixed_char_sel) * CDB_ROLLOFF_SEL;
        }
	}

	/* CDB: If no trailing wildcard, reduce selectivity slightly. */
	if (pos > 0 && patt[pos-1] != '%')
		sel *= CDB_RANCHOR_SEL;
	else if (pos >= 2 && patt[pos-2] == '\\')
		sel *= CDB_RANCHOR_SEL;

	return sel;
}

static Selectivity
regex_selectivity_sub(const char *patt, int pattlen, bool case_insensitive)
{
	Selectivity sel = 1.0;
    Selectivity fixed_char_sel = FIXED_CHAR_SEL;
    Selectivity csel;
    int			paren_depth = 0;
	int			paren_pos = 0;	/* dummy init to keep compiler quiet */
	int			pos;

	for (pos = 0; pos < pattlen; pos++)
	{
		if (patt[pos] == '(')
		{
			if (paren_depth == 0)
				paren_pos = pos;	/* remember start of parenthesized item */
			paren_depth++;
		}
		else if (patt[pos] == ')' && paren_depth > 0)
		{
			paren_depth--;
			if (paren_depth == 0)
				sel *= regex_selectivity_sub(patt + (paren_pos + 1),
											 pos - (paren_pos + 1),
											 case_insensitive);
		}
		else if (patt[pos] == '|' && paren_depth == 0)
		{
			/*
			 * If unquoted | is present at paren level 0 in pattern, we have
			 * multiple alternatives; sum their probabilities.
			 */
			sel += regex_selectivity_sub(patt + (pos + 1),
										 pattlen - (pos + 1),
										 case_insensitive);
			break;				/* rest of pattern is now processed */
		}
		else if (patt[pos] == '[')
		{
			bool		negclass = false;

			if (patt[++pos] == '^')
			{
				negclass = true;
				pos++;
			}
			if (patt[pos] == ']')		/* ']' at start of class is not
										 * special */
				pos++;
			while (pos < pattlen && patt[pos] != ']')
				pos++;
			if (paren_depth == 0)
            {
                csel = CHAR_RANGE_SEL / FIXED_CHAR_SEL * fixed_char_sel;
                sel *= (negclass ? (1.0 - csel) : csel);
                fixed_char_sel += (1.0 - fixed_char_sel) * CDB_ROLLOFF_SEL;
            }
		}
		else if (patt[pos] == '.')
		{
			if (paren_depth == 0)
                sel *= Max(ANY_CHAR_SEL, fixed_char_sel);
		}
		else if (patt[pos] == '*' ||
				 patt[pos] == '?' ||
				 patt[pos] == '+')
        {}
		else if (patt[pos] == '{')
		{
			while (pos < pattlen && patt[pos] != '}')
				pos++;
		}
		else
		{
			/* backslash quotes the next character */
            if (patt[pos] == '\\')
            {
                pos++;
                if (pos >= pattlen)
                    break;
            }
			if (paren_depth == 0)
            {
                sel *= fixed_char_sel;
                fixed_char_sel += (1.0 - fixed_char_sel) * CDB_ROLLOFF_SEL;
            }
		}
	}
	if (sel > 1.0)
		sel = 1.0;
	return sel;
}

static Selectivity
regex_selectivity(const char *patt, int pattlen, bool case_insensitive,
				  int fixed_prefix_len)
{
	Selectivity sel;
<<<<<<< HEAD
=======
	char	   *patt;
	int			pattlen;
	Oid			typeid = patt_const->consttype;

	/*
	 * Should be unnecessary, there are no bytea regex operators defined. As
	 * such, it should be noted that the rest of this function has *not* been
	 * made safe for binary (possibly NULL containing) strings.
	 */
	if (typeid == BYTEAOID)
		ereport(ERROR,
				(errcode(ERRCODE_FEATURE_NOT_SUPPORTED),
		 errmsg("regular-expression matching not supported on type bytea")));

	/* the right-hand const is type text for all of these */
	patt = TextDatumGetCString(patt_const->constvalue);
	pattlen = strlen(patt);
>>>>>>> f260edb1

	/* If patt doesn't end with $, consider it to have a trailing wildcard */
	if (pattlen > 0 && patt[pattlen - 1] == '$' &&
		(pattlen == 1 || patt[pattlen - 2] != '\\'))
	{
		/* has trailing $ */
		sel = regex_selectivity_sub(patt, pattlen - 1, case_insensitive);
        sel *= CDB_RANCHOR_SEL;
    }
	else
	{
		/* no trailing $ */
		sel = regex_selectivity_sub(patt, pattlen, case_insensitive);
		sel *= FULL_WILDCARD_SEL;
	}

	/* If there's a fixed prefix, discount its selectivity */
	if (fixed_prefix_len > 0)
		sel /= pow(FIXED_CHAR_SEL, fixed_prefix_len);

	/* Make sure result stays in range */
	CLAMP_PROBABILITY(sel);
	return sel;
}


/*
 * Try to generate a string greater than the given string or any
 * string it is a prefix of.  If successful, return a palloc'd string
 * in the form of a Const node; else return NULL.
 *
 * The caller must provide the appropriate "less than" comparison function
 * for testing the strings.
 *
 * The key requirement here is that given a prefix string, say "foo",
 * we must be able to generate another string "fop" that is greater than
 * all strings "foobar" starting with "foo".  We can test that we have
 * generated a string greater than the prefix string, but in non-C locales
 * that is not a bulletproof guarantee that an extension of the string might
 * not sort after it; an example is that "foo " is less than "foo!", but it
 * is not clear that a "dictionary" sort ordering will consider "foo!" less
 * than "foo bar".	CAUTION: Therefore, this function should be used only for
 * estimation purposes when working in a non-C locale.
 *
 * To try to catch most cases where an extended string might otherwise sort
 * before the result value, we determine which of the strings "Z", "z", "y",
 * and "9" is seen as largest by the locale, and append that to the given
 * prefix before trying to find a string that compares as larger.
 *
 * If we max out the righthand byte, truncate off the last character
 * and start incrementing the next.  For example, if "z" were the last
 * character in the sort order, then we could produce "foo" as a
 * string greater than "fonz".
 *
 * This could be rather slow in the worst case, but in most cases we
 * won't have to try more than one or two strings before succeeding.
 */
Const *
make_greater_string(const Const *str_const, FmgrInfo *ltproc)
{
	Oid			datatype = str_const->consttype;
	char	   *workstr;
	int			len;
	Datum		cmpstr;
	text	   *cmptxt = NULL;

	/*
	 * Get a modifiable copy of the prefix string in C-string format, and set
	 * up the string we will compare to as a Datum.  In C locale this can just
	 * be the given prefix string, otherwise we need to add a suffix.  Types
	 * NAME and BYTEA sort bytewise so they don't need a suffix either.
	 */
	if (datatype == NAMEOID)
	{
		workstr = DatumGetCString(DirectFunctionCall1(nameout,
													  str_const->constvalue));
		len = strlen(workstr);
		cmpstr = str_const->constvalue;
	}
	else if (datatype == BYTEAOID)
	{
		bytea	   *bstr = DatumGetByteaP(str_const->constvalue);

		len = VARSIZE(bstr) - VARHDRSZ;
		workstr = (char *) palloc(len);
		memcpy(workstr, VARDATA(bstr), len);
		if ((Pointer) bstr != DatumGetPointer(str_const->constvalue))
			pfree(bstr);
		cmpstr = str_const->constvalue;
	}
	else
	{
		workstr = TextDatumGetCString(str_const->constvalue);
		len = strlen(workstr);
		if (lc_collate_is_c() || len == 0)
			cmpstr = str_const->constvalue;
		else
		{
			/* If first time through, determine the suffix to use */
			static char suffixchar = 0;

			if (!suffixchar)
			{
				char	   *best;

				best = "Z";
				if (varstr_cmp(best, 1, "z", 1) < 0)
					best = "z";
				if (varstr_cmp(best, 1, "y", 1) < 0)
					best = "y";
				if (varstr_cmp(best, 1, "9", 1) < 0)
					best = "9";
				suffixchar = *best;
			}

			/* And build the string to compare to */
			cmptxt = (text *) palloc(VARHDRSZ + len + 1);
			SET_VARSIZE(cmptxt, VARHDRSZ + len + 1);
			memcpy(VARDATA(cmptxt), workstr, len);
			*(VARDATA(cmptxt) + len) = suffixchar;
			cmpstr = PointerGetDatum(cmptxt);
		}
	}

	while (len > 0)
	{
		unsigned char *lastchar = (unsigned char *) (workstr + len - 1);
		unsigned char savelastchar = *lastchar;

		/*
		 * Try to generate a larger string by incrementing the last byte.
		 */
		while (*lastchar < (unsigned char) 255)
		{
			Const	   *workstr_const;

			(*lastchar)++;

			if (datatype != BYTEAOID)
			{
				/* do not generate invalid encoding sequences */
				if (!pg_verifymbstr(workstr, len, true))
					continue;
				workstr_const = string_to_const(workstr, datatype);
			}
			else
				workstr_const = string_to_bytea_const(workstr, len);

			if (DatumGetBool(FunctionCall2(ltproc,
										   cmpstr,
										   workstr_const->constvalue)))
			{
				/* Successfully made a string larger than cmpstr */
				if (cmptxt)
					pfree(cmptxt);
				pfree(workstr);
				return workstr_const;
			}

			/* No good, release unusable value and try again */
			pfree(DatumGetPointer(workstr_const->constvalue));
			pfree(workstr_const);
		}

		/* restore last byte so we don't confuse pg_mbcliplen */
		*lastchar = savelastchar;

		/*
		 * Truncate off the last character, which might be more than 1 byte,
		 * depending on the character encoding.
		 */
		if (datatype != BYTEAOID && pg_database_encoding_max_length() > 1)
			len = pg_mbcliplen(workstr, len, len - 1);
		else
			len -= 1;

		if (datatype != BYTEAOID)
			workstr[len] = '\0';
	}

	/* Failed... */
	if (cmptxt)
		pfree(cmptxt);
	pfree(workstr);

	return NULL;
}

/*
 * Generate a Datum of the appropriate type from a C string.
 * Note that all of the supported types are pass-by-ref, so the
 * returned value should be pfree'd if no longer needed.
 */
static Datum
string_to_datum(const char *str, Oid datatype)
{
	Assert(str != NULL);

	/*
	 * We cheat a little by assuming that CStringGetTextDatum() will do for
	 * bpchar and varchar constants too...
	 */
	if (datatype == NAMEOID)
		return DirectFunctionCall1(namein, CStringGetDatum((char *) str));
	else if (datatype == BYTEAOID)
		return DirectFunctionCall1(byteain, CStringGetDatum((char *) str));
	else
<<<<<<< HEAD
		return DirectFunctionCall1(textin, CStringGetDatum((char *) str));
=======
		return CStringGetTextDatum(str);
>>>>>>> f260edb1
}

/*
 * Generate a Const node of the appropriate type from a C string.
 */
static Const *
string_to_const(const char *str, Oid datatype)
{
	Datum		conval = string_to_datum(str, datatype);

	return makeConst(datatype, -1,
					 ((datatype == NAMEOID) ? NAMEDATALEN : -1),
					 conval, false, false);
}

/*
 * Generate a Const node of bytea type from a binary C string and a length.
 */
static Const *
string_to_bytea_const(const char *str, size_t str_len)
{
	bytea	   *bstr = palloc(VARHDRSZ + str_len);
	Datum		conval;

	memcpy(VARDATA(bstr), str, str_len);
	SET_VARSIZE(bstr, VARHDRSZ + str_len);
	conval = PointerGetDatum(bstr);

	return makeConst(BYTEAOID, -1, -1, conval, false, false);
}

/*-------------------------------------------------------------------------
 *
 * Index cost estimation functions
 *
 * genericcostestimate is a general-purpose estimator for use when we
 * don't have any better idea about how to estimate.  Index-type-specific
 * knowledge can be incorporated in the type-specific routines.
 *
 * One bit of index-type-specific knowledge we can relatively easily use
 * in genericcostestimate is the estimate of the number of index tuples
 * visited.  If numIndexTuples is not 0 then it is used as the estimate,
 * otherwise we compute a generic estimate.
 *
 *-------------------------------------------------------------------------
 */

static void
genericcostestimate(PlannerInfo *root,
					IndexOptInfo *index, List *indexQuals,
					RelOptInfo *outer_rel,
					double numIndexTuples,
					Cost *indexStartupCost,
					Cost *indexTotalCost,
					Selectivity *indexSelectivity,
					double *indexCorrelation)
{
	double		numIndexPages;
	double		num_sa_scans;
	double		num_outer_scans;
	double		num_scans;
	QualCost	index_qual_cost;
	double		qual_op_cost;
	double		qual_arg_cost;
	List	   *selectivityQuals;
	ListCell   *l;

	/*----------
	 * If the index is partial, AND the index predicate with the explicitly
	 * given indexquals to produce a more accurate idea of the index
	 * selectivity.  However, we need to be careful not to insert redundant
	 * clauses, because clauselist_selectivity() is easily fooled into
	 * computing a too-low selectivity estimate.  Our approach is to add
	 * only the index predicate clause(s) that cannot be proven to be implied
	 * by the given indexquals.  This successfully handles cases such as a
	 * qual "x = 42" used with a partial index "WHERE x >= 40 AND x < 50".
	 * There are many other cases where we won't detect redundancy, leading
	 * to a too-low selectivity estimate, which will bias the system in favor
	 * of using partial indexes where possible.  That is not necessarily bad
	 * though.
	 *
	 * Note that indexQuals contains RestrictInfo nodes while the indpred
	 * does not.  This is OK for both predicate_implied_by() and
	 * clauselist_selectivity().
	 *----------
	 */
	if (index->indpred != NIL)
	{
		List	   *predExtraQuals = NIL;

		foreach(l, index->indpred)
		{
			Node	   *predQual = (Node *) lfirst(l);
			List	   *oneQual = list_make1(predQual);

			if (!predicate_implied_by(oneQual, indexQuals))
				predExtraQuals = list_concat(predExtraQuals, oneQual);
		}
		/* list_concat avoids modifying the passed-in indexQuals list */
		selectivityQuals = list_concat(predExtraQuals, indexQuals);
	}
	else
		selectivityQuals = indexQuals;

	/*
	 * Check for ScalarArrayOpExpr index quals, and estimate the number of
	 * index scans that will be performed.
	 */
	num_sa_scans = 1;
	foreach(l, indexQuals)
	{
		RestrictInfo *rinfo = (RestrictInfo *) lfirst(l);

		if (IsA(rinfo->clause, ScalarArrayOpExpr))
		{
			ScalarArrayOpExpr *saop = (ScalarArrayOpExpr *) rinfo->clause;
			int			alength = estimate_array_length(lsecond(saop->args));

			if (alength > 1)
				num_sa_scans *= alength;
		}
	}

	/* Estimate the fraction of main-table tuples that will be visited */
	*indexSelectivity = clauselist_selectivity(root, selectivityQuals,
											   index->rel->relid,
											   JOIN_INNER,
											   false /* use_damping */);

	/*
	 * If caller didn't give us an estimate, estimate the number of index
	 * tuples that will be visited.  We do it in this rather peculiar-looking
	 * way in order to get the right answer for partial indexes.
	 */
	if (numIndexTuples <= 0.0)
	{
		numIndexTuples = *indexSelectivity * index->rel->tuples;

		/*
		 * The above calculation counts all the tuples visited across all
		 * scans induced by ScalarArrayOpExpr nodes.  We want to consider the
		 * average per-indexscan number, so adjust.  This is a handy place to
		 * round to integer, too.  (If caller supplied tuple estimate, it's
		 * responsible for handling these considerations.)
		 */
		numIndexTuples = rint(numIndexTuples / num_sa_scans);
	}

	/*
	 * We can bound the number of tuples by the index size in any case. Also,
	 * always estimate at least one tuple is touched, even when
	 * indexSelectivity estimate is tiny.
	 */
	if (numIndexTuples > index->tuples)
		numIndexTuples = index->tuples;
	if (numIndexTuples < 1.0)
		numIndexTuples = 1.0;

	/*
	 * Estimate the number of index pages that will be retrieved.
	 *
	 * We use the simplistic method of taking a pro-rata fraction of the total
	 * number of index pages.  In effect, this counts only leaf pages and not
	 * any overhead such as index metapage or upper tree levels. In practice
	 * this seems a better approximation than charging for access to the upper
	 * levels, perhaps because those tend to stay in cache under load.
	 */
	if (index->pages > 1 && index->tuples > 1)
		numIndexPages = ceil(numIndexTuples * index->pages / index->tuples);
	else
		numIndexPages = 1.0;

	/*
	 * Now compute the disk access costs.
	 *
	 * The above calculations are all per-index-scan.  However, if we are in a
	 * nestloop inner scan, we can expect the scan to be repeated (with
	 * different search keys) for each row of the outer relation.  Likewise,
	 * ScalarArrayOpExpr quals result in multiple index scans.	This creates
	 * the potential for cache effects to reduce the number of disk page
	 * fetches needed.	We want to estimate the average per-scan I/O cost in
	 * the presence of caching.
	 *
	 * We use the Mackert-Lohman formula (see costsize.c for details) to
	 * estimate the total number of page fetches that occur.  While this
	 * wasn't what it was designed for, it seems a reasonable model anyway.
	 * Note that we are counting pages not tuples anymore, so we take N = T =
	 * index size, as if there were one "tuple" per page.
	 */
	if (outer_rel != NULL && outer_rel->rows > 1)
	{
		num_outer_scans = outer_rel->rows;
		num_scans = num_sa_scans * num_outer_scans;
	}
	else
	{
		num_outer_scans = 1;
		num_scans = num_sa_scans;
	}

	if (num_scans > 1)
	{
		double		pages_fetched;

		/* total page fetches ignoring cache effects */
		pages_fetched = numIndexPages * num_scans;

		/* use Mackert and Lohman formula to adjust for cache effects */
		pages_fetched = index_pages_fetched(pages_fetched,
											index->pages,
											(double) index->pages,
											root);

		/*
		 * Now compute the total disk access cost, and then report a pro-rated
		 * share for each outer scan.  (Don't pro-rate for ScalarArrayOpExpr,
		 * since that's internal to the indexscan.)
		 */
		*indexTotalCost = (pages_fetched * random_page_cost) / num_outer_scans;
	}
	else
	{
		/*
		 * For a single index scan, we just charge random_page_cost per page
		 * touched.
		 */
		*indexTotalCost = numIndexPages * random_page_cost;
	}

	/*
	 * A difficulty with the leaf-pages-only cost approach is that for small
	 * selectivities (eg, single index tuple fetched) all indexes will look
	 * equally attractive because we will estimate exactly 1 leaf page to be
	 * fetched.  All else being equal, we should prefer physically smaller
	 * indexes over larger ones.  (An index might be smaller because it is
	 * partial or because it contains fewer columns; presumably the other
	 * columns in the larger index aren't useful to the query, or the larger
	 * index would have better selectivity.)
	 *
	 * We can deal with this by adding a very small "fudge factor" that
	 * depends on the index size.  The fudge factor used here is one
	 * random_page_cost per 100000 index pages, which should be small enough
	 * to not alter index-vs-seqscan decisions, but will prevent indexes of
	 * different sizes from looking exactly equally attractive.
	 */
	*indexTotalCost += index->pages * random_page_cost / 100000.0;

	/*
	 * CPU cost: any complex expressions in the indexquals will need to be
	 * evaluated once at the start of the scan to reduce them to runtime keys
	 * to pass to the index AM (see nodeIndexscan.c).  We model the per-tuple
	 * CPU costs as cpu_index_tuple_cost plus one cpu_operator_cost per
	 * indexqual operator.	Because we have numIndexTuples as a per-scan
	 * number, we have to multiply by num_sa_scans to get the correct result
	 * for ScalarArrayOpExpr cases.
	 *
	 * Note: this neglects the possible costs of rechecking lossy operators
	 * and OR-clause expressions.  Detecting that that might be needed seems
	 * more expensive than it's worth, though, considering all the other
	 * inaccuracies here ...
	 */
	cost_qual_eval(&index_qual_cost, indexQuals, root);
	qual_op_cost = cpu_operator_cost * list_length(indexQuals);
	qual_arg_cost = index_qual_cost.startup +
		index_qual_cost.per_tuple - qual_op_cost;
	if (qual_arg_cost < 0)		/* just in case... */
		qual_arg_cost = 0;
	*indexStartupCost = qual_arg_cost;
	*indexTotalCost += qual_arg_cost;
	*indexTotalCost += numIndexTuples * num_sa_scans * (cpu_index_tuple_cost + qual_op_cost);

	/*
	 * We also add a CPU-cost component to represent the general costs of
	 * starting an indexscan, such as analysis of btree index keys and initial
	 * tree descent.  This is estimated at 100x cpu_operator_cost, which is a
	 * bit arbitrary but seems the right order of magnitude. (As noted above,
	 * we don't charge any I/O for touching upper tree levels, but charging
	 * nothing at all has been found too optimistic.)
	 *
	 * Although this is startup cost with respect to any one scan, we add it
	 * to the "total" cost component because it's only very interesting in the
	 * many-ScalarArrayOpExpr-scan case, and there it will be paid over the
	 * life of the scan node.
	 */
	*indexTotalCost += num_sa_scans * 100.0 * cpu_operator_cost;

	/*
	 * Generic assumption about index correlation: there isn't any.
	 */
	*indexCorrelation = 0.0;
}


Datum
btcostestimate(PG_FUNCTION_ARGS)
{
	PlannerInfo *root = (PlannerInfo *) PG_GETARG_POINTER(0);
	IndexOptInfo *index = (IndexOptInfo *) PG_GETARG_POINTER(1);
	List	   *indexQuals = (List *) PG_GETARG_POINTER(2);
	RelOptInfo *outer_rel = (RelOptInfo *) PG_GETARG_POINTER(3);
	Cost	   *indexStartupCost = (Cost *) PG_GETARG_POINTER(4);
	Cost	   *indexTotalCost = (Cost *) PG_GETARG_POINTER(5);
	Selectivity *indexSelectivity = (Selectivity *) PG_GETARG_POINTER(6);
	double	   *indexCorrelation = (double *) PG_GETARG_POINTER(7);
	Oid			relid;
	AttrNumber	colnum;
	HeapTuple	tuple;
	double		numIndexTuples;
	List	   *indexBoundQuals;
	int			indexcol;
	bool		eqQualHere;
	bool		found_saop;
	bool		found_null_op;
	double		num_sa_scans;
	ListCell   *l;

    /*
     * CDB: Tell caller how many leading indexcols are matched by '=' quals.
     *
     * CDB TODO: The num_leading_eq field doesn't really belong in IndexOptInfo.
     * It's just a kludgy way to return an extra result parameter, because we
     * don't have access here to the IndexPath node where this info should go.
     */
    index->num_leading_eq = 0;

	/*
	 * For a btree scan, only leading '=' quals plus inequality quals for the
	 * immediately next attribute contribute to index selectivity (these are
	 * the "boundary quals" that determine the starting and stopping points of
	 * the index scan).  Additional quals can suppress visits to the heap, so
	 * it's OK to count them in indexSelectivity, but they should not count
	 * for estimating numIndexTuples.  So we must examine the given indexQuals
	 * to find out which ones count as boundary quals.	We rely on the
	 * knowledge that they are given in index column order.
	 *
	 * For a RowCompareExpr, we consider only the first column, just as
	 * rowcomparesel() does.
	 *
	 * If there's a ScalarArrayOpExpr in the quals, we'll actually perform N
	 * index scans not one, but the ScalarArrayOpExpr's operator can be
	 * considered to act the same as it normally does.
	 */
	indexBoundQuals = NIL;
	indexcol = 0;
	eqQualHere = false;
	found_saop = false;
	found_null_op = false;
	num_sa_scans = 1;
	foreach(l, indexQuals)
	{
		RestrictInfo *rinfo = (RestrictInfo *) lfirst(l);
		Expr	   *clause;
		Node	   *leftop,
				   *rightop;
		Oid			clause_op;
		int			op_strategy;
		bool		is_null_op = false;

		Assert(IsA(rinfo, RestrictInfo));
		clause = rinfo->clause;
		if (IsA(clause, OpExpr))
		{
			leftop = get_leftop(clause);
			rightop = get_rightop(clause);
			clause_op = ((OpExpr *) clause)->opno;
		}
		else if (IsA(clause, RowCompareExpr))
		{
			RowCompareExpr *rc = (RowCompareExpr *) clause;

			leftop = (Node *) linitial(rc->largs);
			rightop = (Node *) linitial(rc->rargs);
			clause_op = linitial_oid(rc->opnos);
		}
		else if (IsA(clause, ScalarArrayOpExpr))
		{
			ScalarArrayOpExpr *saop = (ScalarArrayOpExpr *) clause;

			leftop = (Node *) linitial(saop->args);
			rightop = (Node *) lsecond(saop->args);
			clause_op = saop->opno;
			found_saop = true;
		}
		else if (IsA(clause, NullTest))
		{
			NullTest   *nt = (NullTest *) clause;

			Assert(nt->nulltesttype == IS_NULL);
			leftop = (Node *) nt->arg;
			rightop = NULL;
			clause_op = InvalidOid;
			found_null_op = true;
			is_null_op = true;
		}
		else
		{
			elog(ERROR, "unsupported indexqual type: %d",
				 (int) nodeTag(clause));
			continue;			/* keep compiler quiet */
		}
		if (match_index_to_operand(leftop, indexcol, index))
		{
			/* clause_op is correct */
		}
		else if (match_index_to_operand(rightop, indexcol, index))
		{
			/* Must flip operator to get the opfamily member */
			clause_op = get_commutator(clause_op);
		}
		else
		{
			/* Must be past the end of quals for indexcol, try next */
			if (!eqQualHere)
				break;			/* done if no '=' qual for indexcol */
			indexcol++;
			eqQualHere = false;
			if (match_index_to_operand(leftop, indexcol, index))
			{
				/* clause_op is correct */
			}
			else if (match_index_to_operand(rightop, indexcol, index))
			{
				/* Must flip operator to get the opfamily member */
				clause_op = get_commutator(clause_op);
			}
			else
			{
				/* No quals for new indexcol, so we are done */
				break;
			}
		}
		/* check for equality operator */
		if (is_null_op)
		{
			/* IS NULL is like = for purposes of selectivity determination */
			eqQualHere = true;

            /* CDB: Count leading indexcols having '=' quals. */
            if (!IsA(clause, ScalarArrayOpExpr))
                index->num_leading_eq = indexcol + 1;
		}
		else
		{
			op_strategy = get_op_opfamily_strategy(clause_op,
												   index->opfamily[indexcol]);
			Assert(op_strategy != 0);	/* not a member of opfamily?? */
			if (op_strategy == BTEqualStrategyNumber)
			{
				eqQualHere = true;

				/* CDB: Count leading indexcols having '=' quals. */
				if (!IsA(clause, ScalarArrayOpExpr))
					index->num_leading_eq = indexcol + 1;
			}
		}
		/* count up number of SA scans induced by indexBoundQuals only */
		if (IsA(clause, ScalarArrayOpExpr))
		{
			ScalarArrayOpExpr *saop = (ScalarArrayOpExpr *) clause;
			int			alength = estimate_array_length(lsecond(saop->args));

			if (alength > 1)
				num_sa_scans *= alength;
		}
		indexBoundQuals = lappend(indexBoundQuals, rinfo);
	}

	/*
	 * If index is unique and we found an '=' clause for each column, we can
	 * just assume numIndexTuples = 1 and skip the expensive
	 * clauselist_selectivity calculations.  However, a ScalarArrayOp or
	 * NullTest invalidates that theory, even though it sets eqQualHere.
	 */
	if (index->unique &&
        index->num_leading_eq == index->ncolumns &&
		eqQualHere &&
		!found_saop &&
		!found_null_op)
		numIndexTuples = 1.0;
	else
	{
		Selectivity btreeSelectivity;

		btreeSelectivity = clauselist_selectivity(root, indexBoundQuals,
												  index->rel->relid,
												  JOIN_INNER,
												  false /* use_damping */);
		numIndexTuples = btreeSelectivity * index->rel->tuples;

		/*
		 * As in genericcostestimate(), we have to adjust for any
		 * ScalarArrayOpExpr quals included in indexBoundQuals, and then round
		 * to integer.
		 */
		numIndexTuples = rint(numIndexTuples / num_sa_scans);
	}

	genericcostestimate(root, index, indexQuals, outer_rel, numIndexTuples,
						indexStartupCost, indexTotalCost,
						indexSelectivity, indexCorrelation);

	/*
	 * If we can get an estimate of the first column's ordering correlation C
	 * from pg_statistic, estimate the index correlation as C for a
	 * single-column index, or C * 0.75 for multiple columns. (The idea here
	 * is that multiple columns dilute the importance of the first column's
	 * ordering, but don't negate it entirely.  Before 8.0 we divided the
	 * correlation by the number of columns, but that seems too strong.)
	 *
	 * We can skip all this if we found a ScalarArrayOpExpr, because then the
	 * call must be for a bitmap index scan, and the caller isn't going to
	 * care what the index correlation is.
	 */
	if (found_saop)
		PG_RETURN_VOID();

	if (index->indexkeys[0] != 0)
	{
		/* Simple variable --- look to stats for the underlying table */
		relid = getrelid(index->rel->relid, root->parse->rtable);
		Assert(relid != InvalidOid);
		colnum = index->indexkeys[0];
	}
	else
	{
		/* Expression --- maybe there are stats for the index itself */
		relid = index->indexoid;
		colnum = 1;
	}

	tuple = SearchSysCache(STATRELATT,
						   ObjectIdGetDatum(relid),
						   Int16GetDatum(colnum),
						   0, 0);

	if (HeapTupleIsValid(tuple))
	{
		float4	   *numbers;
		int			nnumbers;

		if (get_attstatsslot(tuple, InvalidOid, 0,
							 STATISTIC_KIND_CORRELATION,
							 index->fwdsortop[0],
							 NULL, NULL, &numbers, &nnumbers))
		{
			double		varCorrelation;

			Assert(nnumbers == 1);
			varCorrelation = numbers[0];

			if (index->ncolumns > 1)
				*indexCorrelation = varCorrelation * 0.75;
			else
				*indexCorrelation = varCorrelation;

			free_attstatsslot(InvalidOid, NULL, 0, numbers, nnumbers);
		}
		else if (get_attstatsslot(tuple, InvalidOid, 0,
								  STATISTIC_KIND_CORRELATION,
								  index->revsortop[0],
								  NULL, NULL, &numbers, &nnumbers))
		{
			double		varCorrelation;

			Assert(nnumbers == 1);
			varCorrelation = numbers[0];

			if (index->ncolumns > 1)
				*indexCorrelation = -varCorrelation * 0.75;
			else
				*indexCorrelation = -varCorrelation;

			free_attstatsslot(InvalidOid, NULL, 0, numbers, nnumbers);
		}
		ReleaseSysCache(tuple);
	}

	PG_RETURN_VOID();
}

Datum
hashcostestimate(PG_FUNCTION_ARGS)
{
	PlannerInfo *root = (PlannerInfo *) PG_GETARG_POINTER(0);
	IndexOptInfo *index = (IndexOptInfo *) PG_GETARG_POINTER(1);
	List	   *indexQuals = (List *) PG_GETARG_POINTER(2);
	RelOptInfo *outer_rel = (RelOptInfo *) PG_GETARG_POINTER(3);
	Cost	   *indexStartupCost = (Cost *) PG_GETARG_POINTER(4);
	Cost	   *indexTotalCost = (Cost *) PG_GETARG_POINTER(5);
	Selectivity *indexSelectivity = (Selectivity *) PG_GETARG_POINTER(6);
	double	   *indexCorrelation = (double *) PG_GETARG_POINTER(7);

	genericcostestimate(root, index, indexQuals, outer_rel, 0.0,
						indexStartupCost, indexTotalCost,
						indexSelectivity, indexCorrelation);

	PG_RETURN_VOID();
}

Datum
gistcostestimate(PG_FUNCTION_ARGS)
{
	PlannerInfo *root = (PlannerInfo *) PG_GETARG_POINTER(0);
	IndexOptInfo *index = (IndexOptInfo *) PG_GETARG_POINTER(1);
	List	   *indexQuals = (List *) PG_GETARG_POINTER(2);
	RelOptInfo *outer_rel = (RelOptInfo *) PG_GETARG_POINTER(3);
	Cost	   *indexStartupCost = (Cost *) PG_GETARG_POINTER(4);
	Cost	   *indexTotalCost = (Cost *) PG_GETARG_POINTER(5);
	Selectivity *indexSelectivity = (Selectivity *) PG_GETARG_POINTER(6);
	double	   *indexCorrelation = (double *) PG_GETARG_POINTER(7);

	genericcostestimate(root, index, indexQuals, outer_rel, 0.0,
						indexStartupCost, indexTotalCost,
						indexSelectivity, indexCorrelation);

	PG_RETURN_VOID();
}

Datum
gincostestimate(PG_FUNCTION_ARGS)
{
	PlannerInfo *root = (PlannerInfo *) PG_GETARG_POINTER(0);
	IndexOptInfo *index = (IndexOptInfo *) PG_GETARG_POINTER(1);
	List	   *indexQuals = (List *) PG_GETARG_POINTER(2);
	RelOptInfo *outer_rel = (RelOptInfo *) PG_GETARG_POINTER(3);
	Cost	   *indexStartupCost = (Cost *) PG_GETARG_POINTER(4);
	Cost	   *indexTotalCost = (Cost *) PG_GETARG_POINTER(5);
	Selectivity *indexSelectivity = (Selectivity *) PG_GETARG_POINTER(6);
	double	   *indexCorrelation = (double *) PG_GETARG_POINTER(7);

	genericcostestimate(root, index, indexQuals, outer_rel, 0.0,
						indexStartupCost, indexTotalCost,
						indexSelectivity, indexCorrelation);

	PG_RETURN_VOID();
}

Datum
bmcostestimate(PG_FUNCTION_ARGS)
{
	PlannerInfo *root = (PlannerInfo *) PG_GETARG_POINTER(0);
	IndexOptInfo *index = (IndexOptInfo *) PG_GETARG_POINTER(1);
	List	   *indexQuals = (List *) PG_GETARG_POINTER(2);
	RelOptInfo *outer_rel = (RelOptInfo *) PG_GETARG_POINTER(3);
	Cost	   *indexStartupCost = (Cost *) PG_GETARG_POINTER(4);
	Cost	   *indexTotalCost = (Cost *) PG_GETARG_POINTER(5);
	Selectivity *indexSelectivity = (Selectivity *) PG_GETARG_POINTER(6);
	double	   *indexCorrelation = (double *) PG_GETARG_POINTER(7);

	List *selectivityQuals;
	double numIndexTuples;
	List *groupExprs = NIL;
	int i;
	double numDistinctValues;

	/*
	 * Estimate the number of index tuples. This is basically the same
	 * as the one in genericcostestimate(), except that
	 * (1) We don't consider ScalarArrayOpExpr in the calculation, since
	 *     each value has its own bit vector.
	 * (2) since the bitmap index stores bit vectors, one for each distinct
	 *     value, we adjust the number of index tuples by dividing the
	 *     value with the number of distinct values.
	 */
	if (index->indpred != NIL)
	{
		List	   *strippedQuals;
		List	   *predExtraQuals;

		strippedQuals = get_actual_clauses(indexQuals);
		predExtraQuals = list_difference(index->indpred, strippedQuals);
		selectivityQuals = list_concat(predExtraQuals, indexQuals);
	}
	else
		selectivityQuals = indexQuals;

	/* Estimate the fraction of main-table tuples that will be visited */
	*indexSelectivity = clauselist_selectivity(root, selectivityQuals,
											   index->rel->relid,
											   JOIN_INNER,
											   false /* use_damping */);

	/*
	 * Construct a list of index keys, so that we can estimate the number
	 * of distinct values for those keys.
	 */
	for (i = 0; i < index->ncolumns; i ++)
	{
		if (index->indexkeys[i] > 0)
		{
			Var *var = find_indexkey_var(root, index->rel, (AttrNumber) index->indexkeys[i]);

			groupExprs = lappend(groupExprs, var);
		}
	}
	if (index->indexprs != NULL)
		groupExprs = list_concat_unique(groupExprs, index->indexprs);

	Assert(groupExprs != NULL);
	numDistinctValues = estimate_num_groups(root, groupExprs, index->rel->rows);
	if (numDistinctValues == 0)
		numDistinctValues = 1;

	numIndexTuples = *indexSelectivity * index->rel->tuples;
	numIndexTuples = rint(numIndexTuples / numDistinctValues);

	genericcostestimate(root, index, indexQuals, outer_rel, numIndexTuples,
						indexStartupCost, indexTotalCost,
						indexSelectivity, indexCorrelation);

	PG_RETURN_VOID();
}<|MERGE_RESOLUTION|>--- conflicted
+++ resolved
@@ -17,11 +17,7 @@
  *
  *
  * IDENTIFICATION
-<<<<<<< HEAD
- *	  $PostgreSQL: pgsql/src/backend/utils/adt/selfuncs.c,v 1.243.2.1 2008/07/07 20:25:06 tgl Exp $
-=======
  *	  $PostgreSQL: pgsql/src/backend/utils/adt/selfuncs.c,v 1.247 2008/03/25 22:42:44 tgl Exp $
->>>>>>> f260edb1
  *
  *-------------------------------------------------------------------------
  */
@@ -171,17 +167,8 @@
 	List	   *args = (List *) PG_GETARG_POINTER(2);
 	int			varRelid = PG_GETARG_INT32(3);
 	VariableStatData vardata;
-<<<<<<< HEAD
-	Node	   *other = NULL;
-	bool		varonleft = false;
-	Datum	   *values;
-	int			nvalues;
-	float4	   *numbers;
-	int			nnumbers;
-=======
 	Node	   *other;
 	bool		varonleft;
->>>>>>> f260edb1
 	double		selec;
 
 	/*
@@ -230,14 +217,6 @@
 	if (constisnull)
 		return 0.0;
 
-<<<<<<< HEAD
-	if (HeapTupleIsValid(getStatsTuple(&vardata)))
-	{
-		Form_pg_statistic stats;
-		HeapTuple tp = getStatsTuple(&vardata);
-
-		stats = (Form_pg_statistic) GETSTRUCT(tp);
-=======
 	if (HeapTupleIsValid(vardata->statsTuple))
 	{
 		Form_pg_statistic stats;
@@ -249,7 +228,6 @@
 		int			i;
 
 		stats = (Form_pg_statistic) GETSTRUCT(vardata->statsTuple);
->>>>>>> f260edb1
 
 		/*
 		 * Is the constant "=" to any of the column's most common values?
@@ -264,29 +242,7 @@
 							 &values, &nvalues,
 							 &numbers, &nnumbers))
 		{
-<<<<<<< HEAD
-			/* Variable is being compared to a known non-null constant */
-			Datum		constval = ((Const *) other)->constvalue;
-			bool		match = false;
-			int			i;
-
-			/*
-			 * Is the constant "=" to any of the column's most common values?
-			 * (Although the given operator may not really be "=", we will
-			 * assume that seeing whether it returns TRUE is an appropriate
-			 * test.  If you don't like this, maybe you shouldn't be using
-			 * eqsel for your operator...)
-			 */
-			if (get_attstatsslot(tp,
-								 vardata.atttype, vardata.atttypmod,
-								 STATISTIC_KIND_MCV, InvalidOid,
-								 &values, &nvalues,
-								 &numbers, &nnumbers))
-			{
-				FmgrInfo	eqproc;
-=======
 			FmgrInfo	eqproc;
->>>>>>> f260edb1
 
 			fmgr_info(get_opcode(operator), &eqproc);
 
@@ -351,21 +307,8 @@
 			 * Another cross-check: selectivity shouldn't be estimated as
 			 * more than the least common "most common value".
 			 */
-<<<<<<< HEAD
-			if (get_attstatsslot(tp,
-								 vardata.atttype, vardata.atttypmod,
-								 STATISTIC_KIND_MCV, InvalidOid,
-								 NULL, NULL,
-								 &numbers, &nnumbers))
-			{
-				if (nnumbers > 0 && selec > numbers[0])
-					selec = numbers[0];
-				free_attstatsslot(vardata.atttype, NULL, 0, numbers, nnumbers);
-			}
-=======
 			if (nnumbers > 0 && selec > numbers[nnumbers - 1])
 				selec = numbers[nnumbers - 1];
->>>>>>> f260edb1
 		}
 
 		free_attstatsslot(vardata->atttype, values, nvalues,
@@ -1220,17 +1163,14 @@
 		 * them by applying the pattern operator, so there's no reason to
 		 * approximate.  (If the MCVs cover a significant part of the total
 		 * population, this gives us a big leg up in accuracy.)
+		 *
+		 * GPDB_84_MERGE_FIXME: this entire function is a massive conflict
+		 * because of the confusing backports and merges throughout its history.
+		 * At Venky's suggestion we have replaced this section with the 8.4
+		 * logic and removed CDB-specific pieces. Revisit.
 		 */
 		Selectivity selec;
-<<<<<<< HEAD
-        Selectivity eqsel;
-        Selectivity fewsel;
-        double      fewvalues = 2.0;
-        double      ncommon;
-        double      ndistinct;
-=======
 		int			hist_size;
->>>>>>> f260edb1
 		FmgrInfo	opproc;
 		double		nullfrac,
 					mcv_selec,
@@ -1239,19 +1179,6 @@
 		/* Try to use the histogram entries to get selectivity */
 		fmgr_info(get_opcode(operator), &opproc);
 
-		/*
-		 * If we have most-common-values info, add up the fractions of the MCV
-		 * entries that satisfy MCV OP PATTERN.  These fractions contribute
-		 * directly to the result selectivity.	Also add up the total fraction
-		 * represented by MCV entries.
-		 */
-		mcv_selec = mcv_selectivity_cdb(&vardata, &opproc, constval, true,
-									    &sumcommon, &ncommon);
-
-        /* CDB: LIKE cannot select fewer rows than "=". */
-        ndistinct = get_variable_numdistinct(&vardata) - ncommon;
-        eqsel = 1.0 / Max(1.0, ndistinct);
-
 		selec = histogram_selectivity(&vardata, &opproc, constval, true,
 									  10, 1, &hist_size);
 
@@ -1262,38 +1189,12 @@
 			Selectivity prefixsel;
 
 			if (pstatus == Pattern_Prefix_Partial)
-            {
 				prefixsel = prefix_selectivity(&vardata, vartype,
 											   opfamily, prefix);
-
-                /* CDB: Assume prefix matches at least a few distinct values. */
-                fewsel = (DEFAULT_RANGE_INEQ_SEL / DEFAULT_EQ_SEL) * eqsel;
-                prefixsel = Min(Max(prefixsel, fewsel), 1.0);
-
-                selec *= prefixsel;
-            }
 			else
-			{
 				prefixsel = 1.0;
-<<<<<<< HEAD
-				selec = prefixsel * rest_selec;
-			}
-		}
-		else
-		{
-			/* Yes, but don't believe extremely small or large estimates. */
-			if (selec < 0.0001)
-				selec = 0.0001;
-			else if (selec > 0.9999)
-				selec = 0.9999;
-		}
-
-        /* CDB: Assume whole pattern matches at least a few distinct values. */
-        fewsel = fewvalues * eqsel;
-        selec = Min(Max(selec, fewsel), 1.0);
-=======
-			restsel = pattern_selectivity(rest, ptype);
-			heursel = prefixsel * restsel;
+
+			heursel = prefixsel * rest_selec;
 
 			if (selec < 0)			/* fewer than 10 histogram entries? */
 				selec = heursel;
@@ -1324,7 +1225,6 @@
 		 */
 		mcv_selec = mcv_selectivity(&vardata, &opproc, constval, true,
 									&sumcommon);
->>>>>>> f260edb1
 
 		if (HeapTupleIsValid(getStatsTuple(&vardata)))
 		{
@@ -3357,242 +3257,6 @@
 }
 
 /*
-<<<<<<< HEAD
-=======
- * Do convert_to_scalar()'s work for any character-string data type.
- *
- * String datatypes are converted to a scale that ranges from 0 to 1,
- * where we visualize the bytes of the string as fractional digits.
- *
- * We do not want the base to be 256, however, since that tends to
- * generate inflated selectivity estimates; few databases will have
- * occurrences of all 256 possible byte values at each position.
- * Instead, use the smallest and largest byte values seen in the bounds
- * as the estimated range for each byte, after some fudging to deal with
- * the fact that we probably aren't going to see the full range that way.
- *
- * An additional refinement is that we discard any common prefix of the
- * three strings before computing the scaled values.  This allows us to
- * "zoom in" when we encounter a narrow data range.  An example is a phone
- * number database where all the values begin with the same area code.
- * (Actually, the bounds will be adjacent histogram-bin-boundary values,
- * so this is more likely to happen than you might think.)
- */
-static void
-convert_string_to_scalar(char *value,
-						 double *scaledvalue,
-						 char *lobound,
-						 double *scaledlobound,
-						 char *hibound,
-						 double *scaledhibound)
-{
-	int			rangelo,
-				rangehi;
-	char	   *sptr;
-
-	rangelo = rangehi = (unsigned char) hibound[0];
-	for (sptr = lobound; *sptr; sptr++)
-	{
-		if (rangelo > (unsigned char) *sptr)
-			rangelo = (unsigned char) *sptr;
-		if (rangehi < (unsigned char) *sptr)
-			rangehi = (unsigned char) *sptr;
-	}
-	for (sptr = hibound; *sptr; sptr++)
-	{
-		if (rangelo > (unsigned char) *sptr)
-			rangelo = (unsigned char) *sptr;
-		if (rangehi < (unsigned char) *sptr)
-			rangehi = (unsigned char) *sptr;
-	}
-	/* If range includes any upper-case ASCII chars, make it include all */
-	if (rangelo <= 'Z' && rangehi >= 'A')
-	{
-		if (rangelo > 'A')
-			rangelo = 'A';
-		if (rangehi < 'Z')
-			rangehi = 'Z';
-	}
-	/* Ditto lower-case */
-	if (rangelo <= 'z' && rangehi >= 'a')
-	{
-		if (rangelo > 'a')
-			rangelo = 'a';
-		if (rangehi < 'z')
-			rangehi = 'z';
-	}
-	/* Ditto digits */
-	if (rangelo <= '9' && rangehi >= '0')
-	{
-		if (rangelo > '0')
-			rangelo = '0';
-		if (rangehi < '9')
-			rangehi = '9';
-	}
-
-	/*
-	 * If range includes less than 10 chars, assume we have not got enough
-	 * data, and make it include regular ASCII set.
-	 */
-	if (rangehi - rangelo < 9)
-	{
-		rangelo = ' ';
-		rangehi = 127;
-	}
-
-	/*
-	 * Now strip any common prefix of the three strings.
-	 */
-	while (*lobound)
-	{
-		if (*lobound != *hibound || *lobound != *value)
-			break;
-		lobound++, hibound++, value++;
-	}
-
-	/*
-	 * Now we can do the conversions.
-	 */
-	*scaledvalue = convert_one_string_to_scalar(value, rangelo, rangehi);
-	*scaledlobound = convert_one_string_to_scalar(lobound, rangelo, rangehi);
-	*scaledhibound = convert_one_string_to_scalar(hibound, rangelo, rangehi);
-}
-
-static double
-convert_one_string_to_scalar(char *value, int rangelo, int rangehi)
-{
-	int			slen = strlen(value);
-	double		num,
-				denom,
-				base;
-
-	if (slen <= 0)
-		return 0.0;				/* empty string has scalar value 0 */
-
-	/*
-	 * Since base is at least 10, need not consider more than about 20 chars
-	 */
-	if (slen > 20)
-		slen = 20;
-
-	/* Convert initial characters to fraction */
-	base = rangehi - rangelo + 1;
-	num = 0.0;
-	denom = base;
-	while (slen-- > 0)
-	{
-		int			ch = (unsigned char) *value++;
-
-		if (ch < rangelo)
-			ch = rangelo - 1;
-		else if (ch > rangehi)
-			ch = rangehi + 1;
-		num += ((double) (ch - rangelo)) / denom;
-		denom *= base;
-	}
-
-	return num;
-}
-
-/*
- * Convert a string-type Datum into a palloc'd, null-terminated string.
- *
- * When using a non-C locale, we must pass the string through strxfrm()
- * before continuing, so as to generate correct locale-specific results.
- */
-static char *
-convert_string_datum(Datum value, Oid typid)
-{
-	char	   *val;
-
-	switch (typid)
-	{
-		case CHAROID:
-			val = (char *) palloc(2);
-			val[0] = DatumGetChar(value);
-			val[1] = '\0';
-			break;
-		case BPCHAROID:
-		case VARCHAROID:
-		case TEXTOID:
-			val = TextDatumGetCString(value);
-			break;
-		case NAMEOID:
-			{
-				NameData   *nm = (NameData *) DatumGetPointer(value);
-
-				val = pstrdup(NameStr(*nm));
-				break;
-			}
-		default:
-
-			/*
-			 * Can't get here unless someone tries to use scalarltsel on an
-			 * operator with one string and one non-string operand.
-			 */
-			elog(ERROR, "unsupported type: %u", typid);
-			return NULL;
-	}
-
-	if (!lc_collate_is_c())
-	{
-		char	   *xfrmstr;
-		size_t		xfrmlen;
-		size_t		xfrmlen2;
-
-		/*
-		 * Note: originally we guessed at a suitable output buffer size, and
-		 * only needed to call strxfrm twice if our guess was too small.
-		 * However, it seems that some versions of Solaris have buggy strxfrm
-		 * that can write past the specified buffer length in that scenario.
-		 * So, do it the dumb way for portability.
-		 *
-		 * Yet other systems (e.g., glibc) sometimes return a smaller value
-		 * from the second call than the first; thus the Assert must be <= not
-		 * == as you'd expect.  Can't any of these people program their way
-		 * out of a paper bag?
-		 *
-		 * XXX: strxfrm doesn't support UTF-8 encoding on Win32, it can return
-		 * bogus data or set an error. This is not really a problem unless it
-		 * crashes since it will only give an estimation error and nothing
-		 * fatal.
-		 */
-#if _MSC_VER == 1400			/* VS.Net 2005 */
-
-		/*
-		 *
-		 * http://connect.microsoft.com/VisualStudio/feedback/ViewFeedback.aspx
-		 * ?FeedbackID=99694 */
-		{
-			char		x[1];
-
-			xfrmlen = strxfrm(x, val, 0);
-		}
-#else
-		xfrmlen = strxfrm(NULL, val, 0);
-#endif
-#ifdef WIN32
-
-		/*
-		 * On Windows, strxfrm returns INT_MAX when an error occurs. Instead
-		 * of trying to allocate this much memory (and fail), just return the
-		 * original string unmodified as if we were in the C locale.
-		 */
-		if (xfrmlen == INT_MAX)
-			return val;
-#endif
-		xfrmstr = (char *) palloc(xfrmlen + 1);
-		xfrmlen2 = strxfrm(xfrmstr, val, xfrmlen + 1);
-		Assert(xfrmlen2 <= xfrmlen);
-		pfree(val);
-		val = xfrmstr;
-	}
-
-	return val;
-}
-
-/*
->>>>>>> f260edb1
  * Do convert_to_scalar()'s work for any bytea data type.
  *
  * Very similar to the old convert_string_to_scalar except we can't assume
@@ -4607,15 +4271,10 @@
 				(errcode(ERRCODE_FEATURE_NOT_SUPPORTED),
 		 errmsg("regular-expression matching not supported on type bytea")));
 
-<<<<<<< HEAD
 	/* Use the regexp machinery to extract the prefix, if any */
 	prefix = regexp_fixed_prefix(DatumGetTextPP(patt_const->constvalue),
 								 case_insensitive,
 								 &exact);
-=======
-	/* the right-hand const is type text for all of these */
-	patt = TextDatumGetCString(patt_const->constvalue);
->>>>>>> f260edb1
 
 	if (prefix == NULL)
 	{
@@ -4820,35 +4479,7 @@
     Selectivity fixed_char_sel = FIXED_CHAR_SEL;
 	int			pos;
 
-<<<<<<< HEAD
-	/* Skip any leading %; it's already factored into initial sel */
-=======
-	/* the right-hand const is type text or bytea */
-	Assert(typeid == BYTEAOID || typeid == TEXTOID);
-
-	if (typeid == BYTEAOID && case_insensitive)
-		ereport(ERROR,
-				(errcode(ERRCODE_FEATURE_NOT_SUPPORTED),
-		   errmsg("case insensitive matching not supported on type bytea")));
-
-	if (typeid != BYTEAOID)
-	{
-		patt = TextDatumGetCString(patt_const->constvalue);
-		pattlen = strlen(patt);
-	}
-	else
-	{
-		bytea	   *bstr = DatumGetByteaP(patt_const->constvalue);
-
-		pattlen = VARSIZE(bstr) - VARHDRSZ;
-		patt = (char *) palloc(pattlen);
-		memcpy(patt, VARDATA(bstr), pattlen);
-		if ((Pointer) bstr != DatumGetPointer(patt_const->constvalue))
-			pfree(bstr);
-	}
-
 	/* Skip any leading wildcard; it's already factored into initial sel */
->>>>>>> f260edb1
 	for (pos = 0; pos < pattlen; pos++)
 	{
 		if (patt[pos] != '%' && patt[pos] != '_')
@@ -4984,26 +4615,6 @@
 				  int fixed_prefix_len)
 {
 	Selectivity sel;
-<<<<<<< HEAD
-=======
-	char	   *patt;
-	int			pattlen;
-	Oid			typeid = patt_const->consttype;
-
-	/*
-	 * Should be unnecessary, there are no bytea regex operators defined. As
-	 * such, it should be noted that the rest of this function has *not* been
-	 * made safe for binary (possibly NULL containing) strings.
-	 */
-	if (typeid == BYTEAOID)
-		ereport(ERROR,
-				(errcode(ERRCODE_FEATURE_NOT_SUPPORTED),
-		 errmsg("regular-expression matching not supported on type bytea")));
-
-	/* the right-hand const is type text for all of these */
-	patt = TextDatumGetCString(patt_const->constvalue);
-	pattlen = strlen(patt);
->>>>>>> f260edb1
 
 	/* If patt doesn't end with $, consider it to have a trailing wildcard */
 	if (pattlen > 0 && patt[pattlen - 1] == '$' &&
@@ -5211,11 +4822,7 @@
 	else if (datatype == BYTEAOID)
 		return DirectFunctionCall1(byteain, CStringGetDatum((char *) str));
 	else
-<<<<<<< HEAD
-		return DirectFunctionCall1(textin, CStringGetDatum((char *) str));
-=======
 		return CStringGetTextDatum(str);
->>>>>>> f260edb1
 }
 
 /*
