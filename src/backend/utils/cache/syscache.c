/*-------------------------------------------------------------------------
 *
 * syscache.c
 *	  System cache management routines
 *
<<<<<<< HEAD
 * Copyright (c) 2007-2010, Greenplum inc
 * Portions Copyright (c) 1996-2010, PostgreSQL Global Development Group
=======
 * Portions Copyright (c) 1996-2008, PostgreSQL Global Development Group
>>>>>>> d13f41d2
 * Portions Copyright (c) 1994, Regents of the University of California
 *
 *
 * IDENTIFICATION
 *	  $PostgreSQL: pgsql/src/backend/utils/cache/syscache.c,v 1.114 2008/01/01 19:45:53 momjian Exp $
 *
 * NOTES
 *	  These routines allow the parser/planner/executor to perform
 *	  rapid lookups on the contents of the system catalogs.
 *
 *	  see catalog/syscache.h for a list of the cache id's
 *
 *-------------------------------------------------------------------------
 */
#include "postgres.h"

#include "miscadmin.h"

#include "access/heapam.h"
#include "access/sysattr.h"
#include "catalog/indexing.h"
#include "catalog/pg_aggregate.h"
#include "catalog/pg_amop.h"
#include "catalog/pg_amproc.h"
#include "catalog/pg_auth_members.h"
#include "catalog/pg_authid.h"
#include "catalog/pg_cast.h"
#include "catalog/pg_constraint.h"
#include "catalog/pg_conversion.h"
#include "catalog/pg_database.h"
#include "catalog/pg_enum.h"
#include "catalog/pg_language.h"
#include "catalog/pg_namespace.h"
#include "catalog/pg_opclass.h"
#include "catalog/pg_operator.h"
#include "catalog/pg_opfamily.h"
#include "catalog/pg_partition.h"
#include "catalog/pg_partition_rule.h"
#include "catalog/pg_proc.h"
#include "catalog/pg_rewrite.h"
#include "catalog/pg_statistic.h"
#include "catalog/pg_ts_config.h"
#include "catalog/pg_ts_config_map.h"
#include "catalog/pg_ts_dict.h"
#include "catalog/pg_ts_parser.h"
#include "catalog/pg_ts_template.h"
#include "catalog/pg_type.h"
#include "catalog/pg_window.h"
#include "catalog/pg_tidycat.h"
#include "utils/syscache.h"


/*---------------------------------------------------------------------------

	Adding system caches:

	Add your new cache to the list in include/utils/syscache.h.
	Keep the list sorted alphabetically.

	Add your entry to the cacheinfo[] array below. All cache lists are
	alphabetical, so add it in the proper place.  Specify the relation OID,
	index OID, number of keys, key attribute numbers, and initial number of
	hash buckets.

	The number of hash buckets must be a power of 2.  It's reasonable to
	set this to the number of entries that might be in the particular cache
	in a medium-size database.

	There must be a unique index underlying each syscache (ie, an index
	whose key is the same as that of the cache).  If there is not one
	already, add definitions for it to include/catalog/indexing.h: you need
	to add a DECLARE_UNIQUE_INDEX macro and a #define for the index OID.
	(Adding an index requires a catversion.h update, while simply
	adding/deleting caches only requires a recompile.)

	Finally, any place your relation gets heap_insert() or
	heap_update() calls, make sure there is a CatalogUpdateIndexes() or
	similar call.  The heap_* calls do not update indexes.

	bjm 1999/11/22

*---------------------------------------------------------------------------
*/

/*
 *		struct cachedesc: information defining a single syscache
 */
struct cachedesc
{
	Oid			reloid;			/* OID of the relation being cached */
	Oid			indoid;			/* OID of index relation for this cache */
	int			nkeys;			/* # of keys needed for cache lookup */
	int			key[4];			/* attribute numbers of key attrs */
	int			nbuckets;		/* number of hash buckets for this cache */
};

/* TIDYCAT_BEGIN_CODEGEN 
 * WARNING: DO NOT MODIFY THE FOLLOWING SECTION: 
 *  Generated by ./tidycat.pl version 34
 *  on Wed Dec 16 12:25:49 2015
*/

static const struct cachedesc cacheinfo[] = {
	{AggregateRelationId,				/* AGGFNOID */
		AggregateAggfnoidIndexId,
		1,
		{
			Anum_pg_aggregate_aggfnoid,
			0,
			0,
			0
		},
		32
	},
	{AccessMethodRelationId,			/* AMNAME */
		AmNameIndexId,
		1,
		{
			Anum_pg_am_amname,
			0,
			0,
			0
		},
		4
	},
	{AccessMethodRelationId,			/* AMOID */
		AmOidIndexId,
		1,
		{
			ObjectIdAttributeNumber,
			0,
			0,
			0
		},
		4
	},
	{AccessMethodOperatorRelationId,	/* AMOPOPID */
		AccessMethodOperatorIndexId,
		2,
		{
			Anum_pg_amop_amopopr,
			Anum_pg_amop_amopfamily,
			0,
			0
		},
		64
	},
	{AccessMethodOperatorRelationId,	/* AMOPSTRATEGY */
		AccessMethodStrategyIndexId,
		4,
		{
			Anum_pg_amop_amopfamily,
			Anum_pg_amop_amoplefttype,
			Anum_pg_amop_amoprighttype,
			Anum_pg_amop_amopstrategy
		},
		64
	},
	{AccessMethodProcedureRelationId,	/* AMPROCNUM */
		AccessMethodProcedureIndexId,
		4,
		{
			Anum_pg_amproc_amprocfamily,
			Anum_pg_amproc_amproclefttype,
			Anum_pg_amproc_amprocrighttype,
			Anum_pg_amproc_amprocnum
		},
		64
	},
	{AttributeRelationId,				/* ATTNAME */
		AttributeRelidNameIndexId,
		2,
		{
			Anum_pg_attribute_attrelid,
			Anum_pg_attribute_attname,
			0,
			0
		},
		2048
	},
	{AttributeRelationId,				/* ATTNUM */
		AttributeRelidNumIndexId,
		2,
		{
			Anum_pg_attribute_attrelid,
			Anum_pg_attribute_attnum,
			0,
			0
		},
		2048
	},
	{AuthMemRelationId,					/* AUTHMEMMEMROLE */
		AuthMemMemRoleIndexId,
		2,
		{
			Anum_pg_auth_members_member,
			Anum_pg_auth_members_roleid,
			0,
			0
		},
		128
	},
	{AuthMemRelationId,					/* AUTHMEMROLEMEM */
		AuthMemRoleMemIndexId,
		2,
		{
			Anum_pg_auth_members_roleid,
			Anum_pg_auth_members_member,
			0,
			0
		},
		128
	},
	{AuthIdRelationId,					/* AUTHNAME */
		AuthIdRolnameIndexId,
		1,
		{
			Anum_pg_authid_rolname,
			0,
			0,
			0
		},
		128
	},
	{AuthIdRelationId,					/* AUTHOID */
		AuthIdOidIndexId,
		1,
		{
			ObjectIdAttributeNumber,
			0,
			0,
			0
		},
		128
	},
	{CastRelationId,					/* CASTSOURCETARGET */
		CastSourceTargetIndexId,
		2,
		{
			Anum_pg_cast_castsource,
			Anum_pg_cast_casttarget,
			0,
			0
		},
		256
	},
	{OperatorClassRelationId,			/* CLAAMNAMENSP */
		OpclassAmNameNspIndexId,
		3,
		{
			Anum_pg_opclass_opcmethod,
			Anum_pg_opclass_opcname,
			Anum_pg_opclass_opcnamespace,
			0
		},
		64
	},
	{OperatorClassRelationId,			/* CLAOID */
		OpclassOidIndexId,
		1,
		{
			ObjectIdAttributeNumber,
			0,
			0,
			0
		},
		64
	},
	{ConversionRelationId,				/* CONDEFAULT */
		ConversionDefaultIndexId,
		4,
		{
			Anum_pg_conversion_connamespace,
			Anum_pg_conversion_conforencoding,
			Anum_pg_conversion_contoencoding,
			ObjectIdAttributeNumber
		},
		128
	},
	{ConversionRelationId,				/* CONNAMENSP */
		ConversionNameNspIndexId,
		2,
		{
			Anum_pg_conversion_conname,
			Anum_pg_conversion_connamespace,
			0,
			0
		},
		128
	},
	{ConstraintRelationId,		/* CONSTROID */
		ConstraintOidIndexId,
		1,
		{
			ObjectIdAttributeNumber,
			0,
			0,
			0
		},
		1024
	},
	{ConversionRelationId,		/* CONVOID */
		ConversionOidIndexId,
		1,
		{
			ObjectIdAttributeNumber,
			0,
			0,
			0
		},
		128
	},
	{DatabaseRelationId,				/* DATABASEOID */
		DatabaseOidIndexId,
		1,
		{
			ObjectIdAttributeNumber,
			0,
			0,
			0
		},
		4
	},
<<<<<<< HEAD
	{IndexRelationId,					/* INDEXRELID */
=======
	{EnumRelationId,			/* ENUMOID */
		EnumOidIndexId,
		0,
		1,
		{
			ObjectIdAttributeNumber,
			0,
			0,
			0
		},
		256
	},
	{EnumRelationId,			/* ENUMTYPOIDNAME */
		EnumTypIdLabelIndexId,
		0,
		2,
		{
			Anum_pg_enum_enumtypid,
			Anum_pg_enum_enumlabel,
			0,
			0
		},
		256
	},
	{IndexRelationId,			/* INDEXRELID */
>>>>>>> d13f41d2
		IndexRelidIndexId,
		1,
		{
			Anum_pg_index_indexrelid,
			0,
			0,
			0
		},
		1024
	},
	{LanguageRelationId,				/* LANGNAME */
		LanguageNameIndexId,
		1,
		{
			Anum_pg_language_lanname,
			0,
			0,
			0
		},
		4
	},
	{LanguageRelationId,				/* LANGOID */
		LanguageOidIndexId,
		1,
		{
			ObjectIdAttributeNumber,
			0,
			0,
			0
		},
		4
	},
	{NamespaceRelationId,				/* NAMESPACENAME */
		NamespaceNspnameIndexId,
		1,
		{
			Anum_pg_namespace_nspname,
			0,
			0,
			0
		},
		256
	},
	{NamespaceRelationId,				/* NAMESPACEOID */
		NamespaceOidIndexId,
		1,
		{
			ObjectIdAttributeNumber,
			0,
			0,
			0
		},
		256
	},
	{OperatorRelationId,				/* OPERNAMENSP */
		OperatorNameNspIndexId,
		4,
		{
			Anum_pg_operator_oprname,
			Anum_pg_operator_oprleft,
			Anum_pg_operator_oprright,
			Anum_pg_operator_oprnamespace
		},
		1024
	},
	{OperatorRelationId,				/* OPEROID */
		OperatorOidIndexId,
		1,
		{
			ObjectIdAttributeNumber,
			0,
			0,
			0
		},
		1024
	},
	{OperatorFamilyRelationId,			/* OPFAMILYAMNAMENSP */
		OpfamilyAmNameNspIndexId,
		3,
		{
			Anum_pg_opfamily_opfmethod,
			Anum_pg_opfamily_opfname,
			Anum_pg_opfamily_opfnamespace,
			0
		},
		64
	},
	{OperatorFamilyRelationId,			/* OPFAMILYOID */
		OpfamilyOidIndexId,
		1,
		{
			ObjectIdAttributeNumber,
			0,
			0,
			0
		},
		64
	},
	{PartitionRelationId,				/* PARTOID */
		PartitionOidIndexId,
		1,
		{
			ObjectIdAttributeNumber,
			0,
			0,
			0
		},
		1024
	},
	{PartitionRuleRelationId,			/* PARTRULEOID */
		PartitionRuleOidIndexId,
		1,
		{
			ObjectIdAttributeNumber,
			0,
			0,
			0
		},
		256
	},
	{ProcedureRelationId,				/* PROCNAMEARGSNSP */
		ProcedureNameArgsNspIndexId,
		3,
		{
			Anum_pg_proc_proname,
			Anum_pg_proc_proargtypes,
			Anum_pg_proc_pronamespace,
			0
		},
		2048
	},
	{ProcedureRelationId,				/* PROCOID */
		ProcedureOidIndexId,
		1,
		{
			ObjectIdAttributeNumber,
			0,
			0,
			0
		},
		2048
	},
	{RelationRelationId,				/* RELNAMENSP */
		ClassNameNspIndexId,
		2,
		{
			Anum_pg_class_relname,
			Anum_pg_class_relnamespace,
			0,
			0
		},
		1024
	},
	{RelationRelationId,				/* RELOID */
		ClassOidIndexId,
		1,
		{
			ObjectIdAttributeNumber,
			0,
			0,
			0
		},
		1024
	},
	{RewriteRelationId,					/* RULERELNAME */
		RewriteRelRulenameIndexId,
		2,
		{
			Anum_pg_rewrite_ev_class,
			Anum_pg_rewrite_rulename,
			0,
			0
		},
		1024
	},
	{StatisticRelationId,				/* STATRELATT */
		StatisticRelidAttnumIndexId,
		2,
		{
			Anum_pg_statistic_starelid,
			Anum_pg_statistic_staattnum,
			0,
			0
		},
		1024
	},
<<<<<<< HEAD
	{TypeRelationId,					/* TYPENAMENSP */
=======
	{TSConfigMapRelationId,		/* TSCONFIGMAP */
		TSConfigMapIndexId,
		0,
		3,
		{
			Anum_pg_ts_config_map_mapcfg,
			Anum_pg_ts_config_map_maptokentype,
			Anum_pg_ts_config_map_mapseqno,
			0
		},
		4
	},
	{TSConfigRelationId,		/* TSCONFIGNAMENSP */
		TSConfigNameNspIndexId,
		0,
		2,
		{
			Anum_pg_ts_config_cfgname,
			Anum_pg_ts_config_cfgnamespace,
			0,
			0
		},
		16
	},
	{TSConfigRelationId,		/* TSCONFIGOID */
		TSConfigOidIndexId,
		0,
		1,
		{
			ObjectIdAttributeNumber,
			0,
			0,
			0
		},
		16
	},
	{TSDictionaryRelationId,	/* TSDICTNAMENSP */
		TSDictionaryNameNspIndexId,
		0,
		2,
		{
			Anum_pg_ts_dict_dictname,
			Anum_pg_ts_dict_dictnamespace,
			0,
			0
		},
		16
	},
	{TSDictionaryRelationId,	/* TSDICTOID */
		TSDictionaryOidIndexId,
		0,
		1,
		{
			ObjectIdAttributeNumber,
			0,
			0,
			0
		},
		16
	},
	{TSParserRelationId,		/* TSPARSERNAMENSP */
		TSParserNameNspIndexId,
		0,
		2,
		{
			Anum_pg_ts_parser_prsname,
			Anum_pg_ts_parser_prsnamespace,
			0,
			0
		},
		4
	},
	{TSParserRelationId,		/* TSPARSEROID */
		TSParserOidIndexId,
		0,
		1,
		{
			ObjectIdAttributeNumber,
			0,
			0,
			0
		},
		4
	},
	{TSTemplateRelationId,		/* TSTEMPLATENAMENSP */
		TSTemplateNameNspIndexId,
		0,
		2,
		{
			Anum_pg_ts_template_tmplname,
			Anum_pg_ts_template_tmplnamespace,
			0,
			0
		},
		16
	},
	{TSTemplateRelationId,		/* TSTEMPLATEOID */
		TSTemplateOidIndexId,
		0,
		1,
		{
			ObjectIdAttributeNumber,
			0,
			0,
			0
		},
		16
	},
	{TypeRelationId,			/* TYPENAMENSP */
>>>>>>> d13f41d2
		TypeNameNspIndexId,
		2,
		{
			Anum_pg_type_typname,
			Anum_pg_type_typnamespace,
			0,
			0
		},
		1024
	},
	{TypeRelationId,					/* TYPEOID */
		TypeOidIndexId,
		1,
		{
			ObjectIdAttributeNumber,
			0,
			0,
			0
		},
		1024
	},
	{WindowRelationId,					/* WINFNOID */
		WindowWinfnoidIndexId,
		1,
		{
			Anum_pg_window_winfnoid,
			0,
			0,
			0
		},
		32
	}
};
/* TIDYCAT_END_CODEGEN */

static CatCache *SysCache[
						  lengthof(cacheinfo)];
static int	SysCacheSize = lengthof(cacheinfo);
static bool CacheInitialized = false;


/*
 * InitCatalogCache - initialize the caches
 *
 * Note that no database access is done here; we only allocate memory
 * and initialize the cache structure.	Interrogation of the database
 * to complete initialization of a cache happens upon first use
 * of that cache.
 */
void
InitCatalogCache(void)
{
	int			cacheId;

	Assert(!CacheInitialized);

	MemSet(SysCache, 0, sizeof(SysCache));

	for (cacheId = 0; cacheId < SysCacheSize; cacheId++)
	{
		SysCache[cacheId] = InitCatCache(cacheId,
										 cacheinfo[cacheId].reloid,
										 cacheinfo[cacheId].indoid,
										 cacheinfo[cacheId].nkeys,
										 cacheinfo[cacheId].key,
										 cacheinfo[cacheId].nbuckets);
		if (!PointerIsValid(SysCache[cacheId]))
			elog(ERROR, "could not initialize cache %u (%d)",
				 cacheinfo[cacheId].reloid, cacheId);
	}
	CacheInitialized = true;
}


/*
 * InitCatalogCachePhase2 - finish initializing the caches
 *
 * Finish initializing all the caches, including necessary database
 * access.
 *
 * This is *not* essential; normally we allow syscaches to be initialized
 * on first use.  However, it is useful as a mechanism to preload the
 * relcache with entries for the most-commonly-used system catalogs.
 * Therefore, we invoke this routine when we need to write a new relcache
 * init file.
 */
void
InitCatalogCachePhase2(void)
{
	int			cacheId;

	Assert(CacheInitialized);

	for (cacheId = 0; cacheId < SysCacheSize; cacheId++)
	{
		InitCatCachePhase2(SysCache[cacheId], true);
	}
}


/*
 * SearchSysCache
 *
 *	A layer on top of SearchCatCache that does the initialization and
 *	key-setting for you.
 *
 *	Returns the cache copy of the tuple if one is found, NULL if not.
 *	The tuple is the 'cache' copy and must NOT be modified!
 *
 *	When the caller is done using the tuple, call ReleaseSysCache()
 *	to release the reference count grabbed by SearchSysCache().  If this
 *	is not done, the tuple will remain locked in cache until end of
 *	transaction, which is tolerable but not desirable.
 *
 *	CAUTION: The tuple that is returned must NOT be freed by the caller!
 */
HeapTuple
SearchSysCache(int cacheId,
			   Datum key1,
			   Datum key2,
			   Datum key3,
			   Datum key4)
{
	if (cacheId < 0 || cacheId >= SysCacheSize ||
		!PointerIsValid(SysCache[cacheId]))
		elog(ERROR, "invalid cache id: %d", cacheId);

	return SearchCatCache(SysCache[cacheId], key1, key2, key3, key4);
}

/*
 * ReleaseSysCache
 *		Release previously grabbed reference count on a tuple
 */
void
ReleaseSysCache(HeapTuple tuple)
{
	ReleaseCatCache(tuple);
}

/*
 * SearchSysCacheKeyArray
 *
 * A convenience routine that does invokes SearchSysCache using an
 * array of keys
 */
HeapTuple
SearchSysCacheKeyArray(int cacheId,
					   int numkeys,
					   Datum *keys)
{
	/* for catquery */
	Datum	key1 = 0,  
			key2 = 0,  
			key3 = 0,  
			key4 = 0;

	Assert(numkeys < 5);

	switch(numkeys)
	{
		case 4:
			key4 = keys[3];
		case 3:
			key3 = keys[2];
		case 2:
			key2 = keys[1];
		case 1:
			key1 = keys[0];
		default:				
			break;
	}

	return SearchSysCache(cacheId, key1, key2, key3, key4);
}


/*
 * SearchSysCacheCopy
 *
 * A convenience routine that does SearchSysCache and (if successful)
 * returns a modifiable copy of the syscache entry.  The original
 * syscache entry is released before returning.  The caller should
 * heap_freetuple() the result when done with it.
 */
HeapTuple
SearchSysCacheCopy(int cacheId,
				   Datum key1,
				   Datum key2,
				   Datum key3,
				   Datum key4)
{
	HeapTuple	tuple,
				newtuple;

	tuple = SearchSysCache(cacheId, key1, key2, key3, key4);
	if (!HeapTupleIsValid(tuple))
		return tuple;
	newtuple = heap_copytuple(tuple);
	ReleaseSysCache(tuple);
	return newtuple;
}

/*
 * SearchSysCacheExists
 *
 * A convenience routine that just probes to see if a tuple can be found.
 * No lock is retained on the syscache entry.
 */
bool
SearchSysCacheExists(int cacheId,
					 Datum key1,
					 Datum key2,
					 Datum key3,
					 Datum key4)
{
	HeapTuple	tuple;

	tuple = SearchSysCache(cacheId, key1, key2, key3, key4);
	if (!HeapTupleIsValid(tuple))
		return false;
	ReleaseSysCache(tuple);
	return true;
}

/*
 * GetSysCacheOid
 *
 * A convenience routine that does SearchSysCache and returns the OID
 * of the found tuple, or InvalidOid if no tuple could be found.
 * No lock is retained on the syscache entry.
 */
Oid
GetSysCacheOid(int cacheId,
			   Datum key1,
			   Datum key2,
			   Datum key3,
			   Datum key4)
{
	HeapTuple	tuple;
	Oid			result;

	tuple = SearchSysCache(cacheId, key1, key2, key3, key4);
	if (!HeapTupleIsValid(tuple))
		return InvalidOid;
	result = HeapTupleGetOid(tuple);
	ReleaseSysCache(tuple);
	return result;
}


/*
 * SearchSysCacheAttName
 *
 * This routine is equivalent to SearchSysCache on the ATTNAME cache,
 * except that it will return NULL if the found attribute is marked
 * attisdropped.  This is convenient for callers that want to act as
 * though dropped attributes don't exist.
 */
HeapTuple
SearchSysCacheAttName(Oid relid, const char *attname)
{
	HeapTuple	tuple;

	tuple = SearchSysCache(ATTNAME,
						   ObjectIdGetDatum(relid),
						   CStringGetDatum(attname),
						   0, 0);
	if (!HeapTupleIsValid(tuple))
		return NULL;
	if (((Form_pg_attribute) GETSTRUCT(tuple))->attisdropped)
	{
		ReleaseSysCache(tuple);
		return NULL;
	}
	return tuple;
}

/*
 * SearchSysCacheCopyAttName
 *
 * As above, an attisdropped-aware version of SearchSysCacheCopy.
 */
HeapTuple
SearchSysCacheCopyAttName(Oid relid, const char *attname)
{
	HeapTuple	tuple,
				newtuple;

	tuple = SearchSysCacheAttName(relid, attname);
	if (!HeapTupleIsValid(tuple))
		return tuple;
	newtuple = heap_copytuple(tuple);
	ReleaseSysCache(tuple);
	return newtuple;
}

/*
 * SearchSysCacheExistsAttName
 *
 * As above, an attisdropped-aware version of SearchSysCacheExists.
 */
bool
SearchSysCacheExistsAttName(Oid relid, const char *attname)
{
	HeapTuple	tuple;

	tuple = SearchSysCacheAttName(relid, attname);
	if (!HeapTupleIsValid(tuple))
		return false;
	ReleaseSysCache(tuple);
	return true;
}


/*
 * SysCacheGetAttr
 *
 *		Given a tuple previously fetched by SearchSysCache(),
 *		extract a specific attribute.
 *
 * This is equivalent to using heap_getattr() on a tuple fetched
 * from a non-cached relation.	Usually, this is only used for attributes
 * that could be NULL or variable length; the fixed-size attributes in
 * a system table are accessed just by mapping the tuple onto the C struct
 * declarations from include/catalog/.
 *
 * As with heap_getattr(), if the attribute is of a pass-by-reference type
 * then a pointer into the tuple data area is returned --- the caller must
 * not modify or pfree the datum!
 *
 * Note: it is legal to use SysCacheGetAttr() with a cacheId referencing
 * a different cache for the same catalog the tuple was fetched from.
 */
Datum
SysCacheGetAttr(int cacheId, HeapTuple tup,
				AttrNumber attributeNumber,
				bool *isNull)
{
	/*
	 * We just need to get the TupleDesc out of the cache entry, and then we
	 * can apply heap_getattr().  Normally the cache control data is already
	 * valid (because the caller recently fetched the tuple via this same
	 * cache), but there are cases where we have to initialize the cache here.
	 */
	if (cacheId < 0 || cacheId >= SysCacheSize ||
		!PointerIsValid(SysCache[cacheId]))
		elog(ERROR, "invalid cache id: %d", cacheId);
	if (!PointerIsValid(SysCache[cacheId]->cc_tupdesc))
	{
		InitCatCachePhase2(SysCache[cacheId], false);
		Assert(PointerIsValid(SysCache[cacheId]->cc_tupdesc));
	}

	return heap_getattr(tup, attributeNumber,
						SysCache[cacheId]->cc_tupdesc,
						isNull);
}

/*
 * List-search interface
 */
struct catclist *
SearchSysCacheKeyArrayList(int cacheId, int numkeys,
						   Datum *keys)
{
	/* for catquery */
	Datum	key1 = 0,  
			key2 = 0,  
			key3 = 0,  
			key4 = 0;

	Assert(numkeys < 5);

	switch(numkeys)
	{
		case 4:
			key4 = keys[3];
		case 3:
			key3 = keys[2];
		case 2:
			key2 = keys[1];
		case 1:
			key1 = keys[0];
		default:				
			break;
	}

	return SearchSysCacheList(cacheId, numkeys, key1, key2, key3, key4);
}

struct catclist *
SearchSysCacheList(int cacheId, int nkeys,
				   Datum key1, Datum key2, Datum key3, Datum key4)
{
	if (cacheId < 0 || cacheId >= SysCacheSize ||
		!PointerIsValid(SysCache[cacheId]))
		elog(ERROR, "invalid cache id: %d", cacheId);

	return SearchCatCacheList(SysCache[cacheId], nkeys,
							  key1, key2, key3, key4);
}

/*
 * Look up the ID of a syscache that's backed by the given index.
 */
int
GetSysCacheId(Oid indexoid)
{
	int			syscacheid;

	for (syscacheid = 0; syscacheid < SysCacheSize; syscacheid++)
	{
		if (cacheinfo[syscacheid].indoid == indexoid)
			return syscacheid;
	}
	return -1;
}<|MERGE_RESOLUTION|>--- conflicted
+++ resolved
@@ -3,12 +3,8 @@
  * syscache.c
  *	  System cache management routines
  *
-<<<<<<< HEAD
  * Copyright (c) 2007-2010, Greenplum inc
  * Portions Copyright (c) 1996-2010, PostgreSQL Global Development Group
-=======
- * Portions Copyright (c) 1996-2008, PostgreSQL Global Development Group
->>>>>>> d13f41d2
  * Portions Copyright (c) 1994, Regents of the University of California
  *
  *
@@ -332,12 +328,8 @@
 		},
 		4
 	},
-<<<<<<< HEAD
-	{IndexRelationId,					/* INDEXRELID */
-=======
 	{EnumRelationId,			/* ENUMOID */
 		EnumOidIndexId,
-		0,
 		1,
 		{
 			ObjectIdAttributeNumber,
@@ -349,7 +341,6 @@
 	},
 	{EnumRelationId,			/* ENUMTYPOIDNAME */
 		EnumTypIdLabelIndexId,
-		0,
 		2,
 		{
 			Anum_pg_enum_enumtypid,
@@ -359,8 +350,7 @@
 		},
 		256
 	},
-	{IndexRelationId,			/* INDEXRELID */
->>>>>>> d13f41d2
+	{IndexRelationId,					/* INDEXRELID */
 		IndexRelidIndexId,
 		1,
 		{
@@ -547,12 +537,8 @@
 		},
 		1024
 	},
-<<<<<<< HEAD
-	{TypeRelationId,					/* TYPENAMENSP */
-=======
 	{TSConfigMapRelationId,		/* TSCONFIGMAP */
 		TSConfigMapIndexId,
-		0,
 		3,
 		{
 			Anum_pg_ts_config_map_mapcfg,
@@ -564,7 +550,6 @@
 	},
 	{TSConfigRelationId,		/* TSCONFIGNAMENSP */
 		TSConfigNameNspIndexId,
-		0,
 		2,
 		{
 			Anum_pg_ts_config_cfgname,
@@ -576,7 +561,6 @@
 	},
 	{TSConfigRelationId,		/* TSCONFIGOID */
 		TSConfigOidIndexId,
-		0,
 		1,
 		{
 			ObjectIdAttributeNumber,
@@ -588,7 +572,6 @@
 	},
 	{TSDictionaryRelationId,	/* TSDICTNAMENSP */
 		TSDictionaryNameNspIndexId,
-		0,
 		2,
 		{
 			Anum_pg_ts_dict_dictname,
@@ -600,7 +583,6 @@
 	},
 	{TSDictionaryRelationId,	/* TSDICTOID */
 		TSDictionaryOidIndexId,
-		0,
 		1,
 		{
 			ObjectIdAttributeNumber,
@@ -612,7 +594,6 @@
 	},
 	{TSParserRelationId,		/* TSPARSERNAMENSP */
 		TSParserNameNspIndexId,
-		0,
 		2,
 		{
 			Anum_pg_ts_parser_prsname,
@@ -624,7 +605,6 @@
 	},
 	{TSParserRelationId,		/* TSPARSEROID */
 		TSParserOidIndexId,
-		0,
 		1,
 		{
 			ObjectIdAttributeNumber,
@@ -636,7 +616,6 @@
 	},
 	{TSTemplateRelationId,		/* TSTEMPLATENAMENSP */
 		TSTemplateNameNspIndexId,
-		0,
 		2,
 		{
 			Anum_pg_ts_template_tmplname,
@@ -648,7 +627,6 @@
 	},
 	{TSTemplateRelationId,		/* TSTEMPLATEOID */
 		TSTemplateOidIndexId,
-		0,
 		1,
 		{
 			ObjectIdAttributeNumber,
@@ -658,8 +636,7 @@
 		},
 		16
 	},
-	{TypeRelationId,			/* TYPENAMENSP */
->>>>>>> d13f41d2
+	{TypeRelationId,					/* TYPENAMENSP */
 		TypeNameNspIndexId,
 		2,
 		{
