/*-------------------------------------------------------------------------
 *
 * portalmem.c
 *	  backend portal memory management
 *
 * Portals are objects representing the execution state of a query.
 * This module provides memory management services for portals, but it
 * doesn't actually run the executor for them.
 *
 *
<<<<<<< HEAD
 * Portions Copyright (c) 2006-2009, Greenplum inc
 * Portions Copyright (c) 2012-Present Pivotal Software, Inc.
 * Portions Copyright (c) 1996-2016, PostgreSQL Global Development Group
=======
 * Portions Copyright (c) 1996-2019, PostgreSQL Global Development Group
>>>>>>> 9e1c9f95
 * Portions Copyright (c) 1994, Regents of the University of California
 *
 * IDENTIFICATION
 *	  src/backend/utils/mmgr/portalmem.c
 *
 *-------------------------------------------------------------------------
 */
#include "postgres.h"

#include "access/xact.h"
#include "catalog/pg_type.h"
#include "commands/portalcmds.h"
#include "miscadmin.h"
#include "storage/ipc.h"
#include "utils/builtins.h"
#include "utils/memutils.h"
#include "utils/snapmgr.h"
#include "utils/timestamp.h"

#include "cdb/ml_ipc.h"
#include "utils/resource_manager.h"
#include "utils/resscheduler.h"

/*
 * Estimate of the maximum number of open portals a user would have,
 * used in initially sizing the PortalHashTable in EnablePortalManager().
 * Since the hash table can expand, there's no need to make this overly
 * generous, and keeping it small avoids unnecessary overhead in the
 * hash_seq_search() calls executed during transaction end.
 */
#define PORTALS_PER_USER	   16


/* ----------------
 *		Global state
 * ----------------
 */

#define MAX_PORTALNAME_LEN		NAMEDATALEN

typedef struct portalhashent
{
	char		portalname[MAX_PORTALNAME_LEN];
	Portal		portal;
} PortalHashEnt;

static HTAB *PortalHashTable = NULL;

#define PortalHashTableLookup(NAME, PORTAL) \
do { \
	PortalHashEnt *hentry; \
	\
	hentry = (PortalHashEnt *) hash_search(PortalHashTable, \
										   (NAME), HASH_FIND, NULL); \
	if (hentry) \
		PORTAL = hentry->portal; \
	else \
		PORTAL = NULL; \
} while(0)

#define PortalHashTableInsert(PORTAL, NAME) \
do { \
	PortalHashEnt *hentry; bool found; \
	\
	hentry = (PortalHashEnt *) hash_search(PortalHashTable, \
										   (NAME), HASH_ENTER, &found); \
	if (found) \
		elog(ERROR, "duplicate portal name"); \
	hentry->portal = PORTAL; \
	/* To avoid duplicate storage, make PORTAL->name point to htab entry */ \
	PORTAL->name = hentry->portalname; \
} while(0)

#define PortalHashTableDelete(PORTAL) \
do { \
	PortalHashEnt *hentry; \
	\
	hentry = (PortalHashEnt *) hash_search(PortalHashTable, \
										   PORTAL->name, HASH_REMOVE, NULL); \
	if (hentry == NULL) \
		elog(WARNING, "trying to delete portal name that does not exist"); \
} while(0)

static MemoryContext TopPortalContext = NULL;


/* ----------------------------------------------------------------
 *				   public portal interface functions
 * ----------------------------------------------------------------
 */

/*
 * EnablePortalManager
 *		Enables the portal management module at backend startup.
 */
void
EnablePortalManager(void)
{
	HASHCTL		ctl;

	Assert(TopPortalContext == NULL);

	TopPortalContext = AllocSetContextCreate(TopMemoryContext,
											 "TopPortalContext",
											 ALLOCSET_DEFAULT_SIZES);

	ctl.keysize = MAX_PORTALNAME_LEN;
	ctl.entrysize = sizeof(PortalHashEnt);

	/*
	 * use PORTALS_PER_USER as a guess of how many hash table entries to
	 * create, initially
	 */
	PortalHashTable = hash_create("Portal hash", PORTALS_PER_USER,
								  &ctl, HASH_ELEM);
}

/*
 * GetPortalByName
 *		Returns a portal given a portal name, or NULL if name not found.
 */
Portal
GetPortalByName(const char *name)
{
	Portal		portal;

	if (PointerIsValid(name))
		PortalHashTableLookup(name, portal);
	else
		portal = NULL;

	return portal;
}

/*
 * PortalGetPrimaryStmt
 *		Get the "primary" stmt within a portal, ie, the one marked canSetTag.
 *
 * Returns NULL if no such stmt.  If multiple PlannedStmt structs within the
 * portal are marked canSetTag, returns the first one.  Neither of these
 * cases should occur in present usages of this function.
 */
PlannedStmt *
PortalGetPrimaryStmt(Portal portal)
{
	ListCell   *lc;

	foreach(lc, portal->stmts)
	{
		PlannedStmt *stmt = lfirst_node(PlannedStmt, lc);

		if (stmt->canSetTag)
			return stmt;
	}
	return NULL;
}

/*
 * CreatePortal
 *		Returns a new portal given a name.
 *
 * allowDup: if true, automatically drop any pre-existing portal of the
 * same name (if false, an error is raised).
 *
 * dupSilent: if true, don't even emit a WARNING.
 */
Portal
CreatePortal(const char *name, bool allowDup, bool dupSilent)
{
	Portal		portal;

	AssertArg(PointerIsValid(name));

	portal = GetPortalByName(name);
	if (PortalIsValid(portal))
	{
		if (!allowDup)
			ereport(ERROR,
					(errcode(ERRCODE_DUPLICATE_CURSOR),
					 errmsg("cursor \"%s\" already exists", name)));
		if (!dupSilent && Gp_role != GP_ROLE_EXECUTE)
			ereport(WARNING,
					(errcode(ERRCODE_DUPLICATE_CURSOR),
					 errmsg("closing existing cursor \"%s\"",
							name)));
		PortalDrop(portal, false);
	}

	/* make new portal structure */
	portal = (Portal) MemoryContextAllocZero(TopPortalContext, sizeof *portal);

	/* initialize portal context; typically it won't store much */
	portal->portalContext = AllocSetContextCreate(TopPortalContext,
												  "PortalContext",
												  ALLOCSET_SMALL_SIZES);

	/* create a resource owner for the portal */
	portal->resowner = ResourceOwnerCreate(CurTransactionResourceOwner,
										   "Portal");

	/* initialize portal fields that don't start off zero */
	portal->status = PORTAL_NEW;
	portal->cleanup = PortalCleanup;
	portal->createSubid = GetCurrentSubTransactionId();
	portal->activeSubid = portal->createSubid;
	portal->strategy = PORTAL_MULTI_QUERY;
	portal->cursorOptions = CURSOR_OPT_NO_SCROLL;
	portal->atStart = true;
	portal->atEnd = true;		/* disallow fetches until query is set */
	portal->visible = true;
	portal->creation_time = GetCurrentStatementStartTimestamp();

	/* set portal id and queue id if have enabled resource scheduling */
	if (Gp_role == GP_ROLE_DISPATCH && IsResQueueEnabled())
	{
		portal->portalId = ResCreatePortalId(name);
		portal->queueId = GetResQueueId();
	}
	portal->is_extended_query = false; /* default value */

	/* put portal in table (sets portal->name) */
	PortalHashTableInsert(portal, name);

	/* reuse portal->name copy */
	MemoryContextSetIdentifier(portal->portalContext, portal->name);

	return portal;
}

/*
 * CreateNewPortal
 *		Create a new portal, assigning it a random nonconflicting name.
 */
Portal
CreateNewPortal(void)
{
	static unsigned int unnamed_portal_count = 0;

	char		portalname[MAX_PORTALNAME_LEN];

	/* Select a nonconflicting name */
	for (;;)
	{
		unnamed_portal_count++;
		sprintf(portalname, "<unnamed portal %u>", unnamed_portal_count);
		if (GetPortalByName(portalname) == NULL)
			break;
	}

	return CreatePortal(portalname, false, false);
}

/*
 * PortalDefineQuery
 *		A simple subroutine to establish a portal's query.
 *
 * Notes: as of PG 8.4 (this part backported to GPDB already), caller MUST supply a sourceText string; it is not
 * allowed anymore to pass NULL.  (If you really don't have source text,
 * you can pass a constant string, perhaps "(query not available)".)
 *
 * commandTag shall be NULL if and only if the original query string
 * (before rewriting) was an empty string.  Also, the passed commandTag must
 * be a pointer to a constant string, since it is not copied.
 *
 * If cplan is provided, then it is a cached plan containing the stmts, and
 * the caller must have done GetCachedPlan(), causing a refcount increment.
 * The refcount will be released when the portal is destroyed.
 *
 * If cplan is NULL, then it is the caller's responsibility to ensure that
 * the passed plan trees have adequate lifetime.  Typically this is done by
 * copying them into the portal's context.
 *
 * The caller is also responsible for ensuring that the passed prepStmtName
 * (if not NULL) and sourceText have adequate lifetime.
 *
 * NB: this function mustn't do much beyond storing the passed values; in
 * particular don't do anything that risks elog(ERROR).  If that were to
 * happen here before storing the cplan reference, we'd leak the plancache
 * refcount that the caller is trying to hand off to us.
 */
void
PortalDefineQuery(Portal portal,
				  const char *prepStmtName,
				  const char *sourceText,
				  NodeTag	  sourceTag,
				  const char *commandTag,
				  List *stmts,
				  CachedPlan *cplan)
{
	AssertArg(PortalIsValid(portal));
	AssertState(portal->status == PORTAL_NEW);

	AssertArg(sourceText != NULL);
	AssertArg(commandTag != NULL || stmts == NIL);

	portal->prepStmtName = prepStmtName;
	portal->sourceText = sourceText;
	portal->sourceTag = sourceTag;
	portal->commandTag = commandTag;
	portal->stmts = stmts;
	portal->cplan = cplan;
	portal->status = PORTAL_DEFINED;
}

/*
 * PortalReleaseCachedPlan
 *		Release a portal's reference to its cached plan, if any.
 */
static void
PortalReleaseCachedPlan(Portal portal)
{
	if (portal->cplan)
	{
		ReleaseCachedPlan(portal->cplan, false);
		portal->cplan = NULL;

		/*
		 * We must also clear portal->stmts which is now a dangling reference
		 * to the cached plan's plan list.  This protects any code that might
		 * try to examine the Portal later.
		 */
		portal->stmts = NIL;
	}
}

/*
 * PortalCreateHoldStore
 *		Create the tuplestore for a portal.
 */
void
PortalCreateHoldStore(Portal portal)
{
	MemoryContext oldcxt;

	Assert(portal->holdContext == NULL);
	Assert(portal->holdStore == NULL);
	Assert(portal->holdSnapshot == NULL);

	/*
	 * Create the memory context that is used for storage of the tuple set.
	 * Note this is NOT a child of the portal's portalContext.
	 */
	portal->holdContext =
		AllocSetContextCreate(TopPortalContext,
							  "PortalHoldContext",
							  ALLOCSET_DEFAULT_SIZES);

	/*
	 * Create the tuple store, selecting cross-transaction temp files, and
	 * enabling random access only if cursor requires scrolling.
	 *
	 * XXX: Should maintenance_work_mem be used for the portal size?
	 */
	oldcxt = MemoryContextSwitchTo(portal->holdContext);

	portal->holdStore =
		tuplestore_begin_heap(portal->cursorOptions & CURSOR_OPT_SCROLL,
							  true, work_mem);

	MemoryContextSwitchTo(oldcxt);
}

/*
 * PinPortal
 *		Protect a portal from dropping.
 *
 * A pinned portal is still unpinned and dropped at transaction or
 * subtransaction abort.
 */
void
PinPortal(Portal portal)
{
	if (portal->portalPinned)
		elog(ERROR, "portal already pinned");

	portal->portalPinned = true;
}

void
UnpinPortal(Portal portal)
{
	if (!portal->portalPinned)
		elog(ERROR, "portal not pinned");

	portal->portalPinned = false;
}

/*
 * MarkPortalActive
 *		Transition a portal from READY to ACTIVE state.
 *
 * NOTE: never set portal->status = PORTAL_ACTIVE directly; call this instead.
 */
void
MarkPortalActive(Portal portal)
{
	/* For safety, this is a runtime test not just an Assert */
	if (portal->status != PORTAL_READY)
		ereport(ERROR,
				(errcode(ERRCODE_OBJECT_NOT_IN_PREREQUISITE_STATE),
				 errmsg("portal \"%s\" cannot be run", portal->name)));
	/* Perform the state transition */
	portal->status = PORTAL_ACTIVE;
	portal->activeSubid = GetCurrentSubTransactionId();
}

/*
 * MarkPortalDone
 *		Transition a portal from ACTIVE to DONE state.
 *
 * NOTE: never set portal->status = PORTAL_DONE directly; call this instead.
 */
void
MarkPortalDone(Portal portal)
{
	/* Perform the state transition */
	Assert(portal->status == PORTAL_ACTIVE);
	portal->status = PORTAL_DONE;

	/*
	 * Allow portalcmds.c to clean up the state it knows about.  We might as
	 * well do that now, since the portal can't be executed any more.
	 *
	 * In some cases involving execution of a ROLLBACK command in an already
	 * aborted transaction, this is necessary, or we'd reach AtCleanup_Portals
	 * with the cleanup hook still unexecuted.
	 */
	if (PointerIsValid(portal->cleanup))
	{
		portal->cleanup(portal);
		portal->cleanup = NULL;
	}
}

/*
 * MarkPortalFailed
 *		Transition a portal into FAILED state.
 *
 * NOTE: never set portal->status = PORTAL_FAILED directly; call this instead.
 */
void
MarkPortalFailed(Portal portal)
{
	/* Perform the state transition */
	Assert(portal->status != PORTAL_DONE);
	portal->status = PORTAL_FAILED;

	/*
	 * Allow portalcmds.c to clean up the state it knows about.  We might as
	 * well do that now, since the portal can't be executed any more.
	 *
	 * In some cases involving cleanup of an already aborted transaction, this
	 * is necessary, or we'd reach AtCleanup_Portals with the cleanup hook
	 * still unexecuted.
	 */
	if (PointerIsValid(portal->cleanup))
	{
		portal->cleanup(portal);
		portal->cleanup = NULL;
	}
}

/*
 * PortalDrop
 *		Destroy the portal.
 */
void
PortalDrop(Portal portal, bool isTopCommit)
{
	AssertArg(PortalIsValid(portal));

	/*
	 * Don't allow dropping a pinned portal, it's still needed by whoever
	 * pinned it.
	 */
	if (portal->portalPinned)
		ereport(ERROR,
				(errcode(ERRCODE_INVALID_CURSOR_STATE),
				 errmsg("cannot drop pinned portal \"%s\"", portal->name)));

	/*
	 * Not sure if the PORTAL_ACTIVE case can validly happen or not...
	 */
	if (portal->status == PORTAL_ACTIVE)
		ereport(ERROR,
				(errcode(ERRCODE_INVALID_CURSOR_STATE),
				 errmsg("cannot drop active portal \"%s\"", portal->name)));

	/*
	 * Allow portalcmds.c to clean up the state it knows about, in particular
	 * shutting down the executor if still active.  This step potentially runs
	 * user-defined code so failure has to be expected.  It's the cleanup
	 * hook's responsibility to not try to do that more than once, in the case
	 * that failure occurs and then we come back to drop the portal again
	 * during transaction abort.
	 *
	 * Note: in most paths of control, this will have been done already in
	 * MarkPortalDone or MarkPortalFailed.  We're just making sure.
	 */
	if (PointerIsValid(portal->cleanup))
	{
		portal->cleanup(portal);
		portal->cleanup = NULL;
	}

	/*
	 * Remove portal from hash table.  Because we do this here, we will not
	 * come back to try to remove the portal again if there's any error in the
	 * subsequent steps.  Better to leak a little memory than to get into an
	 * infinite error-recovery loop.
	 */
	PortalHashTableDelete(portal);

	if (IsResQueueLockedForPortal(portal))
	{
		ResUnLockPortal(portal);
	}

	/* drop cached plan reference, if any */
	PortalReleaseCachedPlan(portal);

	/*
	 * If portal has a snapshot protecting its data, release that.  This needs
	 * a little care since the registration will be attached to the portal's
	 * resowner; if the portal failed, we will already have released the
	 * resowner (and the snapshot) during transaction abort.
	 */
	if (portal->holdSnapshot)
	{
		if (portal->resowner)
			UnregisterSnapshotFromOwner(portal->holdSnapshot,
										portal->resowner);
		portal->holdSnapshot = NULL;
	}

	/*
	 * Release any resources still attached to the portal.  There are several
	 * cases being covered here:
	 *
	 * Top transaction commit (indicated by isTopCommit): normally we should
	 * do nothing here and let the regular end-of-transaction resource
	 * releasing mechanism handle these resources too.  However, if we have a
	 * FAILED portal (eg, a cursor that got an error), we'd better clean up
	 * its resources to avoid resource-leakage warning messages.
	 *
	 * Sub transaction commit: never comes here at all, since we don't kill
	 * any portals in AtSubCommit_Portals().
	 *
	 * Main or sub transaction abort: we will do nothing here because
	 * portal->resowner was already set NULL; the resources were already
	 * cleaned up in transaction abort.
	 *
	 * Ordinary portal drop: must release resources.  However, if the portal
	 * is not FAILED then we do not release its locks.  The locks become the
	 * responsibility of the transaction's ResourceOwner (since it is the
	 * parent of the portal's owner) and will be released when the transaction
	 * eventually ends.
	 */
	if (portal->resowner &&
		(!isTopCommit || portal->status == PORTAL_FAILED))
	{
		bool		isCommit = (portal->status != PORTAL_FAILED);

		ResourceOwnerRelease(portal->resowner,
							 RESOURCE_RELEASE_BEFORE_LOCKS,
							 isCommit, false);
		ResourceOwnerRelease(portal->resowner,
							 RESOURCE_RELEASE_LOCKS,
							 isCommit, false);
		ResourceOwnerRelease(portal->resowner,
							 RESOURCE_RELEASE_AFTER_LOCKS,
							 isCommit, false);
		ResourceOwnerDelete(portal->resowner);
	}
	portal->resowner = NULL;

	/*
	 * Delete tuplestore if present.  We should do this even under error
	 * conditions; since the tuplestore would have been using cross-
	 * transaction storage, its temp files need to be explicitly deleted.
	 */
	if (portal->holdStore)
	{
		MemoryContext oldcontext;

		oldcontext = MemoryContextSwitchTo(portal->holdContext);
		tuplestore_end(portal->holdStore);
		MemoryContextSwitchTo(oldcontext);
		portal->holdStore = NULL;
	}

	/* delete tuplestore storage, if any */
	if (portal->holdContext)
		MemoryContextDelete(portal->holdContext);

	/* release subsidiary storage */
	MemoryContextDelete(portal->portalContext);

	/* release portal struct (it's in TopPortalContext) */
	pfree(portal);
}

/*
 * Delete all declared cursors.
 *
 * Used by commands: CLOSE ALL, DISCARD ALL
 */
void
PortalHashTableDeleteAll(void)
{
	HASH_SEQ_STATUS status;
	PortalHashEnt *hentry;

	if (PortalHashTable == NULL)
		return;

	hash_seq_init(&status, PortalHashTable);
	while ((hentry = hash_seq_search(&status)) != NULL)
	{
		Portal		portal = hentry->portal;

		/* Can't close the active portal (the one running the command) */
		if (portal->status == PORTAL_ACTIVE)
			continue;

		PortalDrop(portal, false);

		/* Restart the iteration in case that led to other drops */
		hash_seq_term(&status);
		hash_seq_init(&status, PortalHashTable);
	}
}

/*
 * "Hold" a portal.  Prepare it for access by later transactions.
 */
static void
HoldPortal(Portal portal)
{
	/*
	 * Note that PersistHoldablePortal() must release all resources used by
	 * the portal that are local to the creating transaction.
	 */
	PortalCreateHoldStore(portal);
	PersistHoldablePortal(portal);

	/* drop cached plan reference, if any */
	PortalReleaseCachedPlan(portal);

	/*
	 * Any resources belonging to the portal will be released in the upcoming
	 * transaction-wide cleanup; the portal will no longer have its own
	 * resources.
	 */
	portal->resowner = NULL;

	/*
	 * Having successfully exported the holdable cursor, mark it as not
	 * belonging to this transaction.
	 */
	portal->createSubid = InvalidSubTransactionId;
	portal->activeSubid = InvalidSubTransactionId;
}

/*
 * Pre-commit processing for portals.
 *
 * Holdable cursors created in this transaction need to be converted to
 * materialized form, since we are going to close down the executor and
 * release locks.  Non-holdable portals created in this transaction are
 * simply removed.  Portals remaining from prior transactions should be
 * left untouched.
 *
 * Returns true if any portals changed state (possibly causing user-defined
 * code to be run), false if not.
 */
bool
PreCommit_Portals(bool isPrepare)
{
	bool		result = false;
	HASH_SEQ_STATUS status;
	PortalHashEnt *hentry;

	hash_seq_init(&status, PortalHashTable);

	while ((hentry = (PortalHashEnt *) hash_seq_search(&status)) != NULL)
	{
		Portal		portal = hentry->portal;

		/*
		 * There should be no pinned portals anymore. Complain if someone
		 * leaked one. Auto-held portals are allowed; we assume that whoever
		 * pinned them is managing them.
		 */
		if (portal->portalPinned && !portal->autoHeld)
			elog(ERROR, "cannot commit while a portal is pinned");

		/*
		 * Do not touch active portals --- this can only happen in the case of
		 * a multi-transaction utility command, such as VACUUM, or a commit in
		 * a procedure.
		 *
		 * Note however that any resource owner attached to such a portal is
		 * still going to go away, so don't leave a dangling pointer.  Also
		 * unregister any snapshots held by the portal, mainly to avoid
		 * snapshot leak warnings from ResourceOwnerRelease().
		 */
		if (portal->status == PORTAL_ACTIVE)
		{
			if (portal->holdSnapshot)
			{
				if (portal->resowner)
					UnregisterSnapshotFromOwner(portal->holdSnapshot,
												portal->resowner);
				portal->holdSnapshot = NULL;
			}
			portal->resowner = NULL;
			continue;
		}

		/* Is it a holdable portal created in the current xact? */
		if ((portal->cursorOptions & CURSOR_OPT_HOLD) &&
			portal->createSubid != InvalidSubTransactionId &&
			portal->status == PORTAL_READY)
		{
			/*
			 * We are exiting the transaction that created a holdable cursor.
			 * Instead of dropping the portal, prepare it for access by later
			 * transactions.
			 *
			 * However, if this is PREPARE TRANSACTION rather than COMMIT,
			 * refuse PREPARE, because the semantics seem pretty unclear.
			 */
			if (isPrepare)
				ereport(ERROR,
						(errcode(ERRCODE_FEATURE_NOT_SUPPORTED),
						 errmsg("cannot PREPARE a transaction that has created a cursor WITH HOLD")));

			HoldPortal(portal);

			/* Report we changed state */
			result = true;
		}
		else if (portal->createSubid == InvalidSubTransactionId)
		{
			/*
			 * Do nothing to cursors held over from a previous transaction
			 * (including ones we just froze in a previous cycle of this loop)
			 */
			continue;
		}
		else
		{
			/* Zap all non-holdable portals */
			PortalDrop(portal, true);

			/* Report we changed state */
			result = true;
		}

		/*
		 * After either freezing or dropping a portal, we have to restart the
		 * iteration, because we could have invoked user-defined code that
		 * caused a drop of the next portal in the hash chain.
		 */
		hash_seq_term(&status);
		hash_seq_init(&status, PortalHashTable);
	}

	return result;
}

/*
 * Abort processing for portals.
 *
 * At this point we run the cleanup hook if present, but we can't release the
 * portal's memory until the cleanup call.
 */
void
AtAbort_Portals(void)
{
	HASH_SEQ_STATUS status;
	PortalHashEnt *hentry;

	hash_seq_init(&status, PortalHashTable);

	while ((hentry = (PortalHashEnt *) hash_seq_search(&status)) != NULL)
	{
		Portal		portal = hentry->portal;

		/*
		 * When elog(FATAL) is progress, we need to set the active portal to
		 * failed, so that PortalCleanup() doesn't run the executor shutdown.
		 */
		if (portal->status == PORTAL_ACTIVE && shmem_exit_inprogress)
			MarkPortalFailed(portal);

		if (portal->is_extended_query && portal->queryDesc != NULL)
		{
			Assert(portal->queryDesc->estate != NULL);
			portal->queryDesc->estate->cancelUnfinished = true;
		}

		/*
		 * Do nothing else to cursors held over from a previous transaction.
		 */
		if (portal->createSubid == InvalidSubTransactionId)
			continue;

		/*
<<<<<<< HEAD
		 * GPDB_90_MERGE_FIXME: This was added in commit 7981c342, to prevent
		 * ExecutorEnd from running in failed transactions. That's fine and dandy,
		 * but unfortunately GPDB relies on ExecutorEnd to for some cleanup
		 * work, like terminating the Gang. So we in GPDB, we must run ExecutorEnd.
		 * We really should refactor the resource management in dispatcher and
		 * gangs, e.g. to use ResourceOwners instead. But until that's done,
		 * we cannot skip ExecutorEnd.
		 */
#if 0
=======
		 * Do nothing to auto-held cursors.  This is similar to the case of a
		 * cursor from a previous transaction, but it could also be that the
		 * cursor was auto-held in this transaction, so it wants to live on.
		 */
		if (portal->autoHeld)
			continue;

>>>>>>> 9e1c9f95
		/*
		 * If it was created in the current transaction, we can't do normal
		 * shutdown on a READY portal either; it might refer to objects
		 * created in the failed transaction.  See comments in
		 * AtSubAbort_Portals.
		 */
		if (portal->status == PORTAL_READY)
			MarkPortalFailed(portal);
#endif

		/*
		 * Allow portalcmds.c to clean up the state it knows about, if we
		 * haven't already.
		 */
		if (PointerIsValid(portal->cleanup))
		{
			portal->cleanup(portal);
			portal->cleanup = NULL;
		}

		/* drop cached plan reference, if any */
		PortalReleaseCachedPlan(portal);

		/*
		 * Any resources belonging to the portal will be released in the
		 * upcoming transaction-wide cleanup; they will be gone before we run
		 * PortalDrop.
		 */
		portal->resowner = NULL;

		/*
		 * Although we can't delete the portal data structure proper, we can
		 * release any memory in subsidiary contexts, such as executor state.
		 * The cleanup hook was the last thing that might have needed data
		 * there.  But leave active portals alone.
		 */
		if (portal->status != PORTAL_ACTIVE)
			MemoryContextDeleteChildren(portal->portalContext);
	}
}

/*
 * Post-abort cleanup for portals.
 *
 * Delete all portals not held over from prior transactions.  */
void
AtCleanup_Portals(void)
{
	HASH_SEQ_STATUS status;
	PortalHashEnt *hentry;

	hash_seq_init(&status, PortalHashTable);

	while ((hentry = (PortalHashEnt *) hash_seq_search(&status)) != NULL)
	{
		Portal		portal = hentry->portal;

		/*
		 * Do not touch active portals --- this can only happen in the case of
		 * a multi-transaction command.
		 */
		if (portal->status == PORTAL_ACTIVE)
			continue;

		/*
		 * Do nothing to cursors held over from a previous transaction or
		 * auto-held ones.
		 */
		if (portal->createSubid == InvalidSubTransactionId || portal->autoHeld)
		{
			Assert(portal->status != PORTAL_ACTIVE);
			Assert(portal->resowner == NULL);
			continue;
		}

		/*
		 * If a portal is still pinned, forcibly unpin it. PortalDrop will not
		 * let us drop the portal otherwise. Whoever pinned the portal was
		 * interrupted by the abort too and won't try to use it anymore.
		 */
		if (portal->portalPinned)
			portal->portalPinned = false;

		/*
		 * We had better not call any user-defined code during cleanup, so if
		 * the cleanup hook hasn't been run yet, too bad; we'll just skip it.
		 */
		if (PointerIsValid(portal->cleanup))
		{
			elog(WARNING, "skipping cleanup for portal \"%s\"", portal->name);
			portal->cleanup = NULL;
		}

		/* Zap it. */
		PortalDrop(portal, false);
	}
}

/*
 * Portal-related cleanup when we return to the main loop on error.
 *
 * This is different from the cleanup at transaction abort.  Auto-held portals
 * are cleaned up on error but not on transaction abort.
 */
void
PortalErrorCleanup(void)
{
	HASH_SEQ_STATUS status;
	PortalHashEnt *hentry;

	hash_seq_init(&status, PortalHashTable);

	while ((hentry = (PortalHashEnt *) hash_seq_search(&status)) != NULL)
	{
		Portal		portal = hentry->portal;

		if (portal->autoHeld)
		{
			portal->portalPinned = false;
			PortalDrop(portal, false);
		}
	}
}

/*
 * Pre-subcommit processing for portals.
 *
 * Reassign portals created or used in the current subtransaction to the
 * parent subtransaction.
 */
void
AtSubCommit_Portals(SubTransactionId mySubid,
					SubTransactionId parentSubid,
					ResourceOwner parentXactOwner)
{
	HASH_SEQ_STATUS status;
	PortalHashEnt *hentry;

	hash_seq_init(&status, PortalHashTable);

	while ((hentry = (PortalHashEnt *) hash_seq_search(&status)) != NULL)
	{
		Portal		portal = hentry->portal;

		if (portal->createSubid == mySubid)
		{
			portal->createSubid = parentSubid;
			if (portal->resowner)
				ResourceOwnerNewParent(portal->resowner, parentXactOwner);
		}
		if (portal->activeSubid == mySubid)
			portal->activeSubid = parentSubid;
	}
}

/*
 * Subtransaction abort handling for portals.
 *
 * Deactivate portals created or used during the failed subtransaction.
 * Note that per AtSubCommit_Portals, this will catch portals created/used
 * in descendants of the subtransaction too.
 *
 * We don't destroy any portals here; that's done in AtSubCleanup_Portals.
 */
void
AtSubAbort_Portals(SubTransactionId mySubid,
				   SubTransactionId parentSubid,
				   ResourceOwner myXactOwner,
				   ResourceOwner parentXactOwner)
{
	HASH_SEQ_STATUS status;
	PortalHashEnt *hentry;

	hash_seq_init(&status, PortalHashTable);

	while ((hentry = (PortalHashEnt *) hash_seq_search(&status)) != NULL)
	{
		Portal		portal = hentry->portal;

		/* Was it created in this subtransaction? */
		if (portal->createSubid != mySubid)
		{
			/* No, but maybe it was used in this subtransaction? */
			if (portal->activeSubid == mySubid)
			{
				/* Maintain activeSubid until the portal is removed */
				portal->activeSubid = parentSubid;

				/*
				 * GPDB_96_MERGE_FIXME: We had this different comment here in GPDB.
				 * Does this scenario happen in GPDB for some reason?
				 *
				 * Upper-level portals that failed while running in this
				 * subtransaction must be forced into FAILED state, for the
				 * same reasons discussed below.
				 *
				 * A MarkPortalActive() caller ran an upper-level portal in
				 * this subtransaction and left the portal ACTIVE.  This can't
				 * happen, but force the portal into FAILED state for the same
				 * reasons discussed below.
				 *
				 * We assume we can get away without forcing upper-level READY
				 * portals to fail, even if they were run and then suspended.
				 * In theory a suspended upper-level portal could have
				 * acquired some references to objects that are about to be
				 * destroyed, but there should be sufficient defenses against
				 * such cases: the portal's original query cannot contain such
				 * references, and any references within, say, cached plans of
				 * PL/pgSQL functions are not from active queries and should
				 * be protected by revalidation logic.
				 */
				if (portal->status == PORTAL_ACTIVE)
					MarkPortalFailed(portal);

				/*
				 * Also, if we failed it during the current subtransaction
				 * (either just above, or earlier), reattach its resource
				 * owner to the current subtransaction's resource owner, so
				 * that any resources it still holds will be released while
				 * cleaning up this subtransaction.  This prevents some corner
				 * cases wherein we might get Asserts or worse while cleaning
				 * up objects created during the current subtransaction
				 * (because they're still referenced within this portal).
				 */
				if (portal->status == PORTAL_FAILED && portal->resowner)
				{
					ResourceOwnerNewParent(portal->resowner, myXactOwner);
					portal->resowner = NULL;
				}
			}
			/* Done if it wasn't created in this subtransaction */
			continue;
		}

		/*
		 * Force any live portals of my own subtransaction into FAILED state.
		 * We have to do this because they might refer to objects created or
		 * changed in the failed subtransaction, leading to crashes within
		 * ExecutorEnd when portalcmds.c tries to close down the portal.
		 * Currently, every MarkPortalActive() caller ensures it updates the
		 * portal status again before relinquishing control, so ACTIVE can't
		 * happen here.  If it does happen, dispose the portal like existing
		 * MarkPortalActive() callers would.
		 */
		// GPDB_90_MERGE_FIXME: Not in READY portals. See comment in AtAbort_Portals.
		if (//portal->status == PORTAL_READY ||
			portal->status == PORTAL_ACTIVE)
			MarkPortalFailed(portal);

		/*
		 * Allow portalcmds.c to clean up the state it knows about, if we
		 * haven't already.
		 */
		if (PointerIsValid(portal->cleanup))
		{
			portal->cleanup(portal);
			portal->cleanup = NULL;
		}

		/* drop cached plan reference, if any */
		PortalReleaseCachedPlan(portal);

		/*
		 * Any resources belonging to the portal will be released in the
		 * upcoming transaction-wide cleanup; they will be gone before we run
		 * PortalDrop.
		 */
		portal->resowner = NULL;

		/*
		 * Although we can't delete the portal data structure proper, we can
		 * release any memory in subsidiary contexts, such as executor state.
		 * The cleanup hook was the last thing that might have needed data
		 * there.
		 */
		MemoryContextDeleteChildren(portal->portalContext);
	}
}

/*
 * Post-subabort cleanup for portals.
 *
 * Drop all portals created in the failed subtransaction (but note that
 * we will not drop any that were reassigned to the parent above).
 */
void
AtSubCleanup_Portals(SubTransactionId mySubid)
{
	HASH_SEQ_STATUS status;
	PortalHashEnt *hentry;

	hash_seq_init(&status, PortalHashTable);

	while ((hentry = (PortalHashEnt *) hash_seq_search(&status)) != NULL)
	{
		Portal		portal = hentry->portal;

		if (portal->createSubid != mySubid)
			continue;

		/*
		 * If a portal is still pinned, forcibly unpin it. PortalDrop will not
		 * let us drop the portal otherwise. Whoever pinned the portal was
		 * interrupted by the abort too and won't try to use it anymore.
		 */
		if (portal->portalPinned)
			portal->portalPinned = false;

		/*
		 * We had better not call any user-defined code during cleanup, so if
		 * the cleanup hook hasn't been run yet, too bad; we'll just skip it.
		 */
		if (PointerIsValid(portal->cleanup))
		{
			elog(WARNING, "skipping cleanup for portal \"%s\"", portal->name);
			portal->cleanup = NULL;
		}

		/* Zap it. */
		PortalDrop(portal, false);
	}
}

/*
 * At exit ensure all resource locks get released (holdable cursors).
 */
void
AtExitCleanup_ResPortals(void)
{
	HASH_SEQ_STATUS status;
	PortalHashEnt *hentry;

	if (PortalHashTable == NULL)
		return;

	hash_seq_init(&status, PortalHashTable);

	while ((hentry = (PortalHashEnt *) hash_seq_search(&status)) != NULL)
	{
		Portal		portal = hentry->portal;

		if (IsResQueueLockedForPortal(portal))
			ResUnLockPortal(portal);

	}
}


/*
 * TotalResPortalIncrements --  Calculate increment totals and count of portals
 * for all my portals with a given queueid.
 *
 * Note:
 *	Requires the ResQueueLock to be held before calling.
 *	We are deliberately obscure about the type of totalIncrements as
 *	don't want portal.h to need to include resscheuler.h.
 */
void
TotalResPortalIncrements(int pid, Oid queueid, Cost *totalIncrements, int *num)
{
	HASH_SEQ_STATUS 	status;
	PortalHashEnt		*hentry;
	ResPortalIncrement	*incrementSet;
	ResPortalTag		portalTag;

	int					i;

	/* ensure the total is initialized to zero */
	for (i = 0; i < NUM_RES_LIMIT_TYPES; i++)
		totalIncrements[i] = 0;

	hash_seq_init(&status, PortalHashTable);

	while ((hentry = (PortalHashEnt *) hash_seq_search(&status)) != NULL)
	{
		Portal		portal = hentry->portal;


		if (portal->queueId == queueid)
		{
			/*
			 * Get the increment for this portal, skip if we can't find an
			 * increment, as that portal is uninteresting.
			 */
			MemSet(&portalTag, 0, sizeof(ResPortalTag));
			portalTag.pid = pid;
			portalTag.portalId = portal->portalId;

			incrementSet = ResIncrementFind(&portalTag);
			if (!incrementSet)
				continue;

			/* Count it. */
			(*num)++;

			/* Add its increments to the total. */
			for (i = 0; i < NUM_RES_LIMIT_TYPES; i++)
				totalIncrements[i] += incrementSet->increments[i];
		}
	}
}

/* Find all available cursors */
Datum
pg_cursor(PG_FUNCTION_ARGS)
{
	ReturnSetInfo *rsinfo = (ReturnSetInfo *) fcinfo->resultinfo;
	TupleDesc	tupdesc;
	Tuplestorestate *tupstore;
	MemoryContext per_query_ctx;
	MemoryContext oldcontext;
	HASH_SEQ_STATUS hash_seq;
	PortalHashEnt *hentry;

	/* check to see if caller supports us returning a tuplestore */
	if (rsinfo == NULL || !IsA(rsinfo, ReturnSetInfo))
		ereport(ERROR,
				(errcode(ERRCODE_FEATURE_NOT_SUPPORTED),
				 errmsg("set-valued function called in context that cannot accept a set")));
	if (!(rsinfo->allowedModes & SFRM_Materialize))
		ereport(ERROR,
				(errcode(ERRCODE_FEATURE_NOT_SUPPORTED),
				 errmsg("materialize mode required, but it is not " \
						"allowed in this context")));

	/* need to build tuplestore in query context */
	per_query_ctx = rsinfo->econtext->ecxt_per_query_memory;
	oldcontext = MemoryContextSwitchTo(per_query_ctx);

	/*
	 * build tupdesc for result tuples. This must match the definition of the
	 * pg_cursors view in system_views.sql
	 */
	tupdesc = CreateTemplateTupleDesc(6);
	TupleDescInitEntry(tupdesc, (AttrNumber) 1, "name",
					   TEXTOID, -1, 0);
	TupleDescInitEntry(tupdesc, (AttrNumber) 2, "statement",
					   TEXTOID, -1, 0);
	TupleDescInitEntry(tupdesc, (AttrNumber) 3, "is_holdable",
					   BOOLOID, -1, 0);
	TupleDescInitEntry(tupdesc, (AttrNumber) 4, "is_binary",
					   BOOLOID, -1, 0);
	TupleDescInitEntry(tupdesc, (AttrNumber) 5, "is_scrollable",
					   BOOLOID, -1, 0);
	TupleDescInitEntry(tupdesc, (AttrNumber) 6, "creation_time",
					   TIMESTAMPTZOID, -1, 0);

	/*
	 * We put all the tuples into a tuplestore in one scan of the hashtable.
	 * This avoids any issue of the hashtable possibly changing between calls.
	 */
	tupstore =
		tuplestore_begin_heap(rsinfo->allowedModes & SFRM_Materialize_Random,
							  false, work_mem);

	/* generate junk in short-term context */
	MemoryContextSwitchTo(oldcontext);

	hash_seq_init(&hash_seq, PortalHashTable);
	while ((hentry = hash_seq_search(&hash_seq)) != NULL)
	{
		Portal		portal = hentry->portal;
		Datum		values[6];
		bool		nulls[6];

		/* report only "visible" entries */
		if (!portal->visible)
			continue;

		MemSet(nulls, 0, sizeof(nulls));

		values[0] = CStringGetTextDatum(portal->name);
		values[1] = CStringGetTextDatum(portal->sourceText);
		values[2] = BoolGetDatum(portal->cursorOptions & CURSOR_OPT_HOLD);
		values[3] = BoolGetDatum(portal->cursorOptions & CURSOR_OPT_BINARY);
		values[4] = BoolGetDatum(portal->cursorOptions & CURSOR_OPT_SCROLL);
		values[5] = TimestampTzGetDatum(portal->creation_time);

		tuplestore_putvalues(tupstore, tupdesc, values, nulls);
	}

	/* clean up and return the tuplestore */
	tuplestore_donestoring(tupstore);

	rsinfo->returnMode = SFRM_Materialize;
	rsinfo->setResult = tupstore;
	rsinfo->setDesc = tupdesc;

	return (Datum) 0;
}

bool
ThereAreNoReadyPortals(void)
{
	HASH_SEQ_STATUS status;
	PortalHashEnt *hentry;

	hash_seq_init(&status, PortalHashTable);

	while ((hentry = (PortalHashEnt *) hash_seq_search(&status)) != NULL)
	{
		Portal		portal = hentry->portal;

		if (portal->status == PORTAL_READY)
			return false;
	}

	return true;
}

/*
 * Hold all pinned portals.
 *
 * When initiating a COMMIT or ROLLBACK inside a procedure, this must be
 * called to protect internally-generated cursors from being dropped during
 * the transaction shutdown.  Currently, SPI calls this automatically; PLs
 * that initiate COMMIT or ROLLBACK some other way are on the hook to do it
 * themselves.  (Note that we couldn't do this in, say, AtAbort_Portals
 * because we need to run user-defined code while persisting a portal.
 * It's too late to do that once transaction abort has started.)
 *
 * We protect such portals by converting them to held cursors.  We mark them
 * as "auto-held" so that exception exit knows to clean them up.  (In normal,
 * non-exception code paths, the PL needs to clean such portals itself, since
 * transaction end won't do it anymore; but that should be normal practice
 * anyway.)
 */
void
HoldPinnedPortals(void)
{
	HASH_SEQ_STATUS status;
	PortalHashEnt *hentry;

	hash_seq_init(&status, PortalHashTable);

	while ((hentry = (PortalHashEnt *) hash_seq_search(&status)) != NULL)
	{
		Portal		portal = hentry->portal;

		if (portal->portalPinned && !portal->autoHeld)
		{
			/*
			 * Doing transaction control, especially abort, inside a cursor
			 * loop that is not read-only, for example using UPDATE ...
			 * RETURNING, has weird semantics issues.  Also, this
			 * implementation wouldn't work, because such portals cannot be
			 * held.  (The core grammar enforces that only SELECT statements
			 * can drive a cursor, but for example PL/pgSQL does not restrict
			 * it.)
			 */
			if (portal->strategy != PORTAL_ONE_SELECT)
				ereport(ERROR,
						(errcode(ERRCODE_INVALID_TRANSACTION_TERMINATION),
						 errmsg("cannot perform transaction commands inside a cursor loop that is not read-only")));

			/* Verify it's in a suitable state to be held */
			if (portal->status != PORTAL_READY)
				elog(ERROR, "pinned portal is not ready to be auto-held");

			HoldPortal(portal);
			portal->autoHeld = true;
		}
	}
}<|MERGE_RESOLUTION|>--- conflicted
+++ resolved
@@ -8,13 +8,9 @@
  * doesn't actually run the executor for them.
  *
  *
-<<<<<<< HEAD
  * Portions Copyright (c) 2006-2009, Greenplum inc
  * Portions Copyright (c) 2012-Present Pivotal Software, Inc.
- * Portions Copyright (c) 1996-2016, PostgreSQL Global Development Group
-=======
  * Portions Copyright (c) 1996-2019, PostgreSQL Global Development Group
->>>>>>> 9e1c9f95
  * Portions Copyright (c) 1994, Regents of the University of California
  *
  * IDENTIFICATION
@@ -825,7 +821,14 @@
 			continue;
 
 		/*
-<<<<<<< HEAD
+		 * Do nothing to auto-held cursors.  This is similar to the case of a
+		 * cursor from a previous transaction, but it could also be that the
+		 * cursor was auto-held in this transaction, so it wants to live on.
+		 */
+		if (portal->autoHeld)
+			continue;
+
+		/*
 		 * GPDB_90_MERGE_FIXME: This was added in commit 7981c342, to prevent
 		 * ExecutorEnd from running in failed transactions. That's fine and dandy,
 		 * but unfortunately GPDB relies on ExecutorEnd to for some cleanup
@@ -835,15 +838,6 @@
 		 * we cannot skip ExecutorEnd.
 		 */
 #if 0
-=======
-		 * Do nothing to auto-held cursors.  This is similar to the case of a
-		 * cursor from a previous transaction, but it could also be that the
-		 * cursor was auto-held in this transaction, so it wants to live on.
-		 */
-		if (portal->autoHeld)
-			continue;
-
->>>>>>> 9e1c9f95
 		/*
 		 * If it was created in the current transaction, we can't do normal
 		 * shutdown on a READY portal either; it might refer to objects
