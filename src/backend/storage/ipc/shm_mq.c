/*-------------------------------------------------------------------------
 *
 * shm_mq.c
 *	  single-reader, single-writer shared memory message queue
 *
 * Both the sender and the receiver must have a PGPROC; their respective
 * process latches are used for synchronization.  Only the sender may send,
 * and only the receiver may receive.  This is intended to allow a user
 * backend to communicate with worker backends that it has registered.
 *
 * Portions Copyright (c) 1996-2015, PostgreSQL Global Development Group
 * Portions Copyright (c) 1994, Regents of the University of California
 *
 * src/include/storage/shm_mq.h
 *
 *-------------------------------------------------------------------------
 */

#include "postgres.h"

#include "miscadmin.h"
#include "postmaster/bgworker.h"
#include "storage/procsignal.h"
#include "storage/shm_mq.h"
#include "storage/spin.h"

/*
 * This structure represents the actual queue, stored in shared memory.
 *
 * Some notes on synchronization:
 *
 * mq_receiver and mq_bytes_read can only be changed by the receiver; and
 * mq_sender and mq_bytes_written can only be changed by the sender.  However,
 * because most of these fields are 8 bytes and we don't assume that 8 byte
 * reads and writes are atomic, the spinlock must be taken whenever the field
 * is updated, and whenever it is read by a process other than the one allowed
 * to modify it. But the process that is allowed to modify it is also allowed
 * to read it without the lock.  On architectures where 8-byte writes are
 * atomic, we could replace these spinlocks with memory barriers, but
 * testing found no performance benefit, so it seems best to keep things
 * simple for now.
 *
 * mq_detached can be set by either the sender or the receiver, so the mutex
 * must be held to read or write it.  Memory barriers could be used here as
 * well, if needed.
 *
 * mq_ring_size and mq_ring_offset never change after initialization, and
 * can therefore be read without the lock.
 *
 * Importantly, mq_ring can be safely read and written without a lock.  Were
 * this not the case, we'd have to hold the spinlock for much longer
 * intervals, and performance might suffer.  Fortunately, that's not
 * necessary.  At any given time, the difference between mq_bytes_read and
 * mq_bytes_written defines the number of bytes within mq_ring that contain
 * unread data, and mq_bytes_read defines the position where those bytes
 * begin.  The sender can increase the number of unread bytes at any time,
 * but only the receiver can give license to overwrite those bytes, by
 * incrementing mq_bytes_read.  Therefore, it's safe for the receiver to read
 * the unread bytes it knows to be present without the lock.  Conversely,
 * the sender can write to the unused portion of the ring buffer without
 * the lock, because nobody else can be reading or writing those bytes.  The
 * receiver could be making more bytes unused by incrementing mq_bytes_read,
 * but that's OK.  Note that it would be unsafe for the receiver to read any
 * data it's already marked as read, or to write any data; and it would be
 * unsafe for the sender to reread any data after incrementing
 * mq_bytes_written, but fortunately there's no need for any of that.
 */
struct shm_mq
{
	slock_t		mq_mutex;
	PGPROC	   *mq_receiver;
	PGPROC	   *mq_sender;
	uint64		mq_bytes_read;
	uint64		mq_bytes_written;
	Size		mq_ring_size;
	bool		mq_detached;
	uint8		mq_ring_offset;
	char		mq_ring[FLEXIBLE_ARRAY_MEMBER];
};

/*
 * This structure is a backend-private handle for access to a queue.
 *
 * mqh_queue is a pointer to the queue we've attached, and mqh_segment is
 * a pointer to the dynamic shared memory segment that contains it.
 *
 * If this queue is intended to connect the current process with a background
 * worker that started it, the user can pass a pointer to the worker handle
 * to shm_mq_attach(), and we'll store it in mqh_handle.  The point of this
 * is to allow us to begin sending to or receiving from that queue before the
 * process we'll be communicating with has even been started.  If it fails
 * to start, the handle will allow us to notice that and fail cleanly, rather
 * than waiting forever; see shm_mq_wait_internal.  This is mostly useful in
 * simple cases - e.g. where there are just 2 processes communicating; in
 * more complex scenarios, every process may not have a BackgroundWorkerHandle
 * available, or may need to watch for the failure of more than one other
 * process at a time.
 *
 * When a message exists as a contiguous chunk of bytes in the queue - that is,
 * it is smaller than the size of the ring buffer and does not wrap around
 * the end - we return the message to the caller as a pointer into the buffer.
 * For messages that are larger or happen to wrap, we reassemble the message
 * locally by copying the chunks into a backend-local buffer.  mqh_buffer is
 * the buffer, and mqh_buflen is the number of bytes allocated for it.
 *
 * mqh_partial_message_bytes, mqh_expected_bytes, and mqh_length_word_complete
 * are used to track the state of non-blocking operations.  When the caller
 * attempts a non-blocking operation that returns SHM_MQ_WOULD_BLOCK, they
 * are expected to retry the call at a later time with the same argument;
 * we need to retain enough state to pick up where we left off.
 * mqh_length_word_complete tracks whether we are done sending or receiving
 * (whichever we're doing) the entire length word.  mqh_partial_bytes tracks
 * the number of bytes read or written for either the length word or the
 * message itself, and mqh_expected_bytes - which is used only for reads -
 * tracks the expected total size of the payload.
 *
 * mqh_counterparty_attached tracks whether we know the counterparty to have
 * attached to the queue at some previous point.  This lets us avoid some
 * mutex acquisitions.
 *
 * mqh_context is the memory context in effect at the time we attached to
 * the shm_mq.  The shm_mq_handle itself is allocated in this context, and
 * we make sure any other allocations we do happen in this context as well,
 * to avoid nasty surprises.
 */
struct shm_mq_handle
{
	shm_mq	   *mqh_queue;
	dsm_segment *mqh_segment;
	BackgroundWorkerHandle *mqh_handle;
	char	   *mqh_buffer;
	Size		mqh_buflen;
	Size		mqh_consume_pending;
	Size		mqh_partial_bytes;
	Size		mqh_expected_bytes;
	bool		mqh_length_word_complete;
	bool		mqh_counterparty_attached;
	MemoryContext mqh_context;
};

static shm_mq_result shm_mq_send_bytes(shm_mq_handle *mq, Size nbytes,
				  const void *data, bool nowait, Size *bytes_written);
static shm_mq_result shm_mq_receive_bytes(shm_mq *mq, Size bytes_needed,
					 bool nowait, Size *nbytesp, void **datap);
static bool shm_mq_counterparty_gone(volatile shm_mq *mq,
						 BackgroundWorkerHandle *handle);
static bool shm_mq_wait_internal(volatile shm_mq *mq, PGPROC *volatile * ptr,
					 BackgroundWorkerHandle *handle);
static uint64 shm_mq_get_bytes_read(volatile shm_mq *mq, bool *detached);
static void shm_mq_inc_bytes_read(volatile shm_mq *mq, Size n);
static uint64 shm_mq_get_bytes_written(volatile shm_mq *mq, bool *detached);
static void shm_mq_inc_bytes_written(volatile shm_mq *mq, Size n);
static shm_mq_result shm_mq_notify_receiver(volatile shm_mq *mq);
static void shm_mq_detach_callback(dsm_segment *seg, Datum arg);

/* Minimum queue size is enough for header and at least one chunk of data. */
const Size	shm_mq_minimum_size =
MAXALIGN(offsetof(shm_mq, mq_ring)) + MAXIMUM_ALIGNOF;

#define MQH_INITIAL_BUFSIZE				8192

/*
 * Initialize a new shared message queue.
 */
shm_mq *
shm_mq_create(void *address, Size size)
{
	shm_mq	   *mq = address;
	Size		data_offset = MAXALIGN(offsetof(shm_mq, mq_ring));

	/* If the size isn't MAXALIGN'd, just discard the odd bytes. */
	size = MAXALIGN_DOWN(size);

	/* Queue size must be large enough to hold some data. */
	Assert(size > data_offset);

	/* Initialize queue header. */
	SpinLockInit(&mq->mq_mutex);
	mq->mq_receiver = NULL;
	mq->mq_sender = NULL;
	mq->mq_bytes_read = 0;
	mq->mq_bytes_written = 0;
	mq->mq_ring_size = size - data_offset;
	mq->mq_detached = false;
	mq->mq_ring_offset = data_offset - offsetof(shm_mq, mq_ring);

	return mq;
}

/*
 * Set the identity of the process that will receive from a shared message
 * queue.
 */
void
shm_mq_set_receiver(shm_mq *mq, PGPROC *proc)
{
	volatile shm_mq *vmq = mq;
	PGPROC	   *sender;

	SpinLockAcquire(&mq->mq_mutex);
	Assert(vmq->mq_receiver == NULL);
	vmq->mq_receiver = proc;
	sender = vmq->mq_sender;
	SpinLockRelease(&mq->mq_mutex);

	if (sender != NULL)
		SetLatch(&sender->procLatch);
}

/*
 * Set the identity of the process that will send to a shared message queue.
 */
void
shm_mq_set_sender(shm_mq *mq, PGPROC *proc)
{
	volatile shm_mq *vmq = mq;
	PGPROC	   *receiver;

	SpinLockAcquire(&mq->mq_mutex);
	Assert(vmq->mq_sender == NULL);
	vmq->mq_sender = proc;
	receiver = vmq->mq_receiver;
	SpinLockRelease(&mq->mq_mutex);

	if (receiver != NULL)
		SetLatch(&receiver->procLatch);
}

/*
 * Get the configured receiver.
 */
PGPROC *
shm_mq_get_receiver(shm_mq *mq)
{
	volatile shm_mq *vmq = mq;
	PGPROC	   *receiver;

	SpinLockAcquire(&mq->mq_mutex);
	receiver = vmq->mq_receiver;
	SpinLockRelease(&mq->mq_mutex);

	return receiver;
}

/*
 * Get the configured sender.
 */
PGPROC *
shm_mq_get_sender(shm_mq *mq)
{
	volatile shm_mq *vmq = mq;
	PGPROC	   *sender;

	SpinLockAcquire(&mq->mq_mutex);
	sender = vmq->mq_sender;
	SpinLockRelease(&mq->mq_mutex);

	return sender;
}

/*
 * Attach to a shared message queue so we can send or receive messages.
 *
 * The memory context in effect at the time this function is called should
 * be one which will last for at least as long as the message queue itself.
 * We'll allocate the handle in that context, and future allocations that
 * are needed to buffer incoming data will happen in that context as well.
 *
 * If seg != NULL, the queue will be automatically detached when that dynamic
 * shared memory segment is detached.
 *
 * If handle != NULL, the queue can be read or written even before the
 * other process has attached.  We'll wait for it to do so if needed.  The
 * handle must be for a background worker initialized with bgw_notify_pid
 * equal to our PID.
 *
 * shm_mq_detach() should be called when done.  This will free the
 * shm_mq_handle and mark the queue itself as detached, so that our
 * counterpart won't get stuck waiting for us to fill or drain the queue
 * after we've already lost interest.
 */
shm_mq_handle *
shm_mq_attach(shm_mq *mq, dsm_segment *seg, BackgroundWorkerHandle *handle)
{
	shm_mq_handle *mqh = palloc(sizeof(shm_mq_handle));

	Assert(mq->mq_receiver == MyProc || mq->mq_sender == MyProc);
	mqh->mqh_queue = mq;
	mqh->mqh_segment = seg;
	mqh->mqh_buffer = NULL;
	mqh->mqh_handle = handle;
	mqh->mqh_buflen = 0;
	mqh->mqh_consume_pending = 0;
	mqh->mqh_context = CurrentMemoryContext;
	mqh->mqh_partial_bytes = 0;
	mqh->mqh_length_word_complete = false;
	mqh->mqh_counterparty_attached = false;

	if (seg != NULL)
		on_dsm_detach(seg, shm_mq_detach_callback, PointerGetDatum(mq));

	return mqh;
}

/*
 * Associate a BackgroundWorkerHandle with a shm_mq_handle just as if it had
 * been passed to shm_mq_attach.
 */
void
shm_mq_set_handle(shm_mq_handle *mqh, BackgroundWorkerHandle *handle)
{
	Assert(mqh->mqh_handle == NULL);
	mqh->mqh_handle = handle;
}

/*
 * Write a message into a shared message queue.
 */
shm_mq_result
shm_mq_send(shm_mq_handle *mqh, Size nbytes, const void *data, bool nowait)
{
	shm_mq_iovec iov;

	iov.data = data;
	iov.len = nbytes;

	return shm_mq_sendv(mqh, &iov, 1, nowait);
}

/*
 * Write a message into a shared message queue, gathered from multiple
 * addresses.
 *
 * When nowait = false, we'll wait on our process latch when the ring buffer
 * fills up, and then continue writing once the receiver has drained some data.
 * The process latch is reset after each wait.
 *
 * When nowait = true, we do not manipulate the state of the process latch;
 * instead, if the buffer becomes full, we return SHM_MQ_WOULD_BLOCK.  In
 * this case, the caller should call this function again, with the same
 * arguments, each time the process latch is set.  (Once begun, the sending
 * of a message cannot be aborted except by detaching from the queue; changing
 * the length or payload will corrupt the queue.)
 */
shm_mq_result
shm_mq_sendv(shm_mq_handle *mqh, shm_mq_iovec *iov, int iovcnt, bool nowait)
{
	shm_mq_result res;
	shm_mq	   *mq = mqh->mqh_queue;
	Size		nbytes = 0;
	Size		bytes_written;
	int			i;
	int			which_iov = 0;
	Size		offset;

	Assert(mq->mq_sender == MyProc);

	/* Compute total size of write. */
	for (i = 0; i < iovcnt; ++i)
		nbytes += iov[i].len;

	/* Try to write, or finish writing, the length word into the buffer. */
	while (!mqh->mqh_length_word_complete)
	{
		Assert(mqh->mqh_partial_bytes < sizeof(Size));
		res = shm_mq_send_bytes(mqh, sizeof(Size) - mqh->mqh_partial_bytes,
								((char *) &nbytes) +mqh->mqh_partial_bytes,
								nowait, &bytes_written);
		mqh->mqh_partial_bytes += bytes_written;
		if (res != SHM_MQ_SUCCESS)
			return res;

		if (mqh->mqh_partial_bytes >= sizeof(Size))
		{
			Assert(mqh->mqh_partial_bytes == sizeof(Size));

			mqh->mqh_partial_bytes = 0;
			mqh->mqh_length_word_complete = true;
		}

		/* Length word can't be split unless bigger than required alignment. */
		Assert(mqh->mqh_length_word_complete || sizeof(Size) > MAXIMUM_ALIGNOF);
	}

	/* Write the actual data bytes into the buffer. */
	Assert(mqh->mqh_partial_bytes <= nbytes);
	offset = mqh->mqh_partial_bytes;
	do
	{
		Size		chunksize;

		/* Figure out which bytes need to be sent next. */
		if (offset >= iov[which_iov].len)
		{
			offset -= iov[which_iov].len;
			++which_iov;
			if (which_iov >= iovcnt)
				break;
			continue;
		}

		/*
		 * We want to avoid copying the data if at all possible, but every
		 * chunk of bytes we write into the queue has to be MAXALIGN'd, except
		 * the last.  Thus, if a chunk other than the last one ends on a
		 * non-MAXALIGN'd boundary, we have to combine the tail end of its
		 * data with data from one or more following chunks until we either
		 * reach the last chunk or accumulate a number of bytes which is
		 * MAXALIGN'd.
		 */
		if (which_iov + 1 < iovcnt &&
			offset + MAXIMUM_ALIGNOF > iov[which_iov].len)
		{
			char		tmpbuf[MAXIMUM_ALIGNOF];
			int			j = 0;

			for (;;)
			{
				if (offset < iov[which_iov].len)
				{
					tmpbuf[j] = iov[which_iov].data[offset];
					j++;
					offset++;
					if (j == MAXIMUM_ALIGNOF)
						break;
				}
				else
				{
					offset -= iov[which_iov].len;
					which_iov++;
					if (which_iov >= iovcnt)
						break;
				}
			}
			res = shm_mq_send_bytes(mqh, j, tmpbuf, nowait, &bytes_written);
			mqh->mqh_partial_bytes += bytes_written;
			if (res != SHM_MQ_SUCCESS)
				return res;
			continue;
		}

		/*
		 * If this is the last chunk, we can write all the data, even if it
		 * isn't a multiple of MAXIMUM_ALIGNOF.  Otherwise, we need to
		 * MAXALIGN_DOWN the write size.
		 */
		chunksize = iov[which_iov].len - offset;
		if (which_iov + 1 < iovcnt)
			chunksize = MAXALIGN_DOWN(chunksize);
		res = shm_mq_send_bytes(mqh, chunksize, &iov[which_iov].data[offset],
								nowait, &bytes_written);
		mqh->mqh_partial_bytes += bytes_written;
		offset += bytes_written;
		if (res != SHM_MQ_SUCCESS)
			return res;
	} while (mqh->mqh_partial_bytes < nbytes);

	/* Reset for next message. */
	mqh->mqh_partial_bytes = 0;
	mqh->mqh_length_word_complete = false;

	/* Notify receiver of the newly-written data, and return. */
	return shm_mq_notify_receiver(mq);
}

/*
 * Receive a message from a shared message queue.
 *
 * We set *nbytes to the message length and *data to point to the message
 * payload.  If the entire message exists in the queue as a single,
 * contiguous chunk, *data will point directly into shared memory; otherwise,
 * it will point to a temporary buffer.  This mostly avoids data copying in
 * the hoped-for case where messages are short compared to the buffer size,
 * while still allowing longer messages.  In either case, the return value
 * remains valid until the next receive operation is performed on the queue.
 *
 * When nowait = false, we'll wait on our process latch when the ring buffer
 * is empty and we have not yet received a full message.  The sender will
 * set our process latch after more data has been written, and we'll resume
 * processing.  Each call will therefore return a complete message
 * (unless the sender detaches the queue).
 *
 * When nowait = true, we do not manipulate the state of the process latch;
 * instead, whenever the buffer is empty and we need to read from it, we
 * return SHM_MQ_WOULD_BLOCK.  In this case, the caller should call this
 * function again after the process latch has been set.
 */
shm_mq_result
shm_mq_receive(shm_mq_handle *mqh, Size *nbytesp, void **datap, bool nowait)
{
	shm_mq	   *mq = mqh->mqh_queue;
	shm_mq_result res;
	Size		rb = 0;
	Size		nbytes;
	void	   *rawdata;

	Assert(mq->mq_receiver == MyProc);

	/* We can't receive data until the sender has attached. */
	if (!mqh->mqh_counterparty_attached)
	{
		if (nowait)
		{
			int			counterparty_gone;

			/*
			 * We shouldn't return at this point at all unless the sender
			 * hasn't attached yet.  However, the correct return value depends
			 * on whether the sender is still attached.  If we first test
			 * whether the sender has ever attached and then test whether the
			 * sender has detached, there's a race condition: a sender that
			 * attaches and detaches very quickly might fool us into thinking
			 * the sender never attached at all.  So, test whether our
			 * counterparty is definitively gone first, and only afterwards
			 * check whether the sender ever attached in the first place.
			 */
			counterparty_gone = shm_mq_counterparty_gone(mq, mqh->mqh_handle);
			if (shm_mq_get_sender(mq) == NULL)
			{
				if (counterparty_gone)
					return SHM_MQ_DETACHED;
				else
					return SHM_MQ_WOULD_BLOCK;
			}
		}
		else if (!shm_mq_wait_internal(mq, &mq->mq_sender, mqh->mqh_handle)
				 && shm_mq_get_sender(mq) == NULL)
		{
			mq->mq_detached = true;
			return SHM_MQ_DETACHED;
		}
		mqh->mqh_counterparty_attached = true;
	}

	/* Consume any zero-copy data from previous receive operation. */
	if (mqh->mqh_consume_pending > 0)
	{
		shm_mq_inc_bytes_read(mq, mqh->mqh_consume_pending);
		mqh->mqh_consume_pending = 0;
	}

	/* Try to read, or finish reading, the length word from the buffer. */
	while (!mqh->mqh_length_word_complete)
	{
		/* Try to receive the message length word. */
		Assert(mqh->mqh_partial_bytes < sizeof(Size));
		res = shm_mq_receive_bytes(mq, sizeof(Size) - mqh->mqh_partial_bytes,
								   nowait, &rb, &rawdata);
		if (res != SHM_MQ_SUCCESS)
			return res;

		/*
		 * Hopefully, we'll receive the entire message length word at once.
		 * But if sizeof(Size) > MAXIMUM_ALIGNOF, then it might be split over
		 * multiple reads.
		 */
		if (mqh->mqh_partial_bytes == 0 && rb >= sizeof(Size))
		{
			Size		needed;

			nbytes = *(Size *) rawdata;

			/* If we've already got the whole message, we're done. */
			needed = MAXALIGN(sizeof(Size)) + MAXALIGN(nbytes);
			if (rb >= needed)
			{
				/*
				 * Technically, we could consume the message length
				 * information at this point, but the extra write to shared
				 * memory wouldn't be free and in most cases we would reap no
				 * benefit.
				 */
				mqh->mqh_consume_pending = needed;
				*nbytesp = nbytes;
				*datap = ((char *) rawdata) + MAXALIGN(sizeof(Size));
				return SHM_MQ_SUCCESS;
			}

			/*
			 * We don't have the whole message, but we at least have the whole
			 * length word.
			 */
			mqh->mqh_expected_bytes = nbytes;
			mqh->mqh_length_word_complete = true;
			shm_mq_inc_bytes_read(mq, MAXALIGN(sizeof(Size)));
			rb -= MAXALIGN(sizeof(Size));
		}
		else
		{
			Size		lengthbytes;

			/* Can't be split unless bigger than required alignment. */
			Assert(sizeof(Size) > MAXIMUM_ALIGNOF);

			/* Message word is split; need buffer to reassemble. */
			if (mqh->mqh_buffer == NULL)
			{
				mqh->mqh_buffer = MemoryContextAlloc(mqh->mqh_context,
													 MQH_INITIAL_BUFSIZE);
				mqh->mqh_buflen = MQH_INITIAL_BUFSIZE;
			}
			Assert(mqh->mqh_buflen >= sizeof(Size));

			/* Copy and consume partial length word. */
			if (mqh->mqh_partial_bytes + rb > sizeof(Size))
				lengthbytes = sizeof(Size) - mqh->mqh_partial_bytes;
			else
				lengthbytes = rb;
			memcpy(&mqh->mqh_buffer[mqh->mqh_partial_bytes], rawdata,
				   lengthbytes);
			mqh->mqh_partial_bytes += lengthbytes;
			shm_mq_inc_bytes_read(mq, MAXALIGN(lengthbytes));
			rb -= lengthbytes;

			/* If we now have the whole word, we're ready to read payload. */
			if (mqh->mqh_partial_bytes >= sizeof(Size))
			{
				Assert(mqh->mqh_partial_bytes == sizeof(Size));
				mqh->mqh_expected_bytes = *(Size *) mqh->mqh_buffer;
				mqh->mqh_length_word_complete = true;
				mqh->mqh_partial_bytes = 0;
			}
		}
	}
	nbytes = mqh->mqh_expected_bytes;

	if (mqh->mqh_partial_bytes == 0)
	{
		/*
		 * Try to obtain the whole message in a single chunk.  If this works,
		 * we need not copy the data and can return a pointer directly into
		 * shared memory.
		 */
		res = shm_mq_receive_bytes(mq, nbytes, nowait, &rb, &rawdata);
		if (res != SHM_MQ_SUCCESS)
			return res;
		if (rb >= nbytes)
		{
			mqh->mqh_length_word_complete = false;
			mqh->mqh_consume_pending = MAXALIGN(nbytes);
			*nbytesp = nbytes;
			*datap = rawdata;
			return SHM_MQ_SUCCESS;
		}

		/*
		 * The message has wrapped the buffer.  We'll need to copy it in order
		 * to return it to the client in one chunk.  First, make sure we have
		 * a large enough buffer available.
		 */
		if (mqh->mqh_buflen < nbytes)
		{
			Size		newbuflen = Max(mqh->mqh_buflen, MQH_INITIAL_BUFSIZE);

			while (newbuflen < nbytes)
				newbuflen *= 2;

			if (mqh->mqh_buffer != NULL)
			{
				pfree(mqh->mqh_buffer);
				mqh->mqh_buffer = NULL;
				mqh->mqh_buflen = 0;
			}
			mqh->mqh_buffer = MemoryContextAlloc(mqh->mqh_context, newbuflen);
			mqh->mqh_buflen = newbuflen;
		}
	}

	/* Loop until we've copied the entire message. */
	for (;;)
	{
		Size		still_needed;

		/* Copy as much as we can. */
		Assert(mqh->mqh_partial_bytes + rb <= nbytes);
		memcpy(&mqh->mqh_buffer[mqh->mqh_partial_bytes], rawdata, rb);
		mqh->mqh_partial_bytes += rb;

		/*
		 * Update count of bytes read, with alignment padding.  Note that this
		 * will never actually insert any padding except at the end of a
		 * message, because the buffer size is a multiple of MAXIMUM_ALIGNOF,
		 * and each read and write is as well.
		 */
		Assert(mqh->mqh_partial_bytes == nbytes || rb == MAXALIGN(rb));
		shm_mq_inc_bytes_read(mq, MAXALIGN(rb));

		/* If we got all the data, exit the loop. */
		if (mqh->mqh_partial_bytes >= nbytes)
			break;

		/* Wait for some more data. */
		still_needed = nbytes - mqh->mqh_partial_bytes;
		res = shm_mq_receive_bytes(mq, still_needed, nowait, &rb, &rawdata);
		if (res != SHM_MQ_SUCCESS)
			return res;
		if (rb > still_needed)
			rb = still_needed;
	}

	/* Return the complete message, and reset for next message. */
	*nbytesp = nbytes;
	*datap = mqh->mqh_buffer;
	mqh->mqh_length_word_complete = false;
	mqh->mqh_partial_bytes = 0;
	return SHM_MQ_SUCCESS;
}

/*
 * Wait for the other process that's supposed to use this queue to attach
 * to it.
 *
 * The return value is SHM_MQ_DETACHED if the worker has already detached or
 * if it dies; it is SHM_MQ_SUCCESS if we detect that the worker has attached.
 * Note that we will only be able to detect that the worker has died before
 * attaching if a background worker handle was passed to shm_mq_attach().
 */
shm_mq_result
shm_mq_wait_for_attach(shm_mq_handle *mqh)
{
	shm_mq	   *mq = mqh->mqh_queue;
	PGPROC	  **victim;

	if (shm_mq_get_receiver(mq) == MyProc)
		victim = &mq->mq_sender;
	else
	{
		Assert(shm_mq_get_sender(mq) == MyProc);
		victim = &mq->mq_receiver;
	}

	if (shm_mq_wait_internal(mq, victim, mqh->mqh_handle))
		return SHM_MQ_SUCCESS;
	else
		return SHM_MQ_DETACHED;
}

/*
 * Detach a shared message queue.
 *
 * The purpose of this function is to make sure that the process
 * with which we're communicating doesn't block forever waiting for us to
 * fill or drain the queue once we've lost interest.  Whem the sender
 * detaches, the receiver can read any messages remaining in the queue;
 * further reads will return SHM_MQ_DETACHED.  If the receiver detaches,
 * further attempts to send messages will likewise return SHM_MQ_DETACHED.
 */
void
shm_mq_detach(shm_mq *mq)
{
	volatile shm_mq *vmq = mq;
	PGPROC	   *victim;

	SpinLockAcquire(&mq->mq_mutex);
	if (vmq->mq_sender == MyProc)
		victim = vmq->mq_receiver;
	else
	{
		Assert(vmq->mq_receiver == MyProc);
		victim = vmq->mq_sender;
	}
	vmq->mq_detached = true;
	SpinLockRelease(&mq->mq_mutex);

	if (victim != NULL)
		SetLatch(&victim->procLatch);
}

/*
 * Write bytes into a shared message queue.
 */
static shm_mq_result
shm_mq_send_bytes(shm_mq_handle *mqh, Size nbytes, const void *data,
				  bool nowait, Size *bytes_written)
{
	shm_mq	   *mq = mqh->mqh_queue;
	Size		sent = 0;
	uint64		used;
	Size		ringsize = mq->mq_ring_size;
	Size		available;

	while (sent < nbytes)
	{
		bool		detached;
		uint64		rb;

		/* Compute number of ring buffer bytes used and available. */
		rb = shm_mq_get_bytes_read(mq, &detached);
		Assert(mq->mq_bytes_written >= rb);
		used = mq->mq_bytes_written - rb;
		Assert(used <= ringsize);
		available = Min(ringsize - used, nbytes - sent);

		/* Bail out if the queue has been detached. */
		if (detached)
		{
			*bytes_written = sent;
			return SHM_MQ_DETACHED;
		}

		if (available == 0 && !mqh->mqh_counterparty_attached)
		{
			/*
			 * The queue is full, so if the receiver isn't yet known to be
			 * attached, we must wait for that to happen.
			 */
			if (nowait)
			{
				if (shm_mq_counterparty_gone(mq, mqh->mqh_handle))
				{
<<<<<<< HEAD
					*bytes_written = sent;
					return SHM_MQ_DETACHED;
=======
					if (shm_mq_get_receiver(mq) == NULL)
					{
						*bytes_written = sent;
						return SHM_MQ_WOULD_BLOCK;
					}
>>>>>>> ab93f90c
				}
				if (shm_mq_get_receiver(mq) == NULL)
				{
<<<<<<< HEAD
					*bytes_written = sent;
					return SHM_MQ_WOULD_BLOCK;
=======
					mq->mq_detached = true;
					*bytes_written = sent;
					return SHM_MQ_DETACHED;
>>>>>>> ab93f90c
				}
			}
			else if (!shm_mq_wait_internal(mq, &mq->mq_receiver,
										   mqh->mqh_handle))
			{
				mq->mq_detached = true;
				*bytes_written = sent;
				return SHM_MQ_DETACHED;
			}
			mqh->mqh_counterparty_attached = true;

			/*
			 * The receiver may have read some data after attaching, so we
			 * must not wait without rechecking the queue state.
			 */
		}
		else if (available == 0)
		{
			shm_mq_result res;

			/* Let the receiver know that we need them to read some data. */
			res = shm_mq_notify_receiver(mq);
			if (res != SHM_MQ_SUCCESS)
			{
				*bytes_written = sent;
				return res;
			}

			/* Skip manipulation of our latch if nowait = true. */
			if (nowait)
			{
				*bytes_written = sent;
				return SHM_MQ_WOULD_BLOCK;
			}

			/*
			 * Wait for our latch to be set.  It might already be set for some
			 * unrelated reason, but that'll just result in one extra trip
			 * through the loop.  It's worth it to avoid resetting the latch
			 * at top of loop, because setting an already-set latch is much
			 * cheaper than setting one that has been reset.
			 */
			WaitLatch(MyLatch, WL_LATCH_SET, 0);

			/* Reset the latch so we don't spin. */
<<<<<<< HEAD
			ResetLatch(&MyProc->procLatch);

			/* An interrupt may have occurred while we were waiting. */
			CHECK_FOR_INTERRUPTS();
=======
			ResetLatch(MyLatch);
>>>>>>> ab93f90c
		}
		else
		{
			Size		offset = mq->mq_bytes_written % (uint64) ringsize;
			Size		sendnow = Min(available, ringsize - offset);

			/* Write as much data as we can via a single memcpy(). */
			memcpy(&mq->mq_ring[mq->mq_ring_offset + offset],
				   (char *) data + sent, sendnow);
			sent += sendnow;

			/*
			 * Update count of bytes written, with alignment padding.  Note
			 * that this will never actually insert any padding except at the
			 * end of a run of bytes, because the buffer size is a multiple of
			 * MAXIMUM_ALIGNOF, and each read is as well.
			 */
			Assert(sent == nbytes || sendnow == MAXALIGN(sendnow));
			shm_mq_inc_bytes_written(mq, MAXALIGN(sendnow));

			/*
			 * For efficiency, we don't set the reader's latch here.  We'll do
			 * that only when the buffer fills up or after writing an entire
			 * message.
			 */
		}
	}

	*bytes_written = sent;
	return SHM_MQ_SUCCESS;
}

/*
 * Wait until at least *nbytesp bytes are available to be read from the
 * shared message queue, or until the buffer wraps around.  If the queue is
 * detached, returns SHM_MQ_DETACHED.  If nowait is specified and a wait
 * would be required, returns SHM_MQ_WOULD_BLOCK.  Otherwise, *datap is set
 * to the location at which data bytes can be read, *nbytesp is set to the
 * number of bytes which can be read at that address, and the return value
 * is SHM_MQ_SUCCESS.
 */
static shm_mq_result
shm_mq_receive_bytes(shm_mq *mq, Size bytes_needed, bool nowait,
					 Size *nbytesp, void **datap)
{
	Size		ringsize = mq->mq_ring_size;
	uint64		used;
	uint64		written;

	for (;;)
	{
		Size		offset;
		bool		detached;

		/* Get bytes written, so we can compute what's available to read. */
		written = shm_mq_get_bytes_written(mq, &detached);
		used = written - mq->mq_bytes_read;
		Assert(used <= ringsize);
		offset = mq->mq_bytes_read % (uint64) ringsize;

		/* If we have enough data or buffer has wrapped, we're done. */
		if (used >= bytes_needed || offset + used >= ringsize)
		{
			*nbytesp = Min(used, ringsize - offset);
			*datap = &mq->mq_ring[mq->mq_ring_offset + offset];
			return SHM_MQ_SUCCESS;
		}

		/*
		 * Fall out before waiting if the queue has been detached.
		 *
		 * Note that we don't check for this until *after* considering whether
		 * the data already available is enough, since the receiver can finish
		 * receiving a message stored in the buffer even after the sender has
		 * detached.
		 */
		if (detached)
			return SHM_MQ_DETACHED;

		/* Skip manipulation of our latch if nowait = true. */
		if (nowait)
			return SHM_MQ_WOULD_BLOCK;

		/*
		 * Wait for our latch to be set.  It might already be set for some
		 * unrelated reason, but that'll just result in one extra trip through
		 * the loop.  It's worth it to avoid resetting the latch at top of
		 * loop, because setting an already-set latch is much cheaper than
		 * setting one that has been reset.
		 */
		WaitLatch(MyLatch, WL_LATCH_SET, 0);

		/* Reset the latch so we don't spin. */
		ResetLatch(&MyProc->procLatch);

		/* An interrupt may have occurred while we were waiting. */
		CHECK_FOR_INTERRUPTS();
	}
}

<<<<<<< HEAD
/*
 * Test whether a counterparty who may not even be alive yet is definitely gone.
 */
static bool
shm_mq_counterparty_gone(volatile shm_mq *mq, BackgroundWorkerHandle *handle)
{
	bool	detached;
	pid_t	pid;

	/* Acquire the lock just long enough to check the pointer. */
	SpinLockAcquire(&mq->mq_mutex);
	detached = mq->mq_detached;
	SpinLockRelease(&mq->mq_mutex);

	/* If the queue has been detached, counterparty is definitely gone. */
	if (detached)
		return true;

	/* If there's a handle, check worker status. */
	if (handle != NULL)
	{
		BgwHandleStatus status;

		/* Check for unexpected worker death. */
		status = GetBackgroundWorkerPid(handle, &pid);
		if (status != BGWH_STARTED && status != BGWH_NOT_YET_STARTED)
		{
			/* Mark it detached, just to make it official. */
			SpinLockAcquire(&mq->mq_mutex);
			mq->mq_detached = true;
			SpinLockRelease(&mq->mq_mutex);
			return true;
		}
=======
		/* Reset the latch so we don't spin. */
		ResetLatch(MyLatch);
>>>>>>> ab93f90c
	}

	/* Counterparty is not definitively gone. */
	return false;
}

/*
 * This is used when a process is waiting for its counterpart to attach to the
 * queue.  We exit when the other process attaches as expected, or, if
 * handle != NULL, when the referenced background process or the postmaster
 * dies.  Note that if handle == NULL, and the process fails to attach, we'll
 * potentially get stuck here forever waiting for a process that may never
 * start.  We do check for interrupts, though.
 *
 * ptr is a pointer to the memory address that we're expecting to become
 * non-NULL when our counterpart attaches to the queue.
 */
static bool
shm_mq_wait_internal(volatile shm_mq *mq, PGPROC *volatile * ptr,
					 BackgroundWorkerHandle *handle)
{
	bool		save_set_latch_on_sigusr1;
	bool		result = false;

	save_set_latch_on_sigusr1 = set_latch_on_sigusr1;
	if (handle != NULL)
		set_latch_on_sigusr1 = true;

	PG_TRY();
	{
		for (;;)
		{
			BgwHandleStatus status;
			pid_t		pid;
			bool		detached;

			/* Acquire the lock just long enough to check the pointer. */
			SpinLockAcquire(&mq->mq_mutex);
			detached = mq->mq_detached;
			result = (*ptr != NULL);
			SpinLockRelease(&mq->mq_mutex);

			/* Fail if detached; else succeed if initialized. */
			if (detached)
			{
				result = false;
				break;
			}
			if (result)
				break;

			if (handle != NULL)
			{
				/* Check for unexpected worker death. */
				status = GetBackgroundWorkerPid(handle, &pid);
				if (status != BGWH_STARTED && status != BGWH_NOT_YET_STARTED)
				{
					result = false;
					break;
				}
			}

			/* Wait to be signalled. */
			WaitLatch(MyLatch, WL_LATCH_SET, 0);

			/* Reset the latch so we don't spin. */
<<<<<<< HEAD
			ResetLatch(&MyProc->procLatch);

			/* An interrupt may have occurred while we were waiting. */
			CHECK_FOR_INTERRUPTS();
=======
			ResetLatch(MyLatch);
>>>>>>> ab93f90c
		}
	}
	PG_CATCH();
	{
		set_latch_on_sigusr1 = save_set_latch_on_sigusr1;
		PG_RE_THROW();
	}
	PG_END_TRY();

	return result;
}

/*
 * Get the number of bytes read.  The receiver need not use this to access
 * the count of bytes read, but the sender must.
 */
static uint64
shm_mq_get_bytes_read(volatile shm_mq *mq, bool *detached)
{
	uint64		v;

	SpinLockAcquire(&mq->mq_mutex);
	v = mq->mq_bytes_read;
	*detached = mq->mq_detached;
	SpinLockRelease(&mq->mq_mutex);

	return v;
}

/*
 * Increment the number of bytes read.
 */
static void
shm_mq_inc_bytes_read(volatile shm_mq *mq, Size n)
{
	PGPROC	   *sender;

	SpinLockAcquire(&mq->mq_mutex);
	mq->mq_bytes_read += n;
	sender = mq->mq_sender;
	SpinLockRelease(&mq->mq_mutex);

	/* We shoudn't have any bytes to read without a sender. */
	Assert(sender != NULL);
	SetLatch(&sender->procLatch);
}

/*
 * Get the number of bytes written.  The sender need not use this to access
 * the count of bytes written, but the receiver must.
 */
static uint64
shm_mq_get_bytes_written(volatile shm_mq *mq, bool *detached)
{
	uint64		v;

	SpinLockAcquire(&mq->mq_mutex);
	v = mq->mq_bytes_written;
	*detached = mq->mq_detached;
	SpinLockRelease(&mq->mq_mutex);

	return v;
}

/*
 * Increment the number of bytes written.
 */
static void
shm_mq_inc_bytes_written(volatile shm_mq *mq, Size n)
{
	SpinLockAcquire(&mq->mq_mutex);
	mq->mq_bytes_written += n;
	SpinLockRelease(&mq->mq_mutex);
}

/*
 * Set sender's latch, unless queue is detached.
 */
static shm_mq_result
shm_mq_notify_receiver(volatile shm_mq *mq)
{
	PGPROC	   *receiver;
	bool		detached;

	SpinLockAcquire(&mq->mq_mutex);
	detached = mq->mq_detached;
	receiver = mq->mq_receiver;
	SpinLockRelease(&mq->mq_mutex);

	if (detached)
		return SHM_MQ_DETACHED;
	if (receiver)
		SetLatch(&receiver->procLatch);
	return SHM_MQ_SUCCESS;
}

/* Shim for on_dsm_callback. */
static void
shm_mq_detach_callback(dsm_segment *seg, Datum arg)
{
	shm_mq	   *mq = (shm_mq *) DatumGetPointer(arg);

	shm_mq_detach(mq);
}<|MERGE_RESOLUTION|>--- conflicted
+++ resolved
@@ -808,27 +808,13 @@
 			{
 				if (shm_mq_counterparty_gone(mq, mqh->mqh_handle))
 				{
-<<<<<<< HEAD
 					*bytes_written = sent;
 					return SHM_MQ_DETACHED;
-=======
-					if (shm_mq_get_receiver(mq) == NULL)
-					{
-						*bytes_written = sent;
-						return SHM_MQ_WOULD_BLOCK;
-					}
->>>>>>> ab93f90c
 				}
 				if (shm_mq_get_receiver(mq) == NULL)
 				{
-<<<<<<< HEAD
 					*bytes_written = sent;
 					return SHM_MQ_WOULD_BLOCK;
-=======
-					mq->mq_detached = true;
-					*bytes_written = sent;
-					return SHM_MQ_DETACHED;
->>>>>>> ab93f90c
 				}
 			}
 			else if (!shm_mq_wait_internal(mq, &mq->mq_receiver,
@@ -874,14 +860,10 @@
 			WaitLatch(MyLatch, WL_LATCH_SET, 0);
 
 			/* Reset the latch so we don't spin. */
-<<<<<<< HEAD
-			ResetLatch(&MyProc->procLatch);
+			ResetLatch(MyLatch);
 
 			/* An interrupt may have occurred while we were waiting. */
 			CHECK_FOR_INTERRUPTS();
-=======
-			ResetLatch(MyLatch);
->>>>>>> ab93f90c
 		}
 		else
 		{
@@ -975,14 +957,13 @@
 		WaitLatch(MyLatch, WL_LATCH_SET, 0);
 
 		/* Reset the latch so we don't spin. */
-		ResetLatch(&MyProc->procLatch);
+		ResetLatch(MyLatch);
 
 		/* An interrupt may have occurred while we were waiting. */
 		CHECK_FOR_INTERRUPTS();
 	}
 }
 
-<<<<<<< HEAD
 /*
  * Test whether a counterparty who may not even be alive yet is definitely gone.
  */
@@ -1016,10 +997,6 @@
 			SpinLockRelease(&mq->mq_mutex);
 			return true;
 		}
-=======
-		/* Reset the latch so we don't spin. */
-		ResetLatch(MyLatch);
->>>>>>> ab93f90c
 	}
 
 	/* Counterparty is not definitively gone. */
@@ -1086,14 +1063,10 @@
 			WaitLatch(MyLatch, WL_LATCH_SET, 0);
 
 			/* Reset the latch so we don't spin. */
-<<<<<<< HEAD
-			ResetLatch(&MyProc->procLatch);
+			ResetLatch(MyLatch);
 
 			/* An interrupt may have occurred while we were waiting. */
 			CHECK_FOR_INTERRUPTS();
-=======
-			ResetLatch(MyLatch);
->>>>>>> ab93f90c
 		}
 	}
 	PG_CATCH();
