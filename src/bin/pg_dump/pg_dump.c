/*-------------------------------------------------------------------------
 *
 * pg_dump.c
 *	  pg_dump is a utility for dumping out a postgres database
 *	  into a script file.
 *
 * Portions Copyright (c) 2005-2010, Greenplum inc
 * Portions Copyright (c) 1996-2008, PostgreSQL Global Development Group
 * Portions Copyright (c) 1994, Regents of the University of California
 *
 *	pg_dump will read the system catalogs in a database and dump out a
 *	script that reproduces the schema in terms of SQL that is understood
 *	by PostgreSQL
 *
 *	Note that pg_dump runs in a serializable transaction, so it sees a
 *	consistent snapshot of the database including system catalogs.
 *	However, it relies in part on various specialized backend functions
 *	like pg_get_indexdef(), and those things tend to run on SnapshotNow
 *	time, ie they look at the currently committed state.  So it is
 *	possible to get 'cache lookup failed' error if someone performs DDL
 *	changes while a dump is happening. The window for this sort of thing
 *	is from the beginning of the serializable transaction to
 *	getSchemaData() (when pg_dump acquires AccessShareLock on every
 *	table it intends to dump). It isn't very large, but it can happen.
 *
 *	http://archives.postgresql.org/pgsql-bugs/2010-02/msg00187.php
 *
 * IDENTIFICATION
<<<<<<< HEAD
 *	  $PostgreSQL: pgsql/src/bin/pg_dump/pg_dump.c,v 1.453.2.1 2007/04/16 18:42:17 tgl Exp $
=======
 *	  $PostgreSQL: pgsql/src/bin/pg_dump/pg_dump.c,v 1.454 2006/12/23 00:43:12 tgl Exp $
>>>>>>> a78fcfb5
 *
 *-------------------------------------------------------------------------
 */

/*
 * Although this is not a backend module, we must include postgres.h anyway
 * so that we can include a bunch of backend include files.  pg_dump has
 * never pretended to be very independent of the backend anyhow ...
 * Is this still true?  PG 9 doesn't include this.
 */
#include "postgres.h"
#include "postgres_fe.h"

#include <unistd.h>
#include <ctype.h>
#ifdef ENABLE_NLS
#include <locale.h>
#endif
#ifdef HAVE_TERMIOS_H
#include <termios.h>
#endif

#include "getopt_long.h"

#ifndef HAVE_INT_OPTRESET
int			optreset;
#endif

#include "access/htup.h"
#include "catalog/pg_class.h"
#include "catalog/pg_proc.h"
#include "catalog/pg_trigger.h"
#include "catalog/pg_type.h"
#include "commands/sequence.h"
#include "libpq/libpq-fs.h"

#include "pg_backup_archiver.h"
#include "dumputils.h"

extern char *optarg;
extern int	optind,
			opterr;


typedef struct
{
	const char *descr;			/* comment for an object */
	Oid			classoid;		/* object class (catalog OID) */
	Oid			objoid;			/* object OID */
	int			objsubid;		/* subobject (table column #) */
} CommentItem;


/* global decls */
bool		g_verbose;			/* User wants verbose narration of our
								 * activities. */
Archive    *g_fout;				/* the script file */
PGconn	   *g_conn;				/* the database connection */

/* various user-settable parameters */
bool		schemaOnly;
bool		dataOnly;
bool		aclsSkip;

/* START MPP ADDITION */
bool		dumpPolicy;
bool		isGPbackend;
int			preDataSchemaOnly;	/* int because getopt_long() */
int			postDataSchemaOnly;

/* END MPP ADDITION */

/* subquery used to convert user ID (eg, datdba) to user name */
static const char *username_subquery;

/*
 * Object inclusion/exclusion lists
 *
 * The string lists record the patterns given by command-line switches,
 * which we then convert to lists of OIDs of matching objects.
 */
static SimpleStringList schema_include_patterns = {NULL, NULL};
static SimpleOidList schema_include_oids = {NULL, NULL};
static SimpleStringList schema_exclude_patterns = {NULL, NULL};
static SimpleOidList schema_exclude_oids = {NULL, NULL};

static SimpleStringList table_include_patterns = {NULL, NULL};
static SimpleOidList table_include_oids = {NULL, NULL};
static SimpleStringList table_exclude_patterns = {NULL, NULL};
static SimpleOidList table_exclude_oids = {NULL, NULL};

/*
 * Indicates whether or not SET SESSION AUTHORIZATION statements should be emitted
 * instead of ALTER ... OWNER statements to establish object ownership.
 * Set through the --use-set-session-authorization option.
 */
static int	use_setsessauth = 0;

/* default, if no "inclusion" switches appear, is to dump everything */
static bool include_everything = true;

char		g_opaque_type[10];	/* name for the opaque type */

/* placeholders for the delimiters for comments */
char		g_comment_start[10];
char		g_comment_end[10];

static const CatalogId nilCatalogId = {0, 0};

/* these are to avoid passing around info for findNamespace() */
static NamespaceInfo *g_namespaces;
static int	g_numNamespaces;

const char *EXT_PARTITION_NAME_POSTFIX = "_external_partition__";
/* flag to turn on/off dollar quoting */
static int	disable_dollar_quoting = 0;
static int	dump_inserts = 0;
static int	column_inserts = 0;

/* flag indicating whether or not this GP database supports partitioning */
static bool gp_partitioning_available = false;

/* flag indicating whether or not this GP database supports column encoding */
static bool gp_attribute_encoding_available = false;

static void help(const char *progname);
static void expand_schema_name_patterns(SimpleStringList *patterns,
							SimpleOidList *oids);
static void expand_table_name_patterns(SimpleStringList *patterns,
						   SimpleOidList *oids);
static NamespaceInfo *findNamespace(Oid nsoid, Oid objoid);
static void dumpTableData(Archive *fout, TableDataInfo *tdinfo);
static void dumpComment(Archive *fout, const char *target,
			const char *namespace, const char *owner,
			CatalogId catalogId, int subid, DumpId dumpId);
static int findComments(Archive *fout, Oid classoid, Oid objoid,
			 CommentItem **items);
static int	collectComments(Archive *fout, CommentItem **items);
static void dumpDumpableObject(Archive *fout, DumpableObject *dobj);
static void dumpNamespace(Archive *fout, NamespaceInfo *nspinfo);
static void dumpType(Archive *fout, TypeInfo *tinfo);
static void dumpBaseType(Archive *fout, TypeInfo *tinfo);
static void dumpTypeStorageOptions(Archive *fout, TypeStorageOptions *tstorageoptions);
static void dumpDomain(Archive *fout, TypeInfo *tinfo);
static void dumpCompositeType(Archive *fout, TypeInfo *tinfo);
static void dumpShellType(Archive *fout, ShellTypeInfo *stinfo);
static void dumpProcLang(Archive *fout, ProcLangInfo *plang);
static void dumpFunc(Archive *fout, FuncInfo *finfo);
static char *getFuncOwner(Oid funcOid, const char *templateField);
static void dumpPlTemplateFunc(Oid funcOid, const char *templateField, PQExpBuffer buffer);
static void dumpCast(Archive *fout, CastInfo *cast);
static void dumpOpr(Archive *fout, OprInfo *oprinfo);
static void dumpOpclass(Archive *fout, OpclassInfo *opcinfo);
static void dumpConversion(Archive *fout, ConvInfo *convinfo);
static void dumpRule(Archive *fout, RuleInfo *rinfo);
static void dumpAgg(Archive *fout, AggInfo *agginfo);
static void dumpExtProtocol(Archive *fout, ExtProtInfo *ptcinfo);
static void dumpTrigger(Archive *fout, TriggerInfo *tginfo);
static void dumpTable(Archive *fout, TableInfo *tbinfo);
static void dumpTableSchema(Archive *fout, TableInfo *tbinfo);
static void dumpAttrDef(Archive *fout, AttrDefInfo *adinfo);
static void dumpSequence(Archive *fout, TableInfo *tbinfo);
static void dumpIndex(Archive *fout, IndxInfo *indxinfo);
static void dumpConstraint(Archive *fout, ConstraintInfo *coninfo);
static void dumpTableConstraintComment(Archive *fout, ConstraintInfo *coninfo);

static void dumpACL(Archive *fout, CatalogId objCatId, DumpId objDumpId,
		const char *type, const char *name,
		const char *tag, const char *nspname, const char *owner,
		const char *acls);

static void getDependencies(void);
static void setExtPartDependency(TableInfo *tblinfo, int numTables);
static void getDomainConstraints(TypeInfo *tinfo);
static void getTableData(TableInfo *tblinfo, int numTables, bool oids);
static char *format_function_arguments(FuncInfo *finfo, int nallargs,
						  char **allargtypes,
						  char **argmodes,
						  char **argnames);
static char *format_function_signature(FuncInfo *finfo, bool honor_quotes);
static bool is_returns_table_function(int nallargs, char **argmodes);
static char *format_table_function_columns(FuncInfo *finfo, int nallargs,
							  char **allargtypes,
							  char **argmodes,
							  char **argnames);
static const char *convertRegProcReference(const char *proc);
static const char *convertOperatorReference(const char *opr);
static void selectSourceSchema(const char *schemaName);
static bool testGPbackend(void);
static bool testPartitioningSupport(void);
static bool testAttributeEncodingSupport(void);
static char *getFormattedTypeName(Oid oid, OidOptions opts);
static const char *fmtQualifiedId(const char *schema, const char *id);
static bool hasBlobs(Archive *AH);
static int	dumpBlobs(Archive *AH, void *arg __attribute__((unused)));
static int	dumpBlobComments(Archive *AH, void *arg __attribute__((unused)));
static void dumpDatabase(Archive *AH);
static void dumpEncoding(Archive *AH);
static void dumpStdStrings(Archive *AH);
static const char *getAttrName(int attrnum, TableInfo *tblInfo);
static const char *fmtCopyColumnList(const TableInfo *ti);
static void do_sql_command(PGconn *conn, const char *query);
static void check_sql_result(PGresult *res, PGconn *conn, const char *query,
				 ExecStatusType expected);

/* START MPP ADDITION */
static char *nextToken(register char **stringp, register const char *delim);
static void addDistributedBy(PQExpBuffer q, TableInfo *tbinfo, int actual_atts);
static bool isGPDB4300OrLater(void);

/* END MPP ADDITION */

/*
 * If GPDB version is 4.3, pg_proc has prodataaccess column.
 */
static bool
isGPDB4300OrLater(void)
{
	bool	retValue = false;

	if (isGPbackend)
	{
		PQExpBuffer query;
		PGresult   *res;

		query = createPQExpBuffer();
		appendPQExpBuffer(query,
				"select attnum from pg_catalog.pg_attribute "
				"where attrelid = 'pg_catalog.pg_proc'::regclass and "
				"attname = 'prodataaccess'");
		res = PQexec(g_conn, query->data);
		check_sql_result(res, g_conn, query->data, PGRES_TUPLES_OK);

		if (PQntuples(res) == 1)
			retValue = true;

		PQclear(res);
		destroyPQExpBuffer(query);
	}

	return retValue;
}


int
main(int argc, char **argv)
{
	int			c;
	const char *filename = NULL;
	const char *format = "p";
	const char *dbname = NULL;
	const char *pghost = NULL;
	const char *pgport = NULL;
	const char *username = NULL;
	const char *dumpencoding = NULL;
	const char *std_strings;
	bool		oids = false;
	TableInfo  *tblinfo;
	int			numTables;
	DumpableObject **dobjs;
	int			numObjs;
	int			i;
	enum trivalue prompt_password = TRI_DEFAULT;
	int			compressLevel = -1;
	int			plainText = 0;
	int			outputClean = 0;
	int			outputCreateDB = 0;
	bool		outputBlobs = false;
	int			outputNoOwner = 0;
	char	   *outputSuperuser = NULL;

	/*
	 * The default value for gp_syntax_option depends upon whether or not the
	 * backend is a GP or non-GP backend -- a GP backend defaults to ENABLED.
	 */
	static enum
	{
		GPS_NOT_SPECIFIED, GPS_DISABLED, GPS_ENABLED
	}			gp_syntax_option = GPS_NOT_SPECIFIED;

	RestoreOptions *ropt;

	static int	disable_triggers = 0;
	/* static int	outputNoTablespaces = 0; */
	static int	use_setsessauth = 0;

	static struct option long_options[] = {
		{"data-only", no_argument, NULL, 'a'},
		{"blobs", no_argument, NULL, 'b'},
		{"clean", no_argument, NULL, 'c'},
		{"create", no_argument, NULL, 'C'},
		{"file", required_argument, NULL, 'f'},
		{"format", required_argument, NULL, 'F'},
		{"host", required_argument, NULL, 'h'},
		{"ignore-version", no_argument, NULL, 'i'},
		{"no-reconnect", no_argument, NULL, 'R'},
		{"oids", no_argument, NULL, 'o'},
		{"no-owner", no_argument, NULL, 'O'},
		{"port", required_argument, NULL, 'p'},
		{"schema", required_argument, NULL, 'n'},
		{"exclude-schema", required_argument, NULL, 'N'},
		{"schema-only", no_argument, NULL, 's'},
		{"superuser", required_argument, NULL, 'S'},
		{"table", required_argument, NULL, 't'},
		{"exclude-table", required_argument, NULL, 'T'},
		{"no-password", no_argument, NULL, 'w'},
		{"password", no_argument, NULL, 'W'},
		{"username", required_argument, NULL, 'U'},
		{"verbose", no_argument, NULL, 'v'},
		{"no-privileges", no_argument, NULL, 'x'},
		{"no-acl", no_argument, NULL, 'x'},
		{"compress", required_argument, NULL, 'Z'},
		{"encoding", required_argument, NULL, 'E'},
		{"help", no_argument, NULL, '?'},
		{"version", no_argument, NULL, 'V'},

		/*
		 * the following options don't have an equivalent short option letter
		 */
		{"attribute-inserts", no_argument, &column_inserts, 1},
		{"column-inserts", no_argument, &column_inserts, 1},
		{"disable-dollar-quoting", no_argument, &disable_dollar_quoting, 1},
		{"disable-triggers", no_argument, &disable_triggers, 1},
		{"inserts", no_argument, &dump_inserts, 1},
		{"use-set-session-authorization", no_argument, &use_setsessauth, 1},

		/* START MPP ADDITION */

		/*
		 * the following are mpp specific, and don't have an equivalent short
		 * option
		 */
		{"gp-syntax", no_argument, NULL, 1},
		{"no-gp-syntax", no_argument, NULL, 2},
		{"pre-data-schema-only", no_argument, &preDataSchemaOnly, 1},
		{"post-data-schema-only", no_argument, &postDataSchemaOnly, 1},
		/* END MPP ADDITION */
		{NULL, 0, NULL, 0}
	};
	int			optindex;

	set_pglocale_pgservice(argv[0], "pg_dump");

	g_verbose = false;

	strcpy(g_comment_start, "-- ");
	g_comment_end[0] = '\0';
	strcpy(g_opaque_type, "opaque");

	dataOnly = schemaOnly = dump_inserts = column_inserts = false;
	preDataSchemaOnly = postDataSchemaOnly = false;

	progname = get_progname(argv[0]);

	/* Set default options based on progname */
	if (strcmp(progname, "pg_backup") == 0)
		format = "c";

	if (argc > 1)
	{
		if (strcmp(argv[1], "--help") == 0 || strcmp(argv[1], "-?") == 0)
		{
			help(progname);
			exit(0);
		}
		if (strcmp(argv[1], "--version") == 0 || strcmp(argv[1], "-V") == 0)
		{
			puts("pg_dump (PostgreSQL) " PG_VERSION);
			exit(0);
		}
	}

	while ((c = getopt_long(argc, argv, "abcCdDE:f:F:h:in:N:oOp:RsS:t:T:uU:vwWxX:Z:",
							long_options, &optindex)) != -1)
	{
		switch (c)
		{
			case 'a':			/* Dump data only */
				dataOnly = true;
				break;

			case 'b':			/* Dump blobs */
				outputBlobs = true;
				break;

			case 'c':			/* clean (i.e., drop) schema prior to create */
				outputClean = 1;
				break;

			case 'C':			/* Create DB */
				outputCreateDB = 1;
				break;

			case 'd':			/* dump data as proper insert strings */
				dump_inserts = true;
				fprintf(stderr," --inserts is preferred over -d.  -d is deprecated.\n");
				break;

			case 'D':			/* dump data as proper insert strings with
								 * attr names */
				dump_inserts = true;
				column_inserts = true;
				fprintf(stderr," --column-inserts is preferred over -D.  -D is deprecated.\n");
				break;

			case 'E':			/* Dump encoding */
				dumpencoding = optarg;
				break;

			case 'f':
				filename = optarg;
				break;

			case 'F':
				format = optarg;
				break;

			case 'h':			/* server host */
				pghost = optarg;
				break;

			case 'i':
				/* ignored, deprecated option */
				break;

			case 'n':			/* include schema(s) */
				simple_string_list_append(&schema_include_patterns, optarg);
				include_everything = false;
				break;

			case 'N':			/* exclude schema(s) */
				simple_string_list_append(&schema_exclude_patterns, optarg);
				break;

			case 'o':			/* Dump oids */
				oids = true;
				break;

			case 'O':			/* Don't reconnect to match owner */
				outputNoOwner = 1;
				break;

			case 'p':			/* server port */
				pgport = optarg;
				break;

			case 'R':
				/* no-op, still accepted for backwards compatibility */
				break;

			case 's':			/* dump schema only */
				schemaOnly = true;
				break;

			case 'S':			/* Username for superuser in plain text output */
				outputSuperuser = strdup(optarg);
				break;

			case 't':			/* include table(s) */
				simple_string_list_append(&table_include_patterns, optarg);
				include_everything = false;
				break;

			case 'T':			/* exclude table(s) */
				simple_string_list_append(&table_exclude_patterns, optarg);
				break;

			case 'u':
				prompt_password = TRI_YES;
				username = simple_prompt("User name: ", 100, true);
				break;

			case 'U':
				username = optarg;
				break;

			case 'v':			/* verbose */
				g_verbose = true;
				break;

			case 'w':
				prompt_password = TRI_NO;
				break;

			case 'W':
				prompt_password = TRI_YES;
				break;

			case 'x':			/* skip ACL dump */
				aclsSkip = true;
				break;

			case 'X':
				/* -X is a deprecated alternative to long options */
				if (strcmp(optarg, "disable-dollar-quoting") == 0)
					disable_dollar_quoting = 1;
				else if (strcmp(optarg, "disable-triggers") == 0)
					disable_triggers = 1;
				else if (strcmp(optarg, "use-set-session-authorization") == 0)
					use_setsessauth = 1;
				else
				{
					fprintf(stderr,
							_("%s: invalid -X option -- %s\n"),
							progname, optarg);
					fprintf(stderr, _("Try \"%s --help\" for more information.\n"), progname);
					exit(1);
				}
				break;

			case 'Z':			/* Compression Level */
				compressLevel = atoi(optarg);
				break;

			case 0:
				/* This covers the long options equivalent to -X xxx. */
				break;

			case 1:				/* gp-syntax */
				if (gp_syntax_option != GPS_NOT_SPECIFIED)
				{
					write_msg(NULL, "options \"--gp-syntax\" and \"--no-gp-syntax\" cannot be used together\n");
					exit(1);
				}
				gp_syntax_option = GPS_ENABLED;
				break;

			case 2:				/* no-gp-syntax */
				if (gp_syntax_option != GPS_NOT_SPECIFIED)
				{
					write_msg(NULL, "options \"--gp-syntax\" and \"--no-gp-syntax\" cannot be used together\n");
					exit(1);
				}
				gp_syntax_option = GPS_DISABLED;
				break;

			default:
				fprintf(stderr, _("Try \"%s --help\" for more information.\n"), progname);
				exit(1);
		}
	}

	/* Get database name from command line */
	if (optind < argc)
		dbname = argv[optind++];

	/* Complain if any arguments remain */
	if (optind < argc)
	{
		fprintf(stderr, _("%s: too many command-line arguments (first is \"%s\")\n"),
				progname, argv[optind]);
		fprintf(stderr, _("Try \"%s --help\" for more information.\n"),
				progname);
		exit(1);
	}

	/* --column-inserts implies --inserts */
	if (column_inserts)
		dump_inserts = 1;

	/* --pre-data-schema-only or --post-data-schema-only implies --schema-only */
	if (preDataSchemaOnly || postDataSchemaOnly)
		schemaOnly = true;

	if (dataOnly && schemaOnly)
	{
		write_msg(NULL, "options \"schema only\" (-s) and \"data only\" (-a) cannot be used together\n");
		exit(1);
	}

	if (dataOnly && outputClean)
	{
		write_msg(NULL, "options \"clean\" (-c) and \"data only\" (-a) cannot be used together\n");
		exit(1);
	}

	if (dump_inserts && oids)
	{
		write_msg(NULL, "options --inserts/--column-inserts (-d, -D) and OID (-o) options cannot be used together\n");
		write_msg(NULL, "(The INSERT command cannot set OIDs.)\n");
		exit(1);
	}

	/* open the output file */
	switch (format[0])
	{
		case 'c':
		case 'C':
			g_fout = CreateArchive(filename, archCustom, compressLevel);
			break;

		case 'f':
		case 'F':
			g_fout = CreateArchive(filename, archFiles, compressLevel);
			break;

		case 'p':
		case 'P':
			plainText = 1;
			g_fout = CreateArchive(filename, archNull, 0);
			break;

		case 't':
		case 'T':
			g_fout = CreateArchive(filename, archTar, compressLevel);
			break;

		default:
			write_msg(NULL, "invalid output format \"%s\" specified\n", format);
			exit(1);
	}

	if (g_fout == NULL)
	{
		write_msg(NULL, "could not open output file \"%s\" for writing\n", filename);
		exit(1);
	}

	/* Let the archiver know how noisy to be */
	g_fout->verbose = g_verbose;
	g_fout->minRemoteVersion = 80200;	/* we can handle back to 8.2 */
	g_fout->maxRemoteVersion = parse_version(PG_VERSION);
	if (g_fout->maxRemoteVersion < 0)
	{
		write_msg(NULL, "could not parse version string \"%s\"\n", PG_VERSION);
		exit(1);
	}

	/*
	 * Open the database using the Archiver, so it knows about it. Errors mean
	 * death.
	 */
	g_conn = ConnectDatabase(g_fout, dbname, pghost, pgport,
							 username, prompt_password);

	/* Set the client encoding if requested */
	if (dumpencoding)
	{
		if (PQsetClientEncoding(g_conn, dumpencoding) < 0)
		{
			write_msg(NULL, "invalid client encoding \"%s\" specified\n",
					  dumpencoding);
			exit(1);
		}
	}

	/*
	 * Get the active encoding and the standard_conforming_strings setting, so
	 * we know how to escape strings.
	 */
	g_fout->encoding = PQclientEncoding(g_conn);

	std_strings = PQparameterStatus(g_conn, "standard_conforming_strings");
	g_fout->std_strings = (std_strings && strcmp(std_strings, "on") == 0);

	/* Set the datestyle to ISO to ensure the dump's portability */
	do_sql_command(g_conn, "SET DATESTYLE = ISO");

	/*
	 * Determine whether or not we're interacting with a GP backend.
	 */
	isGPbackend = testGPbackend();

	/*
	 * Now that the type of backend is known, determine the gp-syntax option
	 * value and set processing accordingly.
	 */
	switch (gp_syntax_option)
	{
		case GPS_NOT_SPECIFIED:
			dumpPolicy = isGPbackend;
			break;
		case GPS_DISABLED:
			dumpPolicy = false;
			break;
		case GPS_ENABLED:
			dumpPolicy = isGPbackend;
			if (!isGPbackend)
			{
				write_msg(NULL, "Server is not a Greenplum Database instance; --gp_syntax option ignored.\n");
			}
			break;
	}

	/*
	 * Start serializable transaction to dump consistent data.
	 */
	do_sql_command(g_conn, "BEGIN");

	do_sql_command(g_conn, "SET TRANSACTION ISOLATION LEVEL SERIALIZABLE");

	/* Select the appropriate subquery to convert user IDs to names */
	username_subquery = "SELECT rolname FROM pg_catalog.pg_roles WHERE oid =";

	/*
	 * If supported, set extra_float_digits so that we can dump float data
	 * exactly (given correctly implemented float I/O code, anyway)
	 */
	do_sql_command(g_conn, "SET extra_float_digits TO 2");

	/*
	 * Remember whether or not this GP database supports partitioning.
	 */
	gp_partitioning_available = testPartitioningSupport();

	/*
	 * Remember whether or not this GP database supports column encoding.
	 */
	gp_attribute_encoding_available = testAttributeEncodingSupport();

	/* Expand schema selection patterns into OID lists */
	if (schema_include_patterns.head != NULL)
	{
		expand_schema_name_patterns(&schema_include_patterns,
									&schema_include_oids);
		if (schema_include_oids.head == NULL)
		{
			write_msg(NULL, "No matching schemas were found\n");
			exit_nicely();
		}
	}
	expand_schema_name_patterns(&schema_exclude_patterns,
								&schema_exclude_oids);
	/* non-matching exclusion patterns aren't an error */

	/* Expand table selection patterns into OID lists */
	if (table_include_patterns.head != NULL)
	{
		expand_table_name_patterns(&table_include_patterns,
								   &table_include_oids);
		if (table_include_oids.head == NULL)
		{
			write_msg(NULL, "No matching tables were found\n");
			exit_nicely();
		}
	}
	expand_table_name_patterns(&table_exclude_patterns,
							   &table_exclude_oids);
	/* non-matching exclusion patterns aren't an error */



	/*
	 * Dumping blobs is now default unless we saw an inclusion switch or -s
	 * ... but even if we did see one of these, -b turns it back on.
	 */
	if (include_everything && !schemaOnly)
		outputBlobs = true;

	/*
	 * Now scan the database and create DumpableObject structs for all the
	 * objects we intend to dump.
	 */
	tblinfo = getSchemaData(&numTables);

	if (!schemaOnly)
		getTableData(tblinfo, numTables, oids);

	if (outputBlobs && hasBlobs(g_fout))
	{
		/* Add placeholders to allow correct sorting of blobs */
		DumpableObject *blobobj;

		blobobj = (DumpableObject *) malloc(sizeof(DumpableObject));
		blobobj->objType = DO_BLOBS;
		blobobj->catId = nilCatalogId;
		AssignDumpId(blobobj);
		blobobj->name = strdup("BLOBS");

		blobobj = (DumpableObject *) malloc(sizeof(DumpableObject));
		blobobj->objType = DO_BLOB_COMMENTS;
		blobobj->catId = nilCatalogId;
		AssignDumpId(blobobj);
		blobobj->name = strdup("BLOB COMMENTS");
	}

	/*
	 * Collect dependency data to assist in ordering the objects.
	 */
	getDependencies();
	
	setExtPartDependency(tblinfo, numTables);

	/*
	 * Sort the objects into a safe dump order (no forward references).
	 *
	 * In 7.3 or later, we can rely on dependency information to help us
	 * determine a safe order, so the initial sort is mostly for cosmetic
	 * purposes: we sort by name to ensure that logically identical schemas
	 * will dump identically.
	 */
	getDumpableObjects(&dobjs, &numObjs);

	sortDumpableObjectsByTypeName(dobjs, numObjs);

	sortDumpableObjects(dobjs, numObjs);

	/*
	 * Create archive TOC entries for all the objects to be dumped, in a safe
	 * order.
	 */

	/* First the special ENCODING and STDSTRINGS entries. */
	dumpEncoding(g_fout);
	dumpStdStrings(g_fout);

	/* The database item is always next, unless we don't want it at all */
	if (include_everything && !dataOnly)
		dumpDatabase(g_fout);

	/* Now the rearrangeable objects. */
	for (i = 0; i < numObjs; i++)
		dumpDumpableObject(g_fout, dobjs[i]);

	/*
	 * And finally we can do the actual output.
	 */
	if (plainText)
	{
		ropt = NewRestoreOptions();
		ropt->filename = (char *) filename;
		ropt->dropSchema = outputClean;
		ropt->aclsSkip = aclsSkip;
		ropt->superuser = outputSuperuser;
		ropt->createDB = outputCreateDB;
		ropt->noOwner = outputNoOwner;
		ropt->disable_triggers = disable_triggers;
		ropt->use_setsessauth = use_setsessauth;
		ropt->dataOnly = dataOnly;

		if (compressLevel == -1)
			ropt->compression = 0;
		else
			ropt->compression = compressLevel;

		ropt->suppressDumpWarnings = true;		/* We've already shown them */

		RestoreArchive(g_fout, ropt);
	}

	CloseArchive(g_fout);

	PQfinish(g_conn);

	exit(0);
}


static void
help(const char *progname)
{
	printf(_("%s dumps a database as a text file or to other formats.\n\n"), progname);
	printf(_("Usage:\n"));
	printf(_("  %s [OPTION]... [DBNAME]\n"), progname);

	printf(_("\nGeneral options:\n"));
	printf(_("  -f, --file=FILENAME      output file name\n"));
	printf(_("  -F, --format=c|t|p       output file format (custom, tar, plain text)\n"));
	printf(_("  -i, --ignore-version     proceed even when server version mismatches\n"
			 "                           pg_dump version\n"));
	printf(_("  -v, --verbose            verbose mode\n"));
	printf(_("  -Z, --compress=0-9       compression level for compressed formats\n"));
	printf(_("  --help                   show this help, then exit\n"));
	printf(_("  --version                output version information, then exit\n"));

	printf(_("\nOptions controlling the output content:\n"));
	printf(_("  -a, --data-only             dump only the data, not the schema\n"));
	printf(_("  -b, --blobs                 include large objects in dump\n"));
	printf(_("  -c, --clean                 clean (drop) schema prior to create\n"));
	printf(_("  -C, --create                include commands to create database in dump\n"));
	printf(_("  -d, --inserts            dump data as INSERT, rather than COPY, commands\n"));
	printf(_("  -D, --column-inserts     dump data as INSERT commands with column names\n"));
	printf(_("  -E, --encoding=ENCODING     dump the data in encoding ENCODING\n"));
	printf(_("  -n, --schema=SCHEMA         dump the named schema(s) only\n"));
	printf(_("  -N, --exclude-schema=SCHEMA do NOT dump the named schema(s)\n"));
	printf(_("  -o, --oids                  include OIDs in dump\n"));
	printf(_("  -O, --no-owner              skip restoration of object ownership\n"
			 "                              in plain text format\n"));
	printf(_("  -s, --schema-only           dump only the schema, no data\n"));
	printf(_("  -S, --superuser=NAME        specify the superuser user name to use in\n"
			 "                              plain text format\n"));
	printf(_("  -t, --table=TABLE           dump only matching table(s) (or views or sequences)\n"));
	printf(_("  -T, --exclude-table=TABLE   do NOT dump matching table(s) (or views or sequences)\n"));
	printf(_("  -x, --no-privileges         do not dump privileges (grant/revoke)\n"));
	printf(_("  --disable-dollar-quoting    disable dollar quoting, use SQL standard quoting\n"));
	printf(_("  --disable-triggers          disable triggers during data-only restore\n"));
	printf(_("  --use-set-session-authorization\n"
			 "                              use SESSION AUTHORIZATION commands instead of\n"
	"                              ALTER OWNER commands to set ownership\n"));
	/* START MPP ADDITION */
	printf(_("  --gp-syntax                 dump with Greenplum Database syntax (default if gpdb)\n"));
	printf(_("  --no-gp-syntax              dump without Greenplum Database syntax (default if postgresql)\n"));
	/* END MPP ADDITION */

	printf(_("\nConnection options:\n"));
	printf(_("  -h, --host=HOSTNAME      database server host or socket directory\n"));
	printf(_("  -p, --port=PORT          database server port number\n"));
	printf(_("  -U, --username=NAME      connect as specified database user\n"));
	printf(_("  -W, --password           force password prompt (should happen automatically)\n"));

	printf(_("\nIf no database name is supplied, then the PGDATABASE environment\n"
			 "variable value is used.\n\n"));
	printf(_("Report bugs to <pgsql-bugs@postgresql.org>.\n"));
}

void
exit_nicely(void)
{
	PQfinish(g_conn);
	if (g_verbose)
		write_msg(NULL, "*** aborted because of error\n");
	exit(1);
}

/*
 * Find the OIDs of all schemas matching the given list of patterns,
 * and append them to the given OID list.
 */
static void
expand_schema_name_patterns(SimpleStringList *patterns, SimpleOidList *oids)
{
	PQExpBuffer query;
	PGresult   *res;
	SimpleStringListCell *cell;
	int			i;

	if (patterns->head == NULL)
		return;					/* nothing to do */

	query = createPQExpBuffer();

	/*
	 * We use UNION ALL rather than UNION; this might sometimes result in
	 * duplicate entries in the OID list, but we don't care.
	 */

	for (cell = patterns->head; cell; cell = cell->next)
	{
		if (cell != patterns->head)
			appendPQExpBuffer(query, "UNION ALL\n");
		appendPQExpBuffer(query,
						  "SELECT oid FROM pg_catalog.pg_namespace n\n");
		processSQLNamePattern(g_conn, query, cell->val, false, false,
							  NULL, "n.nspname", NULL,
							  NULL);
	}

	res = PQexec(g_conn, query->data);
	check_sql_result(res, g_conn, query->data, PGRES_TUPLES_OK);

	for (i = 0; i < PQntuples(res); i++)
	{
		simple_oid_list_append(oids, atooid(PQgetvalue(res, i, 0)));
	}

	PQclear(res);
	destroyPQExpBuffer(query);
}

/*
 * Find the OIDs of all tables matching the given list of patterns,
 * and append them to the given OID list.
 */
static void
expand_table_name_patterns(SimpleStringList *patterns, SimpleOidList *oids)
{
	PQExpBuffer query;
	PGresult   *res;
	SimpleStringListCell *cell;
	int			i;

	if (patterns->head == NULL)
		return;					/* nothing to do */

	query = createPQExpBuffer();

	/*
	 * We use UNION ALL rather than UNION; this might sometimes result in
	 * duplicate entries in the OID list, but we don't care.
	 */

	for (cell = patterns->head; cell; cell = cell->next)
	{
		if (cell != patterns->head)
			appendPQExpBuffer(query, "UNION ALL\n");
		appendPQExpBuffer(query,
						  "SELECT c.oid"
						  "\nFROM pg_catalog.pg_class c"
		"\n     LEFT JOIN pg_catalog.pg_namespace n ON n.oid = c.relnamespace"
						  "\nWHERE c.relkind in ('%c', '%c', '%c')\n",
						  RELKIND_RELATION, RELKIND_SEQUENCE, RELKIND_VIEW);
		processSQLNamePattern(g_conn, query, cell->val, true, false,
							  "n.nspname", "c.relname", NULL,
							  "pg_catalog.pg_table_is_visible(c.oid)");
	}

	res = PQexec(g_conn, query->data);
	check_sql_result(res, g_conn, query->data, PGRES_TUPLES_OK);

	for (i = 0; i < PQntuples(res); i++)
	{
		simple_oid_list_append(oids, atooid(PQgetvalue(res, i, 0)));
	}

	PQclear(res);
	destroyPQExpBuffer(query);
}

/*
 * selectDumpableNamespace: policy-setting subroutine
 *		Mark a namespace as to be dumped or not
 */
static void
selectDumpableNamespace(NamespaceInfo *nsinfo)
{
	/*
	 * If specific tables are being dumped, do not dump any complete
	 * namespaces. If specific namespaces are being dumped, dump just those
	 * namespaces. Otherwise, dump all non-system namespaces.
	 */
	if (table_include_oids.head != NULL)
		nsinfo->dobj.dump = false;
	else if (schema_include_oids.head != NULL)
		nsinfo->dobj.dump = simple_oid_list_member(&schema_include_oids,
												   nsinfo->dobj.catId.oid);
	else if (strncmp(nsinfo->dobj.name, "pg_", 3) == 0 ||
			 strcmp(nsinfo->dobj.name, "information_schema") == 0 ||
			 strcmp(nsinfo->dobj.name, "gp_toolkit") == 0)
		nsinfo->dobj.dump = false;
	else
		nsinfo->dobj.dump = true;

	/*
	 * In any case, a namespace can be excluded by an exclusion switch
	 */
	if (nsinfo->dobj.dump &&
		simple_oid_list_member(&schema_exclude_oids,
							   nsinfo->dobj.catId.oid))
		nsinfo->dobj.dump = false;
}

/*
 * selectDumpableTable: policy-setting subroutine
 *		Mark a table as to be dumped or not
 */
static void
selectDumpableTable(TableInfo *tbinfo)
{
	/*
	 * If specific tables are being dumped, dump just those tables; else, dump
	 * according to the parent namespace's dump flag.
	 */
	if (table_include_oids.head != NULL)
		tbinfo->dobj.dump = simple_oid_list_member(&table_include_oids,
												   tbinfo->dobj.catId.oid);
	else
		tbinfo->dobj.dump = tbinfo->dobj.namespace->dobj.dump;

	/*
	 * In any case, a table can be excluded by an exclusion switch
	 */
	if (tbinfo->dobj.dump &&
		simple_oid_list_member(&table_exclude_oids,
							   tbinfo->dobj.catId.oid))
		tbinfo->dobj.dump = false;
}

/*
 * selectDumpableType: policy-setting subroutine
 *		Mark a type as to be dumped or not
 */
static void
selectDumpableType(TypeInfo *tinfo)
{
	/* Dump only types in dumpable namespaces */
	if (!tinfo->dobj.namespace->dobj.dump)
		tinfo->dobj.dump = false;

	/* skip complex types, except for standalone composite types */
	/* (note: this test should now be unnecessary) */
	else if (OidIsValid(tinfo->typrelid) &&
			 tinfo->typrelkind != RELKIND_COMPOSITE_TYPE)
		tinfo->dobj.dump = false;

	/* skip undefined placeholder types */
	else if (!tinfo->isDefined)
		tinfo->dobj.dump = false;

	/* skip all array types that start w/ underscore */
	else if ((tinfo->dobj.name[0] == '_') &&
			 OidIsValid(tinfo->typelem))
		tinfo->dobj.dump = false;

	else
		tinfo->dobj.dump = true;
}

/*
 * selectDumpableObject: policy-setting subroutine
 *		Mark a generic dumpable object as to be dumped or not
 *
 * Use this only for object types without a special-case routine above.
 */
static void
selectDumpableObject(DumpableObject *dobj)
{
	/*
	 * Default policy is to dump if parent namespace is dumpable, or always
	 * for non-namespace-associated items.
	 */
	if (dobj->namespace)
		dobj->dump = dobj->namespace->dobj.dump;
	else
		dobj->dump = true;
}

/*
 *	Dump a table's contents for loading using the COPY command
 *	- this routine is called by the Archiver when it wants the table
 *	  to be dumped.
 */

static int
dumpTableData_copy(Archive *fout, void *dcontext)
{
	TableDataInfo *tdinfo = (TableDataInfo *) dcontext;
	TableInfo  *tbinfo = tdinfo->tdtable;
	const char *classname = tbinfo->dobj.name;
	const bool	hasoids = tbinfo->hasoids;
	const bool	oids = tdinfo->oids;
	PQExpBuffer q = createPQExpBuffer();
	PGresult   *res;
	int			ret;
	char	   *copybuf;
	const char *column_list;

	if (g_verbose)
		write_msg(NULL, "dumping contents of table %s\n", classname);

	/*
	 * Make sure we are in proper schema.  We will qualify the table name
	 * below anyway (in case its name conflicts with a pg_catalog table); but
	 * this ensures reproducible results in case the table contains regproc,
	 * regclass, etc columns.
	 */
	selectSourceSchema(tbinfo->dobj.namespace->dobj.name);

	/*
	 * If possible, specify the column list explicitly so that we have no
	 * possibility of retrieving data in the wrong column order.  (The default
	 * column ordering of COPY will not be what we want in certain corner
	 * cases involving ADD COLUMN and inheritance.)
	 */
	column_list = fmtCopyColumnList(tbinfo);

	if (oids && hasoids)
	{
		appendPQExpBuffer(q, "COPY %s %s WITH OIDS TO stdout IGNORE EXTERNAL PARTITIONS;",
						  fmtQualifiedId(tbinfo->dobj.namespace->dobj.name,
										 classname),
						  column_list);
	}
	else
	{
		appendPQExpBuffer(q, "COPY %s %s TO stdout IGNORE EXTERNAL PARTITIONS;",
						  fmtQualifiedId(tbinfo->dobj.namespace->dobj.name,
										 classname),
						  column_list);
	}
	res = PQexec(g_conn, q->data);
	check_sql_result(res, g_conn, q->data, PGRES_COPY_OUT);
	PQclear(res);

	for (;;)
	{
		ret = PQgetCopyData(g_conn, &copybuf, 0);

		if (ret < 0)
			break;				/* done or error */

		if (copybuf)
		{
			WriteData(fout, copybuf, ret);
			PQfreemem(copybuf);
		}

		/*
		 * THROTTLE:
		 *
		 * There was considerable discussion in late July, 2000 regarding
		 * slowing down pg_dump when backing up large tables. Users with both
		 * slow & fast (multi-processor) machines experienced performance
		 * degradation when doing a backup.
		 *
		 * Initial attempts based on sleeping for a number of ms for each ms
		 * of work were deemed too complex, then a simple 'sleep in each loop'
		 * implementation was suggested. The latter failed because the loop
		 * was too tight. Finally, the following was implemented:
		 *
		 * If throttle is non-zero, then See how long since the last sleep.
		 * Work out how long to sleep (based on ratio). If sleep is more than
		 * 100ms, then sleep reset timer EndIf EndIf
		 *
		 * where the throttle value was the number of ms to sleep per ms of
		 * work. The calculation was done in each loop.
		 *
		 * Most of the hard work is done in the backend, and this solution
		 * still did not work particularly well: on slow machines, the ratio
		 * was 50:1, and on medium paced machines, 1:1, and on fast
		 * multi-processor machines, it had little or no effect, for reasons
		 * that were unclear.
		 *
		 * Further discussion ensued, and the proposal was dropped.
		 *
		 * For those people who want this feature, it can be implemented using
		 * gettimeofday in each loop, calculating the time since last sleep,
		 * multiplying that by the sleep ratio, then if the result is more
		 * than a preset 'minimum sleep time' (say 100ms), call the 'select'
		 * function to sleep for a subsecond period ie.
		 *
		 * select(0, NULL, NULL, NULL, &tvi);
		 *
		 * This will return after the interval specified in the structure tvi.
		 * Finally, call gettimeofday again to save the 'last sleep time'.
		 */
	}
	archprintf(fout, "\\.\n\n\n");

	if (ret == -2)
	{
		/* copy data transfer failed */
		write_msg(NULL, "Dumping the contents of table \"%s\" failed: PQgetCopyData() failed.\n", classname);
		write_msg(NULL, "Error message from server: %s", PQerrorMessage(g_conn));
		write_msg(NULL, "The command was: %s\n", q->data);
		exit_nicely();
	}

	/* Check command status and return to normal libpq state */
	res = PQgetResult(g_conn);
	check_sql_result(res, g_conn, q->data, PGRES_COMMAND_OK);
	PQclear(res);

	destroyPQExpBuffer(q);
	return 1;
}

static int
dumpTableData_insert(Archive *fout, void *dcontext)
{
	TableDataInfo *tdinfo = (TableDataInfo *) dcontext;
	TableInfo  *tbinfo = tdinfo->tdtable;
	const char *classname = tbinfo->dobj.name;
	PQExpBuffer q = createPQExpBuffer();
	PGresult   *res;
	int			tuple;
	int			nfields;
	int			field;

	/*
	 * Make sure we are in proper schema.  We will qualify the table name
	 * below anyway (in case its name conflicts with a pg_catalog table); but
	 * this ensures reproducible results in case the table contains regproc,
	 * regclass, etc columns.
	 */
	selectSourceSchema(tbinfo->dobj.namespace->dobj.name);

	appendPQExpBuffer(q, "DECLARE _pg_dump_cursor CURSOR FOR "
					  "SELECT * FROM ONLY %s",
					  fmtQualifiedId(tbinfo->dobj.namespace->dobj.name,
									 classname));

	res = PQexec(g_conn, q->data);
	check_sql_result(res, g_conn, q->data, PGRES_COMMAND_OK);

	do
	{
		PQclear(res);

		res = PQexec(g_conn, "FETCH 100 FROM _pg_dump_cursor");
		check_sql_result(res, g_conn, "FETCH 100 FROM _pg_dump_cursor",
						 PGRES_TUPLES_OK);
		nfields = PQnfields(res);
		for (tuple = 0; tuple < PQntuples(res); tuple++)
		{
			archprintf(fout, "INSERT INTO %s ", fmtId(classname));
			if (nfields == 0)
			{
				/* corner case for zero-column table */
				archprintf(fout, "DEFAULT VALUES;\n");
				continue;
			}
			if (column_inserts)
			{
				resetPQExpBuffer(q);
				appendPQExpBuffer(q, "(");
				for (field = 0; field < nfields; field++)
				{
					if (field > 0)
						appendPQExpBuffer(q, ", ");
					appendPQExpBufferStr(q, fmtId(PQfname(res, field)));
				}
				appendPQExpBuffer(q, ") ");
				archputs(q->data, fout);
			}
			archprintf(fout, "VALUES (");
			for (field = 0; field < nfields; field++)
			{
				if (field > 0)
					archprintf(fout, ", ");
				if (PQgetisnull(res, tuple, field))
				{
					archprintf(fout, "NULL");
					continue;
				}

				/* XXX This code is partially duplicated in ruleutils.c */
				switch (PQftype(res, field))
				{
					case INT2OID:
					case INT4OID:
					case INT8OID:
					case OIDOID:
					case FLOAT4OID:
					case FLOAT8OID:
					case NUMERICOID:
						{
							/*
							 * These types are printed without quotes unless
							 * they contain values that aren't accepted by the
							 * scanner unquoted (e.g., 'NaN').	Note that
							 * strtod() and friends might accept NaN, so we
							 * can't use that to test.
							 *
							 * In reality we only need to defend against
							 * infinity and NaN, so we need not get too crazy
							 * about pattern matching here.
							 */
							const char *s = PQgetvalue(res, tuple, field);

							if (strspn(s, "0123456789 +-eE.") == strlen(s))
								archprintf(fout, "%s", s);
							else
								archprintf(fout, "'%s'", s);
						}
						break;

					case BITOID:
					case VARBITOID:
						archprintf(fout, "B'%s'",
								   PQgetvalue(res, tuple, field));
						break;

					case BOOLOID:
						if (strcmp(PQgetvalue(res, tuple, field), "t") == 0)
							archprintf(fout, "true");
						else
							archprintf(fout, "false");
						break;

					default:
						/* All other types are printed as string literals. */
						resetPQExpBuffer(q);
						appendStringLiteralAH(q,
											  PQgetvalue(res, tuple, field),
											  fout);
						archputs(q->data, fout);
						break;
				}
			}
			archprintf(fout, ");\n");
		}
	} while (PQntuples(res) > 0);

	PQclear(res);

	archprintf(fout, "\n\n");

	do_sql_command(g_conn, "CLOSE _pg_dump_cursor");

	destroyPQExpBuffer(q);
	return 1;
}


/*
 * dumpTableData -
 *	  dump the contents of a single table
 *
 * Actually, this just makes an ArchiveEntry for the table contents.
 */
static void
dumpTableData(Archive *fout, TableDataInfo *tdinfo)
{
	TableInfo  *tbinfo = tdinfo->tdtable;
	PQExpBuffer copyBuf = createPQExpBuffer();
	DataDumperPtr dumpFn;
	char	   *copyStmt;

	if (!dump_inserts)
	{
		/* Dump/restore using COPY */
		dumpFn = dumpTableData_copy;
		/* must use 2 steps here 'cause fmtId is nonreentrant */
		appendPQExpBuffer(copyBuf, "COPY %s ",
						  fmtId(tbinfo->dobj.name));
		appendPQExpBuffer(copyBuf, "%s %sFROM stdin;\n",
						  fmtCopyColumnList(tbinfo),
					  (tdinfo->oids && tbinfo->hasoids) ? "WITH OIDS " : "");
		copyStmt = copyBuf->data;
	}
	else
	{
		/* Restore using INSERT */
		dumpFn = dumpTableData_insert;
		copyStmt = NULL;
	}

	ArchiveEntry(fout, tdinfo->dobj.catId, tdinfo->dobj.dumpId,
				 tbinfo->dobj.name,
				 tbinfo->dobj.namespace->dobj.name,
				 NULL,
				 tbinfo->rolname, false,
				 "TABLE DATA", "", "", copyStmt,
				 tdinfo->dobj.dependencies, tdinfo->dobj.nDeps,
				 dumpFn, tdinfo);

	destroyPQExpBuffer(copyBuf);
}

/*
 * getTableData -
 *	  set up dumpable objects representing the contents of tables
 */
static void
getTableData(TableInfo *tblinfo, int numTables, bool oids)
{
	int			i;

	for (i = 0; i < numTables; i++)
	{
		/* Skip VIEWs (no data to dump) */
		if (tblinfo[i].relkind == RELKIND_VIEW)
			continue;
		/* START MPP ADDITION */
		/* Skip EXTERNAL TABLEs */
		if (tblinfo[i].relstorage == RELSTORAGE_EXTERNAL)
			continue;
		/* END MPP ADDITION */
		/* Skip SEQUENCEs (handled elsewhere) */
		if (tblinfo[i].relkind == RELKIND_SEQUENCE)
			continue;

		if (tblinfo[i].dobj.dump)
		{
			TableDataInfo *tdinfo;

			tdinfo = (TableDataInfo *) malloc(sizeof(TableDataInfo));

			tdinfo->dobj.objType = DO_TABLE_DATA;

			/*
			 * Note: use tableoid 0 so that this object won't be mistaken for
			 * something that pg_depend entries apply to.
			 */
			tdinfo->dobj.catId.tableoid = 0;
			tdinfo->dobj.catId.oid = tblinfo[i].dobj.catId.oid;
			AssignDumpId(&tdinfo->dobj);
			tdinfo->dobj.name = tblinfo[i].dobj.name;
			tdinfo->dobj.namespace = tblinfo[i].dobj.namespace;
			tdinfo->tdtable = &(tblinfo[i]);
			tdinfo->oids = oids;
			addObjectDependency(&tdinfo->dobj, tblinfo[i].dobj.dumpId);
		}
	}
}


/*
 * dumpDatabase:
 *	dump the database definition
 */
static void
dumpDatabase(Archive *AH)
{
	PQExpBuffer dbQry = createPQExpBuffer();
	PQExpBuffer delQry = createPQExpBuffer();
	PQExpBuffer creaQry = createPQExpBuffer();
	PGresult   *res;
	int			ntups;
	int			i_tableoid,
				i_oid,
				i_dba,
				i_encoding,
				i_tablespace;
	CatalogId	dbCatId;
	DumpId		dbDumpId;
	const char *datname,
			   *dba,
			   *encoding,
			   *tablespace;
	char	   *comment;

	datname = PQdb(g_conn);

	if (g_verbose)
		write_msg(NULL, "saving database definition\n");

	/* Make sure we are in proper schema */
	selectSourceSchema("pg_catalog");

	/* Get the database owner and parameters from pg_database */
	appendPQExpBuffer(dbQry, "SELECT tableoid, oid, "
					  "(%s datdba) as dba, "
					  "pg_encoding_to_char(encoding) as encoding, "
					  "(SELECT spcname FROM pg_tablespace t WHERE t.oid = dattablespace) as tablespace, "
					  "shobj_description(oid, 'pg_database') as description "

					  "FROM pg_database "
					  "WHERE datname = ",
					  username_subquery);
	appendStringLiteralAH(dbQry, datname, AH);

	res = PQexec(g_conn, dbQry->data);
	check_sql_result(res, g_conn, dbQry->data, PGRES_TUPLES_OK);

	ntups = PQntuples(res);

	if (ntups <= 0)
	{
		write_msg(NULL, "missing pg_database entry for database \"%s\"\n",
				  datname);
		exit_nicely();
	}

	if (ntups != 1)
	{
		write_msg(NULL, "query returned more than one (%d) pg_database entry for database \"%s\"\n",
				  ntups, datname);
		exit_nicely();
	}

	i_tableoid = PQfnumber(res, "tableoid");
	i_oid = PQfnumber(res, "oid");
	i_dba = PQfnumber(res, "dba");
	i_encoding = PQfnumber(res, "encoding");
	i_tablespace = PQfnumber(res, "tablespace");

	dbCatId.tableoid = atooid(PQgetvalue(res, 0, i_tableoid));
	dbCatId.oid = atooid(PQgetvalue(res, 0, i_oid));
	dba = PQgetvalue(res, 0, i_dba);
	encoding = PQgetvalue(res, 0, i_encoding);
	tablespace = PQgetvalue(res, 0, i_tablespace);

	appendPQExpBuffer(creaQry, "CREATE DATABASE %s WITH TEMPLATE = template0",
					  fmtId(datname));
	if (strlen(encoding) > 0)
	{
		appendPQExpBuffer(creaQry, " ENCODING = ");
		appendStringLiteralAH(creaQry, encoding, AH);
	}
	if (strlen(tablespace) > 0 && strcmp(tablespace, "pg_default") != 0)
		appendPQExpBuffer(creaQry, " TABLESPACE = %s",
						  fmtId(tablespace));
	appendPQExpBuffer(creaQry, ";\n");

	appendPQExpBuffer(delQry, "DROP DATABASE %s;\n",
					  fmtId(datname));

	dbDumpId = createDumpId();

	ArchiveEntry(AH,
				 dbCatId,		/* catalog ID */
				 dbDumpId,		/* dump ID */
				 datname,		/* Name */
				 NULL,			/* Namespace */
				 NULL,			/* Tablespace */
				 dba,			/* Owner */
				 false,			/* with oids */
				 "DATABASE",	/* Desc */
				 creaQry->data, /* Create */
				 delQry->data,	/* Del */
				 NULL,			/* Copy */
				 NULL,			/* Deps */
				 0,				/* # Deps */
				 NULL,			/* Dumper */
				 NULL);			/* Dumper Arg */

	/* Dump DB comment if any */
	comment = PQgetvalue(res, 0, PQfnumber(res, "description"));

	if (comment && strlen(comment))
	{
		resetPQExpBuffer(dbQry);
		appendPQExpBuffer(dbQry, "COMMENT ON DATABASE %s IS ", fmtId(datname));
		appendStringLiteralAH(dbQry, comment, AH);
		appendPQExpBuffer(dbQry, ";\n");

		ArchiveEntry(AH, dbCatId, createDumpId(), datname, NULL, NULL,
					 dba, false, "COMMENT", dbQry->data, "", NULL,
					 &dbDumpId, 1, NULL, NULL);
	}

	PQclear(res);

	destroyPQExpBuffer(dbQry);
	destroyPQExpBuffer(delQry);
	destroyPQExpBuffer(creaQry);
}


/*
 * dumpEncoding: put the correct encoding into the archive
 */
static void
dumpEncoding(Archive *AH)
{
	const char *encname = pg_encoding_to_char(AH->encoding);
	PQExpBuffer qry = createPQExpBuffer();

	if (g_verbose)
		write_msg(NULL, "saving encoding = %s\n", encname);

	appendPQExpBuffer(qry, "SET client_encoding = ");
	appendStringLiteralAH(qry, encname, AH);
	appendPQExpBuffer(qry, ";\n");

	ArchiveEntry(AH, nilCatalogId, createDumpId(),
				 "ENCODING", NULL, NULL, "",
				 false, "ENCODING", qry->data, "", NULL,
				 NULL, 0,
				 NULL, NULL);

	destroyPQExpBuffer(qry);
}


/*
 * dumpStdStrings: put the correct escape string behavior into the archive
 */
static void
dumpStdStrings(Archive *AH)
{
	const char *stdstrings = AH->std_strings ? "on" : "off";
	PQExpBuffer qry = createPQExpBuffer();

	if (g_verbose)
		write_msg(NULL, "saving standard_conforming_strings = %s\n",
				  stdstrings);

	appendPQExpBuffer(qry, "SET standard_conforming_strings = '%s';\n",
					  stdstrings);

	ArchiveEntry(AH, nilCatalogId, createDumpId(),
				 "STDSTRINGS", NULL, NULL, "",
				 false, "STDSTRINGS", qry->data, "", NULL,
				 NULL, 0,
				 NULL, NULL);

	destroyPQExpBuffer(qry);
}


/*
 * hasBlobs:
 *	Test whether database contains any large objects
 */
static bool
hasBlobs(Archive *AH)
{
	bool		result;
	const char *blobQry;
	PGresult   *res;

	/* Make sure we are in proper schema */
	selectSourceSchema("pg_catalog");

	/* Check for BLOB OIDs */
	blobQry = "SELECT loid FROM pg_largeobject LIMIT 1";

	res = PQexec(g_conn, blobQry);
	check_sql_result(res, g_conn, blobQry, PGRES_TUPLES_OK);

	result = PQntuples(res) > 0;

	PQclear(res);

	return result;
}

/*
 * dumpBlobs:
 *	dump all blobs
 */
static int
dumpBlobs(Archive *AH, void *arg __attribute__((unused)))
{
	const char *blobQry;
	const char *blobFetchQry;
	PGresult   *res;
	char		buf[LOBBUFSIZE];
	int			i;
	int			cnt;

	if (g_verbose)
		write_msg(NULL, "saving large objects\n");

	/* Make sure we are in proper schema */
	selectSourceSchema("pg_catalog");

	/* Cursor to get all BLOB OIDs */
	blobQry = "DECLARE bloboid CURSOR FOR SELECT DISTINCT loid FROM pg_largeobject";

	res = PQexec(g_conn, blobQry);
	check_sql_result(res, g_conn, blobQry, PGRES_COMMAND_OK);

	/* Command to fetch from cursor */
	blobFetchQry = "FETCH 1000 IN bloboid";

	do
	{
		PQclear(res);

		/* Do a fetch */
		res = PQexec(g_conn, blobFetchQry);
		check_sql_result(res, g_conn, blobFetchQry, PGRES_TUPLES_OK);

		/* Process the tuples, if any */
		for (i = 0; i < PQntuples(res); i++)
		{
			Oid			blobOid;
			int			loFd;

			blobOid = atooid(PQgetvalue(res, i, 0));
			/* Open the BLOB */
			loFd = lo_open(g_conn, blobOid, INV_READ);
			if (loFd == -1)
			{
				write_msg(NULL, "dumpBlobs(): could not open large object: %s",
						  PQerrorMessage(g_conn));
				exit_nicely();
			}

			StartBlob(AH, blobOid);

			/* Now read it in chunks, sending data to archive */
			do
			{
				cnt = lo_read(g_conn, loFd, buf, LOBBUFSIZE);
				if (cnt < 0)
				{
					write_msg(NULL, "dumpBlobs(): error reading large object: %s",
							  PQerrorMessage(g_conn));
					exit_nicely();
				}

				WriteData(AH, buf, cnt);
			} while (cnt > 0);

			lo_close(g_conn, loFd);

			EndBlob(AH, blobOid);
		}
	} while (PQntuples(res) > 0);

	PQclear(res);

	return 1;
}

/*
 * dumpBlobComments
 *	dump all blob comments
 *
 * Since we don't provide any way to be selective about dumping blobs,
 * there's no need to be selective about their comments either.  We put
 * all the comments into one big TOC entry.
 */
static int
dumpBlobComments(Archive *AH, void *arg __attribute__((unused)))
{
	const char *blobQry;
	const char *blobFetchQry;
	PQExpBuffer commentcmd = createPQExpBuffer();
	PGresult   *res;
	int			i;

	if (g_verbose)
		write_msg(NULL, "saving large object comments\n");

	/* Make sure we are in proper schema */
	selectSourceSchema("pg_catalog");

	/* Cursor to get all BLOB comments */
	blobQry = "DECLARE blobcmt CURSOR FOR SELECT loid, obj_description(loid, 'pg_largeobject') FROM (SELECT DISTINCT loid FROM pg_largeobject) ss";

	res = PQexec(g_conn, blobQry);
	check_sql_result(res, g_conn, blobQry, PGRES_COMMAND_OK);

	/* Command to fetch from cursor */
	blobFetchQry = "FETCH 100 IN blobcmt";

	do
	{
		PQclear(res);

		/* Do a fetch */
		res = PQexec(g_conn, blobFetchQry);
		check_sql_result(res, g_conn, blobFetchQry, PGRES_TUPLES_OK);

		/* Process the tuples, if any */
		for (i = 0; i < PQntuples(res); i++)
		{
			Oid			blobOid;
			char	   *comment;

			/* ignore blobs without comments */
			if (PQgetisnull(res, i, 1))
				continue;

			blobOid = atooid(PQgetvalue(res, i, 0));
			comment = PQgetvalue(res, i, 1);

			printfPQExpBuffer(commentcmd, "COMMENT ON LARGE OBJECT %u IS ",
							  blobOid);
			appendStringLiteralAH(commentcmd, comment, AH);
			appendPQExpBuffer(commentcmd, ";\n");

			archputs(commentcmd->data, AH);
		}
	} while (PQntuples(res) > 0);

	PQclear(res);

	archputs("\n", AH);

	destroyPQExpBuffer(commentcmd);

	return 1;
}

/*
 * getNamespaces:
 *	  read all namespaces in the system catalogs and return them in the
 * NamespaceInfo* structure
 *
 *	numNamespaces is set to the number of namespaces read in
 */
NamespaceInfo *
getNamespaces(int *numNamespaces)
{
	PGresult   *res;
	int			ntups;
	int			i;
	PQExpBuffer query;
	NamespaceInfo *nsinfo;
	int			i_tableoid;
	int			i_oid;
	int			i_nspname;
	int			i_rolname;
	int			i_nspacl;

	query = createPQExpBuffer();

	/* Make sure we are in proper schema */
	selectSourceSchema("pg_catalog");

	/*
	 * we fetch all namespaces including system ones, so that every object we
	 * read in can be linked to a containing namespace.
	 */
	appendPQExpBuffer(query, "SELECT tableoid, oid, nspname, "
					  "(%s nspowner) as rolname, "
					  "nspacl FROM pg_namespace",
					  username_subquery);

	res = PQexec(g_conn, query->data);
	check_sql_result(res, g_conn, query->data, PGRES_TUPLES_OK);

	ntups = PQntuples(res);

	nsinfo = (NamespaceInfo *) malloc(ntups * sizeof(NamespaceInfo));

	i_tableoid = PQfnumber(res, "tableoid");
	i_oid = PQfnumber(res, "oid");
	i_nspname = PQfnumber(res, "nspname");
	i_rolname = PQfnumber(res, "rolname");
	i_nspacl = PQfnumber(res, "nspacl");

	for (i = 0; i < ntups; i++)
	{
		nsinfo[i].dobj.objType = DO_NAMESPACE;
		nsinfo[i].dobj.catId.tableoid = atooid(PQgetvalue(res, i, i_tableoid));
		nsinfo[i].dobj.catId.oid = atooid(PQgetvalue(res, i, i_oid));
		AssignDumpId(&nsinfo[i].dobj);
		nsinfo[i].dobj.name = strdup(PQgetvalue(res, i, i_nspname));
		nsinfo[i].rolname = strdup(PQgetvalue(res, i, i_rolname));
		nsinfo[i].nspacl = strdup(PQgetvalue(res, i, i_nspacl));

		/* Decide whether to dump this namespace */
		selectDumpableNamespace(&nsinfo[i]);

		if (strlen(nsinfo[i].rolname) == 0)
			write_msg(NULL, "WARNING: owner of schema \"%s\" appears to be invalid\n",
					  nsinfo[i].dobj.name);
	}

	PQclear(res);
	destroyPQExpBuffer(query);

	g_namespaces = nsinfo;
	g_numNamespaces = *numNamespaces = ntups;

	return nsinfo;
}

/*
 * findNamespace:
 *		given a namespace OID and an object OID, look up the info read by
 *		getNamespaces
 *
 * NB: for pre-7.3 source database, we use object OID to guess whether it's
 * a system object or not.	In 7.3 and later there is no guessing.
 */
static NamespaceInfo *
findNamespace(Oid nsoid, Oid objoid)
{
	int			i;

	for (i = 0; i < g_numNamespaces; i++)
	{
		NamespaceInfo *nsinfo = &g_namespaces[i];

		if (nsoid == nsinfo->dobj.catId.oid)
			return nsinfo;
	}
	write_msg(NULL, "schema with OID %u does not exist\n", nsoid);
	exit_nicely();

	return NULL;				/* keep compiler quiet */
}

/*
 * getTypes:
 *	  read all types in the system catalogs and return them in the
 * TypeInfo* structure
 *
 *	numTypes is set to the number of types read in
 *
 * NB: this must run after getFuncs() because we assume we can do
 * findFuncByOid().
 */
TypeInfo *
getTypes(int *numTypes)
{
	PGresult   *res;
	int			ntups;
	int			i;
	PQExpBuffer query = createPQExpBuffer();
	TypeInfo   *tinfo;
	ShellTypeInfo *stinfo;
	int			i_tableoid;
	int			i_oid;
	int			i_typname;
	int			i_typnamespace;
	int			i_rolname;
	int			i_typinput;
	int			i_typoutput;
	int			i_typelem;
	int			i_typrelid;
	int			i_typrelkind;
	int			i_typtype;
	int			i_typisdefined;

	/*
	 * we include even the built-in types because those may be used as array
	 * elements by user-defined types
	 *
	 * we filter out the built-in types when we dump out the types
	 *
	 * same approach for undefined (shell) types
	 */

	/* Make sure we are in proper schema */
	selectSourceSchema("pg_catalog");

	appendPQExpBuffer(query, "SELECT tableoid, oid, typname, "
					  "typnamespace, "
					  "(%s typowner) as rolname, "
					  "typinput::oid as typinput, "
					  "typoutput::oid as typoutput, typelem, typrelid, "
					  "CASE WHEN typrelid = 0 THEN ' '::\"char\" "
					  "ELSE (SELECT relkind FROM pg_class WHERE oid = typrelid) END as typrelkind, "
					  "typtype, typisdefined "
					  "FROM pg_type",
					  username_subquery);

	res = PQexec(g_conn, query->data);
	check_sql_result(res, g_conn, query->data, PGRES_TUPLES_OK);

	ntups = PQntuples(res);

	tinfo = (TypeInfo *) malloc(ntups * sizeof(TypeInfo));

	i_tableoid = PQfnumber(res, "tableoid");
	i_oid = PQfnumber(res, "oid");
	i_typname = PQfnumber(res, "typname");
	i_typnamespace = PQfnumber(res, "typnamespace");
	i_rolname = PQfnumber(res, "rolname");
	i_typinput = PQfnumber(res, "typinput");
	i_typoutput = PQfnumber(res, "typoutput");
	i_typelem = PQfnumber(res, "typelem");
	i_typrelid = PQfnumber(res, "typrelid");
	i_typrelkind = PQfnumber(res, "typrelkind");
	i_typtype = PQfnumber(res, "typtype");
	i_typisdefined = PQfnumber(res, "typisdefined");

	for (i = 0; i < ntups; i++)
	{
		tinfo[i].dobj.objType = DO_TYPE;
		tinfo[i].dobj.catId.tableoid = atooid(PQgetvalue(res, i, i_tableoid));
		tinfo[i].dobj.catId.oid = atooid(PQgetvalue(res, i, i_oid));
		AssignDumpId(&tinfo[i].dobj);
		tinfo[i].dobj.name = strdup(PQgetvalue(res, i, i_typname));
		tinfo[i].dobj.namespace = findNamespace(atooid(PQgetvalue(res, i, i_typnamespace)),
												tinfo[i].dobj.catId.oid);
		tinfo[i].rolname = strdup(PQgetvalue(res, i, i_rolname));
		tinfo[i].typelem = atooid(PQgetvalue(res, i, i_typelem));
		tinfo[i].typrelid = atooid(PQgetvalue(res, i, i_typrelid));
		tinfo[i].typrelkind = *PQgetvalue(res, i, i_typrelkind);
		tinfo[i].typtype = *PQgetvalue(res, i, i_typtype);
		tinfo[i].shellType = NULL;

		/*
		 * If it's a table's rowtype, use special type code to facilitate
		 * sorting into the desired order.	(We don't want to consider it an
		 * ordinary type because that would bring the table up into the
		 * datatype part of the dump order.)
		 */
		if (OidIsValid(tinfo[i].typrelid) &&
			tinfo[i].typrelkind != RELKIND_COMPOSITE_TYPE)
			tinfo[i].dobj.objType = DO_TABLE_TYPE;

		/*
		 * check for user-defined array types, omit system generated ones
		 */
		if (OidIsValid(tinfo[i].typelem) &&
			tinfo[i].dobj.name[0] != '_')
			tinfo[i].isArray = true;
		else
			tinfo[i].isArray = false;

		if (strcmp(PQgetvalue(res, i, i_typisdefined), "t") == 0)
			tinfo[i].isDefined = true;
		else
			tinfo[i].isDefined = false;

		/* Decide whether we want to dump it */
		selectDumpableType(&tinfo[i]);

		/*
		 * If it's a domain, fetch info about its constraints, if any
		 */
		tinfo[i].nDomChecks = 0;
		tinfo[i].domChecks = NULL;
		if (tinfo[i].dobj.dump && tinfo[i].typtype == 'd')
			getDomainConstraints(&(tinfo[i]));

		/*
		 * If it's a base type, make a DumpableObject representing a shell
		 * definition of the type.	We will need to dump that ahead of the I/O
		 * functions for the type.
		 *
		 * Note: the shell type doesn't have a catId.  You might think it
		 * should copy the base type's catId, but then it might capture the
		 * pg_depend entries for the type, which we don't want.
		 */
		if (tinfo[i].dobj.dump && tinfo[i].typtype == 'b')
		{
			stinfo = (ShellTypeInfo *) malloc(sizeof(ShellTypeInfo));
			stinfo->dobj.objType = DO_SHELL_TYPE;
			stinfo->dobj.catId = nilCatalogId;
			AssignDumpId(&stinfo->dobj);
			stinfo->dobj.name = strdup(tinfo[i].dobj.name);
			stinfo->dobj.namespace = tinfo[i].dobj.namespace;
			stinfo->baseType = &(tinfo[i]);
			tinfo[i].shellType = stinfo;

			/*
			 * Initially mark the shell type as not to be dumped.  We'll only
			 * dump it if the I/O functions need to be dumped; this is taken
			 * care of while sorting dependencies.
			 */
			stinfo->dobj.dump = false;
		}

		if (strlen(tinfo[i].rolname) == 0 && tinfo[i].isDefined)
			write_msg(NULL, "WARNING: owner of data type \"%s\" appears to be invalid\n",
					  tinfo[i].dobj.name);
	}

	*numTypes = ntups;

	PQclear(res);

	destroyPQExpBuffer(query);

	return tinfo;
}



/*
 * getTypeStorageOptions:
 *	  read all types with storage options in the system catalogs and return them in the
 * TypeStorageOptions* structure
 *
 *	numTypes is set to the number of types with storage options read in
 *
 */
TypeStorageOptions *
getTypeStorageOptions(int *numTypes)
{
	PGresult   *res;
	int			ntups;
	int			i;
	PQExpBuffer query = createPQExpBuffer();
	TypeStorageOptions   *tstorageoptions;
	int			i_oid;
	int			i_typname;
	int			i_typnamespace;
	int			i_typoptions;
	int			i_rolname;

	if (gp_attribute_encoding_available == false)
	{
		numTypes = 0;
		tstorageoptions = (TypeStorageOptions *) malloc(0);
		return tstorageoptions;
	}

	/* Make sure we are in proper schema */
	selectSourceSchema("pg_catalog");

	/*
	 * The following statement used format_type to resolve an internal name to its equivalent sql name.
	 * The format_type seems to do two things, it translates an internal type name (e.g. bpchar) into its
	 * sql equivalent (e.g. character), and it puts trailing "[]" on a type if it is an array.
	 * For any user defined type (ie. oid > 10000) or any type that might be an array (ie. starts with '_'),
	 * then we will call quote_ident. If the type is a system defined type (i.e. oid <= 10000)
	 * and can not possibly be an array (i.e. does not start with '_'), then call format_type to get the name. The
	 * reason we do not call format_type for arrays is that it will return a '[]' on the end, which can not be used
	 * when dumping the type.
	 */
	appendPQExpBuffer(query, "SELECT "
      " CASE WHEN t.oid > 10000 OR substring(t.typname from 1 for 1) = '_' "
      " THEN  quote_ident(t.typname) "
      " ELSE  pg_catalog.format_type(t.oid, NULL) "
      " END   as typname "
			", t.oid AS oid"
			", t.typnamespace AS typnamespace"
			", (%s typowner) as rolname"
			", array_to_string(a.typoptions, ', ') AS typoptions "
			" FROM pg_type AS t "
			" INNER JOIN pg_catalog.pg_type_encoding a ON a.typid = t.oid"
			" WHERE t.typisdefined = 't'", username_subquery);

	res = PQexec(g_conn, query->data);
	check_sql_result(res, g_conn, query->data, PGRES_TUPLES_OK);

	ntups = PQntuples(res);

	tstorageoptions = (TypeStorageOptions *) malloc(ntups * sizeof(TypeStorageOptions));

	i_typname = PQfnumber(res, "typname");
	i_oid = PQfnumber(res, "oid");
	i_typnamespace = PQfnumber(res, "typnamespace");
	i_typoptions = PQfnumber(res, "typoptions");
	i_rolname = PQfnumber(res, "rolname");

	for (i = 0; i < ntups; i++)
	{
		tstorageoptions[i].dobj.objType = DO_TYPE_STORAGE_OPTIONS;
		AssignDumpId(&tstorageoptions[i].dobj);
		tstorageoptions[i].dobj.name = strdup(PQgetvalue(res, i, i_typname));
		tstorageoptions[i].dobj.catId.oid = atooid(PQgetvalue(res, i, i_oid));
		tstorageoptions[i].dobj.namespace = findNamespace(atooid(PQgetvalue(res, i, i_typnamespace)),tstorageoptions[i].dobj.catId.oid);
		tstorageoptions[i].typoptions = strdup(PQgetvalue(res, i, i_typoptions));
		tstorageoptions[i].rolname = strdup(PQgetvalue(res, i, i_rolname));
	}

	*numTypes = ntups;

	PQclear(res);

	destroyPQExpBuffer(query);

	return tstorageoptions;
}



/*
 * getOperators:
 *	  read all operators in the system catalogs and return them in the
 * OprInfo* structure
 *
 *	numOprs is set to the number of operators read in
 */
OprInfo *
getOperators(int *numOprs)
{
	PGresult   *res;
	int			ntups;
	int			i;
	PQExpBuffer query = createPQExpBuffer();
	OprInfo    *oprinfo;
	int			i_tableoid;
	int			i_oid;
	int			i_oprname;
	int			i_oprnamespace;
	int			i_rolname;
	int			i_oprcode;

	/*
	 * find all operators, including builtin operators; we filter out
	 * system-defined operators at dump-out time.
	 */

	/* Make sure we are in proper schema */
	selectSourceSchema("pg_catalog");

	appendPQExpBuffer(query, "SELECT tableoid, oid, oprname, "
					  "oprnamespace, "
					  "(%s oprowner) as rolname, "
					  "oprcode::oid as oprcode "
					  "FROM pg_operator",
					  username_subquery);

	res = PQexec(g_conn, query->data);
	check_sql_result(res, g_conn, query->data, PGRES_TUPLES_OK);

	ntups = PQntuples(res);
	*numOprs = ntups;

	oprinfo = (OprInfo *) malloc(ntups * sizeof(OprInfo));

	i_tableoid = PQfnumber(res, "tableoid");
	i_oid = PQfnumber(res, "oid");
	i_oprname = PQfnumber(res, "oprname");
	i_oprnamespace = PQfnumber(res, "oprnamespace");
	i_rolname = PQfnumber(res, "rolname");
	i_oprcode = PQfnumber(res, "oprcode");

	for (i = 0; i < ntups; i++)
	{
		oprinfo[i].dobj.objType = DO_OPERATOR;
		oprinfo[i].dobj.catId.tableoid = atooid(PQgetvalue(res, i, i_tableoid));
		oprinfo[i].dobj.catId.oid = atooid(PQgetvalue(res, i, i_oid));
		AssignDumpId(&oprinfo[i].dobj);
		oprinfo[i].dobj.name = strdup(PQgetvalue(res, i, i_oprname));
		oprinfo[i].dobj.namespace = findNamespace(atooid(PQgetvalue(res, i, i_oprnamespace)),
												  oprinfo[i].dobj.catId.oid);
		oprinfo[i].rolname = strdup(PQgetvalue(res, i, i_rolname));
		oprinfo[i].oprcode = atooid(PQgetvalue(res, i, i_oprcode));

		/* Decide whether we want to dump it */
		selectDumpableObject(&(oprinfo[i].dobj));

		if (strlen(oprinfo[i].rolname) == 0)
			write_msg(NULL, "WARNING: owner of operator \"%s\" appears to be invalid\n",
					  oprinfo[i].dobj.name);
	}

	PQclear(res);

	destroyPQExpBuffer(query);

	return oprinfo;
}

/*
 * getConversions:
 *	  read all conversions in the system catalogs and return them in the
 * ConvInfo* structure
 *
 *	numConversions is set to the number of conversions read in
 */
ConvInfo *
getConversions(int *numConversions)
{
	PGresult   *res;
	int			ntups;
	int			i;
	PQExpBuffer query = createPQExpBuffer();
	ConvInfo   *convinfo;
	int			i_tableoid;
	int			i_oid;
	int			i_conname;
	int			i_connamespace;
	int			i_rolname;

	/*
	 * find all conversions, including builtin conversions; we filter out
	 * system-defined conversions at dump-out time.
	 */

	/* Make sure we are in proper schema */
	selectSourceSchema("pg_catalog");

	appendPQExpBuffer(query, "SELECT tableoid, oid, conname, "
					  "connamespace, "
					  "(%s conowner) as rolname "
					  "FROM pg_conversion",
					  username_subquery);

	res = PQexec(g_conn, query->data);
	check_sql_result(res, g_conn, query->data, PGRES_TUPLES_OK);

	ntups = PQntuples(res);
	*numConversions = ntups;

	convinfo = (ConvInfo *) malloc(ntups * sizeof(ConvInfo));

	i_tableoid = PQfnumber(res, "tableoid");
	i_oid = PQfnumber(res, "oid");
	i_conname = PQfnumber(res, "conname");
	i_connamespace = PQfnumber(res, "connamespace");
	i_rolname = PQfnumber(res, "rolname");

	for (i = 0; i < ntups; i++)
	{
		convinfo[i].dobj.objType = DO_CONVERSION;
		convinfo[i].dobj.catId.tableoid = atooid(PQgetvalue(res, i, i_tableoid));
		convinfo[i].dobj.catId.oid = atooid(PQgetvalue(res, i, i_oid));
		AssignDumpId(&convinfo[i].dobj);
		convinfo[i].dobj.name = strdup(PQgetvalue(res, i, i_conname));
		convinfo[i].dobj.namespace = findNamespace(atooid(PQgetvalue(res, i, i_connamespace)),
												 convinfo[i].dobj.catId.oid);
		convinfo[i].rolname = strdup(PQgetvalue(res, i, i_rolname));

		/* Decide whether we want to dump it */
		selectDumpableObject(&(convinfo[i].dobj));
	}

	PQclear(res);

	destroyPQExpBuffer(query);

	return convinfo;
}

/*
 * getOpclasses:
 *	  read all opclasses in the system catalogs and return them in the
 * OpclassInfo* structure
 *
 *	numOpclasses is set to the number of opclasses read in
 */
OpclassInfo *
getOpclasses(int *numOpclasses)
{
	PGresult   *res;
	int			ntups;
	int			i;
	PQExpBuffer query = createPQExpBuffer();
	OpclassInfo *opcinfo;
	int			i_tableoid;
	int			i_oid;
	int			i_opcname;
	int			i_opcnamespace;
	int			i_rolname;

	/*
	 * find all opclasses, including builtin opclasses; we filter out
	 * system-defined opclasses at dump-out time.
	 */

	/* Make sure we are in proper schema */
	selectSourceSchema("pg_catalog");

	appendPQExpBuffer(query, "SELECT tableoid, oid, opcname, "
					  "opcnamespace, "
					  "(%s opcowner) as rolname "
					  "FROM pg_opclass",
					  username_subquery);

	res = PQexec(g_conn, query->data);
	check_sql_result(res, g_conn, query->data, PGRES_TUPLES_OK);

	ntups = PQntuples(res);
	*numOpclasses = ntups;

	opcinfo = (OpclassInfo *) malloc(ntups * sizeof(OpclassInfo));

	i_tableoid = PQfnumber(res, "tableoid");
	i_oid = PQfnumber(res, "oid");
	i_opcname = PQfnumber(res, "opcname");
	i_opcnamespace = PQfnumber(res, "opcnamespace");
	i_rolname = PQfnumber(res, "rolname");

	for (i = 0; i < ntups; i++)
	{
		opcinfo[i].dobj.objType = DO_OPCLASS;
		opcinfo[i].dobj.catId.tableoid = atooid(PQgetvalue(res, i, i_tableoid));
		opcinfo[i].dobj.catId.oid = atooid(PQgetvalue(res, i, i_oid));
		AssignDumpId(&opcinfo[i].dobj);
		opcinfo[i].dobj.name = strdup(PQgetvalue(res, i, i_opcname));
		opcinfo[i].dobj.namespace = findNamespace(atooid(PQgetvalue(res, i, i_opcnamespace)),
												  opcinfo[i].dobj.catId.oid);
		opcinfo[i].rolname = strdup(PQgetvalue(res, i, i_rolname));

		/* Decide whether we want to dump it */
		selectDumpableObject(&(opcinfo[i].dobj));

		if (strlen(opcinfo[i].rolname) == 0)
			write_msg(NULL, "WARNING: owner of operator class \"%s\" appears to be invalid\n",
					  opcinfo[i].dobj.name);
	}

	PQclear(res);

	destroyPQExpBuffer(query);

	return opcinfo;
}

/*
 * getAggregates:
 *	  read all the user-defined aggregates in the system catalogs and
 * return them in the AggInfo* structure
 *
 * numAggs is set to the number of aggregates read in
 */
AggInfo *
getAggregates(int *numAggs)
{
	PGresult   *res;
	int			ntups;
	int			i;
	PQExpBuffer query = createPQExpBuffer();
	AggInfo    *agginfo;
	int			i_tableoid;
	int			i_oid;
	int			i_aggname;
	int			i_aggnamespace;
	int			i_pronargs;
	int			i_proargtypes;
	int			i_rolname;
	int			i_aggacl;

	/* Make sure we are in proper schema */
	selectSourceSchema("pg_catalog");

	/* find all user-defined aggregates */

	appendPQExpBuffer(query, "SELECT tableoid, oid, proname as aggname, "
					  "pronamespace as aggnamespace, "
					  "pronargs, proargtypes, "
					  "(%s proowner) as rolname, "
					  "proacl as aggacl "
					  "FROM pg_proc "
					  "WHERE proisagg "
					  "AND pronamespace != "
			   "(select oid from pg_namespace where nspname = 'pg_catalog')",
					  username_subquery);

	res = PQexec(g_conn, query->data);
	check_sql_result(res, g_conn, query->data, PGRES_TUPLES_OK);

	ntups = PQntuples(res);
	*numAggs = ntups;

	agginfo = (AggInfo *) malloc(ntups * sizeof(AggInfo));

	i_tableoid = PQfnumber(res, "tableoid");
	i_oid = PQfnumber(res, "oid");
	i_aggname = PQfnumber(res, "aggname");
	i_aggnamespace = PQfnumber(res, "aggnamespace");
	i_pronargs = PQfnumber(res, "pronargs");
	i_proargtypes = PQfnumber(res, "proargtypes");
	i_rolname = PQfnumber(res, "rolname");
	i_aggacl = PQfnumber(res, "aggacl");

	for (i = 0; i < ntups; i++)
	{
		agginfo[i].aggfn.dobj.objType = DO_AGG;
		agginfo[i].aggfn.dobj.catId.tableoid = atooid(PQgetvalue(res, i, i_tableoid));
		agginfo[i].aggfn.dobj.catId.oid = atooid(PQgetvalue(res, i, i_oid));
		AssignDumpId(&agginfo[i].aggfn.dobj);
		agginfo[i].aggfn.dobj.name = strdup(PQgetvalue(res, i, i_aggname));
		agginfo[i].aggfn.dobj.namespace = findNamespace(atooid(PQgetvalue(res, i, i_aggnamespace)),
											agginfo[i].aggfn.dobj.catId.oid);
		agginfo[i].aggfn.rolname = strdup(PQgetvalue(res, i, i_rolname));
		if (strlen(agginfo[i].aggfn.rolname) == 0)
			write_msg(NULL, "WARNING: owner of aggregate function \"%s\" appears to be invalid\n",
					  agginfo[i].aggfn.dobj.name);
		agginfo[i].aggfn.lang = InvalidOid;		/* not currently interesting */
		agginfo[i].aggfn.prorettype = InvalidOid;		/* not saved */
		agginfo[i].aggfn.proacl = strdup(PQgetvalue(res, i, i_aggacl));
		agginfo[i].aggfn.nargs = atoi(PQgetvalue(res, i, i_pronargs));
		if (agginfo[i].aggfn.nargs == 0)
			agginfo[i].aggfn.argtypes = NULL;
		else
		{
			agginfo[i].aggfn.argtypes = (Oid *) malloc(agginfo[i].aggfn.nargs * sizeof(Oid));
			parseOidArray(PQgetvalue(res, i, i_proargtypes),
						  agginfo[i].aggfn.argtypes,
						  agginfo[i].aggfn.nargs);
		}

		/* Decide whether we want to dump it */
		selectDumpableObject(&(agginfo[i].aggfn.dobj));
	}

	PQclear(res);

	destroyPQExpBuffer(query);

	return agginfo;
}

/*
 * getExtProtocols:
 *	  read all the user-defined protocols in the system catalogs and
 * return them in the ExtProtInfo* structure
 *
 * numExtProtocols is set to the number of protocols read in
 */
/*	Declared in pg_dump.h */
ExtProtInfo *
getExtProtocols(int *numExtProtocols)
{
	PGresult   *res;
	int			ntups;
	int			i;
	PQExpBuffer query = createPQExpBuffer();
	ExtProtInfo *ptcinfo;
	int			i_oid;
	int			i_tableoid;
	int			i_ptcname;
	int			i_rolname;
	int			i_ptcacl;
	int			i_ptctrusted;
	int 		i_ptcreadid;
	int			i_ptcwriteid;
	int			i_ptcvalidid;

	/* Make sure we are in proper schema */
	selectSourceSchema("pg_catalog");

	/* find all user-defined aggregates */

	appendPQExpBuffer(query, "SELECT ptc.tableoid as tableoid, "
							 "       ptc.oid as oid, "
							 "       ptc.ptcname as ptcname, "
							 "       ptcreadfn as ptcreadoid, "
							 "       ptcwritefn as ptcwriteoid, "
							 "		 ptcvalidatorfn as ptcvaloid, "
							 "       (%s ptc.ptcowner) as rolname, "
							 "       ptc.ptctrusted as ptctrusted, "
							 "       ptc.ptcacl as ptcacl "
							 "FROM   pg_extprotocol ptc",
							 	 	 username_subquery);

	res = PQexec(g_conn, query->data);
	check_sql_result(res, g_conn, query->data, PGRES_TUPLES_OK);

	ntups = PQntuples(res);
	*numExtProtocols = ntups;

	ptcinfo = (ExtProtInfo *) malloc(ntups * sizeof(ExtProtInfo));

	i_tableoid = PQfnumber(res, "tableoid");
	i_oid = PQfnumber(res, "oid");
	i_ptcname = PQfnumber(res, "ptcname");
	i_rolname = PQfnumber(res, "rolname");
	i_ptcacl = PQfnumber(res, "ptcacl");
	i_ptctrusted = PQfnumber(res, "ptctrusted");
	i_ptcreadid = PQfnumber(res, "ptcreadoid");
	i_ptcwriteid = PQfnumber(res, "ptcwriteoid");
	i_ptcvalidid = PQfnumber(res, "ptcvaloid");

	for (i = 0; i < ntups; i++)
	{
		ptcinfo[i].dobj.objType = DO_EXTPROTOCOL;
		ptcinfo[i].dobj.catId.tableoid = atooid(PQgetvalue(res, i, i_tableoid));
		ptcinfo[i].dobj.catId.oid = atooid(PQgetvalue(res, i, i_oid));
		AssignDumpId(&ptcinfo[i].dobj);
		ptcinfo[i].dobj.name = strdup(PQgetvalue(res, i, i_ptcname));
		ptcinfo[i].dobj.namespace = NULL;
		ptcinfo[i].ptcowner = strdup(PQgetvalue(res, i, i_rolname));
		if (strlen(ptcinfo[i].ptcowner) == 0)
			write_msg(NULL, "WARNING: owner of external protocol \"%s\" appears to be invalid\n",
						ptcinfo[i].dobj.name);

		if (PQgetisnull(res, i, i_ptcreadid))
			ptcinfo[i].ptcreadid = InvalidOid;
		else
			ptcinfo[i].ptcreadid = atooid(PQgetvalue(res, i, i_ptcreadid));

		if (PQgetisnull(res, i, i_ptcwriteid))
			ptcinfo[i].ptcwriteid = InvalidOid;
		else
			ptcinfo[i].ptcwriteid = atooid(PQgetvalue(res, i, i_ptcwriteid));

		if (PQgetisnull(res, i, i_ptcvalidid))
			ptcinfo[i].ptcvalidid = InvalidOid;
		else
			ptcinfo[i].ptcvalidid = atooid(PQgetvalue(res, i, i_ptcvalidid));

		ptcinfo[i].ptcacl = strdup(PQgetvalue(res, i, i_ptcacl));
		ptcinfo[i].ptctrusted = *(PQgetvalue(res, i, i_ptctrusted)) == 't';

		/* Decide whether we want to dump it */
		selectDumpableObject(&(ptcinfo[i].dobj));
	}

	PQclear(res);

	destroyPQExpBuffer(query);

	return ptcinfo;
}

/*
 * getFuncs:
 *	  read all the user-defined functions in the system catalogs and
 * return them in the FuncInfo* structure
 *
 * numFuncs is set to the number of functions read in
 */
FuncInfo *
getFuncs(int *numFuncs)
{
	PGresult   *res;
	int			ntups;
	int			i;
	PQExpBuffer query = createPQExpBuffer();
	FuncInfo   *finfo;
	int			i_tableoid;
	int			i_oid;
	int			i_proname;
	int			i_pronamespace;
	int			i_rolname;
	int			i_prolang;
	int			i_pronargs;
	int			i_proargtypes;
	int			i_prorettype;
	int			i_proacl;

	/* Make sure we are in proper schema */
	selectSourceSchema("pg_catalog");

	/* find all user-defined funcs */

	appendPQExpBuffer(query,
					  "SELECT tableoid, oid, proname, prolang, "
					  "pronargs, proargtypes, prorettype, proacl, "
					  "pronamespace, "
					  "(%s proowner) as rolname "
					  "FROM pg_proc "
					  "WHERE NOT proisagg "
					  "AND pronamespace != "
					  "(select oid from pg_namespace"
					  " where nspname = 'pg_catalog')",
					  username_subquery);

	res = PQexec(g_conn, query->data);
	check_sql_result(res, g_conn, query->data, PGRES_TUPLES_OK);

	ntups = PQntuples(res);

	*numFuncs = ntups;

	finfo = (FuncInfo *) calloc(ntups, sizeof(FuncInfo));

	i_tableoid = PQfnumber(res, "tableoid");
	i_oid = PQfnumber(res, "oid");
	i_proname = PQfnumber(res, "proname");
	i_pronamespace = PQfnumber(res, "pronamespace");
	i_rolname = PQfnumber(res, "rolname");
	i_prolang = PQfnumber(res, "prolang");
	i_pronargs = PQfnumber(res, "pronargs");
	i_proargtypes = PQfnumber(res, "proargtypes");
	i_prorettype = PQfnumber(res, "prorettype");
	i_proacl = PQfnumber(res, "proacl");

	for (i = 0; i < ntups; i++)
	{
		finfo[i].dobj.objType = DO_FUNC;
		finfo[i].dobj.catId.tableoid = atooid(PQgetvalue(res, i, i_tableoid));
		finfo[i].dobj.catId.oid = atooid(PQgetvalue(res, i, i_oid));
		AssignDumpId(&finfo[i].dobj);
		finfo[i].dobj.name = strdup(PQgetvalue(res, i, i_proname));
		finfo[i].dobj.namespace =
			findNamespace(atooid(PQgetvalue(res, i, i_pronamespace)),
						  finfo[i].dobj.catId.oid);
		finfo[i].rolname = strdup(PQgetvalue(res, i, i_rolname));
		finfo[i].lang = atooid(PQgetvalue(res, i, i_prolang));
		finfo[i].prorettype = atooid(PQgetvalue(res, i, i_prorettype));
		finfo[i].proacl = strdup(PQgetvalue(res, i, i_proacl));
		finfo[i].nargs = atoi(PQgetvalue(res, i, i_pronargs));
		if (finfo[i].nargs == 0)
			finfo[i].argtypes = NULL;
		else
		{
			finfo[i].argtypes = (Oid *) malloc(finfo[i].nargs * sizeof(Oid));
			parseOidArray(PQgetvalue(res, i, i_proargtypes),
						  finfo[i].argtypes, finfo[i].nargs);
		}

		/* Decide whether we want to dump it */
		selectDumpableObject(&(finfo[i].dobj));

		if (strlen(finfo[i].rolname) == 0)
			write_msg(NULL,
				 "WARNING: owner of function \"%s\" appears to be invalid\n",
					  finfo[i].dobj.name);
	}

	PQclear(res);

	destroyPQExpBuffer(query);

	return finfo;
}

/*
 * getTables
 *	  read all the user-defined tables (no indexes, no catalogs)
 * in the system catalogs return them in the TableInfo* structure
 *
 * numTables is set to the number of tables read in
 */
TableInfo *
getTables(int *numTables)
{
	PGresult   *res;
	int			ntups;
	int			i;
	PQExpBuffer query = createPQExpBuffer();
	PQExpBuffer delqry = createPQExpBuffer();
	PQExpBuffer lockquery = createPQExpBuffer();
	TableInfo  *tblinfo;
	int			i_reltableoid;
	int			i_reloid;
	int			i_relname;
	int			i_relnamespace;
	int			i_relkind;
	int			i_relstorage;
	int			i_relacl;
	int			i_rolname;
	int			i_relchecks;
	int			i_reltriggers;
	int			i_relhasindex;
	int			i_relhasrules;
	int			i_relhasoids;
	int			i_relistoasted;
	int			i_owning_tab;
	int			i_owning_col;
	int			i_reltablespace;
	int			i_reloptions;
	int			i_parrelid;

	/* Make sure we are in proper schema */
	selectSourceSchema("pg_catalog");

	/*
	 * Find all the tables (including views and sequences).
	 *
	 * We include system catalogs, so that we can work if a user table is
	 * defined to inherit from a system catalog (pretty weird, but...)
	 *
	 * We ignore tables that are not type 'r' (ordinary relation), 'S'
	 * (sequence), 'v' (view), or 'c' (composite type).
	 *
	 * Composite-type table entries won't be dumped as such, but we have to
	 * make a DumpableObject for them so that we can track dependencies of the
	 * composite type (pg_depend entries for columns of the composite type
	 * link to the pg_class entry not the pg_type entry).
	 *
	 * Note: in this phase we should collect only a minimal amount of
	 * information about each table, basically just enough to decide if it is
	 * interesting. We must fetch all tables in this phase because otherwise
	 * we cannot correctly identify inherited columns, owned sequences, etc.
	 */

	/*
	 * Left join to pick up dependency info linking sequences to their owning
	 * column, if any (note this dependency is AUTO as of 8.2)
	 */
	appendPQExpBuffer(query,
					  "SELECT c.tableoid, c.oid, relname, "
					  "relacl, relkind, relstorage, relnamespace, "
					  "(%s relowner) as rolname, "
					  "relchecks, reltriggers, "
					  "relhasindex, relhasrules, relhasoids, "
					  "(reltoastrelid != 0) as relistoasted, "
					  "d.refobjid as owning_tab, "
					  "d.refobjsubid as owning_col, "
					  "(SELECT spcname FROM pg_tablespace t WHERE t.oid = c.reltablespace) AS reltablespace, "
					  "array_to_string(c.reloptions, ', ') as reloptions, "
					  "p.parrelid as parrelid "
					  "from pg_class c "
					  "left join pg_depend d on "
					  "(c.relkind = '%c' and "
					  "d.classid = c.tableoid and d.objid = c.oid and "
					  "d.objsubid = 0 and "
					  "d.refclassid = c.tableoid and d.deptype = 'a') "
					  "left join pg_partition_rule pr on c.oid = pr.parchildrelid "
					  "left join pg_partition p on pr.paroid = p.oid "
					  "where relkind in ('%c', '%c', '%c', '%c') %s"
					  "order by c.oid",
					  username_subquery,
					  RELKIND_SEQUENCE,
					  RELKIND_RELATION, RELKIND_SEQUENCE,
					  RELKIND_VIEW, RELKIND_COMPOSITE_TYPE,
					  g_fout->remoteVersion >= 80209 ?
					  "AND c.oid NOT IN (select p.parchildrelid from pg_partition_rule p left "
					  "join pg_exttable e on p.parchildrelid=e.reloid where e.reloid is null)" : "");

	res = PQexec(g_conn, query->data);
	check_sql_result(res, g_conn, query->data, PGRES_TUPLES_OK);

	ntups = PQntuples(res);

	*numTables = ntups;

	/*
	 * Extract data from result and lock dumpable tables.  We do the locking
	 * before anything else, to minimize the window wherein a table could
	 * disappear under us.
	 *
	 * Note that we have to save info about all tables here, even when dumping
	 * only one, because we don't yet know which tables might be inheritance
	 * ancestors of the target table.
	 */
	tblinfo = (TableInfo *) calloc(ntups, sizeof(TableInfo));

	i_reltableoid = PQfnumber(res, "tableoid");
	i_reloid = PQfnumber(res, "oid");
	i_relname = PQfnumber(res, "relname");
	i_relnamespace = PQfnumber(res, "relnamespace");
	i_relacl = PQfnumber(res, "relacl");
	i_relkind = PQfnumber(res, "relkind");
	i_relstorage = PQfnumber(res, "relstorage");
	i_rolname = PQfnumber(res, "rolname");
	i_relchecks = PQfnumber(res, "relchecks");
	i_reltriggers = PQfnumber(res, "reltriggers");
	i_relhasindex = PQfnumber(res, "relhasindex");
	i_relhasrules = PQfnumber(res, "relhasrules");
	i_relhasoids = PQfnumber(res, "relhasoids");
	i_relistoasted = PQfnumber(res, "relistoasted");
	i_owning_tab = PQfnumber(res, "owning_tab");
	i_owning_col = PQfnumber(res, "owning_col");
	i_reltablespace = PQfnumber(res, "reltablespace");
	i_reloptions = PQfnumber(res, "reloptions");
	i_parrelid = PQfnumber(res, "parrelid");

	for (i = 0; i < ntups; i++)
	{
		tblinfo[i].dobj.objType = DO_TABLE;
		tblinfo[i].dobj.catId.tableoid = atooid(PQgetvalue(res, i, i_reltableoid));
		tblinfo[i].dobj.catId.oid = atooid(PQgetvalue(res, i, i_reloid));
		AssignDumpId(&tblinfo[i].dobj);
		tblinfo[i].dobj.name = strdup(PQgetvalue(res, i, i_relname));
		tblinfo[i].dobj.namespace = findNamespace(atooid(PQgetvalue(res, i, i_relnamespace)),
												  tblinfo[i].dobj.catId.oid);
		tblinfo[i].rolname = strdup(PQgetvalue(res, i, i_rolname));
		tblinfo[i].relacl = strdup(PQgetvalue(res, i, i_relacl));
		tblinfo[i].relkind = *(PQgetvalue(res, i, i_relkind));
		tblinfo[i].relstorage = *(PQgetvalue(res, i, i_relstorage));
		tblinfo[i].hasindex = (strcmp(PQgetvalue(res, i, i_relhasindex), "t") == 0);
		tblinfo[i].hasrules = (strcmp(PQgetvalue(res, i, i_relhasrules), "t") == 0);
		tblinfo[i].hasoids = (strcmp(PQgetvalue(res, i, i_relhasoids), "t") == 0);
		tblinfo[i].istoasted = (strcmp(PQgetvalue(res, i, i_relistoasted), "t") == 0);
		tblinfo[i].ncheck = atoi(PQgetvalue(res, i, i_relchecks));
		tblinfo[i].ntrig = atoi(PQgetvalue(res, i, i_reltriggers));
		if (PQgetisnull(res, i, i_owning_tab))
		{
			tblinfo[i].owning_tab = InvalidOid;
			tblinfo[i].owning_col = 0;
		}
		else
		{
			tblinfo[i].owning_tab = atooid(PQgetvalue(res, i, i_owning_tab));
			tblinfo[i].owning_col = atoi(PQgetvalue(res, i, i_owning_col));
		}
		tblinfo[i].reltablespace = strdup(PQgetvalue(res, i, i_reltablespace));
		tblinfo[i].reloptions = strdup(PQgetvalue(res, i, i_reloptions));
		tblinfo[i].parrelid = atooid(PQgetvalue(res, i, i_parrelid));
		if (tblinfo[i].parrelid != 0)
		{
			/*
			 * Length of tmpStr is bigger than the sum of NAMEDATALEN 
			 * and the length of EXT_PARTITION_NAME_POSTFIX 
			 */
			char tmpStr[500];
			snprintf(tmpStr, sizeof(tmpStr), "%s%s", tblinfo[i].dobj.name, EXT_PARTITION_NAME_POSTFIX);
			tblinfo[i].dobj.name = strdup(tmpStr);
		}

		/* other fields were zeroed above */

		/*
		 * Decide whether we want to dump this table.
		 */
		if (tblinfo[i].relkind == RELKIND_COMPOSITE_TYPE)
			tblinfo[i].dobj.dump = false;
		else
			selectDumpableTable(&tblinfo[i]);
		tblinfo[i].interesting = tblinfo[i].dobj.dump;

		/*
		 * Read-lock target tables to make sure they aren't DROPPED or altered
		 * in schema before we get around to dumping them.
		 *
		 * Note that we don't explicitly lock parents of the target tables; we
		 * assume our lock on the child is enough to prevent schema
		 * alterations to parent tables.
		 *
		 * NOTE: it'd be kinda nice to lock other relations too, not only
		 * plain tables, but the backend doesn't presently allow that.
		 */
		if (tblinfo[i].dobj.dump && tblinfo[i].relkind == RELKIND_RELATION && tblinfo[i].parrelid == 0)
		{
			resetPQExpBuffer(lockquery);
			appendPQExpBuffer(lockquery,
							  "LOCK TABLE %s IN ACCESS SHARE MODE",
						 fmtQualifiedId(tblinfo[i].dobj.namespace->dobj.name,
										tblinfo[i].dobj.name));
			do_sql_command(g_conn, lockquery->data);
		}

		/* Emit notice if join for owner failed */
		if (strlen(tblinfo[i].rolname) == 0)
			write_msg(NULL, "WARNING: owner of table \"%s\" appears to be invalid\n",
					  tblinfo[i].dobj.name);
	}

	PQclear(res);

	/*
	 * Force sequences that are "owned" by table columns to be dumped whenever
	 * their owning table is being dumped.
	 */
	for (i = 0; i < ntups; i++)
	{
		TableInfo  *seqinfo = &tblinfo[i];
		int			j;

		if (!OidIsValid(seqinfo->owning_tab))
			continue;			/* not an owned sequence */
		if (seqinfo->dobj.dump)
			continue;			/* no need to search */

		/* can't use findTableByOid yet, unfortunately */
		for (j = 0; j < ntups; j++)
		{
			if (tblinfo[j].dobj.catId.oid == seqinfo->owning_tab)
			{
				if (tblinfo[j].dobj.dump)
				{
					seqinfo->interesting = true;
					seqinfo->dobj.dump = true;
				}
				break;
			}
		}
	}

	destroyPQExpBuffer(query);
	destroyPQExpBuffer(delqry);
	destroyPQExpBuffer(lockquery);

	return tblinfo;
}

/*
 * getInherits
 *	  read all the inheritance information
 * from the system catalogs return them in the InhInfo* structure
 *
 * numInherits is set to the number of pairs read in
 */
InhInfo *
getInherits(int *numInherits)
{
	PGresult   *res;
	int			ntups;
	int			i;
	PQExpBuffer query = createPQExpBuffer();
	InhInfo    *inhinfo;

	int			i_inhrelid;
	int			i_inhparent;

	/* Make sure we are in proper schema */
	selectSourceSchema("pg_catalog");

	/* find all the inheritance information */

	appendPQExpBuffer(query, "SELECT inhrelid, inhparent FROM pg_inherits");

	res = PQexec(g_conn, query->data);
	check_sql_result(res, g_conn, query->data, PGRES_TUPLES_OK);

	ntups = PQntuples(res);

	*numInherits = ntups;

	inhinfo = (InhInfo *) malloc(ntups * sizeof(InhInfo));

	i_inhrelid = PQfnumber(res, "inhrelid");
	i_inhparent = PQfnumber(res, "inhparent");

	for (i = 0; i < ntups; i++)
	{
		inhinfo[i].inhrelid = atooid(PQgetvalue(res, i, i_inhrelid));
		inhinfo[i].inhparent = atooid(PQgetvalue(res, i, i_inhparent));
	}

	PQclear(res);

	destroyPQExpBuffer(query);

	return inhinfo;
}

/*
 * getIndexes
 *	  get information about every index on a dumpable table
 *
 * Note: index data is not returned directly to the caller, but it
 * does get entered into the DumpableObject tables.
 */
void
getIndexes(TableInfo tblinfo[], int numTables)
{
	int			i,
				j;
	PQExpBuffer query = createPQExpBuffer();
	PGresult   *res;
	IndxInfo   *indxinfo;
	ConstraintInfo *constrinfo;
	int			i_tableoid,
				i_oid,
				i_indexname,
				i_indexdef,
				i_indnkeys,
				i_indkey,
				i_indisclustered,
				i_contype,
				i_conname,
				i_contableoid,
				i_conoid,
				i_tablespace,
				i_options;
	int			ntups;

	for (i = 0; i < numTables; i++)
	{
		TableInfo  *tbinfo = &tblinfo[i];

		/* Only plain tables have indexes */
		if (tbinfo->relkind != RELKIND_RELATION || !tbinfo->hasindex)
			continue;

		/* Ignore indexes of tables not to be dumped */
		if (!tbinfo->dobj.dump)
			continue;

		if (g_verbose)
			write_msg(NULL, "reading indexes for table \"%s\"\n",
					  tbinfo->dobj.name);

		/* Make sure we are in proper schema so indexdef is right */
		selectSourceSchema(tbinfo->dobj.namespace->dobj.name);

		/*
		 * The point of the messy-looking outer join is to find a constraint
		 * that is related by an internal dependency link to the index. If we
		 * find one, create a CONSTRAINT entry linked to the INDEX entry.  We
		 * assume an index won't have more than one internal dependency.
		 */
		resetPQExpBuffer(query);
		appendPQExpBuffer(query,
						  "SELECT t.tableoid, t.oid, "
						  "t.relname as indexname, "
					 "pg_catalog.pg_get_indexdef(i.indexrelid) as indexdef, "
						  "t.relnatts as indnkeys, "
						  "i.indkey, i.indisclustered, "
						  "c.contype, c.conname, "
						  "c.tableoid as contableoid, "
						  "c.oid as conoid, "
						  "(SELECT spcname FROM pg_catalog.pg_tablespace s WHERE s.oid = t.reltablespace) as tablespace, "
						  "array_to_string(t.reloptions, ', ') as options "
						  "FROM pg_catalog.pg_index i "
					  "JOIN pg_catalog.pg_class t ON (t.oid = i.indexrelid) "
						  "LEFT JOIN pg_catalog.pg_depend d "
						  "ON (d.classid = t.tableoid "
						  "AND d.objid = t.oid "
						  "AND d.deptype = 'i') "
						  "LEFT JOIN pg_catalog.pg_constraint c "
						  "ON (d.refclassid = c.tableoid "
						  "AND d.refobjid = c.oid) "
						  "WHERE i.indrelid = '%u'::pg_catalog.oid "
						  "ORDER BY indexname",
						  tbinfo->dobj.catId.oid);

		res = PQexec(g_conn, query->data);
		check_sql_result(res, g_conn, query->data, PGRES_TUPLES_OK);

		ntups = PQntuples(res);

		i_tableoid = PQfnumber(res, "tableoid");
		i_oid = PQfnumber(res, "oid");
		i_indexname = PQfnumber(res, "indexname");
		i_indexdef = PQfnumber(res, "indexdef");
		i_indnkeys = PQfnumber(res, "indnkeys");
		i_indkey = PQfnumber(res, "indkey");
		i_indisclustered = PQfnumber(res, "indisclustered");
		i_contype = PQfnumber(res, "contype");
		i_conname = PQfnumber(res, "conname");
		i_contableoid = PQfnumber(res, "contableoid");
		i_conoid = PQfnumber(res, "conoid");
		i_tablespace = PQfnumber(res, "tablespace");
		i_options = PQfnumber(res, "options");

		indxinfo = (IndxInfo *) malloc(ntups * sizeof(IndxInfo));
		constrinfo = (ConstraintInfo *) malloc(ntups * sizeof(ConstraintInfo));

		for (j = 0; j < ntups; j++)
		{
			char		contype;

			indxinfo[j].dobj.objType = DO_INDEX;
			indxinfo[j].dobj.catId.tableoid = atooid(PQgetvalue(res, j, i_tableoid));
			indxinfo[j].dobj.catId.oid = atooid(PQgetvalue(res, j, i_oid));
			AssignDumpId(&indxinfo[j].dobj);
			indxinfo[j].dobj.name = strdup(PQgetvalue(res, j, i_indexname));
			indxinfo[j].dobj.namespace = tbinfo->dobj.namespace;
			indxinfo[j].indextable = tbinfo;
			indxinfo[j].indexdef = strdup(PQgetvalue(res, j, i_indexdef));
			indxinfo[j].indnkeys = atoi(PQgetvalue(res, j, i_indnkeys));
			indxinfo[j].tablespace = strdup(PQgetvalue(res, j, i_tablespace));
			indxinfo[j].options = strdup(PQgetvalue(res, j, i_options));

			/*
			 * In pre-7.4 releases, indkeys may contain more entries than
			 * indnkeys says (since indnkeys will be 1 for a functional
			 * index).	We don't actually care about this case since we don't
			 * examine indkeys except for indexes associated with PRIMARY and
			 * UNIQUE constraints, which are never functional indexes. But we
			 * have to allocate enough space to keep parseOidArray from
			 * complaining.
			 */
			indxinfo[j].indkeys = (Oid *) malloc(INDEX_MAX_KEYS * sizeof(Oid));
			parseOidArray(PQgetvalue(res, j, i_indkey),
						  indxinfo[j].indkeys, INDEX_MAX_KEYS);
			indxinfo[j].indisclustered = (PQgetvalue(res, j, i_indisclustered)[0] == 't');
			contype = *(PQgetvalue(res, j, i_contype));

			if (contype == 'p' || contype == 'u')
			{
				/*
				 * If we found a constraint matching the index, create an
				 * entry for it.
				 *
				 * In a pre-7.3 database, we take this path iff the index was
				 * marked indisprimary.
				 */
				constrinfo[j].dobj.objType = DO_CONSTRAINT;
				constrinfo[j].dobj.catId.tableoid = atooid(PQgetvalue(res, j, i_contableoid));
				constrinfo[j].dobj.catId.oid = atooid(PQgetvalue(res, j, i_conoid));
				AssignDumpId(&constrinfo[j].dobj);
				constrinfo[j].dobj.name = strdup(PQgetvalue(res, j, i_conname));
				constrinfo[j].dobj.namespace = tbinfo->dobj.namespace;
				constrinfo[j].contable = tbinfo;
				constrinfo[j].condomain = NULL;
				constrinfo[j].contype = contype;
				constrinfo[j].condef = NULL;
				constrinfo[j].conindex = indxinfo[j].dobj.dumpId;
				constrinfo[j].coninherited = false;
				constrinfo[j].separate = true;

				indxinfo[j].indexconstraint = constrinfo[j].dobj.dumpId;

				/* If pre-7.3 DB, better make sure table comes first */
				addObjectDependency(&constrinfo[j].dobj,
									tbinfo->dobj.dumpId);
			}
			else
			{
				/* Plain secondary index */
				indxinfo[j].indexconstraint = 0;
			}
		}

		PQclear(res);
	}

	destroyPQExpBuffer(query);
}

/*
 * getConstraints
 *
 * Get info about constraints on dumpable tables.
 *
 * Currently handles foreign keys only.
 * Unique and primary key constraints are handled with indexes,
 * while check constraints are processed in getTableAttrs().
 */
void
getConstraints(TableInfo tblinfo[], int numTables)
{
	int			i,
				j;
	ConstraintInfo *constrinfo;
	PQExpBuffer query;
	PGresult   *res;
	int			i_condef,
				i_contableoid,
				i_conoid,
				i_conname;
	int			ntups;

	query = createPQExpBuffer();

	for (i = 0; i < numTables; i++)
	{
		TableInfo  *tbinfo = &tblinfo[i];

		if (tbinfo->ntrig == 0 || !tbinfo->dobj.dump)
			continue;

		if (g_verbose)
			write_msg(NULL, "reading foreign key constraints for table \"%s\"\n",
					  tbinfo->dobj.name);

		/*
		 * select table schema to ensure constraint expr is qualified if
		 * needed
		 */
		selectSourceSchema(tbinfo->dobj.namespace->dobj.name);

		resetPQExpBuffer(query);
		appendPQExpBuffer(query,
						  "SELECT tableoid, oid, conname, "
						  "pg_catalog.pg_get_constraintdef(oid) as condef "
						  "FROM pg_catalog.pg_constraint "
						  "WHERE conrelid = '%u'::pg_catalog.oid "
						  "AND contype = 'f'",
						  tbinfo->dobj.catId.oid);
		res = PQexec(g_conn, query->data);
		check_sql_result(res, g_conn, query->data, PGRES_TUPLES_OK);

		ntups = PQntuples(res);

		i_contableoid = PQfnumber(res, "tableoid");
		i_conoid = PQfnumber(res, "oid");
		i_conname = PQfnumber(res, "conname");
		i_condef = PQfnumber(res, "condef");

		constrinfo = (ConstraintInfo *) malloc(ntups * sizeof(ConstraintInfo));

		for (j = 0; j < ntups; j++)
		{
			constrinfo[j].dobj.objType = DO_FK_CONSTRAINT;
			constrinfo[j].dobj.catId.tableoid = atooid(PQgetvalue(res, j, i_contableoid));
			constrinfo[j].dobj.catId.oid = atooid(PQgetvalue(res, j, i_conoid));
			AssignDumpId(&constrinfo[j].dobj);
			constrinfo[j].dobj.name = strdup(PQgetvalue(res, j, i_conname));
			constrinfo[j].dobj.namespace = tbinfo->dobj.namespace;
			constrinfo[j].contable = tbinfo;
			constrinfo[j].condomain = NULL;
			constrinfo[j].contype = 'f';
			constrinfo[j].condef = strdup(PQgetvalue(res, j, i_condef));
			constrinfo[j].conindex = 0;
			constrinfo[j].coninherited = false;
			constrinfo[j].separate = true;
		}

		PQclear(res);
	}

	destroyPQExpBuffer(query);
}

/*
 * getDomainConstraints
 *
 * Get info about constraints on a domain.
 */
static void
getDomainConstraints(TypeInfo *tinfo)
{
	int			i;
	ConstraintInfo *constrinfo;
	PQExpBuffer query;
	PGresult   *res;
	int			i_tableoid,
				i_oid,
				i_conname,
				i_consrc;
	int			ntups;


	/*
	 * select appropriate schema to ensure names in constraint are properly
	 * qualified
	 */
	selectSourceSchema(tinfo->dobj.namespace->dobj.name);

	query = createPQExpBuffer();

	appendPQExpBuffer(query, "SELECT tableoid, oid, conname, "
					  "pg_catalog.pg_get_constraintdef(oid) AS consrc "
					  "FROM pg_catalog.pg_constraint "
					  "WHERE contypid = '%u'::pg_catalog.oid "
					  "ORDER BY conname",
					  tinfo->dobj.catId.oid);

	res = PQexec(g_conn, query->data);
	check_sql_result(res, g_conn, query->data, PGRES_TUPLES_OK);

	ntups = PQntuples(res);

	i_tableoid = PQfnumber(res, "tableoid");
	i_oid = PQfnumber(res, "oid");
	i_conname = PQfnumber(res, "conname");
	i_consrc = PQfnumber(res, "consrc");

	constrinfo = (ConstraintInfo *) malloc(ntups * sizeof(ConstraintInfo));

	tinfo->nDomChecks = ntups;
	tinfo->domChecks = constrinfo;

	for (i = 0; i < ntups; i++)
	{
		constrinfo[i].dobj.objType = DO_CONSTRAINT;
		constrinfo[i].dobj.catId.tableoid = atooid(PQgetvalue(res, i, i_tableoid));
		constrinfo[i].dobj.catId.oid = atooid(PQgetvalue(res, i, i_oid));
		AssignDumpId(&constrinfo[i].dobj);
		constrinfo[i].dobj.name = strdup(PQgetvalue(res, i, i_conname));
		constrinfo[i].dobj.namespace = tinfo->dobj.namespace;
		constrinfo[i].contable = NULL;
		constrinfo[i].condomain = tinfo;
		constrinfo[i].contype = 'c';
		constrinfo[i].condef = strdup(PQgetvalue(res, i, i_consrc));
		constrinfo[i].conindex = 0;
		constrinfo[i].coninherited = false;
		constrinfo[i].separate = false;

		/*
		 * Make the domain depend on the constraint, ensuring it won't be
		 * output till any constraint dependencies are OK.
		 */
		addObjectDependency(&tinfo->dobj,
							constrinfo[i].dobj.dumpId);
	}

	PQclear(res);

	destroyPQExpBuffer(query);
}

/*
 * getRules
 *	  get basic information about every rule in the system
 *
 * numRules is set to the number of rules read in
 */
RuleInfo *
getRules(int *numRules)
{
	PGresult   *res;
	int			ntups;
	int			i;
	PQExpBuffer query = createPQExpBuffer();
	RuleInfo   *ruleinfo;
	int			i_tableoid;
	int			i_oid;
	int			i_rulename;
	int			i_ruletable;
	int			i_ev_type;
	int			i_is_instead;

	/* Make sure we are in proper schema */
	selectSourceSchema("pg_catalog");

	appendPQExpBuffer(query, "SELECT "
					  "tableoid, oid, rulename, "
					  "ev_class as ruletable, ev_type, is_instead "
					  "FROM pg_rewrite "
					  "ORDER BY oid");

	res = PQexec(g_conn, query->data);
	check_sql_result(res, g_conn, query->data, PGRES_TUPLES_OK);

	ntups = PQntuples(res);

	*numRules = ntups;

	ruleinfo = (RuleInfo *) malloc(ntups * sizeof(RuleInfo));

	i_tableoid = PQfnumber(res, "tableoid");
	i_oid = PQfnumber(res, "oid");
	i_rulename = PQfnumber(res, "rulename");
	i_ruletable = PQfnumber(res, "ruletable");
	i_ev_type = PQfnumber(res, "ev_type");
	i_is_instead = PQfnumber(res, "is_instead");

	for (i = 0; i < ntups; i++)
	{
		Oid			ruletableoid;

		ruleinfo[i].dobj.objType = DO_RULE;
		ruleinfo[i].dobj.catId.tableoid = atooid(PQgetvalue(res, i, i_tableoid));
		ruleinfo[i].dobj.catId.oid = atooid(PQgetvalue(res, i, i_oid));
		AssignDumpId(&ruleinfo[i].dobj);
		ruleinfo[i].dobj.name = strdup(PQgetvalue(res, i, i_rulename));
		ruletableoid = atooid(PQgetvalue(res, i, i_ruletable));
		ruleinfo[i].ruletable = findTableByOid(ruletableoid);
		if (ruleinfo[i].ruletable == NULL)
		{
			write_msg(NULL, "failed sanity check, parent table OID %u of pg_rewrite entry OID %u not found\n",
					  ruletableoid,
					  ruleinfo[i].dobj.catId.oid);
			exit_nicely();
		}
		ruleinfo[i].dobj.namespace = ruleinfo[i].ruletable->dobj.namespace;
		ruleinfo[i].dobj.dump = ruleinfo[i].ruletable->dobj.dump;
		ruleinfo[i].ev_type = *(PQgetvalue(res, i, i_ev_type));
		ruleinfo[i].is_instead = *(PQgetvalue(res, i, i_is_instead)) == 't';
		if (ruleinfo[i].ruletable)
		{
			/*
			 * If the table is a view, force its ON SELECT rule to be sorted
			 * before the view itself --- this ensures that any dependencies
			 * for the rule affect the table's positioning. Other rules are
			 * forced to appear after their table.
			 */
			if (ruleinfo[i].ruletable->relkind == RELKIND_VIEW &&
				ruleinfo[i].ev_type == '1' && ruleinfo[i].is_instead)
			{
				addObjectDependency(&ruleinfo[i].ruletable->dobj,
									ruleinfo[i].dobj.dumpId);
				/* We'll merge the rule into CREATE VIEW, if possible */
				ruleinfo[i].separate = false;
			}
			else
			{
				addObjectDependency(&ruleinfo[i].dobj,
									ruleinfo[i].ruletable->dobj.dumpId);
				ruleinfo[i].separate = true;
			}
		}
		else
			ruleinfo[i].separate = true;
	}

	PQclear(res);

	destroyPQExpBuffer(query);

	return ruleinfo;
}

/*
 * getTriggers
 *	  get information about every trigger on a dumpable table
 *
 * Note: trigger data is not returned directly to the caller, but it
 * does get entered into the DumpableObject tables.
 */
void
getTriggers(TableInfo tblinfo[], int numTables)
{
	int			i,
				j;
	PQExpBuffer query = createPQExpBuffer();
	PGresult   *res;
	TriggerInfo *tginfo;
	int			i_tableoid,
				i_oid,
				i_tgname,
				i_tgfname,
				i_tgtype,
				i_tgnargs,
				i_tgargs,
				i_tgisconstraint,
				i_tgconstrname,
				i_tgconstrrelid,
				i_tgconstrrelname,
				i_tgenabled,
				i_tgdeferrable,
				i_tginitdeferred;
	int			ntups;

	for (i = 0; i < numTables; i++)
	{
		TableInfo  *tbinfo = &tblinfo[i];

		if (tbinfo->ntrig == 0 || !tbinfo->dobj.dump)
			continue;

		if (g_verbose)
			write_msg(NULL, "reading triggers for table \"%s\"\n",
					  tbinfo->dobj.name);

		/*
		 * select table schema to ensure regproc name is qualified if needed
		 */
		selectSourceSchema(tbinfo->dobj.namespace->dobj.name);

		resetPQExpBuffer(query);

		/*
		 * We ignore triggers that are tied to a foreign-key constraint
		 */
		appendPQExpBuffer(query,
						  "SELECT tgname, "
						  "tgfoid::pg_catalog.regproc as tgfname, "
						  "tgtype, tgnargs, tgargs, tgenabled, "
						  "tgisconstraint, tgconstrname, tgdeferrable, "
						  "tgconstrrelid, tginitdeferred, tableoid, oid, "
					 "tgconstrrelid::pg_catalog.regclass as tgconstrrelname "
						  "from pg_catalog.pg_trigger t "
						  "where tgrelid = '%u'::pg_catalog.oid "
						  "and (not tgisconstraint "
						  " OR NOT EXISTS"
						  "  (SELECT 1 FROM pg_catalog.pg_depend d "
						  "   JOIN pg_catalog.pg_constraint c ON (d.refclassid = c.tableoid AND d.refobjid = c.oid) "
						  "   WHERE d.classid = t.tableoid AND d.objid = t.oid AND d.deptype = 'i' AND c.contype = 'f'))",
						  tbinfo->dobj.catId.oid);

		res = PQexec(g_conn, query->data);
		check_sql_result(res, g_conn, query->data, PGRES_TUPLES_OK);

		ntups = PQntuples(res);

		/*
		 * We may have less triggers than recorded due to having ignored
		 * foreign-key triggers
		 */
		if (ntups > tbinfo->ntrig)
		{
			write_msg(NULL, "expected %d triggers on table \"%s\" but found %d\n",
					  tbinfo->ntrig, tbinfo->dobj.name, ntups);
			exit_nicely();
		}
		i_tableoid = PQfnumber(res, "tableoid");
		i_oid = PQfnumber(res, "oid");
		i_tgname = PQfnumber(res, "tgname");
		i_tgfname = PQfnumber(res, "tgfname");
		i_tgtype = PQfnumber(res, "tgtype");
		i_tgnargs = PQfnumber(res, "tgnargs");
		i_tgargs = PQfnumber(res, "tgargs");
		i_tgisconstraint = PQfnumber(res, "tgisconstraint");
		i_tgconstrname = PQfnumber(res, "tgconstrname");
		i_tgconstrrelid = PQfnumber(res, "tgconstrrelid");
		i_tgconstrrelname = PQfnumber(res, "tgconstrrelname");
		i_tgenabled = PQfnumber(res, "tgenabled");
		i_tgdeferrable = PQfnumber(res, "tgdeferrable");
		i_tginitdeferred = PQfnumber(res, "tginitdeferred");

		tginfo = (TriggerInfo *) malloc(ntups * sizeof(TriggerInfo));

		for (j = 0; j < ntups; j++)
		{
			tginfo[j].dobj.objType = DO_TRIGGER;
			tginfo[j].dobj.catId.tableoid = atooid(PQgetvalue(res, j, i_tableoid));
			tginfo[j].dobj.catId.oid = atooid(PQgetvalue(res, j, i_oid));
			AssignDumpId(&tginfo[j].dobj);
			tginfo[j].dobj.name = strdup(PQgetvalue(res, j, i_tgname));
			tginfo[j].dobj.namespace = tbinfo->dobj.namespace;
			tginfo[j].tgtable = tbinfo;
			tginfo[j].tgfname = strdup(PQgetvalue(res, j, i_tgfname));
			tginfo[j].tgtype = atoi(PQgetvalue(res, j, i_tgtype));
			tginfo[j].tgnargs = atoi(PQgetvalue(res, j, i_tgnargs));
			tginfo[j].tgargs = strdup(PQgetvalue(res, j, i_tgargs));
			tginfo[j].tgisconstraint = *(PQgetvalue(res, j, i_tgisconstraint)) == 't';
			tginfo[j].tgenabled = *(PQgetvalue(res, j, i_tgenabled)) == 't';
			tginfo[j].tgdeferrable = *(PQgetvalue(res, j, i_tgdeferrable)) == 't';
			tginfo[j].tginitdeferred = *(PQgetvalue(res, j, i_tginitdeferred)) == 't';

			if (tginfo[j].tgisconstraint)
			{
				tginfo[j].tgconstrname = strdup(PQgetvalue(res, j, i_tgconstrname));
				tginfo[j].tgconstrrelid = atooid(PQgetvalue(res, j, i_tgconstrrelid));
				if (OidIsValid(tginfo[j].tgconstrrelid))
				{
					if (PQgetisnull(res, j, i_tgconstrrelname))
					{
						write_msg(NULL, "query produced null referenced table name for foreign key trigger \"%s\" on table \"%s\" (OID of table: %u)\n",
								  tginfo[j].dobj.name, tbinfo->dobj.name,
								  tginfo[j].tgconstrrelid);
						exit_nicely();
					}
					tginfo[j].tgconstrrelname = strdup(PQgetvalue(res, j, i_tgconstrrelname));
				}
				else
					tginfo[j].tgconstrrelname = NULL;
			}
			else
			{
				tginfo[j].tgconstrname = NULL;
				tginfo[j].tgconstrrelid = InvalidOid;
				tginfo[j].tgconstrrelname = NULL;
			}
		}

		PQclear(res);
	}

	destroyPQExpBuffer(query);
}

/*
 * getProcLangs
 *	  get basic information about every procedural language in the system
 *
 * numProcLangs is set to the number of langs read in
 *
 * NB: this must run after getFuncs() because we assume we can do
 * findFuncByOid().
 */
ProcLangInfo *
getProcLangs(int *numProcLangs)
{
	PGresult   *res;
	int			ntups;
	int			i;
	PQExpBuffer query = createPQExpBuffer();
	ProcLangInfo *planginfo;
	int			i_tableoid;
	int			i_oid;
	int			i_lanname;
	int			i_lanpltrusted;
	int			i_lanplcallfoid;
	int			i_lanvalidator;
	int			i_lanacl;
	int			i_lanowner;

	/* Make sure we are in proper schema */
	selectSourceSchema("pg_catalog");

	/* Languages are owned by the bootstrap superuser, OID 10 */
	appendPQExpBuffer(query, "SELECT tableoid, oid, *, "
					  "(%s '10') as lanowner "
					  "FROM pg_language "
					  "WHERE lanispl "
					  "ORDER BY oid",
					  username_subquery);

	res = PQexec(g_conn, query->data);
	check_sql_result(res, g_conn, query->data, PGRES_TUPLES_OK);

	ntups = PQntuples(res);

	*numProcLangs = ntups;

	planginfo = (ProcLangInfo *) malloc(ntups * sizeof(ProcLangInfo));

	i_tableoid = PQfnumber(res, "tableoid");
	i_oid = PQfnumber(res, "oid");
	i_lanname = PQfnumber(res, "lanname");
	i_lanpltrusted = PQfnumber(res, "lanpltrusted");
	i_lanplcallfoid = PQfnumber(res, "lanplcallfoid");
	/* these may fail and return -1: */
	i_lanvalidator = PQfnumber(res, "lanvalidator");
	i_lanacl = PQfnumber(res, "lanacl");
	i_lanowner = PQfnumber(res, "lanowner");

	for (i = 0; i < ntups; i++)
	{
		planginfo[i].dobj.objType = DO_PROCLANG;
		planginfo[i].dobj.catId.tableoid = atooid(PQgetvalue(res, i, i_tableoid));
		planginfo[i].dobj.catId.oid = atooid(PQgetvalue(res, i, i_oid));
		AssignDumpId(&planginfo[i].dobj);

		planginfo[i].dobj.name = strdup(PQgetvalue(res, i, i_lanname));
		planginfo[i].lanpltrusted = *(PQgetvalue(res, i, i_lanpltrusted)) == 't';
		planginfo[i].lanplcallfoid = atooid(PQgetvalue(res, i, i_lanplcallfoid));
		if (i_lanvalidator >= 0)
			planginfo[i].lanvalidator = atooid(PQgetvalue(res, i, i_lanvalidator));
		else
			planginfo[i].lanvalidator = InvalidOid;
		if (i_lanacl >= 0)
			planginfo[i].lanacl = strdup(PQgetvalue(res, i, i_lanacl));
		else
			planginfo[i].lanacl = strdup("{=U}");
		if (i_lanowner >= 0)
			planginfo[i].lanowner = strdup(PQgetvalue(res, i, i_lanowner));
		else
			planginfo[i].lanowner = strdup("");
	}

	PQclear(res);

	destroyPQExpBuffer(query);

	return planginfo;
}

/*
 * getCasts
 *	  get basic information about every cast in the system
 *
 * numCasts is set to the number of casts read in
 */
CastInfo *
getCasts(int *numCasts)
{
	PGresult   *res;
	int			ntups;
	int			i;
	PQExpBuffer query = createPQExpBuffer();
	CastInfo   *castinfo;
	int			i_tableoid;
	int			i_oid;
	int			i_castsource;
	int			i_casttarget;
	int			i_castfunc;
	int			i_castcontext;

	/* Make sure we are in proper schema */
	selectSourceSchema("pg_catalog");

	appendPQExpBuffer(query, "SELECT tableoid, oid, "
					  "castsource, casttarget, castfunc, castcontext "
					  "FROM pg_cast ORDER BY 3,4");

	res = PQexec(g_conn, query->data);
	check_sql_result(res, g_conn, query->data, PGRES_TUPLES_OK);

	ntups = PQntuples(res);

	*numCasts = ntups;

	castinfo = (CastInfo *) malloc(ntups * sizeof(CastInfo));

	i_tableoid = PQfnumber(res, "tableoid");
	i_oid = PQfnumber(res, "oid");
	i_castsource = PQfnumber(res, "castsource");
	i_casttarget = PQfnumber(res, "casttarget");
	i_castfunc = PQfnumber(res, "castfunc");
	i_castcontext = PQfnumber(res, "castcontext");

	for (i = 0; i < ntups; i++)
	{
		PQExpBufferData namebuf;
		TypeInfo   *sTypeInfo;
		TypeInfo   *tTypeInfo;

		castinfo[i].dobj.objType = DO_CAST;
		castinfo[i].dobj.catId.tableoid = atooid(PQgetvalue(res, i, i_tableoid));
		castinfo[i].dobj.catId.oid = atooid(PQgetvalue(res, i, i_oid));
		AssignDumpId(&castinfo[i].dobj);
		castinfo[i].castsource = atooid(PQgetvalue(res, i, i_castsource));
		castinfo[i].casttarget = atooid(PQgetvalue(res, i, i_casttarget));
		castinfo[i].castfunc = atooid(PQgetvalue(res, i, i_castfunc));
		castinfo[i].castcontext = *(PQgetvalue(res, i, i_castcontext));

		/*
		 * Try to name cast as concatenation of typnames.  This is only used
		 * for purposes of sorting.  If we fail to find either type, the name
		 * will be an empty string.
		 */
		initPQExpBuffer(&namebuf);
		sTypeInfo = findTypeByOid(castinfo[i].castsource);
		tTypeInfo = findTypeByOid(castinfo[i].casttarget);
		if (sTypeInfo && tTypeInfo)
			appendPQExpBuffer(&namebuf, "%s %s",
							  sTypeInfo->dobj.name, tTypeInfo->dobj.name);
		castinfo[i].dobj.name = namebuf.data;

		if (OidIsValid(castinfo[i].castfunc))
		{
			/*
			 * We need to make a dependency to ensure the function will be
			 * dumped first.  (In 7.3 and later the regular dependency
			 * mechanism will handle this for us.)
			 */
			FuncInfo   *funcInfo;

			funcInfo = findFuncByOid(castinfo[i].castfunc);
			if (funcInfo)
				addObjectDependency(&castinfo[i].dobj,
									funcInfo->dobj.dumpId);
		}
	}

	PQclear(res);

	destroyPQExpBuffer(query);

	return castinfo;
}

/*
 * getTableAttrs -
 *	  for each interesting table, read info about its attributes
 *	  (names, types, default values, CHECK constraints, etc)
 *
 * This is implemented in a very inefficient way right now, looping
 * through the tblinfo and doing a join per table to find the attrs and their
 * types.  However, because we want type names and so forth to be named
 * relative to the schema of each table, we couldn't do it in just one
 * query.  (Maybe one query per schema?)
 *
 *	modifies tblinfo
 */
void
getTableAttrs(TableInfo *tblinfo, int numTables)
{
	int			i,
				j;
	PQExpBuffer q = createPQExpBuffer();
	int			i_attnum;
	int			i_attname;
	int			i_atttypname;
	int			i_atttypmod;
	int			i_attstattarget;
	int			i_attstorage;
	int			i_typstorage;
	int			i_attnotnull;
	int			i_atthasdef;
	int			i_attisdropped;
	int			i_attislocal;
	int			i_attlen;
	int			i_attndims;
	int			i_attbyval;
	int			i_attalign;
	int			i_attencoding;
	PGresult   *res;
	int			ntups;
	bool		hasdefaults;

	for (i = 0; i < numTables; i++)
	{
		TableInfo  *tbinfo = &tblinfo[i];

		/* Don't bother to collect info for sequences */
		if (tbinfo->relkind == RELKIND_SEQUENCE)
			continue;

		/* Don't bother with uninteresting tables, either */
		if (!tbinfo->interesting)
			continue;

		/*
		 * Make sure we are in proper schema for this table; this allows
		 * correct retrieval of formatted type names and default exprs
		 */
		selectSourceSchema(tbinfo->dobj.namespace->dobj.name);

		/* find all the user attributes and their types */

		/*
		 * we must read the attribute names in attribute number order! because
		 * we will use the attnum to index into the attnames array later.  We
		 * actually ask to order by "attrelid, attnum" because (at least up to
		 * 7.3) the planner is not smart enough to realize it needn't re-sort
		 * the output of an indexscan on pg_attribute_relid_attnum_index.
		 */
		if (g_verbose)
			write_msg(NULL, "finding the columns and types of table \"%s\"\n",
					  tbinfo->dobj.name);

		resetPQExpBuffer(q);

		/* need left join here to not fail on dropped columns ... */
		appendPQExpBuffer(q, "SELECT a.attnum, a.attname, a.atttypmod, a.attstattarget, a.attstorage, t.typstorage, "
						  "a.attlen, a.attndims, a.attbyval, a.attalign, "		/* Added for dropped
																				 * column reconstruction */
				  "a.attnotnull, a.atthasdef, a.attisdropped, a.attislocal, "
				   "pg_catalog.format_type(t.oid,a.atttypmod) as atttypname ");
		if (gp_attribute_encoding_available)
			appendPQExpBuffer(q, ", pg_catalog.array_to_string(e.attoptions, ',') as attencoding ");
		appendPQExpBuffer(q, "from pg_catalog.pg_attribute a left join pg_catalog.pg_type t "
						  "on a.atttypid = t.oid ");
		if (gp_attribute_encoding_available)
			appendPQExpBuffer(q, "	 LEFT OUTER JOIN pg_catalog.pg_attribute_encoding e ON e.attrelid = a.attrelid AND e.attnum = a.attnum ");
		appendPQExpBuffer(q, "where a.attrelid = '%u'::pg_catalog.oid "
						  "and a.attnum > 0::pg_catalog.int2 "
						  "order by a.attrelid, a.attnum",
						  tbinfo->dobj.catId.oid);

		res = PQexec(g_conn, q->data);
		check_sql_result(res, g_conn, q->data, PGRES_TUPLES_OK);

		ntups = PQntuples(res);

		i_attnum = PQfnumber(res, "attnum");
		i_attname = PQfnumber(res, "attname");
		i_atttypname = PQfnumber(res, "atttypname");
		i_atttypmod = PQfnumber(res, "atttypmod");
		i_attstattarget = PQfnumber(res, "attstattarget");
		i_attstorage = PQfnumber(res, "attstorage");
		i_typstorage = PQfnumber(res, "typstorage");
		i_attnotnull = PQfnumber(res, "attnotnull");
		i_atthasdef = PQfnumber(res, "atthasdef");
		i_attisdropped = PQfnumber(res, "attisdropped");
		i_attislocal = PQfnumber(res, "attislocal");
		i_attlen = PQfnumber(res, "attlen");
		i_attndims = PQfnumber(res, "attndims");
		i_attbyval = PQfnumber(res, "attbyval");
		i_attalign = PQfnumber(res, "attalign");
		i_attencoding = PQfnumber(res, "attencoding");

		tbinfo->numatts = ntups;
		tbinfo->attnames = (char **) malloc(ntups * sizeof(char *));
		tbinfo->atttypnames = (char **) malloc(ntups * sizeof(char *));
		tbinfo->atttypmod = (int *) malloc(ntups * sizeof(int));
		tbinfo->attstattarget = (int *) malloc(ntups * sizeof(int));
		tbinfo->attstorage = (char *) malloc(ntups * sizeof(char));
		tbinfo->typstorage = (char *) malloc(ntups * sizeof(char));
		tbinfo->attisdropped = (bool *) malloc(ntups * sizeof(bool));
		tbinfo->attislocal = (bool *) malloc(ntups * sizeof(bool));
		tbinfo->notnull = (bool *) malloc(ntups * sizeof(bool));
		tbinfo->attrdefs = (AttrDefInfo **) malloc(ntups * sizeof(AttrDefInfo *));
		tbinfo->inhAttrs = (bool *) malloc(ntups * sizeof(bool));
		tbinfo->inhAttrDef = (bool *) malloc(ntups * sizeof(bool));
		tbinfo->inhNotNull = (bool *) malloc(ntups * sizeof(bool));
		tbinfo->attencoding = (char **)malloc(ntups * sizeof(char *));
		hasdefaults = false;

		for (j = 0; j < ntups; j++)
		{
			if (j + 1 != atoi(PQgetvalue(res, j, i_attnum)))
			{
				write_msg(NULL, "invalid column numbering in table \"%s\"\n",
						  tbinfo->dobj.name);
				exit_nicely();
			}
			tbinfo->attnames[j] = strdup(PQgetvalue(res, j, i_attname));
			tbinfo->atttypnames[j] = strdup(PQgetvalue(res, j, i_atttypname));
			tbinfo->atttypmod[j] = atoi(PQgetvalue(res, j, i_atttypmod));
			tbinfo->attstattarget[j] = atoi(PQgetvalue(res, j, i_attstattarget));
			tbinfo->attstorage[j] = *(PQgetvalue(res, j, i_attstorage));
			tbinfo->typstorage[j] = *(PQgetvalue(res, j, i_typstorage));
			tbinfo->attisdropped[j] = (PQgetvalue(res, j, i_attisdropped)[0] == 't');
			tbinfo->attislocal[j] = (PQgetvalue(res, j, i_attislocal)[0] == 't');
			tbinfo->notnull[j] = (PQgetvalue(res, j, i_attnotnull)[0] == 't');
			tbinfo->attrdefs[j] = NULL; /* fix below */
			if (PQgetvalue(res, j, i_atthasdef)[0] == 't')
				hasdefaults = true;

			/* these flags will be set in flagInhAttrs() */
			tbinfo->inhAttrs[j] = false;
			tbinfo->inhAttrDef[j] = false;
			tbinfo->inhNotNull[j] = false;

			/* column storage attributes */
			if (gp_attribute_encoding_available && !PQgetisnull(res, j, i_attencoding))
				tbinfo->attencoding[j] = strdup(PQgetvalue(res, j, i_attencoding));
			else
				tbinfo->attencoding[j] = NULL;
		}

		PQclear(res);

		/*
		 * Get info about column defaults
		 */
		if (hasdefaults)
		{
			AttrDefInfo *attrdefs;
			int			numDefaults;

			if (g_verbose)
				write_msg(NULL, "finding default expressions of table \"%s\"\n",
						  tbinfo->dobj.name);

			resetPQExpBuffer(q);

			appendPQExpBuffer(q, "SELECT tableoid, oid, adnum, "
						   "pg_catalog.pg_get_expr(adbin, adrelid) AS adsrc "
							  "FROM pg_catalog.pg_attrdef "
							  "WHERE adrelid = '%u'::pg_catalog.oid",
							  tbinfo->dobj.catId.oid);

			res = PQexec(g_conn, q->data);
			check_sql_result(res, g_conn, q->data, PGRES_TUPLES_OK);

			numDefaults = PQntuples(res);
			attrdefs = (AttrDefInfo *) malloc(numDefaults * sizeof(AttrDefInfo));

			for (j = 0; j < numDefaults; j++)
			{
				int			adnum;

				attrdefs[j].dobj.objType = DO_ATTRDEF;
				attrdefs[j].dobj.catId.tableoid = atooid(PQgetvalue(res, j, 0));
				attrdefs[j].dobj.catId.oid = atooid(PQgetvalue(res, j, 1));
				AssignDumpId(&attrdefs[j].dobj);
				attrdefs[j].adtable = tbinfo;
				attrdefs[j].adnum = adnum = atoi(PQgetvalue(res, j, 2));
				attrdefs[j].adef_expr = strdup(PQgetvalue(res, j, 3));

				attrdefs[j].dobj.name = strdup(tbinfo->dobj.name);
				attrdefs[j].dobj.namespace = tbinfo->dobj.namespace;

				attrdefs[j].dobj.dump = tbinfo->dobj.dump;

				/*
				 * Defaults on a VIEW must always be dumped as separate ALTER
				 * TABLE commands.	Defaults on regular tables are dumped as
				 * part of the CREATE TABLE if possible.  To check if it's
				 * safe, we mark the default as needing to appear before the
				 * CREATE.
				 */
				if (tbinfo->relkind == RELKIND_VIEW)
				{
					attrdefs[j].separate = true;
					/* needed in case pre-7.3 DB: */
					addObjectDependency(&attrdefs[j].dobj,
										tbinfo->dobj.dumpId);
				}
				else
				{
					attrdefs[j].separate = false;
					addObjectDependency(&tbinfo->dobj,
										attrdefs[j].dobj.dumpId);
				}

				if (adnum <= 0 || adnum > ntups)
				{
					write_msg(NULL, "invalid adnum value %d for table \"%s\"\n",
							  adnum, tbinfo->dobj.name);
					exit_nicely();
				}
				tbinfo->attrdefs[adnum - 1] = &attrdefs[j];
			}
			PQclear(res);
		}

		/*
		 * Get info about table CHECK constraints
		 */
		if (tbinfo->ncheck > 0)
		{
			ConstraintInfo *constrs;
			int			numConstrs;

			if (g_verbose)
				write_msg(NULL, "finding check constraints for table \"%s\"\n",
						  tbinfo->dobj.name);

			resetPQExpBuffer(q);

			appendPQExpBuffer(q, "SELECT tableoid, oid, conname, "
							"pg_catalog.pg_get_constraintdef(oid) AS consrc "
							  "FROM pg_catalog.pg_constraint "
							  "WHERE conrelid = '%u'::pg_catalog.oid "
							  "   AND contype = 'c' "
							  "ORDER BY conname",
							  tbinfo->dobj.catId.oid);

			res = PQexec(g_conn, q->data);
			check_sql_result(res, g_conn, q->data, PGRES_TUPLES_OK);

			numConstrs = PQntuples(res);
			if (numConstrs != tbinfo->ncheck)
			{
				write_msg(NULL, "expected %d check constraints on table \"%s\" but found %d\n",
						  tbinfo->ncheck, tbinfo->dobj.name, numConstrs);
				write_msg(NULL, "(The system catalogs might be corrupted.)\n");
				exit_nicely();
			}

			constrs = (ConstraintInfo *) malloc(numConstrs * sizeof(ConstraintInfo));
			tbinfo->checkexprs = constrs;

			for (j = 0; j < numConstrs; j++)
			{
				constrs[j].dobj.objType = DO_CONSTRAINT;
				constrs[j].dobj.catId.tableoid = atooid(PQgetvalue(res, j, 0));
				constrs[j].dobj.catId.oid = atooid(PQgetvalue(res, j, 1));
				AssignDumpId(&constrs[j].dobj);
				constrs[j].dobj.name = strdup(PQgetvalue(res, j, 2));
				constrs[j].dobj.namespace = tbinfo->dobj.namespace;
				constrs[j].contable = tbinfo;
				constrs[j].condomain = NULL;
				constrs[j].contype = 'c';
				constrs[j].condef = strdup(PQgetvalue(res, j, 3));
				constrs[j].conindex = 0;
				constrs[j].coninherited = false;
				constrs[j].separate = false;

				constrs[j].dobj.dump = tbinfo->dobj.dump;

				/*
				 * Mark the constraint as needing to appear before the table
				 * --- this is so that any other dependencies of the
				 * constraint will be emitted before we try to create the
				 * table.
				 */
				addObjectDependency(&tbinfo->dobj,
									constrs[j].dobj.dumpId);

				/*
				 * If the constraint is inherited, this will be detected
				 * later.  We also detect later if the constraint must be
				 * split out from the table definition.
				 */
			}
			PQclear(res);
		}
	}

	destroyPQExpBuffer(q);
}

/*
 * dumpComment --
 *
 * This routine is used to dump any comments associated with the
 * object handed to this routine. The routine takes a constant character
 * string for the target part of the comment-creation command, plus
 * the namespace and owner of the object (for labeling the ArchiveEntry),
 * plus catalog ID and subid which are the lookup key for pg_description,
 * plus the dump ID for the object (for setting a dependency).
 * If a matching pg_description entry is found, it is dumped.
 *
 * Note: although this routine takes a dumpId for dependency purposes,
 * that purpose is just to mark the dependency in the emitted dump file
 * for possible future use by pg_restore.  We do NOT use it for determining
 * ordering of the comment in the dump file, because this routine is called
 * after dependency sorting occurs.  This routine should be called just after
 * calling ArchiveEntry() for the specified object.
 */
static void
dumpComment(Archive *fout, const char *target,
			const char *namespace, const char *owner,
			CatalogId catalogId, int subid, DumpId dumpId)
{
	CommentItem *comments;
	int			ncomments;

	/* Comments are SCHEMA not data */
	if (dataOnly)
		return;

	/* Search for comments associated with catalogId, using table */
	ncomments = findComments(fout, catalogId.tableoid, catalogId.oid,
							 &comments);

	/* Is there one matching the subid? */
	while (ncomments > 0)
	{
		if (comments->objsubid == subid)
			break;
		comments++;
		ncomments--;
	}

	/* If a comment exists, build COMMENT ON statement */
	if (ncomments > 0)
	{
		PQExpBuffer query = createPQExpBuffer();

		appendPQExpBuffer(query, "COMMENT ON %s IS ", target);
		appendStringLiteralAH(query, comments->descr, fout);
		appendPQExpBuffer(query, ";\n");

		ArchiveEntry(fout, nilCatalogId, createDumpId(),
					 target, namespace, NULL, owner, false,
					 "COMMENT", query->data, "", NULL,
					 &(dumpId), 1,
					 NULL, NULL);

		destroyPQExpBuffer(query);
	}
}

/*
 * dumpTableComment --
 *
 * As above, but dump comments for both the specified table (or view)
 * and its columns.
 */
static void
dumpTableComment(Archive *fout, TableInfo *tbinfo,
				 const char *reltypename)
{
	CommentItem *comments;
	int			ncomments;
	PQExpBuffer query;
	PQExpBuffer target;

	/* Comments are SCHEMA not data */
	if (dataOnly)
		return;

	/* Search for comments associated with relation, using table */
	ncomments = findComments(fout,
							 tbinfo->dobj.catId.tableoid,
							 tbinfo->dobj.catId.oid,
							 &comments);

	/* If comments exist, build COMMENT ON statements */
	if (ncomments <= 0)
		return;

	query = createPQExpBuffer();
	target = createPQExpBuffer();

	while (ncomments > 0)
	{
		const char *descr = comments->descr;
		int			objsubid = comments->objsubid;

		if (objsubid == 0)
		{
			resetPQExpBuffer(target);
			appendPQExpBuffer(target, "%s %s.", reltypename,
							  fmtId(tbinfo->dobj.namespace->dobj.name));
			appendPQExpBuffer(target, "%s ", fmtId(tbinfo->dobj.name));

			resetPQExpBuffer(query);
			appendPQExpBuffer(query, "COMMENT ON %s IS ", target->data);
			appendStringLiteralAH(query, descr, fout);
			appendPQExpBuffer(query, ";\n");

			ArchiveEntry(fout, nilCatalogId, createDumpId(),
						 target->data,
						 tbinfo->dobj.namespace->dobj.name,
						 NULL,
						 tbinfo->rolname,
						 false, "COMMENT", query->data, "", NULL,
						 &(tbinfo->dobj.dumpId), 1,
						 NULL, NULL);
		}
		else if (objsubid > 0 && objsubid <= tbinfo->numatts)
		{
			resetPQExpBuffer(target);
			appendPQExpBuffer(target, "COLUMN %s.",
							  fmtId(tbinfo->dobj.name));
			appendPQExpBuffer(target, "%s",
							  fmtId(tbinfo->attnames[objsubid - 1]));

			resetPQExpBuffer(query);
			appendPQExpBuffer(query, "COMMENT ON %s IS ", target->data);
			appendStringLiteralAH(query, descr, fout);
			appendPQExpBuffer(query, ";\n");

			ArchiveEntry(fout, nilCatalogId, createDumpId(),
						 target->data,
						 tbinfo->dobj.namespace->dobj.name,
						 NULL,
						 tbinfo->rolname,
						 false, "COMMENT", query->data, "", NULL,
						 &(tbinfo->dobj.dumpId), 1,
						 NULL, NULL);
		}

		comments++;
		ncomments--;
	}

	destroyPQExpBuffer(query);
	destroyPQExpBuffer(target);
}

/*
 * findComments --
 *
 * Find the comment(s), if any, associated with the given object.  All the
 * objsubid values associated with the given classoid/objoid are found with
 * one search.
 */
static int
findComments(Archive *fout, Oid classoid, Oid objoid,
			 CommentItem **items)
{
	/* static storage for table of comments */
	static CommentItem *comments = NULL;
	static int	ncomments = -1;

	CommentItem *middle = NULL;
	CommentItem *low;
	CommentItem *high;
	int			nmatch;

	/* Get comments if we didn't already */
	if (ncomments < 0)
		ncomments = collectComments(fout, &comments);

	/*
	 * Do binary search to find some item matching the object.
	 */
	low = &comments[0];
	high = &comments[ncomments - 1];
	while (low <= high)
	{
		middle = low + (high - low) / 2;

		if (classoid < middle->classoid)
			high = middle - 1;
		else if (classoid > middle->classoid)
			low = middle + 1;
		else if (objoid < middle->objoid)
			high = middle - 1;
		else if (objoid > middle->objoid)
			low = middle + 1;
		else
			break;				/* found a match */
	}

	if (low > high)				/* no matches */
	{
		*items = NULL;
		return 0;
	}

	/*
	 * Now determine how many items match the object.  The search loop
	 * invariant still holds: only items between low and high inclusive could
	 * match.
	 */
	nmatch = 1;
	while (middle > low)
	{
		if (classoid != middle[-1].classoid ||
			objoid != middle[-1].objoid)
			break;
		middle--;
		nmatch++;
	}

	*items = middle;

	middle += nmatch;
	while (middle <= high)
	{
		if (classoid != middle->classoid ||
			objoid != middle->objoid)
			break;
		middle++;
		nmatch++;
	}

	return nmatch;
}

/*
 * collectComments --
 *
 * Construct a table of all comments available for database objects.
 * We used to do per-object queries for the comments, but it's much faster
 * to pull them all over at once, and on most databases the memory cost
 * isn't high.
 *
 * The table is sorted by classoid/objid/objsubid for speed in lookup.
 */
static int
collectComments(Archive *fout, CommentItem **items)
{
	PGresult   *res;
	PQExpBuffer query;
	int			i_description;
	int			i_classoid;
	int			i_objoid;
	int			i_objsubid;
	int			ntups;
	int			i;
	CommentItem *comments;

	/*
	 * Note we do NOT change source schema here; preserve the caller's
	 * setting, instead.
	 */

	query = createPQExpBuffer();

	appendPQExpBuffer(query, "SELECT description, classoid, objoid, objsubid "
					  "FROM pg_catalog.pg_description "
					  "ORDER BY classoid, objoid, objsubid");

	res = PQexec(g_conn, query->data);
	check_sql_result(res, g_conn, query->data, PGRES_TUPLES_OK);

	/* Construct lookup table containing OIDs in numeric form */

	i_description = PQfnumber(res, "description");
	i_classoid = PQfnumber(res, "classoid");
	i_objoid = PQfnumber(res, "objoid");
	i_objsubid = PQfnumber(res, "objsubid");

	ntups = PQntuples(res);

	comments = (CommentItem *) malloc(ntups * sizeof(CommentItem));

	for (i = 0; i < ntups; i++)
	{
		comments[i].descr = PQgetvalue(res, i, i_description);
		comments[i].classoid = atooid(PQgetvalue(res, i, i_classoid));
		comments[i].objoid = atooid(PQgetvalue(res, i, i_objoid));
		comments[i].objsubid = atoi(PQgetvalue(res, i, i_objsubid));
	}

	/* Do NOT free the PGresult since we are keeping pointers into it */
	destroyPQExpBuffer(query);

	*items = comments;
	return ntups;
}

/*
 * dumpDumpableObject
 *
 * This routine and its subsidiaries are responsible for creating
 * ArchiveEntries (TOC objects) for each object to be dumped.
 */
static void
dumpDumpableObject(Archive *fout, DumpableObject *dobj)
{
	switch (dobj->objType)
	{
		case DO_NAMESPACE:
			if (!postDataSchemaOnly)
			dumpNamespace(fout, (NamespaceInfo *) dobj);
			break;
		case DO_TYPE:
			if (!postDataSchemaOnly)
			dumpType(fout, (TypeInfo *) dobj);
			break;
		case DO_TYPE_STORAGE_OPTIONS:
			if (!postDataSchemaOnly)
				dumpTypeStorageOptions(fout, (TypeStorageOptions *) dobj);
			break;
		case DO_SHELL_TYPE:
			if (!postDataSchemaOnly)
			dumpShellType(fout, (ShellTypeInfo *) dobj);
			break;
		case DO_FUNC:
			if (!postDataSchemaOnly)
			dumpFunc(fout, (FuncInfo *) dobj);
			break;
		case DO_AGG:
			if (!postDataSchemaOnly)
			dumpAgg(fout, (AggInfo *) dobj);
			break;
		case DO_EXTPROTOCOL:
			if (!postDataSchemaOnly)
			dumpExtProtocol(fout, (ExtProtInfo *) dobj);
			break;
		case DO_OPERATOR:
			if (!postDataSchemaOnly)
			dumpOpr(fout, (OprInfo *) dobj);
			break;
		case DO_OPCLASS:
			if (!postDataSchemaOnly)
			dumpOpclass(fout, (OpclassInfo *) dobj);
			break;
		case DO_CONVERSION:
			if (!postDataSchemaOnly)
			dumpConversion(fout, (ConvInfo *) dobj);
			break;
		case DO_TABLE:
			if (!postDataSchemaOnly)
			dumpTable(fout, (TableInfo *) dobj);
			break;
		case DO_ATTRDEF:
			if (!postDataSchemaOnly)
			dumpAttrDef(fout, (AttrDefInfo *) dobj);
			break;
		case DO_INDEX:
			if (!preDataSchemaOnly)
			dumpIndex(fout, (IndxInfo *) dobj);
			break;
		case DO_RULE:
			if (!preDataSchemaOnly)
			dumpRule(fout, (RuleInfo *) dobj);
			break;
		case DO_TRIGGER:
			dumpTrigger(fout, (TriggerInfo *) dobj);
			break;
		case DO_CONSTRAINT:
			if (!preDataSchemaOnly)
			dumpConstraint(fout, (ConstraintInfo *) dobj);
			break;
		case DO_FK_CONSTRAINT:
			if (!preDataSchemaOnly)
			dumpConstraint(fout, (ConstraintInfo *) dobj);
			break;
		case DO_PROCLANG:
			if (!postDataSchemaOnly)
			dumpProcLang(fout, (ProcLangInfo *) dobj);
			break;
		case DO_CAST:
			if (!postDataSchemaOnly)
			dumpCast(fout, (CastInfo *) dobj);
			break;
		case DO_TABLE_DATA:
			if (!postDataSchemaOnly)
			dumpTableData(fout, (TableDataInfo *) dobj);
			break;
		case DO_TABLE_TYPE:
			/* table rowtypes are never dumped separately */
			break;
		case DO_BLOBS:
			if (!postDataSchemaOnly)
			ArchiveEntry(fout, dobj->catId, dobj->dumpId,
						 dobj->name, NULL, NULL, "",
						 false, "BLOBS", "", "", NULL,
						 NULL, 0,
						 dumpBlobs, NULL);
			break;
		case DO_BLOB_COMMENTS:
			if (!postDataSchemaOnly)
			ArchiveEntry(fout, dobj->catId, dobj->dumpId,
						 dobj->name, NULL, NULL, "",
						 false, "BLOB COMMENTS", "", "", NULL,
						 NULL, 0,
						 dumpBlobComments, NULL);
			break;
	}
}

/*
 * dumpNamespace
 *	  writes out to fout the queries to recreate a user-defined namespace
 */
static void
dumpNamespace(Archive *fout, NamespaceInfo *nspinfo)
{
	PQExpBuffer q;
	PQExpBuffer delq;
	char	   *qnspname;

	/* Skip if not to be dumped */
	if (!nspinfo->dobj.dump || dataOnly)
		return;

	/* don't dump dummy namespace from pre-7.3 source */
	if (strlen(nspinfo->dobj.name) == 0)
		return;

	q = createPQExpBuffer();
	delq = createPQExpBuffer();

	qnspname = strdup(fmtId(nspinfo->dobj.name));

	appendPQExpBuffer(delq, "DROP SCHEMA %s;\n", qnspname);

	appendPQExpBuffer(q, "CREATE SCHEMA %s;\n", qnspname);

	ArchiveEntry(fout, nspinfo->dobj.catId, nspinfo->dobj.dumpId,
				 nspinfo->dobj.name,
				 NULL, NULL,
				 nspinfo->rolname,
				 false, "SCHEMA", q->data, delq->data, NULL,
				 nspinfo->dobj.dependencies, nspinfo->dobj.nDeps,
				 NULL, NULL);

	/* Dump Schema Comments */
	resetPQExpBuffer(q);
	appendPQExpBuffer(q, "SCHEMA %s", qnspname);
	dumpComment(fout, q->data,
				NULL, nspinfo->rolname,
				nspinfo->dobj.catId, 0, nspinfo->dobj.dumpId);

	dumpACL(fout, nspinfo->dobj.catId, nspinfo->dobj.dumpId, "SCHEMA",
			qnspname, nspinfo->dobj.name, NULL,
			nspinfo->rolname, nspinfo->nspacl);

	free(qnspname);

	destroyPQExpBuffer(q);
	destroyPQExpBuffer(delq);
}

/*
 * dumpType
 *	  writes out to fout the queries to recreate a user-defined type
 */
static void
dumpType(Archive *fout, TypeInfo *tinfo)
{
	/* Skip if not to be dumped */
	if (!tinfo->dobj.dump || dataOnly)
		return;

	/* Dump out in proper style */
	if (tinfo->typtype == 'b')
		dumpBaseType(fout, tinfo);
	else if (tinfo->typtype == 'd')
		dumpDomain(fout, tinfo);
	else if (tinfo->typtype == 'c')
		dumpCompositeType(fout, tinfo);
}

/*
 * dumpBaseType
 *	  writes out to fout the queries to recreate a user-defined base type
 */
static void
dumpBaseType(Archive *fout, TypeInfo *tinfo)
{
	PQExpBuffer q = createPQExpBuffer();
	PQExpBuffer delq = createPQExpBuffer();
	PQExpBuffer query = createPQExpBuffer();
	PGresult   *res;
	int			ntups;
	char	   *typlen;
	char	   *typinput;
	char	   *typoutput;
	char	   *typreceive;
	char	   *typsend;
	char	   *typanalyze;
	Oid			typinputoid;
	Oid			typoutputoid;
	Oid			typreceiveoid;
	Oid			typsendoid;
	Oid			typanalyzeoid;
	char	   *typdelim;
	char	   *typbyval;
	char	   *typalign;
	char	   *typstorage;
	char	   *typdefault;
	bool		typdefault_is_literal = false;

	/* Set proper schema search path so regproc references list correctly */
	selectSourceSchema(tinfo->dobj.namespace->dobj.name);

	appendPQExpBuffer(query, "SELECT typlen, "
					  "typinput, typoutput, typreceive, typsend, "
					  "typanalyze, "
					  "typinput::pg_catalog.oid as typinputoid, "
					  "typoutput::pg_catalog.oid as typoutputoid, "
					  "typreceive::pg_catalog.oid as typreceiveoid, "
					  "typsend::pg_catalog.oid as typsendoid, "
					  "typanalyze::pg_catalog.oid as typanalyzeoid, "
					  "typdelim, typbyval, typalign, typstorage, "
					  "pg_catalog.pg_get_expr(typdefaultbin, 'pg_catalog.pg_type'::pg_catalog.regclass) as typdefaultbin, typdefault "
						"FROM pg_catalog.pg_type "
						"WHERE oid = '%u'::pg_catalog.oid",
					  tinfo->dobj.catId.oid);

	res = PQexec(g_conn, query->data);
	check_sql_result(res, g_conn, query->data, PGRES_TUPLES_OK);

	/* Expecting a single result only */
	ntups = PQntuples(res);
	if (ntups != 1)
	{
		write_msg(NULL, "Got %d rows instead of one from: %s",
				  ntups, query->data);
		exit_nicely();
	}

	typlen = PQgetvalue(res, 0, PQfnumber(res, "typlen"));
	typinput = PQgetvalue(res, 0, PQfnumber(res, "typinput"));
	typoutput = PQgetvalue(res, 0, PQfnumber(res, "typoutput"));
	typreceive = PQgetvalue(res, 0, PQfnumber(res, "typreceive"));
	typsend = PQgetvalue(res, 0, PQfnumber(res, "typsend"));
	typanalyze = PQgetvalue(res, 0, PQfnumber(res, "typanalyze"));
	typinputoid = atooid(PQgetvalue(res, 0, PQfnumber(res, "typinputoid")));
	typoutputoid = atooid(PQgetvalue(res, 0, PQfnumber(res, "typoutputoid")));
	typreceiveoid = atooid(PQgetvalue(res, 0, PQfnumber(res, "typreceiveoid")));
	typsendoid = atooid(PQgetvalue(res, 0, PQfnumber(res, "typsendoid")));
	typanalyzeoid = atooid(PQgetvalue(res, 0, PQfnumber(res, "typanalyzeoid")));
	typdelim = PQgetvalue(res, 0, PQfnumber(res, "typdelim"));
	typbyval = PQgetvalue(res, 0, PQfnumber(res, "typbyval"));
	typalign = PQgetvalue(res, 0, PQfnumber(res, "typalign"));
	typstorage = PQgetvalue(res, 0, PQfnumber(res, "typstorage"));
	if (!PQgetisnull(res, 0, PQfnumber(res, "typdefaultbin")))
		typdefault = PQgetvalue(res, 0, PQfnumber(res, "typdefaultbin"));
	else if (!PQgetisnull(res, 0, PQfnumber(res, "typdefault")))
	{
		typdefault = PQgetvalue(res, 0, PQfnumber(res, "typdefault"));
		typdefault_is_literal = true;	/* it needs quotes */
	}
	else
		typdefault = NULL;

	/*
	 * DROP must be fully qualified in case same name appears in pg_catalog.
	 * The reason we include CASCADE is that the circular dependency between
	 * the type and its I/O functions makes it impossible to drop the type any
	 * other way.
	 */
	appendPQExpBuffer(delq, "DROP TYPE %s.",
					  fmtId(tinfo->dobj.namespace->dobj.name));
	appendPQExpBuffer(delq, "%s CASCADE;\n",
					  fmtId(tinfo->dobj.name));

	appendPQExpBuffer(q,
					  "CREATE TYPE %s (\n"
					  "    INTERNALLENGTH = %s",
					  fmtId(tinfo->dobj.name),
					  (strcmp(typlen, "-1") == 0) ? "variable" : typlen);

	/* regproc result is correctly quoted as of 7.3 */
	appendPQExpBuffer(q, ",\n    INPUT = %s", typinput);
	appendPQExpBuffer(q, ",\n    OUTPUT = %s", typoutput);
	if (OidIsValid(typreceiveoid))
		appendPQExpBuffer(q, ",\n    RECEIVE = %s", typreceive);
	if (OidIsValid(typsendoid))
		appendPQExpBuffer(q, ",\n    SEND = %s", typsend);
	if (OidIsValid(typanalyzeoid))
		appendPQExpBuffer(q, ",\n    ANALYZE = %s", typanalyze);

	if (typdefault != NULL)
	{
		appendPQExpBuffer(q, ",\n    DEFAULT = ");
		if (typdefault_is_literal)
			appendStringLiteralAH(q, typdefault, fout);
		else
			appendPQExpBufferStr(q, typdefault);
	}

	if (tinfo->isArray)
	{
		char	   *elemType;

		/* reselect schema in case changed by function dump */
		selectSourceSchema(tinfo->dobj.namespace->dobj.name);
		elemType = getFormattedTypeName(tinfo->typelem, zeroAsOpaque);
		appendPQExpBuffer(q, ",\n    ELEMENT = %s", elemType);
		free(elemType);
	}

	if (typdelim && strcmp(typdelim, ",") != 0)
	{
		appendPQExpBuffer(q, ",\n    DELIMITER = ");
		appendStringLiteralAH(q, typdelim, fout);
	}

	if (strcmp(typalign, "c") == 0)
		appendPQExpBuffer(q, ",\n    ALIGNMENT = char");
	else if (strcmp(typalign, "s") == 0)
		appendPQExpBuffer(q, ",\n    ALIGNMENT = int2");
	else if (strcmp(typalign, "i") == 0)
		appendPQExpBuffer(q, ",\n    ALIGNMENT = int4");
	else if (strcmp(typalign, "d") == 0)
		appendPQExpBuffer(q, ",\n    ALIGNMENT = double");

	if (strcmp(typstorage, "p") == 0)
		appendPQExpBuffer(q, ",\n    STORAGE = plain");
	else if (strcmp(typstorage, "e") == 0)
		appendPQExpBuffer(q, ",\n    STORAGE = external");
	else if (strcmp(typstorage, "x") == 0)
		appendPQExpBuffer(q, ",\n    STORAGE = extended");
	else if (strcmp(typstorage, "m") == 0)
		appendPQExpBuffer(q, ",\n    STORAGE = main");

	if (strcmp(typbyval, "t") == 0)
		appendPQExpBuffer(q, ",\n    PASSEDBYVALUE");

	appendPQExpBuffer(q, "\n);\n");

	ArchiveEntry(fout, tinfo->dobj.catId, tinfo->dobj.dumpId,
				 tinfo->dobj.name,
				 tinfo->dobj.namespace->dobj.name,
				 NULL,
				 tinfo->rolname, false,
				 "TYPE", q->data, delq->data, NULL,
				 tinfo->dobj.dependencies, tinfo->dobj.nDeps,
				 NULL, NULL);

	/* Dump Type Comments */
	resetPQExpBuffer(q);

	appendPQExpBuffer(q, "TYPE %s", fmtId(tinfo->dobj.name));
	dumpComment(fout, q->data,
				tinfo->dobj.namespace->dobj.name, tinfo->rolname,
				tinfo->dobj.catId, 0, tinfo->dobj.dumpId);

	PQclear(res);
	destroyPQExpBuffer(q);
	destroyPQExpBuffer(delq);
	destroyPQExpBuffer(query);
}

/*
 * dumpTypeStorageOptions
 *     writes out to fout the ALTER TYPE queries to set default storage options for type
 */
static void
dumpTypeStorageOptions(Archive *fout, TypeStorageOptions *tstorageoptions)
{
	PQExpBuffer q;
	PQExpBuffer delq;

	q = createPQExpBuffer();
	delq = createPQExpBuffer();

	/* Set proper schema search path so regproc references list correctly */
	selectSourceSchema(tstorageoptions->dobj.namespace->dobj.name);

	appendPQExpBuffer(q, "ALTER TYPE %s ", tstorageoptions->dobj.name);
	appendPQExpBuffer(q, " SET DEFAULT ENCODING (%s);\n", tstorageoptions->typoptions);

	ArchiveEntry(	fout
	            , tstorageoptions->dobj.catId                 /* catalog ID  */
	            , tstorageoptions->dobj.dumpId                /* dump ID     */
	            , tstorageoptions->dobj.name                  /* type name   */
	            , tstorageoptions->dobj.namespace->dobj.name  /* name space  */
	            , NULL                                        /* table space */
	            , tstorageoptions->rolname                    /* owner name  */
	            , false                                       /* with oids   */
	            , "TYPE STORAGE OPTIONS"                      /* Desc        */
	            , q->data                                     /* ALTER...    */
	            , ""                                          /* Del         */
	            , NULL                                        /* Copy        */
	            , NULL                                        /* Deps        */
	            , 0                                           /* num Deps    */
	            , NULL                                        /* Dumper      */
	            , NULL                                        /* Dumper Arg  */
	            );

	destroyPQExpBuffer(q);
	destroyPQExpBuffer(delq);


}  /* end dumpTypeStorageOptions */

/*
 * dumpDomain
 *	  writes out to fout the queries to recreate a user-defined domain
 */
static void
dumpDomain(Archive *fout, TypeInfo *tinfo)
{
	PQExpBuffer q = createPQExpBuffer();
	PQExpBuffer delq = createPQExpBuffer();
	PQExpBuffer query = createPQExpBuffer();
	PGresult   *res;
	int			ntups;
	int			i;
	char	   *typnotnull;
	char	   *typdefn;
	char	   *typdefault;
	bool		typdefault_is_literal = false;

	/* Set proper schema search path so type references list correctly */
	selectSourceSchema(tinfo->dobj.namespace->dobj.name);

	/* Fetch domain specific details */
	appendPQExpBuffer(query, "SELECT typnotnull, "
				"pg_catalog.format_type(typbasetype, typtypmod) as typdefn, "
					  "pg_catalog.pg_get_expr(typdefaultbin, 'pg_catalog.pg_type'::pg_catalog.regclass) as typdefaultbin, typdefault "
					  "FROM pg_catalog.pg_type "
					  "WHERE oid = '%u'::pg_catalog.oid",
					  tinfo->dobj.catId.oid);

	res = PQexec(g_conn, query->data);
	check_sql_result(res, g_conn, query->data, PGRES_TUPLES_OK);

	/* Expecting a single result only */
	ntups = PQntuples(res);
	if (ntups != 1)
	{
		write_msg(NULL, "Got %d rows instead of one from: %s",
				  ntups, query->data);
		exit_nicely();
	}

	typnotnull = PQgetvalue(res, 0, PQfnumber(res, "typnotnull"));
	typdefn = PQgetvalue(res, 0, PQfnumber(res, "typdefn"));
	if (!PQgetisnull(res, 0, PQfnumber(res, "typdefaultbin")))
		typdefault = PQgetvalue(res, 0, PQfnumber(res, "typdefaultbin"));
	else if (!PQgetisnull(res, 0, PQfnumber(res, "typdefault")))
	{
		typdefault = PQgetvalue(res, 0, PQfnumber(res, "typdefault"));
		typdefault_is_literal = true;	/* it needs quotes */
	}
	else
		typdefault = NULL;

	appendPQExpBuffer(q,
					  "CREATE DOMAIN %s AS %s",
					  fmtId(tinfo->dobj.name),
					  typdefn);

	if (typnotnull[0] == 't')
		appendPQExpBuffer(q, " NOT NULL");

	if (typdefault != NULL)
	{
		appendPQExpBuffer(q, " DEFAULT ");
		if (typdefault_is_literal)
			appendStringLiteralAH(q, typdefault, fout);
		else
			appendPQExpBufferStr(q, typdefault);
	}

	PQclear(res);

	/*
	 * Add any CHECK constraints for the domain
	 */
	for (i = 0; i < tinfo->nDomChecks; i++)
	{
		ConstraintInfo *domcheck = &(tinfo->domChecks[i]);

		if (!domcheck->separate)
			appendPQExpBuffer(q, "\n\tCONSTRAINT %s %s",
							  fmtId(domcheck->dobj.name), domcheck->condef);
	}

	appendPQExpBuffer(q, ";\n");

	/*
	 * DROP must be fully qualified in case same name appears in pg_catalog
	 */
	appendPQExpBuffer(delq, "DROP DOMAIN %s.",
					  fmtId(tinfo->dobj.namespace->dobj.name));
	appendPQExpBuffer(delq, "%s;\n",
					  fmtId(tinfo->dobj.name));

	ArchiveEntry(fout, tinfo->dobj.catId, tinfo->dobj.dumpId,
				 tinfo->dobj.name,
				 tinfo->dobj.namespace->dobj.name,
				 NULL,
				 tinfo->rolname, false,
				 "DOMAIN", q->data, delq->data, NULL,
				 tinfo->dobj.dependencies, tinfo->dobj.nDeps,
				 NULL, NULL);

	/* Dump Domain Comments */
	resetPQExpBuffer(q);

	appendPQExpBuffer(q, "DOMAIN %s", fmtId(tinfo->dobj.name));
	dumpComment(fout, q->data,
				tinfo->dobj.namespace->dobj.name, tinfo->rolname,
				tinfo->dobj.catId, 0, tinfo->dobj.dumpId);

	destroyPQExpBuffer(q);
	destroyPQExpBuffer(delq);
	destroyPQExpBuffer(query);
}

/*
 * dumpCompositeType
 *	  writes out to fout the queries to recreate a user-defined stand-alone
 *	  composite type
 */
static void
dumpCompositeType(Archive *fout, TypeInfo *tinfo)
{
	PQExpBuffer q = createPQExpBuffer();
	PQExpBuffer delq = createPQExpBuffer();
	PQExpBuffer query = createPQExpBuffer();
	PGresult   *res;
	int			ntups;
	int			i_attname;
	int			i_atttypdefn;
	int			i;

	/* Set proper schema search path so type references list correctly */
	selectSourceSchema(tinfo->dobj.namespace->dobj.name);

	/* Fetch type specific details */

	appendPQExpBuffer(query, "SELECT a.attname, "
			 "pg_catalog.format_type(a.atttypid, a.atttypmod) as atttypdefn "
					  "FROM pg_catalog.pg_type t, pg_catalog.pg_attribute a "
					  "WHERE t.oid = '%u'::pg_catalog.oid "
					  "AND a.attrelid = t.typrelid "
					  "AND NOT a.attisdropped "
					  "ORDER BY a.attnum ",
					  tinfo->dobj.catId.oid);

	res = PQexec(g_conn, query->data);
	check_sql_result(res, g_conn, query->data, PGRES_TUPLES_OK);

	/* Expecting at least a single result */
	ntups = PQntuples(res);
	if (ntups < 1)
	{
		write_msg(NULL, "query yielded no rows: %s\n", query->data);
		exit_nicely();
	}

	i_attname = PQfnumber(res, "attname");
	i_atttypdefn = PQfnumber(res, "atttypdefn");

	appendPQExpBuffer(q, "CREATE TYPE %s AS (",
					  fmtId(tinfo->dobj.name));

	for (i = 0; i < ntups; i++)
	{
		char	   *attname;
		char	   *atttypdefn;

		attname = PQgetvalue(res, i, i_attname);
		atttypdefn = PQgetvalue(res, i, i_atttypdefn);

		appendPQExpBuffer(q, "\n\t%s %s", fmtId(attname), atttypdefn);
		if (i < ntups - 1)
			appendPQExpBuffer(q, ",");
	}
	appendPQExpBuffer(q, "\n);\n");

	/*
	 * DROP must be fully qualified in case same name appears in pg_catalog
	 */
	appendPQExpBuffer(delq, "DROP TYPE %s.",
					  fmtId(tinfo->dobj.namespace->dobj.name));
	appendPQExpBuffer(delq, "%s;\n",
					  fmtId(tinfo->dobj.name));

	ArchiveEntry(fout, tinfo->dobj.catId, tinfo->dobj.dumpId,
				 tinfo->dobj.name,
				 tinfo->dobj.namespace->dobj.name,
				 NULL,
				 tinfo->rolname, false,
				 "TYPE", q->data, delq->data, NULL,
				 tinfo->dobj.dependencies, tinfo->dobj.nDeps,
				 NULL, NULL);


	/* Dump Type Comments */
	resetPQExpBuffer(q);

	appendPQExpBuffer(q, "TYPE %s", fmtId(tinfo->dobj.name));
	dumpComment(fout, q->data,
				tinfo->dobj.namespace->dobj.name, tinfo->rolname,
				tinfo->dobj.catId, 0, tinfo->dobj.dumpId);

	PQclear(res);
	destroyPQExpBuffer(q);
	destroyPQExpBuffer(delq);
	destroyPQExpBuffer(query);
}

/*
 * dumpShellType
 *	  writes out to fout the queries to create a shell type
 *
 * We dump a shell definition in advance of the I/O functions for the type.
 */
static void
dumpShellType(Archive *fout, ShellTypeInfo *stinfo)
{
	PQExpBuffer q;

	/* Skip if not to be dumped */
	if (!stinfo->dobj.dump || dataOnly)
		return;

	q = createPQExpBuffer();

	/*
	 * Note the lack of a DROP command for the shell type; any required DROP
	 * is driven off the base type entry, instead.	This interacts with
	 * _printTocEntry()'s use of the presence of a DROP command to decide
	 * whether an entry needs an ALTER OWNER command.  We don't want to alter
	 * the shell type's owner immediately on creation; that should happen only
	 * after it's filled in, otherwise the backend complains.
	 */

	appendPQExpBuffer(q, "CREATE TYPE %s;\n",
					  fmtId(stinfo->dobj.name));

	ArchiveEntry(fout, stinfo->dobj.catId, stinfo->dobj.dumpId,
				 stinfo->dobj.name,
				 stinfo->dobj.namespace->dobj.name,
				 NULL,
				 stinfo->baseType->rolname, false,
				 "SHELL TYPE", q->data, "", NULL,
				 stinfo->dobj.dependencies, stinfo->dobj.nDeps,
				 NULL, NULL);

	destroyPQExpBuffer(q);
}

/*
 * Determine whether we want to dump definitions for procedural languages.
 * Since the languages themselves don't have schemas, we can't rely on
 * the normal schema-based selection mechanism.  We choose to dump them
 * whenever neither --schema nor --table was given.  (Before 8.1, we used
 * the dump flag of the PL's call handler function, but in 8.1 this will
 * probably always be false since call handlers are created in pg_catalog.)
 *
 * For some backwards compatibility with the older behavior, we forcibly
 * dump a PL if its handler function (and validator if any) are in a
 * dumpable namespace.	That case is not checked here.
 */
static bool
shouldDumpProcLangs(void)
{
	if (!include_everything)
		return false;
	/* And they're schema not data */
	if (dataOnly)
		return false;
	return true;
}

/*
 * dumpProcLang
 *		  writes out to fout the queries to recreate a user-defined
 *		  procedural language
 */
static void
dumpProcLang(Archive *fout, ProcLangInfo *plang)
{
	PQExpBuffer defqry;
	PQExpBuffer delqry;
	bool		useParams;
	char	   *qlanname;
	char	   *lanschema;
	FuncInfo   *funcInfo;
	FuncInfo   *validatorInfo = NULL;

	if (dataOnly)
		return;

	/*
	 * Try to find the support function(s).  It is not an error if we don't
	 * find them --- if the functions are in the pg_catalog schema, as is
	 * standard in 8.1 and up, then we won't have loaded them. (In this case
	 * we will emit a parameterless CREATE LANGUAGE command, which will
	 * require PL template knowledge in the backend to reload.)
	 */

	funcInfo = findFuncByOid(plang->lanplcallfoid);
	if (funcInfo != NULL && !funcInfo->dobj.dump)
		funcInfo = NULL;		/* treat not-dumped same as not-found */

	if (OidIsValid(plang->lanvalidator))
	{
		validatorInfo = findFuncByOid(plang->lanvalidator);
		if (validatorInfo != NULL && !validatorInfo->dobj.dump)
			validatorInfo = NULL;
	}

	/*
	 * If the functions are dumpable then emit a traditional CREATE LANGUAGE
	 * with parameters.  Otherwise, dump only if shouldDumpProcLangs() says to
	 * dump it.
	 */
	useParams = (funcInfo != NULL &&
				 (validatorInfo != NULL || !OidIsValid(plang->lanvalidator)));

	if (!useParams && !shouldDumpProcLangs())
		return;

	defqry = createPQExpBuffer();
	delqry = createPQExpBuffer();

	qlanname = strdup(fmtId(plang->dobj.name));

	/*
	 * If dumping a HANDLER clause, treat the language as being in the handler
	 * function's schema; this avoids cluttering the HANDLER clause. Otherwise
	 * it doesn't really have a schema.
	 */
	if (useParams)
		lanschema = funcInfo->dobj.namespace->dobj.name;
	else
		lanschema = NULL;

	appendPQExpBuffer(delqry, "DROP PROCEDURAL LANGUAGE %s;\n",
					  qlanname);

	appendPQExpBuffer(defqry, "CREATE %sPROCEDURAL LANGUAGE %s",
					  (useParams && plang->lanpltrusted) ? "TRUSTED " : "",
					  qlanname);
	if (useParams)
	{
		appendPQExpBuffer(defqry, " HANDLER %s",
						  fmtId(funcInfo->dobj.name));
		if (OidIsValid(plang->lanvalidator))
		{
			appendPQExpBuffer(defqry, " VALIDATOR ");
			/* Cope with possibility that validator is in different schema */
			if (validatorInfo->dobj.namespace != funcInfo->dobj.namespace)
				appendPQExpBuffer(defqry, "%s.",
							fmtId(validatorInfo->dobj.namespace->dobj.name));
			appendPQExpBuffer(defqry, "%s",
							  fmtId(validatorInfo->dobj.name));
		}
	}
	appendPQExpBuffer(defqry, ";\n");

	/*
	 * If the language is one of those for which the call handler and
	 * validator functions are defined in pg_pltemplate, we must add ALTER
	 * FUNCTION ... OWNER statements to switch the functions to the user to
	 * whom the functions are assigned -OR- adjust the language owner to
	 * reflect the call handler owner so a SET SESSION AUTHORIZATION statement
	 * properly reflects the "language" owner.
	 *
	 * Functions specified in pg_pltemplate are entered into pg_proc under
	 * pg_catalog.	Functions in pg_catalog are omitted from the function list
	 * structure resulting in the references to them in this procedure to be
	 * NULL.
	 *
	 * TODO: Adjust for ALTER LANGUAGE ... OWNER support.
	 */
	if (use_setsessauth)
	{
		/*
		 * If using SET SESSION AUTHORIZATION statements to reflect
		 * language/function ownership, alter the LANGUAGE owner to reflect
		 * the owner of the call handler function (or the validator function)
		 * if the fuction is from pg_pltempate. (Other functions are
		 * explicitly created and not subject the user in effect with CREATE
		 * LANGUAGE.)
		 */
		char	   *languageOwner = NULL;

		if (funcInfo == NULL)
		{
			languageOwner = getFuncOwner(plang->lanplcallfoid, "tmplhandler");
		}
		else if (validatorInfo == NULL)
		{
			languageOwner = getFuncOwner(plang->lanvalidator, "tmplvalidator");
		}
		if (languageOwner != NULL)
		{
			free(plang->lanowner);
			plang->lanowner = languageOwner;
		}
	}
	else
	{
		/*
		 * If the call handler or validator is defined, check to see if it's
		 * one of the pre-defined ones.  If so, it won't have been dumped as a
		 * function so won't have the proper owner -- we need to emit an ALTER
		 * FUNCTION ... OWNER statement for it.
		 */
		if (funcInfo == NULL)
		{
			dumpPlTemplateFunc(plang->lanplcallfoid, "tmplhandler", defqry);
		}
		if (validatorInfo == NULL)
		{
			dumpPlTemplateFunc(plang->lanvalidator, "tmplvalidator", defqry);
		}
	}

	ArchiveEntry(fout, plang->dobj.catId, plang->dobj.dumpId,
				 plang->dobj.name,
				 lanschema, NULL, plang->lanowner,
				 false, "PROCEDURAL LANGUAGE",
				 defqry->data,
				 (g_fout->remoteVersion >= 80209 ? "" : delqry->data), //don 't drop plpgsql if can' t be dropped
				 NULL,
				 plang->dobj.dependencies, plang->dobj.nDeps,
				 NULL, NULL);

	/* Dump Proc Lang Comments */
	resetPQExpBuffer(defqry);
	appendPQExpBuffer(defqry, "LANGUAGE %s", qlanname);
	dumpComment(fout, defqry->data,
				NULL, "",
				plang->dobj.catId, 0, plang->dobj.dumpId);

	if (plang->lanpltrusted)
		dumpACL(fout, plang->dobj.catId, plang->dobj.dumpId, "LANGUAGE",
				qlanname, plang->dobj.name,
				lanschema,
				plang->lanowner, plang->lanacl);

	free(qlanname);

	destroyPQExpBuffer(defqry);
	destroyPQExpBuffer(delqry);
}


/*
 * getFuncOwner - retrieves the "proowner" of the function identified by funcOid
 * if, and only if, funcOid represents a function specified in pg_pltemplate.
 */
static char *
getFuncOwner(Oid funcOid, const char *templateField)
{
	PGresult   *res;
	int			ntups;
	int			i_funcowner;
	char	   *functionOwner = NULL;
	PQExpBuffer query = createPQExpBuffer();

	/* Ensure we're in the proper schema */
	selectSourceSchema("pg_catalog");

	appendPQExpBuffer(query,
					  "SELECT ( %s proowner ) AS funcowner "
					  "FROM pg_proc "
		"WHERE ( oid = %d AND proname IN ( SELECT %s FROM pg_pltemplate ) )",
					  username_subquery, funcOid, templateField);

	res = PQexec(g_conn, query->data);
	check_sql_result(res, g_conn, query->data, PGRES_TUPLES_OK);

	ntups = PQntuples(res);
	if (ntups != 0)
	{
		i_funcowner = PQfnumber(res, "funcowner");
		functionOwner = strdup(PQgetvalue(res, 0, i_funcowner));
	}

	PQclear(res);
	destroyPQExpBuffer(query);

	return functionOwner;
}


/*
 * dumpPlTemplateFunc - appends an "ALTER FUNCTION ... OWNER" statement for the
 * pg_pltemplate-defined language function specified to the PQExpBuffer provided.
 *
 * The ALTER FUNCTION statement is added if, and only if, the function is defined
 * in the pg_catalog schema AND is identified in the pg_pltemplate table.
 */
static void
dumpPlTemplateFunc(Oid funcOid, const char *templateField, PQExpBuffer buffer)
{
	PGresult   *res;
	int			ntups;
	int			i_signature;
	int			i_owner;
	char	   *functionSignature = NULL;
	char	   *ownerName = NULL;
	PQExpBuffer fquery = createPQExpBuffer();

	/* Make sure we are in proper schema */
	selectSourceSchema("pg_catalog");

	appendPQExpBuffer(fquery,
					  "SELECT p.oid::pg_catalog.regprocedure AS signature, "
					  "( %s proowner ) AS owner "
					  "FROM pg_pltemplate t, pg_proc p "
					  "WHERE p.oid = %d "
					  "AND proname = %s "
					  "AND pronamespace = ( SELECT oid FROM pg_namespace WHERE nspname = 'pg_catalog' )",
					  username_subquery, funcOid, templateField);

	res = PQexec(g_conn, fquery->data);
	check_sql_result(res, g_conn, fquery->data, PGRES_TUPLES_OK);

	ntups = PQntuples(res);
	if (ntups != 0)
	{
		i_signature = PQfnumber(res, "signature");
		i_owner = PQfnumber(res, "owner");
		functionSignature = strdup(PQgetvalue(res, 0, i_signature));
		ownerName = strdup(PQgetvalue(res, 0, i_owner));

		if (functionSignature != NULL && ownerName != NULL)
		{
			appendPQExpBuffer(buffer, "ALTER FUNCTION %s OWNER TO %s;\n", functionSignature, ownerName);
		}

		free(functionSignature);
		free(ownerName);
	}

	PQclear(res);
	destroyPQExpBuffer(fquery);
}


/*
 * format_function_arguments: generate function name and argument list
 *
 * The argument type names are qualified if needed.  The function name
 * is never qualified.
 *
 * Any or all of allargtypes, argmodes, argnames may be NULL.
 */
static char *
format_function_arguments(FuncInfo *finfo, int nallargs,
						  char **allargtypes,
						  char **argmodes,
						  char **argnames)
{
	PQExpBufferData fn;
	int			j;

	initPQExpBuffer(&fn);
	appendPQExpBuffer(&fn, "%s(", fmtId(finfo->dobj.name));
	for (j = 0; j < nallargs; j++)
	{
		Oid			typid;
		char	   *typname;
		const char *argmode;
		const char *argname;

		typid = allargtypes ? atooid(allargtypes[j]) : finfo->argtypes[j];
		typname = getFormattedTypeName(typid, zeroAsOpaque);

		if (argmodes)
		{
			switch (argmodes[j][0])
			{
				case PROARGMODE_IN:
					argmode = "";
					break;
				case PROARGMODE_OUT:
					argmode = "OUT ";
					break;
				case PROARGMODE_INOUT:
					argmode = "INOUT ";
					break;
				case PROARGMODE_VARIADIC:
					argmode = "VARIADIC ";
					break;
				case PROARGMODE_TABLE:
					/* skip table column's names */
					free(typname);
					continue;
				default:
					write_msg(NULL, "WARNING: bogus value in proargmodes array\n");
					argmode = "";
					break;
			}
		}
		else
		{
			argmode = "";
		}

		argname = argnames ? argnames[j] : (char *) NULL;
		if (argname && argname[0] == '\0')
			argname = NULL;

		appendPQExpBuffer(&fn, "%s%s%s%s%s",
						  (j > 0) ? ", " : "",
						  argmode,
						  argname ? fmtId(argname) : "",
						  argname ? " " : "",
						  typname);
		free(typname);
	}
	appendPQExpBuffer(&fn, ")");
	return fn.data;
}

/*
 *	is_returns_table_function: returns true if function id declared as
 *	RETURNS TABLE, i.e. at least one argument is PROARGMODE_TABLE
 */
static bool
is_returns_table_function(int nallargs, char **argmodes)
{
	int			j;

	if (argmodes)
		for (j = 0; j < nallargs; j++)
			if (argmodes[j][0] == PROARGMODE_TABLE)
				return true;

	return false;
}


/*
 * format_table_function_columns: generate column list for
 * table functions.
 */
static char *
format_table_function_columns(FuncInfo *finfo, int nallargs,
							  char **allargtypes,
							  char **argmodes,
							  char **argnames)
{
	PQExpBufferData fn;
	int			j;
	bool		first_column = true;

	initPQExpBuffer(&fn);
	appendPQExpBuffer(&fn, "(");

	for (j = 0; j < nallargs; j++)
	{
		Oid			typid;
		char	   *typname;

		/*
		 * argmodes are checked in format_function_arguments. Isn't neccessery
		 * check argmodes here again
		 */
		if (argmodes[j][0] == PROARGMODE_TABLE)
		{
			typid = allargtypes ? atooid(allargtypes[j]) : finfo->argtypes[j];
			typname = getFormattedTypeName(typid, zeroAsOpaque);

			/* column's name is always NOT NULL (checked in gram.y) */
			appendPQExpBuffer(&fn, "%s%s %s",
							  first_column ? "" : ", ",
							  fmtId(argnames[j]),
							  typname);
			free(typname);
			first_column = false;
		}
	}

	appendPQExpBuffer(&fn, ")");
	return fn.data;
}


/*
 * format_function_signature: generate function name and argument list
 *
 * This is like format_function_arguments except that only a minimal
 * list of input argument types is generated; this is sufficient to
 * reference the function, but not to define it.
 *
 * If honor_quotes is false then the function name is never quoted.
 * This is appropriate for use in TOC tags, but not in SQL commands.
 */
static char *
format_function_signature(FuncInfo *finfo, bool honor_quotes)
{
	PQExpBufferData fn;
	int			j;

	initPQExpBuffer(&fn);
	if (honor_quotes)
		appendPQExpBuffer(&fn, "%s(", fmtId(finfo->dobj.name));
	else
		appendPQExpBuffer(&fn, "%s(", finfo->dobj.name);
	for (j = 0; j < finfo->nargs; j++)
	{
		char	   *typname;

		typname = getFormattedTypeName(finfo->argtypes[j], zeroAsOpaque);

		appendPQExpBuffer(&fn, "%s%s",
						  (j > 0) ? ", " : "",
						  typname);
		free(typname);
	}
	appendPQExpBuffer(&fn, ")");
	return fn.data;
}


/*
 * dumpFunc:
 *	  dump out one function
 */
static void
dumpFunc(Archive *fout, FuncInfo *finfo)
{
	PQExpBuffer query;
	PQExpBuffer q;
	PQExpBuffer delqry;
	PQExpBuffer asPart;
	PGresult   *res;
	char	   *funcsig;
	char	   *funcsig_tag;
	int			ntups;
	char	   *proretset;
	char	   *prosrc;
	char	   *probin;
	char	   *proallargtypes;
	char	   *proargmodes;
	char	   *proargnames;
	char	   *provolatile;
	char	   *proisstrict;
	char	   *prosecdef;
	char	   *lanname;
	char	   *prodataaccess;
	char	   *rettypename;
	int			nallargs;
	char	  **allargtypes = NULL;
	char	  **argmodes = NULL;
	char	  **argnames = NULL;
	bool		isGE43 = isGPDB4300OrLater();

	/* Skip if not to be dumped */
	if (!finfo->dobj.dump || dataOnly)
		return;

	query = createPQExpBuffer();
	q = createPQExpBuffer();
	delqry = createPQExpBuffer();
	asPart = createPQExpBuffer();

	/* Set proper schema search path so type references list correctly */
	selectSourceSchema(finfo->dobj.namespace->dobj.name);

	/* Fetch function-specific details */
	appendPQExpBuffer(query,
					  "SELECT proretset, prosrc, probin, "
					  "proallargtypes, proargmodes, proargnames, "
					  "provolatile, proisstrict, prosecdef, %s"
					  "(SELECT lanname FROM pg_catalog.pg_language WHERE oid = prolang) as lanname "
					  "FROM pg_catalog.pg_proc "
					  "WHERE oid = '%u'::pg_catalog.oid",
					  (isGE43 ? "prodataaccess, " : ""),
					  finfo->dobj.catId.oid);

	res = PQexec(g_conn, query->data);
	check_sql_result(res, g_conn, query->data, PGRES_TUPLES_OK);

	/* Expecting a single result only */
	ntups = PQntuples(res);
	if (ntups != 1)
	{
		write_msg(NULL, "Got %d rows instead of one from: %s",
				  ntups, query->data);
		exit_nicely();
	}

	proretset = PQgetvalue(res, 0, PQfnumber(res, "proretset"));
	prosrc = PQgetvalue(res, 0, PQfnumber(res, "prosrc"));
	probin = PQgetvalue(res, 0, PQfnumber(res, "probin"));
	proallargtypes = PQgetvalue(res, 0, PQfnumber(res, "proallargtypes"));
	proargmodes = PQgetvalue(res, 0, PQfnumber(res, "proargmodes"));
	proargnames = PQgetvalue(res, 0, PQfnumber(res, "proargnames"));
	provolatile = PQgetvalue(res, 0, PQfnumber(res, "provolatile"));
	proisstrict = PQgetvalue(res, 0, PQfnumber(res, "proisstrict"));
	prosecdef = PQgetvalue(res, 0, PQfnumber(res, "prosecdef"));
	lanname = PQgetvalue(res, 0, PQfnumber(res, "lanname"));
	prodataaccess = PQgetvalue(res, 0, PQfnumber(res, "prodataaccess"));

	/*
	 * See backend/commands/define.c for details of how the 'AS' clause is
	 * used.
	 */
	if (strcmp(probin, "-") != 0)
	{
		appendPQExpBuffer(asPart, "AS ");
		appendStringLiteralAH(asPart, probin, fout);
		if (strcmp(prosrc, "-") != 0)
		{
			appendPQExpBuffer(asPart, ", ");

			/*
			 * where we have bin, use dollar quoting if allowed and src
			 * contains quote or backslash; else use regular quoting.
			 */
			if (disable_dollar_quoting ||
			  (strchr(prosrc, '\'') == NULL && strchr(prosrc, '\\') == NULL))
				appendStringLiteralAH(asPart, prosrc, fout);
			else
				appendStringLiteralDQ(asPart, prosrc, NULL);
		}
	}
	else
	{
		if (strcmp(prosrc, "-") != 0)
		{
			appendPQExpBuffer(asPart, "AS ");
			/* with no bin, dollar quote src unconditionally if allowed */
			if (disable_dollar_quoting)
				appendStringLiteralAH(asPart, prosrc, fout);
			else
				appendStringLiteralDQ(asPart, prosrc, NULL);
		}
	}

	nallargs = finfo->nargs;	/* unless we learn different from allargs */

	if (proallargtypes && *proallargtypes)
	{
		int			nitems = 0;

		if (!parsePGArray(proallargtypes, &allargtypes, &nitems) ||
			nitems < finfo->nargs)
		{
			write_msg(NULL, "WARNING: could not parse proallargtypes array\n");
			if (allargtypes)
				free(allargtypes);
			allargtypes = NULL;
		}
		else
			nallargs = nitems;
	}

	if (proargmodes && *proargmodes)
	{
		int			nitems = 0;

		if (!parsePGArray(proargmodes, &argmodes, &nitems) ||
			nitems != nallargs)
		{
			write_msg(NULL, "WARNING: could not parse proargmodes array\n");
			if (argmodes)
				free(argmodes);
			argmodes = NULL;
		}
	}

	if (proargnames && *proargnames)
	{
		int			nitems = 0;

		if (!parsePGArray(proargnames, &argnames, &nitems) ||
			nitems != nallargs)
		{
			write_msg(NULL, "WARNING: could not parse proargnames array\n");
			if (argnames)
				free(argnames);
			argnames = NULL;
		}
	}

	funcsig = format_function_arguments(finfo, nallargs, allargtypes,
										argmodes, argnames);
	funcsig_tag = format_function_signature(finfo, false);

	/*
	 * DROP must be fully qualified in case same name appears in pg_catalog
	 */
	appendPQExpBuffer(delqry, "DROP FUNCTION %s.%s;\n",
					  fmtId(finfo->dobj.namespace->dobj.name),
					  funcsig);

	appendPQExpBuffer(q, "CREATE FUNCTION %s ", funcsig);

	/* switch between RETURNS SETOF RECORD and RETURNS TABLE functions */
	if (!is_returns_table_function(nallargs, argmodes))
	{
		rettypename = getFormattedTypeName(finfo->prorettype, zeroAsOpaque);
		appendPQExpBuffer(q, "RETURNS %s%s\n    %s\n    LANGUAGE %s",
						  (proretset[0] == 't') ? "SETOF " : "",
						  rettypename,
						  asPart->data,
						  fmtId(lanname));
		free(rettypename);
	}
	else
	{
		char	   *func_cols;

		func_cols = format_table_function_columns(finfo, nallargs, allargtypes,
												  argmodes, argnames);
		appendPQExpBuffer(q, "RETURNS TABLE %s\n    %s\n    LANGUAGE %s",
						  func_cols,
						  asPart->data,
						  fmtId(lanname));
		free(func_cols);
	}

	if (provolatile[0] != PROVOLATILE_VOLATILE)
	{
		if (provolatile[0] == PROVOLATILE_IMMUTABLE)
			appendPQExpBuffer(q, " IMMUTABLE");
		else if (provolatile[0] == PROVOLATILE_STABLE)
			appendPQExpBuffer(q, " STABLE");
		else if (provolatile[0] != PROVOLATILE_VOLATILE)
		{
			write_msg(NULL, "unrecognized provolatile value for function \"%s\"\n",
					  finfo->dobj.name);
			exit_nicely();
		}
	}

	if (proisstrict[0] == 't')
		appendPQExpBuffer(q, " STRICT");

	if (prosecdef[0] == 't')
		appendPQExpBuffer(q, " SECURITY DEFINER");

	if (prodataaccess[0] == PRODATAACCESS_NONE)
		appendPQExpBuffer(q, " NO SQL");
	else if (prodataaccess[0] == PRODATAACCESS_CONTAINS)
		appendPQExpBuffer(q, " CONTAINS SQL");
	else if (prodataaccess[0] == PRODATAACCESS_READS)
		appendPQExpBuffer(q, " READS SQL DATA");
	else if (prodataaccess[0] == PRODATAACCESS_MODIFIES)
		appendPQExpBuffer(q, " MODIFIES SQL DATA");

	appendPQExpBuffer(q, ";\n");

	ArchiveEntry(fout, finfo->dobj.catId, finfo->dobj.dumpId,
				 funcsig_tag,
				 finfo->dobj.namespace->dobj.name,
				 NULL,
				 finfo->rolname, false,
				 "FUNCTION", q->data, delqry->data, NULL,
				 finfo->dobj.dependencies, finfo->dobj.nDeps,
				 NULL, NULL);

	/* Dump Function Comments */
	resetPQExpBuffer(q);
	appendPQExpBuffer(q, "FUNCTION %s", funcsig);
	dumpComment(fout, q->data,
				finfo->dobj.namespace->dobj.name, finfo->rolname,
				finfo->dobj.catId, 0, finfo->dobj.dumpId);

	dumpACL(fout, finfo->dobj.catId, finfo->dobj.dumpId, "FUNCTION",
			funcsig, funcsig_tag,
			finfo->dobj.namespace->dobj.name,
			finfo->rolname, finfo->proacl);

	PQclear(res);

	destroyPQExpBuffer(query);
	destroyPQExpBuffer(q);
	destroyPQExpBuffer(delqry);
	destroyPQExpBuffer(asPart);
	free(funcsig);
	free(funcsig_tag);
	if (allargtypes)
		free(allargtypes);
	if (argmodes)
		free(argmodes);
	if (argnames)
		free(argnames);
}


/*
 * Dump a user-defined cast
 */
static void
dumpCast(Archive *fout, CastInfo *cast)
{
	PQExpBuffer defqry;
	PQExpBuffer delqry;
	PQExpBuffer castsig;
	FuncInfo   *funcInfo = NULL;
	TypeInfo   *sourceInfo;
	TypeInfo   *targetInfo;

	if (dataOnly)
		return;

	if (OidIsValid(cast->castfunc))
	{
		funcInfo = findFuncByOid(cast->castfunc);
		if (funcInfo == NULL)
			return;
	}

	/*
	 * As per discussion we dump casts if one or more of the underlying
	 * objects (the conversion function and the two data types) are not
	 * builtin AND if all of the non-builtin objects are included in the dump.
	 * Builtin meaning, the namespace name does not start with "pg_".
	 */
	sourceInfo = findTypeByOid(cast->castsource);
	targetInfo = findTypeByOid(cast->casttarget);

	if (sourceInfo == NULL || targetInfo == NULL)
		return;

	/*
	 * Skip this cast if all objects are from pg_
	 */
	if ((funcInfo == NULL ||
		 strncmp(funcInfo->dobj.namespace->dobj.name, "pg_", 3) == 0) &&
		strncmp(sourceInfo->dobj.namespace->dobj.name, "pg_", 3) == 0 &&
		strncmp(targetInfo->dobj.namespace->dobj.name, "pg_", 3) == 0)
		return;

	/*
	 * Skip cast if function isn't from pg_ and is not to be dumped.
	 */
	if (funcInfo &&
		strncmp(funcInfo->dobj.namespace->dobj.name, "pg_", 3) != 0 &&
		!funcInfo->dobj.dump)
		return;

	/*
	 * Same for the source type
	 */
	if (strncmp(sourceInfo->dobj.namespace->dobj.name, "pg_", 3) != 0 &&
		!sourceInfo->dobj.dump)
		return;

	/*
	 * and the target type.
	 */
	if (strncmp(targetInfo->dobj.namespace->dobj.name, "pg_", 3) != 0 &&
		!targetInfo->dobj.dump)
		return;

	/* Make sure we are in proper schema (needed for getFormattedTypeName) */
	selectSourceSchema("pg_catalog");

	defqry = createPQExpBuffer();
	delqry = createPQExpBuffer();
	castsig = createPQExpBuffer();

	appendPQExpBuffer(delqry, "DROP CAST (%s AS %s);\n",
					  getFormattedTypeName(cast->castsource, zeroAsNone),
					  getFormattedTypeName(cast->casttarget, zeroAsNone));

	appendPQExpBuffer(defqry, "CREATE CAST (%s AS %s) ",
					  getFormattedTypeName(cast->castsource, zeroAsNone),
					  getFormattedTypeName(cast->casttarget, zeroAsNone));

	if (!OidIsValid(cast->castfunc))
		appendPQExpBuffer(defqry, "WITHOUT FUNCTION");
	else
	{
		/*
		 * Always qualify the function name, in case it is not in pg_catalog
		 * schema (format_function_signature won't qualify it).
		 */
		appendPQExpBuffer(defqry, "WITH FUNCTION %s.",
						  fmtId(funcInfo->dobj.namespace->dobj.name));
		appendPQExpBuffer(defqry, "%s",
						  format_function_signature(funcInfo, true));
	}

	if (cast->castcontext == 'a')
		appendPQExpBuffer(defqry, " AS ASSIGNMENT");
	else if (cast->castcontext == 'i')
		appendPQExpBuffer(defqry, " AS IMPLICIT");
	appendPQExpBuffer(defqry, ";\n");

	appendPQExpBuffer(castsig, "CAST (%s AS %s)",
					  getFormattedTypeName(cast->castsource, zeroAsNone),
					  getFormattedTypeName(cast->casttarget, zeroAsNone));

	ArchiveEntry(fout, cast->dobj.catId, cast->dobj.dumpId,
				 castsig->data,
				 "pg_catalog", NULL, "",
				 false, "CAST", defqry->data, delqry->data, NULL,
				 cast->dobj.dependencies, cast->dobj.nDeps,
				 NULL, NULL);

	/* Dump Cast Comments */
	resetPQExpBuffer(defqry);
	appendPQExpBuffer(defqry, "CAST (%s AS %s)",
					  getFormattedTypeName(cast->castsource, zeroAsNone),
					  getFormattedTypeName(cast->casttarget, zeroAsNone));
	dumpComment(fout, defqry->data,
				NULL, "",
				cast->dobj.catId, 0, cast->dobj.dumpId);

	destroyPQExpBuffer(defqry);
	destroyPQExpBuffer(delqry);
	destroyPQExpBuffer(castsig);
}

/*
 * dumpOpr
 *	  write out a single operator definition
 */
static void
dumpOpr(Archive *fout, OprInfo *oprinfo)
{
	PQExpBuffer query;
	PQExpBuffer q;
	PQExpBuffer delq;
	PQExpBuffer oprid;
	PQExpBuffer details;
	const char *name;
	PGresult   *res;
	int			ntups;
	int			i_oprkind;
	int			i_oprcode;
	int			i_oprleft;
	int			i_oprright;
	int			i_oprcom;
	int			i_oprnegate;
	int			i_oprrest;
	int			i_oprjoin;
	int			i_oprcanmerge;
	int			i_oprcanhash;
	char	   *oprkind;
	char	   *oprcode;
	char	   *oprleft;
	char	   *oprright;
	char	   *oprcom;
	char	   *oprnegate;
	char	   *oprrest;
	char	   *oprjoin;
	char	   *oprcanmerge;
	char	   *oprcanhash;

	/* Skip if not to be dumped */
	if (!oprinfo->dobj.dump || dataOnly)
		return;

	/*
	 * some operators are invalid because they were the result of user
	 * defining operators before commutators exist
	 */
	if (!OidIsValid(oprinfo->oprcode))
		return;

	query = createPQExpBuffer();
	q = createPQExpBuffer();
	delq = createPQExpBuffer();
	oprid = createPQExpBuffer();
	details = createPQExpBuffer();

	/* Make sure we are in proper schema so regoperator works correctly */
	selectSourceSchema(oprinfo->dobj.namespace->dobj.name);

<<<<<<< HEAD
	appendPQExpBuffer(query, "SELECT oprkind, "
					  "oprcode::pg_catalog.regprocedure, "
					  "oprleft::pg_catalog.regtype, "
					  "oprright::pg_catalog.regtype, "
					  "oprcom::pg_catalog.regoperator, "
					  "oprnegate::pg_catalog.regoperator, "
					  "oprrest::pg_catalog.regprocedure, "
					  "oprjoin::pg_catalog.regprocedure, "
					  "oprcanhash, "
					  "oprlsortop::pg_catalog.regoperator, "
					  "oprrsortop::pg_catalog.regoperator, "
					  "oprltcmpop::pg_catalog.regoperator, "
					  "oprgtcmpop::pg_catalog.regoperator "
					  "from pg_catalog.pg_operator "
					  "where oid = '%u'::pg_catalog.oid",
					  oprinfo->dobj.catId.oid);
=======
	if (g_fout->remoteVersion >= 80300)
	{
		appendPQExpBuffer(query, "SELECT oprkind, "
						  "oprcode::pg_catalog.regprocedure, "
						  "oprleft::pg_catalog.regtype, "
						  "oprright::pg_catalog.regtype, "
						  "oprcom::pg_catalog.regoperator, "
						  "oprnegate::pg_catalog.regoperator, "
						  "oprrest::pg_catalog.regprocedure, "
						  "oprjoin::pg_catalog.regprocedure, "
						  "oprcanmerge, oprcanhash "
						  "from pg_catalog.pg_operator "
						  "where oid = '%u'::pg_catalog.oid",
						  oprinfo->dobj.catId.oid);
	}
	else if (g_fout->remoteVersion >= 70300)
	{
		appendPQExpBuffer(query, "SELECT oprkind, "
						  "oprcode::pg_catalog.regprocedure, "
						  "oprleft::pg_catalog.regtype, "
						  "oprright::pg_catalog.regtype, "
						  "oprcom::pg_catalog.regoperator, "
						  "oprnegate::pg_catalog.regoperator, "
						  "oprrest::pg_catalog.regprocedure, "
						  "oprjoin::pg_catalog.regprocedure, "
						  "(oprlsortop != 0) as oprcanmerge, "
						  "oprcanhash "
						  "from pg_catalog.pg_operator "
						  "where oid = '%u'::pg_catalog.oid",
						  oprinfo->dobj.catId.oid);
	}
	else if (g_fout->remoteVersion >= 70100)
	{
		appendPQExpBuffer(query, "SELECT oprkind, oprcode, "
						  "CASE WHEN oprleft = 0 THEN '-' "
						  "ELSE format_type(oprleft, NULL) END as oprleft, "
						  "CASE WHEN oprright = 0 THEN '-' "
						  "ELSE format_type(oprright, NULL) END as oprright, "
						  "oprcom, oprnegate, oprrest, oprjoin, "
						  "(oprlsortop != 0) as oprcanmerge, "
						  "oprcanhash "
						  "from pg_operator "
						  "where oid = '%u'::oid",
						  oprinfo->dobj.catId.oid);
	}
	else
	{
		appendPQExpBuffer(query, "SELECT oprkind, oprcode, "
						  "CASE WHEN oprleft = 0 THEN '-'::name "
						  "ELSE (select typname from pg_type where oid = oprleft) END as oprleft, "
						  "CASE WHEN oprright = 0 THEN '-'::name "
						  "ELSE (select typname from pg_type where oid = oprright) END as oprright, "
						  "oprcom, oprnegate, oprrest, oprjoin, "
						  "(oprlsortop != 0) as oprcanmerge, "
						  "oprcanhash "
						  "from pg_operator "
						  "where oid = '%u'::oid",
						  oprinfo->dobj.catId.oid);
	}
>>>>>>> a78fcfb5

	res = PQexec(g_conn, query->data);
	check_sql_result(res, g_conn, query->data, PGRES_TUPLES_OK);

	/* Expecting a single result only */
	ntups = PQntuples(res);
	if (ntups != 1)
	{
		write_msg(NULL, "Got %d rows instead of one from: %s",
				  ntups, query->data);
		exit_nicely();
	}

	i_oprkind = PQfnumber(res, "oprkind");
	i_oprcode = PQfnumber(res, "oprcode");
	i_oprleft = PQfnumber(res, "oprleft");
	i_oprright = PQfnumber(res, "oprright");
	i_oprcom = PQfnumber(res, "oprcom");
	i_oprnegate = PQfnumber(res, "oprnegate");
	i_oprrest = PQfnumber(res, "oprrest");
	i_oprjoin = PQfnumber(res, "oprjoin");
	i_oprcanmerge = PQfnumber(res, "oprcanmerge");
	i_oprcanhash = PQfnumber(res, "oprcanhash");

	oprkind = PQgetvalue(res, 0, i_oprkind);
	oprcode = PQgetvalue(res, 0, i_oprcode);
	oprleft = PQgetvalue(res, 0, i_oprleft);
	oprright = PQgetvalue(res, 0, i_oprright);
	oprcom = PQgetvalue(res, 0, i_oprcom);
	oprnegate = PQgetvalue(res, 0, i_oprnegate);
	oprrest = PQgetvalue(res, 0, i_oprrest);
	oprjoin = PQgetvalue(res, 0, i_oprjoin);
	oprcanmerge = PQgetvalue(res, 0, i_oprcanmerge);
	oprcanhash = PQgetvalue(res, 0, i_oprcanhash);

	appendPQExpBuffer(details, "    PROCEDURE = %s",
					  convertRegProcReference(oprcode));

	appendPQExpBuffer(oprid, "%s (",
					  oprinfo->dobj.name);

	/*
	 * right unary means there's a left arg and left unary means there's a
	 * right arg
	 */
	if (strcmp(oprkind, "r") == 0 ||
		strcmp(oprkind, "b") == 0)
	{
		name = oprleft;

		appendPQExpBuffer(details, ",\n    LEFTARG = %s", name);
		appendPQExpBuffer(oprid, "%s", name);
	}
	else
		appendPQExpBuffer(oprid, "NONE");

	if (strcmp(oprkind, "l") == 0 ||
		strcmp(oprkind, "b") == 0)
	{
		name = oprright;

		appendPQExpBuffer(details, ",\n    RIGHTARG = %s", name);
		appendPQExpBuffer(oprid, ", %s)", name);
	}
	else
		appendPQExpBuffer(oprid, ", NONE)");

	name = convertOperatorReference(oprcom);
	if (name)
		appendPQExpBuffer(details, ",\n    COMMUTATOR = %s", name);

	name = convertOperatorReference(oprnegate);
	if (name)
		appendPQExpBuffer(details, ",\n    NEGATOR = %s", name);

	if (strcmp(oprcanmerge, "t") == 0)
		appendPQExpBuffer(details, ",\n    MERGES");

	if (strcmp(oprcanhash, "t") == 0)
		appendPQExpBuffer(details, ",\n    HASHES");

	name = convertRegProcReference(oprrest);
	if (name)
		appendPQExpBuffer(details, ",\n    RESTRICT = %s", name);

	name = convertRegProcReference(oprjoin);
	if (name)
		appendPQExpBuffer(details, ",\n    JOIN = %s", name);

	/*
	 * DROP must be fully qualified in case same name appears in pg_catalog
	 */
	appendPQExpBuffer(delq, "DROP OPERATOR %s.%s;\n",
					  fmtId(oprinfo->dobj.namespace->dobj.name),
					  oprid->data);

	appendPQExpBuffer(q, "CREATE OPERATOR %s (\n%s\n);\n",
					  oprinfo->dobj.name, details->data);

	ArchiveEntry(fout, oprinfo->dobj.catId, oprinfo->dobj.dumpId,
				 oprinfo->dobj.name,
				 oprinfo->dobj.namespace->dobj.name,
				 NULL,
				 oprinfo->rolname,
				 false, "OPERATOR", q->data, delq->data, NULL,
				 oprinfo->dobj.dependencies, oprinfo->dobj.nDeps,
				 NULL, NULL);

	/* Dump Operator Comments */
	resetPQExpBuffer(q);
	appendPQExpBuffer(q, "OPERATOR %s", oprid->data);
	dumpComment(fout, q->data,
				oprinfo->dobj.namespace->dobj.name, oprinfo->rolname,
				oprinfo->dobj.catId, 0, oprinfo->dobj.dumpId);

	PQclear(res);

	destroyPQExpBuffer(query);
	destroyPQExpBuffer(q);
	destroyPQExpBuffer(delq);
	destroyPQExpBuffer(oprid);
	destroyPQExpBuffer(details);
}

/*
 * Convert a function reference obtained from pg_operator
 *
 * Returns what to print, or NULL if function references is InvalidOid
 *
 * In 7.3 the input is a REGPROCEDURE display; we have to strip the
 * argument-types part.  In prior versions, the input is a REGPROC display.
 */
static const char *
convertRegProcReference(const char *proc)
{
	char	   *name;
	char	   *paren;
	bool		inquote;

	/* In all cases "-" means a null reference */
	if (strcmp(proc, "-") == 0)
		return NULL;

	name = strdup(proc);
	/* find non-double-quoted left paren */
	inquote = false;
	for (paren = name; *paren; paren++)
	{
		if (*paren == '(' && !inquote)
		{
			*paren = '\0';
			break;
		}
		if (*paren == '"')
			inquote = !inquote;
	}
	return name;
}

/*
 * Convert an operator cross-reference obtained from pg_operator
 *
 * Returns what to print, or NULL to print nothing
 *
 * In 7.3 and up the input is a REGOPERATOR display; we have to strip the
 * argument-types part, and add OPERATOR() decoration if the name is
 * schema-qualified.  In older versions, the input is just a numeric OID,
 * which we search our operator list for.
 */
static const char *
convertOperatorReference(const char *opr)
{
	char	   *name;
	char	   *oname;
	char	   *ptr;
	bool		inquote;
	bool		sawdot;

	/* In all cases "0" means a null reference */
	if (strcmp(opr, "0") == 0)
		return NULL;

	name = strdup(opr);
	/* find non-double-quoted left paren, and check for non-quoted dot */
	inquote = false;
	sawdot = false;
	for (ptr = name; *ptr; ptr++)
	{
		if (*ptr == '"')
			inquote = !inquote;
		else if (*ptr == '.' && !inquote)
			sawdot = true;
		else if (*ptr == '(' && !inquote)
		{
			*ptr = '\0';
			break;
		}
	}
	/* If not schema-qualified, don't need to add OPERATOR() */
	if (!sawdot)
		return name;
	oname = malloc(strlen(name) + 11);
	sprintf(oname, "OPERATOR(%s)", name);
	free(name);
	return oname;
}

/*
 * dumpOpclass
 *	  write out a single operator class definition
 */
static void
dumpOpclass(Archive *fout, OpclassInfo *opcinfo)
{
	PQExpBuffer query;
	PQExpBuffer q;
	PQExpBuffer delq;
	PGresult   *res;
	int			ntups;
	int			i_opcintype;
	int			i_opckeytype;
	int			i_opcdefault;
	int			i_amname;
	int			i_amopstrategy;
	int			i_amopreqcheck;
	int			i_amopopr;
	int			i_amprocnum;
	int			i_amproc;
	char	   *opcintype;
	char	   *opckeytype;
	char	   *opcdefault;
	char	   *amname;
	char	   *amopstrategy;
	char	   *amopreqcheck;
	char	   *amopopr;
	char	   *amprocnum;
	char	   *amproc;
	bool		needComma;
	int			i;

	/* Skip if not to be dumped */
	if (!opcinfo->dobj.dump || dataOnly)
		return;

	query = createPQExpBuffer();
	q = createPQExpBuffer();
	delq = createPQExpBuffer();

	/* Make sure we are in proper schema so regoperator works correctly */
	selectSourceSchema(opcinfo->dobj.namespace->dobj.name);

	/* Get additional fields from the pg_opclass row */
	if (g_fout->remoteVersion >= 80300)
	{
		appendPQExpBuffer(query, "SELECT opcintype::pg_catalog.regtype, "
						  "opckeytype::pg_catalog.regtype, "
						  "opcdefault, "
						  "(SELECT amname FROM pg_catalog.pg_am WHERE oid = opcmethod) AS amname "
						  "FROM pg_catalog.pg_opclass "
						  "WHERE oid = '%u'::pg_catalog.oid",
						  opcinfo->dobj.catId.oid);
	}
	else
	{
		appendPQExpBuffer(query, "SELECT opcintype::pg_catalog.regtype, "
						  "opckeytype::pg_catalog.regtype, "
						  "opcdefault, "
						  "(SELECT amname FROM pg_catalog.pg_am WHERE oid = opcamid) AS amname "
						  "FROM pg_catalog.pg_opclass "
						  "WHERE oid = '%u'::pg_catalog.oid",
						  opcinfo->dobj.catId.oid);
	}

	res = PQexec(g_conn, query->data);
	check_sql_result(res, g_conn, query->data, PGRES_TUPLES_OK);

	/* Expecting a single result only */
	ntups = PQntuples(res);
	if (ntups != 1)
	{
		write_msg(NULL, "Got %d rows instead of one from: %s",
				  ntups, query->data);
		exit_nicely();
	}

	i_opcintype = PQfnumber(res, "opcintype");
	i_opckeytype = PQfnumber(res, "opckeytype");
	i_opcdefault = PQfnumber(res, "opcdefault");
	i_amname = PQfnumber(res, "amname");

	opcintype = PQgetvalue(res, 0, i_opcintype);
	opckeytype = PQgetvalue(res, 0, i_opckeytype);
	opcdefault = PQgetvalue(res, 0, i_opcdefault);
	/* amname will still be needed after we PQclear res */
	amname = strdup(PQgetvalue(res, 0, i_amname));

	/*
	 * DROP must be fully qualified in case same name appears in pg_catalog
	 */
	appendPQExpBuffer(delq, "DROP OPERATOR CLASS %s",
					  fmtId(opcinfo->dobj.namespace->dobj.name));
	appendPQExpBuffer(delq, ".%s",
					  fmtId(opcinfo->dobj.name));
	appendPQExpBuffer(delq, " USING %s;\n",
					  fmtId(amname));

	/* Build the fixed portion of the CREATE command */
	appendPQExpBuffer(q, "CREATE OPERATOR CLASS %s\n    ",
					  fmtId(opcinfo->dobj.name));
	if (strcmp(opcdefault, "t") == 0)
		appendPQExpBuffer(q, "DEFAULT ");
	appendPQExpBuffer(q, "FOR TYPE %s USING %s AS\n    ",
					  opcintype,
					  fmtId(amname));

	needComma = false;

	if (strcmp(opckeytype, "-") != 0)
	{
		appendPQExpBuffer(q, "STORAGE %s",
						  opckeytype);
		needComma = true;
	}

	PQclear(res);

	/*
	 * Now fetch and print the OPERATOR entries (pg_amop rows).
	 */
	resetPQExpBuffer(query);

	if (g_fout->remoteVersion >= 80300)
	{
		/*
		 * Print only those opfamily members that are tied to the opclass
		 * by pg_depend entries.
		 */
		appendPQExpBuffer(query, "SELECT amopstrategy, amopreqcheck, "
						  "amopopr::pg_catalog.regoperator "
						  "FROM pg_catalog.pg_amop ao, pg_catalog.pg_depend "
						  "WHERE refclassid = 'pg_catalog.pg_opclass'::regclass "
						  "AND refobjid = '%u'::pg_catalog.oid "
						  "AND classid = 'pg_catalog.pg_amop'::regclass "
						  "AND objid = ao.oid "
						  "ORDER BY amopstrategy",
						  opcinfo->dobj.catId.oid);
	}
	else
	{
		appendPQExpBuffer(query, "SELECT amopstrategy, amopreqcheck, "
						  "amopopr::pg_catalog.regoperator "
						  "FROM pg_catalog.pg_amop "
						  "WHERE amopclaid = '%u'::pg_catalog.oid "
						  "ORDER BY amopstrategy",
						  opcinfo->dobj.catId.oid);
	}

	res = PQexec(g_conn, query->data);
	check_sql_result(res, g_conn, query->data, PGRES_TUPLES_OK);

	ntups = PQntuples(res);

	i_amopstrategy = PQfnumber(res, "amopstrategy");
	i_amopreqcheck = PQfnumber(res, "amopreqcheck");
	i_amopopr = PQfnumber(res, "amopopr");

	for (i = 0; i < ntups; i++)
	{
		amopstrategy = PQgetvalue(res, i, i_amopstrategy);
		amopreqcheck = PQgetvalue(res, i, i_amopreqcheck);
		amopopr = PQgetvalue(res, i, i_amopopr);

		if (needComma)
			appendPQExpBuffer(q, " ,\n    ");

		appendPQExpBuffer(q, "OPERATOR %s %s",
						  amopstrategy, amopopr);
		if (strcmp(amopreqcheck, "t") == 0)
			appendPQExpBuffer(q, " RECHECK");

		needComma = true;
	}

	PQclear(res);

	/*
	 * Now fetch and print the FUNCTION entries (pg_amproc rows).
	 */
	resetPQExpBuffer(query);

	if (g_fout->remoteVersion >= 80300)
	{
		/*
		 * Print only those opfamily members that are tied to the opclass
		 * by pg_depend entries.
		 */
		appendPQExpBuffer(query, "SELECT amprocnum, "
						  "amproc::pg_catalog.regprocedure "
						  "FROM pg_catalog.pg_amproc ap, pg_catalog.pg_depend "
						  "WHERE refclassid = 'pg_catalog.pg_opclass'::regclass "
						  "AND refobjid = '%u'::pg_catalog.oid "
						  "AND classid = 'pg_catalog.pg_amproc'::regclass "
						  "AND objid = ap.oid "
						  "ORDER BY amprocnum",
						  opcinfo->dobj.catId.oid);
	}
	else
	{
		appendPQExpBuffer(query, "SELECT amprocnum, "
						  "amproc::pg_catalog.regprocedure "
						  "FROM pg_catalog.pg_amproc "
						  "WHERE amopclaid = '%u'::pg_catalog.oid "
						  "ORDER BY amprocnum",
						  opcinfo->dobj.catId.oid);
	}

	res = PQexec(g_conn, query->data);
	check_sql_result(res, g_conn, query->data, PGRES_TUPLES_OK);

	ntups = PQntuples(res);

	i_amprocnum = PQfnumber(res, "amprocnum");
	i_amproc = PQfnumber(res, "amproc");

	for (i = 0; i < ntups; i++)
	{
		amprocnum = PQgetvalue(res, i, i_amprocnum);
		amproc = PQgetvalue(res, i, i_amproc);

		if (needComma)
			appendPQExpBuffer(q, " ,\n    ");

		appendPQExpBuffer(q, "FUNCTION %s %s",
						  amprocnum, amproc);

		needComma = true;
	}

	PQclear(res);

	appendPQExpBuffer(q, ";\n");

	ArchiveEntry(fout, opcinfo->dobj.catId, opcinfo->dobj.dumpId,
				 opcinfo->dobj.name,
				 opcinfo->dobj.namespace->dobj.name,
				 NULL,
				 opcinfo->rolname,
				 false, "OPERATOR CLASS", q->data, delq->data, NULL,
				 opcinfo->dobj.dependencies, opcinfo->dobj.nDeps,
				 NULL, NULL);

	/* Dump Operator Class Comments */
	resetPQExpBuffer(q);
	appendPQExpBuffer(q, "OPERATOR CLASS %s",
					  fmtId(opcinfo->dobj.name));
	appendPQExpBuffer(q, " USING %s",
					  fmtId(amname));
	dumpComment(fout, q->data,
				NULL, opcinfo->rolname,
				opcinfo->dobj.catId, 0, opcinfo->dobj.dumpId);

	free(amname);
	destroyPQExpBuffer(query);
	destroyPQExpBuffer(q);
	destroyPQExpBuffer(delq);
}

/*
 * dumpConversion
 *	  write out a single conversion definition
 */
static void
dumpConversion(Archive *fout, ConvInfo *convinfo)
{
	PQExpBuffer query;
	PQExpBuffer q;
	PQExpBuffer delq;
	PQExpBuffer details;
	PGresult   *res;
	int			ntups;
	int			i_conname;
	int			i_conforencoding;
	int			i_contoencoding;
	int			i_conproc;
	int			i_condefault;
	const char *conname;
	const char *conforencoding;
	const char *contoencoding;
	const char *conproc;
	bool		condefault;

	/* Skip if not to be dumped */
	if (!convinfo->dobj.dump || dataOnly)
		return;

	query = createPQExpBuffer();
	q = createPQExpBuffer();
	delq = createPQExpBuffer();
	details = createPQExpBuffer();

	/* Make sure we are in proper schema */
	selectSourceSchema(convinfo->dobj.namespace->dobj.name);

	/* Get conversion-specific details */
	appendPQExpBuffer(query, "SELECT conname, "
		 "pg_catalog.pg_encoding_to_char(conforencoding) AS conforencoding, "
		   "pg_catalog.pg_encoding_to_char(contoencoding) AS contoencoding, "
					  "conproc, condefault "
					  "FROM pg_catalog.pg_conversion c "
					  "WHERE c.oid = '%u'::pg_catalog.oid",
					  convinfo->dobj.catId.oid);

	res = PQexec(g_conn, query->data);
	check_sql_result(res, g_conn, query->data, PGRES_TUPLES_OK);

	/* Expecting a single result only */
	ntups = PQntuples(res);
	if (ntups != 1)
	{
		write_msg(NULL, "Got %d rows instead of one from: %s",
				  ntups, query->data);
		exit_nicely();
	}

	i_conname = PQfnumber(res, "conname");
	i_conforencoding = PQfnumber(res, "conforencoding");
	i_contoencoding = PQfnumber(res, "contoencoding");
	i_conproc = PQfnumber(res, "conproc");
	i_condefault = PQfnumber(res, "condefault");

	conname = PQgetvalue(res, 0, i_conname);
	conforencoding = PQgetvalue(res, 0, i_conforencoding);
	contoencoding = PQgetvalue(res, 0, i_contoencoding);
	conproc = PQgetvalue(res, 0, i_conproc);
	condefault = (PQgetvalue(res, 0, i_condefault)[0] == 't');

	/*
	 * DROP must be fully qualified in case same name appears in pg_catalog
	 */
	appendPQExpBuffer(delq, "DROP CONVERSION %s",
					  fmtId(convinfo->dobj.namespace->dobj.name));
	appendPQExpBuffer(delq, ".%s;\n",
					  fmtId(convinfo->dobj.name));

	appendPQExpBuffer(q, "CREATE %sCONVERSION %s FOR ",
					  (condefault) ? "DEFAULT " : "",
					  fmtId(convinfo->dobj.name));
	appendStringLiteralAH(q, conforencoding, fout);
	appendPQExpBuffer(q, " TO ");
	appendStringLiteralAH(q, contoencoding, fout);
	/* regproc is automatically quoted in 7.3 and above */
	appendPQExpBuffer(q, " FROM %s;\n", conproc);

	ArchiveEntry(fout, convinfo->dobj.catId, convinfo->dobj.dumpId,
				 convinfo->dobj.name,
				 convinfo->dobj.namespace->dobj.name,
				 NULL,
				 convinfo->rolname,
				 false, "CONVERSION", q->data, delq->data, NULL,
				 convinfo->dobj.dependencies, convinfo->dobj.nDeps,
				 NULL, NULL);

	/* Dump Conversion Comments */
	resetPQExpBuffer(q);
	appendPQExpBuffer(q, "CONVERSION %s", fmtId(convinfo->dobj.name));
	dumpComment(fout, q->data,
				convinfo->dobj.namespace->dobj.name, convinfo->rolname,
				convinfo->dobj.catId, 0, convinfo->dobj.dumpId);

	PQclear(res);

	destroyPQExpBuffer(query);
	destroyPQExpBuffer(q);
	destroyPQExpBuffer(delq);
	destroyPQExpBuffer(details);
}

/*
 * format_aggregate_signature: generate aggregate name and argument list
 *
 * The argument type names are qualified if needed.  The aggregate name
 * is never qualified.
 */
static char *
format_aggregate_signature(AggInfo *agginfo, Archive *fout, bool honor_quotes)
{
	PQExpBufferData buf;
	int			j;

	initPQExpBuffer(&buf);
	if (honor_quotes)
		appendPQExpBuffer(&buf, "%s",
						  fmtId(agginfo->aggfn.dobj.name));
	else
		appendPQExpBuffer(&buf, "%s", agginfo->aggfn.dobj.name);

	if (agginfo->aggfn.nargs == 0)
		appendPQExpBuffer(&buf, "(*)");
	else
	{
		appendPQExpBuffer(&buf, "(");
		for (j = 0; j < agginfo->aggfn.nargs; j++)
		{
			char	   *typname;

			typname = getFormattedTypeName(agginfo->aggfn.argtypes[j], zeroAsOpaque);

			appendPQExpBuffer(&buf, "%s%s",
							  (j > 0) ? ", " : "",
							  typname);
			free(typname);
		}
		appendPQExpBuffer(&buf, ")");
	}
	return buf.data;
}

/*
 * dumpAgg
 *	  write out a single aggregate definition
 */
static void
dumpAgg(Archive *fout, AggInfo *agginfo)
{
	PQExpBuffer query;
	PQExpBuffer q;
	PQExpBuffer delq;
	PQExpBuffer details;
	char	   *aggsig;
	char	   *aggsig_tag;
	PGresult   *res;
	int			ntups;
	int			i_aggtransfn;
	int			i_aggfinalfn;
	int			i_aggsortop;
	int			i_aggtranstype;
	int			i_agginitval;
	int			i_aggprelimfn;
	int			i_convertok;
	int			i_aggordered;
	const char *aggtransfn;
	const char *aggfinalfn;
	const char *aggsortop;
	const char *aggtranstype;
	const char *agginitval;
	const char *aggprelimfn;
	bool		convertok;
	bool		aggordered;

	/* Skip if not to be dumped */
	if (!agginfo->aggfn.dobj.dump || dataOnly)
		return;

	query = createPQExpBuffer();
	q = createPQExpBuffer();
	delq = createPQExpBuffer();
	details = createPQExpBuffer();

	/* Make sure we are in proper schema */
	selectSourceSchema(agginfo->aggfn.dobj.namespace->dobj.name);

	appendPQExpBuffer(query, "SELECT aggtransfn, "
					  "aggfinalfn, aggtranstype::pg_catalog.regtype, "
					  "aggsortop::pg_catalog.regoperator, "
					  "agginitval, "
					  "%s, "
					  "'t'::boolean as convertok, "
					  "aggordered "
					  "from pg_catalog.pg_aggregate a, pg_catalog.pg_proc p "
					  "where a.aggfnoid = p.oid "
					  "and p.oid = '%u'::pg_catalog.oid",
					  (isGPbackend ? "aggprelimfn" : "NULL as aggprelimfn"),
					  agginfo->aggfn.dobj.catId.oid);

	res = PQexec(g_conn, query->data);
	check_sql_result(res, g_conn, query->data, PGRES_TUPLES_OK);

	/* Expecting a single result only */
	ntups = PQntuples(res);
	if (ntups != 1)
	{
		write_msg(NULL, "Got %d rows instead of one from: %s",
				  ntups, query->data);
		exit_nicely();
	}

	i_aggtransfn = PQfnumber(res, "aggtransfn");
	i_aggfinalfn = PQfnumber(res, "aggfinalfn");
	i_aggsortop = PQfnumber(res, "aggsortop");
	i_aggtranstype = PQfnumber(res, "aggtranstype");
	i_agginitval = PQfnumber(res, "agginitval");
	i_aggprelimfn = PQfnumber(res, "aggprelimfn");
	i_convertok = PQfnumber(res, "convertok");
	i_aggordered = PQfnumber(res, "aggordered");

	aggtransfn = PQgetvalue(res, 0, i_aggtransfn);
	aggfinalfn = PQgetvalue(res, 0, i_aggfinalfn);
	aggsortop = PQgetvalue(res, 0, i_aggsortop);
	aggtranstype = PQgetvalue(res, 0, i_aggtranstype);
	agginitval = PQgetvalue(res, 0, i_agginitval);
	aggprelimfn = PQgetvalue(res, 0, i_aggprelimfn);
	convertok = (PQgetvalue(res, 0, i_convertok)[0] == 't');
	aggordered = (PQgetvalue(res, 0, i_aggordered)[0] == 't');

	aggsig = format_aggregate_signature(agginfo, fout, true);
	aggsig_tag = format_aggregate_signature(agginfo, fout, false);

	if (!convertok)
	{
		write_msg(NULL, "WARNING: aggregate function %s could not be dumped correctly for this database version; ignored\n",
				  aggsig);
		return;
	}

	/* If using 7.3's regproc or regtype, data is already quoted */
	appendPQExpBuffer(details, "    SFUNC = %s,\n    STYPE = %s",
					  aggtransfn,
					  aggtranstype);

	if (!PQgetisnull(res, 0, i_agginitval))
	{
		appendPQExpBuffer(details, ",\n    INITCOND = ");
		appendStringLiteralAH(details, agginitval, fout);
	}

	if (!PQgetisnull(res, 0, i_aggprelimfn))
	{
		if (strcmp(aggprelimfn, "-") != 0)
			appendPQExpBuffer(details, ",\n    PREFUNC = %s",
							  aggprelimfn);
	}

	if (strcmp(aggfinalfn, "-") != 0)
	{
		appendPQExpBuffer(details, ",\n    FINALFUNC = %s",
						  aggfinalfn);
	}

	aggsortop = convertOperatorReference(aggsortop);
	if (aggsortop)
	{
		appendPQExpBuffer(details, ",\n    SORTOP = %s",
						  aggsortop);
	}

	/*
	 * DROP must be fully qualified in case same name appears in pg_catalog
	 */
	appendPQExpBuffer(delq, "DROP AGGREGATE %s.%s;\n",
					  fmtId(agginfo->aggfn.dobj.namespace->dobj.name),
					  aggsig);

	appendPQExpBuffer(q, "CREATE %s %s (\n%s\n);\n",
					  aggordered == true ? "ORDERED AGGREGATE" : "AGGREGATE",
					  aggsig, details->data);

	ArchiveEntry(fout, agginfo->aggfn.dobj.catId, agginfo->aggfn.dobj.dumpId,
				 aggsig_tag,
				 agginfo->aggfn.dobj.namespace->dobj.name,
				 NULL,
				 agginfo->aggfn.rolname,
				 false, "AGGREGATE", q->data, delq->data, NULL,
				 agginfo->aggfn.dobj.dependencies, agginfo->aggfn.dobj.nDeps,
				 NULL, NULL);

	/* Dump Aggregate Comments */
	resetPQExpBuffer(q);
	appendPQExpBuffer(q, "AGGREGATE %s", aggsig);
	dumpComment(fout, q->data,
			agginfo->aggfn.dobj.namespace->dobj.name, agginfo->aggfn.rolname,
				agginfo->aggfn.dobj.catId, 0, agginfo->aggfn.dobj.dumpId);

	/*
	 * Since there is no GRANT ON AGGREGATE syntax, we have to make the ACL
	 * command look like a function's GRANT; in particular this affects the
	 * syntax for zero-argument aggregates.
	 */
	free(aggsig);
	free(aggsig_tag);

	aggsig = format_function_signature(&agginfo->aggfn, true);
	aggsig_tag = format_function_signature(&agginfo->aggfn, false);

	dumpACL(fout, agginfo->aggfn.dobj.catId, agginfo->aggfn.dobj.dumpId,
			"FUNCTION",
			aggsig, aggsig_tag,
			agginfo->aggfn.dobj.namespace->dobj.name,
			agginfo->aggfn.rolname, agginfo->aggfn.proacl);

	free(aggsig);
	free(aggsig_tag);

	PQclear(res);

	destroyPQExpBuffer(query);
	destroyPQExpBuffer(q);
	destroyPQExpBuffer(delq);
	destroyPQExpBuffer(details);
}

/*
 * getFunctionName - retrieves a function name from an oid
 *
 */
static char *
getFunctionName(Oid oid)
{
	char	   *result;
	PQExpBuffer query;
	PGresult   *res;
	int			ntups;

	if (oid == InvalidOid)
	{
		return NULL;
	}

	query = createPQExpBuffer();

	appendPQExpBuffer(query, "SELECT proname FROM pg_proc WHERE oid = %u;",oid);

	res = PQexec(g_conn, query->data);
	check_sql_result(res, g_conn, query->data, PGRES_TUPLES_OK);

	/* Expecting a single result only */
	ntups = PQntuples(res);
	if (ntups != 1)
	{
		write_msg(NULL, "query yielded %d rows instead of one: %s\n",
				  ntups, query->data);
		exit_nicely();
	}

	/* already quoted */
	result = strdup(PQgetvalue(res, 0, 0));

	PQclear(res);
	destroyPQExpBuffer(query);

	return result;
}

/*
 * dumpExtProtocol
 *	  write out a single external protocol definition
 */
static void
dumpExtProtocol(Archive *fout, ExtProtInfo *ptcinfo)
{
#define FCOUNT	3
#define READFN_IDX 0
#define WRITEFN_IDX 1
#define VALIDFN_IDX 2

	typedef struct
	{
		Oid oid; 				/* func's oid */
		char* name; 			/* func name */
		FuncInfo* pfuncinfo; 	/* FuncInfo ptr */
		bool dumpable; 			/* should we dump this function */
		bool internal;			/* is it an internal function */
	} ProtoFunc;

	ProtoFunc	protoFuncs[FCOUNT];

	PQExpBuffer q;
	PQExpBuffer delq;
	char	   *namecopy;
	int			i;

	/* Skip if not to be dumped */
	if (!ptcinfo->dobj.dump || dataOnly)
		return;

	/* init and fill the protoFuncs array */
	memset(protoFuncs, 0, sizeof(protoFuncs));
	protoFuncs[READFN_IDX].oid = ptcinfo->ptcreadid;
	protoFuncs[WRITEFN_IDX].oid = ptcinfo->ptcwriteid;
	protoFuncs[VALIDFN_IDX].oid = ptcinfo->ptcvalidid;

	for(i=0; i<FCOUNT; i++)
	{
		if (protoFuncs[i].oid == InvalidOid)
		{
			protoFuncs[i].dumpable = false;
			protoFuncs[i].internal = true;
		}
		else
		{
			protoFuncs[i].pfuncinfo = findFuncByOid(protoFuncs[i].oid);
			if(protoFuncs[i].pfuncinfo != NULL)
			{
				protoFuncs[i].dumpable = true;
				protoFuncs[i].name = strdup(protoFuncs[i].pfuncinfo->dobj.name);
				protoFuncs[i].internal = false;
			}
			else
				protoFuncs[i].internal = true;
		}
	}

	/* if all funcs are internal then we do not need to dump this protocol */
	if(protoFuncs[READFN_IDX].internal && protoFuncs[WRITEFN_IDX].internal
			&& protoFuncs[VALIDFN_IDX].internal)
		return;

	/* obtain the function name for internal functions (if any) */
	for (i=0; i<FCOUNT; i++)
		if(protoFuncs[i].internal && protoFuncs[i].oid)
		{
			protoFuncs[i].name = getFunctionName(protoFuncs[i].oid);
			if(protoFuncs[i].name)
				protoFuncs[i].dumpable = true;
		}

	q = createPQExpBuffer();
	delq = createPQExpBuffer();

	appendPQExpBuffer(q, "CREATE %s PROTOCOL %s (",
			ptcinfo->ptctrusted == true ? "TRUSTED" : "",
			fmtId(ptcinfo->dobj.name));

	if (protoFuncs[READFN_IDX].dumpable)
	{
		appendPQExpBuffer(q, " readfunc = '%s'%s",
						  protoFuncs[READFN_IDX].name,
						  (protoFuncs[WRITEFN_IDX].dumpable ? "," : ""));
	}

	if (protoFuncs[WRITEFN_IDX].dumpable)
	{
		appendPQExpBuffer(q, " writefunc = '%s'%s",
						  protoFuncs[WRITEFN_IDX].name,
					      (protoFuncs[VALIDFN_IDX].dumpable ? "," : ""));
	}

	if (protoFuncs[VALIDFN_IDX].dumpable)
	{
		appendPQExpBuffer(q, " validatorfunc = '%s'",
						  protoFuncs[VALIDFN_IDX].name);
	}
	appendPQExpBuffer(q, ");\n");

	appendPQExpBuffer(delq, "DROP PROTOCOL %s;\n",
					  fmtId(ptcinfo->dobj.name));

	ArchiveEntry(fout, ptcinfo->dobj.catId, ptcinfo->dobj.dumpId,
				 ptcinfo->dobj.name,
				 NULL,
				 NULL,
				 ptcinfo->ptcowner,
				 false, "PROTOCOL",
				 q->data, delq->data, NULL,
				 ptcinfo->dobj.dependencies, ptcinfo->dobj.nDeps,
				 NULL, NULL);

	/* Handle the ACL */
	namecopy = strdup(fmtId(ptcinfo->dobj.name));
	dumpACL(fout, ptcinfo->dobj.catId, ptcinfo->dobj.dumpId,
			"PROTOCOL",
			namecopy, ptcinfo->dobj.name,
			NULL, ptcinfo->ptcowner,
			ptcinfo->ptcacl);
	free(namecopy);

	destroyPQExpBuffer(q);
	destroyPQExpBuffer(delq);

	for(i=0; i<FCOUNT; i++)
		if(protoFuncs[i].name)
			free (protoFuncs[i].name);
}

/*----------
 * Write out grant/revoke information
 *
 * 'objCatId' is the catalog ID of the underlying object.
 * 'objDumpId' is the dump ID of the underlying object.
 * 'type' must be TABLE, FUNCTION, LANGUAGE, SCHEMA, DATABASE, or TABLESPACE.
 * 'name' is the formatted name of the object.	Must be quoted etc. already.
 * 'tag' is the tag for the archive entry (typ. unquoted name of object).
 * 'nspname' is the namespace the object is in (NULL if none).
 * 'owner' is the owner, NULL if there is no owner (for languages).
 * 'acls' is the string read out of the fooacl system catalog field;
 * it will be parsed here.
 *----------
 */
static void
dumpACL(Archive *fout, CatalogId objCatId, DumpId objDumpId,
		const char *type, const char *name,
		const char *tag, const char *nspname, const char *owner,
		const char *acls)
{
	PQExpBuffer sql;

	/* Do nothing if ACL dump is not enabled */
	if (dataOnly || aclsSkip)
		return;

	sql = createPQExpBuffer();

	if (!buildACLCommands(name, type, acls, owner, fout->remoteVersion, sql))
	{
		write_msg(NULL, "could not parse ACL list (%s) for object \"%s\" (%s)\n",
				  acls, name, type);
		exit_nicely();
	}

	if (sql->len > 0)
		ArchiveEntry(fout, nilCatalogId, createDumpId(),
					 tag, nspname,
					 NULL,
					 owner ? owner : "",
					 false, "ACL", sql->data, "", NULL,
					 &(objDumpId), 1,
					 NULL, NULL);

	destroyPQExpBuffer(sql);
}

/*
 * dumpTable
 *	  write out to fout the declarations (not data) of a user-defined table
 */
static void
dumpTable(Archive *fout, TableInfo *tbinfo)
{
	char	   *namecopy;

	if (tbinfo->dobj.dump)
	{
		if (tbinfo->relkind == RELKIND_SEQUENCE)
			dumpSequence(fout, tbinfo);
		else if (!dataOnly)
			dumpTableSchema(fout, tbinfo);

		/* Handle the ACL here */
		namecopy = strdup(fmtId(tbinfo->dobj.name));
		dumpACL(fout, tbinfo->dobj.catId, tbinfo->dobj.dumpId,
				(tbinfo->relkind == RELKIND_SEQUENCE) ? "SEQUENCE" : "TABLE",
				namecopy, tbinfo->dobj.name,
				tbinfo->dobj.namespace->dobj.name, tbinfo->rolname,
				tbinfo->relacl);
		free(namecopy);
	}
}

static void
dumpExternal(TableInfo *tbinfo, PQExpBuffer query, PQExpBuffer q, PQExpBuffer delq)
{
		PGresult   *res;
		char	   *locations;
		char	   *location;
		char	   *fmttype;
		char	   *fmtopts;
		char	   *command = NULL;
		char	   *rejlim;
		char	   *rejlimtype;
		char	   *errnspname;
		char	   *errtblname;
		char	   *extencoding;
		char	   *writable = NULL;
		char	   *tmpstring = NULL;
		char 	   *tabfmt = NULL;
		char	   *customfmt = NULL;
		bool		isweb = false;
		bool		iswritable = false;

		/*
		 * DROP must be fully qualified in case same name appears in
		 * pg_catalog
		 */
		appendPQExpBuffer(delq, "DROP EXTERNAL TABLE %s.",
						  fmtId(tbinfo->dobj.namespace->dobj.name));
		appendPQExpBuffer(delq, "%s;\n",
						  fmtId(tbinfo->dobj.name));

		/* Now get required information from pg_exttable */
		if (g_fout->remoteVersion >= 80214)
		{
			appendPQExpBuffer(query,
					   "SELECT x.location, x.fmttype, x.fmtopts, x.command, "
							  "x.rejectlimit, x.rejectlimittype, "
						 "n.nspname AS errnspname, d.relname AS errtblname, "
					"pg_catalog.pg_encoding_to_char(x.encoding), x.writable "
							  "FROM pg_catalog.pg_class c "
					 "JOIN pg_catalog.pg_exttable x ON ( c.oid = x.reloid ) "
				"LEFT JOIN pg_catalog.pg_class d ON ( d.oid = x.fmterrtbl ) "
							  "LEFT JOIN pg_catalog.pg_namespace n ON ( n.oid = d.relnamespace ) "
							  "WHERE c.oid = '%u'::oid ",
							  tbinfo->dobj.catId.oid);
		}
		else if (g_fout->remoteVersion >= 80205)
		{

			appendPQExpBuffer(query,
					   "SELECT x.location, x.fmttype, x.fmtopts, x.command, "
							  "x.rejectlimit, x.rejectlimittype, "
						 "n.nspname AS errnspname, d.relname AS errtblname, "
			  "pg_catalog.pg_encoding_to_char(x.encoding), null as writable "
							  "FROM pg_catalog.pg_class c "
					 "JOIN pg_catalog.pg_exttable x ON ( c.oid = x.reloid ) "
				"LEFT JOIN pg_catalog.pg_class d ON ( d.oid = x.fmterrtbl ) "
							  "LEFT JOIN pg_catalog.pg_namespace n ON ( n.oid = d.relnamespace ) "
							  "WHERE c.oid = '%u'::oid ",
							  tbinfo->dobj.catId.oid);
		}
		else
		{
			/* not SREH and encoding colums yet */
			appendPQExpBuffer(query,
					   "SELECT x.location, x.fmttype, x.fmtopts, x.command, "
							  "-1 as rejectlimit, null as rejectlimittype,"
							  "null as errnspname, null as errtblname, "
							  "null as encoding, null as writable "
					  "FROM pg_catalog.pg_exttable x, pg_catalog.pg_class c "
							  "WHERE x.reloid = c.oid AND c.oid = '%u'::oid",
							  tbinfo->dobj.catId.oid);
		}

		res = PQexec(g_conn, query->data);
		check_sql_result(res, g_conn, query->data, PGRES_TUPLES_OK);

		if (PQntuples(res) != 1)
		{
			if (PQntuples(res) < 1)
				write_msg(NULL, "query to obtain definition of external table "
						  "\"%s\" returned no data\n",
						  tbinfo->dobj.name);
			else
				write_msg(NULL, "query to obtain definition of external table "
						  "\"%s\" returned more than one definition\n",
						  tbinfo->dobj.name);
			exit_nicely();

		}

		locations = PQgetvalue(res, 0, 0);
		fmttype = PQgetvalue(res, 0, 1);
		fmtopts = PQgetvalue(res, 0, 2);
		command = PQgetvalue(res, 0, 3);
		rejlim = PQgetvalue(res, 0, 4);
		rejlimtype = PQgetvalue(res, 0, 5);
		errnspname = PQgetvalue(res, 0, 6);
		errtblname = PQgetvalue(res, 0, 7);
		extencoding = PQgetvalue(res, 0, 8);
		writable = PQgetvalue(res, 0, 9);

		if ((command && strlen(command) > 0) ||
			(strncmp(locations + 1, "http", strlen("http")) == 0))
			isweb = true;

		if (writable && writable[0] == 't')
			iswritable = true;

		appendPQExpBuffer(q, "CREATE %sEXTERNAL %sTABLE %s (",
						  (iswritable ? "WRITABLE " : ""),
						  (isweb ? "WEB " : ""),
						  fmtId(tbinfo->dobj.name));

		int actual_atts = 0;
		int j;
		for (j = 0; j < tbinfo->numatts; j++)
		{
			/* Is this one of the table's own attrs, and not dropped ? */
			if (!tbinfo->inhAttrs[j] && !tbinfo->attisdropped[j])
			{
				/* Format properly if not first attr */
				if (actual_atts > 0)
					appendPQExpBuffer(q, ",");
				appendPQExpBuffer(q, "\n    ");

				/* Attribute name */
				appendPQExpBuffer(q, "%s ",
								  fmtId(tbinfo->attnames[j]));

				/* Attribute type */
				appendPQExpBuffer(q, "%s",
								  tbinfo->atttypnames[j]);

				actual_atts++;
			}
		}

		appendPQExpBuffer(q, "\n)");

		if (command && strlen(command) > 0)
		{
			char	   *on_clause = locations;

			/* remove curly braces */
			on_clause[strlen(on_clause) - 1] = '\0';
			on_clause++;

			/* add EXECUTE clause */
			tmpstring = escape_backslashes(command, true);
			appendPQExpBuffer(q, " EXECUTE E'%s' ", tmpstring);
			free(tmpstring);
			tmpstring = NULL;

			/* add ON clause (unless WRITABLE table, which doesn't allow ON) */
			if (!iswritable)
			{
				if (strncmp(on_clause, "HOST:", strlen("HOST:")) == 0)
					appendPQExpBuffer(q, "ON HOST '%s' ", on_clause + strlen("HOST:"));
				else if (strncmp(on_clause, "PER_HOST", strlen("PER_HOST")) == 0)
					appendPQExpBuffer(q, "ON HOST ");
				else if (strncmp(on_clause, "MASTER_ONLY", strlen("MASTER_ONLY")) == 0)
					appendPQExpBuffer(q, "ON MASTER ");
				else if (strncmp(on_clause, "SEGMENT_ID:", strlen("SEGMENT_ID:")) == 0)
					appendPQExpBuffer(q, "ON SEGMENT %s ", on_clause + strlen("SEGMENT_ID:"));
				else if (strncmp(on_clause, "TOTAL_SEGS:", strlen("TOTAL_SEGS:")) == 0)
					appendPQExpBuffer(q, "ON %s ", on_clause + strlen("TOTAL_SEGS:"));
				else if (strncmp(on_clause, "ALL_SEGMENTS", strlen("ALL_SEGMENTS")) == 0)
					appendPQExpBuffer(q, "ON ALL ");
				else
					write_msg(NULL, "illegal ON clause catalog information \"%s\""
							  "for command '%s'\n", on_clause, command);
			}
			appendPQExpBuffer(q, "\n ");
		}
		else
		{
			/* add LOCATION clause */
			locations[strlen(locations) - 1] = '\0';
			locations++;
			location = nextToken(&locations, ",");
			appendPQExpBuffer(q, " LOCATION (\n    '%s'", location);
			for (; (location = nextToken(&locations, ",")) != NULL;)
			{
				appendPQExpBuffer(q, ",\n    '%s'", location);
			}
			appendPQExpBuffer(q, "\n) ");
		}

		/* add FORMAT clause */
		tmpstring = escape_fmtopts_string((const char *) fmtopts);

		switch (fmttype[0])
		{
			case 't':
				tabfmt = "text";
				break;
			case 'b':
				/*
				 * b denotes that a custom format is used.
				 * the fmtopts string should be formatted as:
				 * a1 = 'val1',...,an = 'valn'
				 *
				 */
				tabfmt = "custom";
				customfmt = custom_fmtopts_string(tmpstring);
				break;
			case 'a':
				tabfmt = "avro";
				customfmt = custom_fmtopts_string(tmpstring);
				break;
			case 'p':
				tabfmt = "parquet";
				customfmt = custom_fmtopts_string(tmpstring);
				break;	
			default:
				tabfmt = "csv";
		}
		appendPQExpBuffer(q, "FORMAT '%s' (%s)\n",
						  tabfmt,
						  customfmt ? customfmt : tmpstring);
		free(tmpstring);
		tmpstring = NULL;
		if (customfmt)
		{
			free(customfmt);
			customfmt = NULL;
		}

		if (g_fout->remoteVersion >= 80205)
		{
			/* add ENCODING clause */
			appendPQExpBuffer(q, "ENCODING '%s'", extencoding);

			/* add Single Row Error Handling clause (if any) */
			if (rejlim && strlen(rejlim) > 0)
			{
				appendPQExpBuffer(q, "\n");

				/*
				 * NOTE: error tables get automatically generated if don't
				 * exist. therefore we must be sure that this statment will be
				 * dumped after the error relation CREATE is dumped, so that
				 * we won't try to create it twice. For now we rely on the
				 * fact that we pick dumpable objects sorted by OID, and error
				 * table oid *should* always be less than its external table
				 * oid (could that not be true sometimes?)
				 */
				if (errtblname && strlen(errtblname) > 0)
				{
					appendPQExpBuffer(q, "LOG ERRORS ");
					if(strcmp(fmtId(errtblname), fmtId(tbinfo->dobj.name)))
					{
						appendPQExpBuffer(q, "INTO %s.", fmtId(errnspname));
						appendPQExpBuffer(q, "%s ", fmtId(errtblname));
					}
				}

				/* reject limit */
				appendPQExpBuffer(q, "SEGMENT REJECT LIMIT %s", rejlim);

				/* reject limit type */
				if (rejlimtype[0] == 'r')
					appendPQExpBuffer(q, " ROWS");
				else
					appendPQExpBuffer(q, " PERCENT");
			}
		}

		/* DISTRIBUTED BY clause (if WRITABLE table) */
		if (iswritable)
			addDistributedBy(q, tbinfo, actual_atts);

		appendPQExpBuffer(q, ";\n");

		PQclear(res);
}

/*
 * dumpTableSchema
 *	  write the declaration (not data) of one user-defined table or view
 */
static void
dumpTableSchema(Archive *fout, TableInfo *tbinfo)
{
	PQExpBuffer query = createPQExpBuffer();
	PQExpBuffer q = createPQExpBuffer();
	PQExpBuffer delq = createPQExpBuffer();
	PGresult   *res;
	int			numParents;
	TableInfo **parents;
	int			actual_atts;	/* number of attrs in this CREATE statment */
	char	   *reltypename;
	char	   *storage;
	int			j,
				k;

	/* Make sure we are in proper schema */
	selectSourceSchema(tbinfo->dobj.namespace->dobj.name);

	/* Is it a table or a view? */
	if (tbinfo->relkind == RELKIND_VIEW)
	{
		char	   *viewdef;

		reltypename = "VIEW";

		/* Fetch the view definition */
		appendPQExpBuffer(query,
		 "SELECT pg_catalog.pg_get_viewdef('%u'::pg_catalog.oid) as viewdef",
						  tbinfo->dobj.catId.oid);

		res = PQexec(g_conn, query->data);
		check_sql_result(res, g_conn, query->data, PGRES_TUPLES_OK);

		if (PQntuples(res) != 1)
		{
			if (PQntuples(res) < 1)
				write_msg(NULL, "query to obtain definition of view \"%s\" returned no data\n",
						  tbinfo->dobj.name);
			else
				write_msg(NULL, "query to obtain definition of view \"%s\" returned more than one definition\n",
						  tbinfo->dobj.name);
			exit_nicely();
		}

		viewdef = PQgetvalue(res, 0, 0);

		if (strlen(viewdef) == 0)
		{
			write_msg(NULL, "definition of view \"%s\" appears to be empty (length zero)\n",
					  tbinfo->dobj.name);
			exit_nicely();
		}

		/*
		 * DROP must be fully qualified in case same name appears in
		 * pg_catalog
		 */
		appendPQExpBuffer(delq, "DROP VIEW %s.",
						  fmtId(tbinfo->dobj.namespace->dobj.name));
		appendPQExpBuffer(delq, "%s;\n",
						  fmtId(tbinfo->dobj.name));

		appendPQExpBuffer(q, "CREATE VIEW %s AS\n    %s\n",
						  fmtId(tbinfo->dobj.name), viewdef);

		PQclear(res);
	}
	/* START MPP ADDITION */
	else if (tbinfo->relstorage == RELSTORAGE_EXTERNAL)
	{
		reltypename = "EXTERNAL TABLE";
		dumpExternal(tbinfo, query, q, delq);
	}
	/* END MPP ADDITION */
	else
	{
		reltypename = "TABLE";
		numParents = tbinfo->numParents;
		parents = tbinfo->parents;

		/*
		 * DROP must be fully qualified in case same name appears in
		 * pg_catalog
		 */
		appendPQExpBuffer(delq, "DROP TABLE %s.",
						  fmtId(tbinfo->dobj.namespace->dobj.name));
		appendPQExpBuffer(delq, "%s;\n",
						  fmtId(tbinfo->dobj.name));

		appendPQExpBuffer(q, "CREATE TABLE %s (",
						  fmtId(tbinfo->dobj.name));

		actual_atts = 0;
		for (j = 0; j < tbinfo->numatts; j++)
		{
			/* Is this one of the table's own attrs, and not dropped ? */
			if (!tbinfo->inhAttrs[j] && !tbinfo->attisdropped[j])
			{
				/* Format properly if not first attr */
				if (actual_atts > 0)
					appendPQExpBuffer(q, ",");
				appendPQExpBuffer(q, "\n    ");

				/* Attribute name */
				appendPQExpBuffer(q, "%s ",
								  fmtId(tbinfo->attnames[j]));

				/* Attribute type */
				appendPQExpBuffer(q, "%s",
								  tbinfo->atttypnames[j]);

				/*
				 * Default value --- suppress if inherited
				 * and not to be printed separately.
				 */
				if (tbinfo->attrdefs[j] != NULL &&
					!tbinfo->inhAttrDef[j] &&
					!tbinfo->attrdefs[j]->separate)
					appendPQExpBuffer(q, " DEFAULT %s",
									  tbinfo->attrdefs[j]->adef_expr);

				/*
				 * Not Null constraint --- suppress if inherited
				 */
				if (tbinfo->notnull[j] && !tbinfo->inhNotNull[j])
					appendPQExpBuffer(q, " NOT NULL");

				/* Column Storage attributes */
				if (tbinfo->attencoding[j] != NULL)
					appendPQExpBuffer(q, " ENCODING (%s)",
										tbinfo->attencoding[j]);

				actual_atts++;
			}
		}

		/*
		 * Add non-inherited CHECK constraints, if any.
		 */
		for (j = 0; j < tbinfo->ncheck; j++)
		{
			ConstraintInfo *constr = &(tbinfo->checkexprs[j]);

			if (constr->coninherited || constr->separate)
				continue;

			if (actual_atts > 0)
				appendPQExpBuffer(q, ",\n    ");

			appendPQExpBuffer(q, "CONSTRAINT %s ",
							  fmtId(constr->dobj.name));
			appendPQExpBuffer(q, "%s", constr->condef);

			actual_atts++;
		}

		appendPQExpBuffer(q, "\n)");

		/*
		 * Emit the INHERITS clause if this table has parents.
		 */
		if (numParents > 0)
		{
			appendPQExpBuffer(q, "\nINHERITS (");
			for (k = 0; k < numParents; k++)
			{
				TableInfo  *parentRel = parents[k];

				if (k > 0)
					appendPQExpBuffer(q, ", ");
				if (parentRel->dobj.namespace != tbinfo->dobj.namespace)
					appendPQExpBuffer(q, "%s.",
								fmtId(parentRel->dobj.namespace->dobj.name));
				appendPQExpBuffer(q, "%s",
								  fmtId(parentRel->dobj.name));
			}
			appendPQExpBuffer(q, ")");
		}

		if (tbinfo->reloptions && strlen(tbinfo->reloptions) > 0)
			appendPQExpBuffer(q, "\nWITH (%s)", tbinfo->reloptions);

		/* START MPP ADDITION */

		/* dump distributed by clause */
		if (dumpPolicy)
			addDistributedBy(q, tbinfo, actual_atts);

		/*
		 * If GP partitioning is supported add the partitioning constraints to
		 * the table definition.
		 */
		if (gp_partitioning_available)
		{
			bool		isTemplatesSupported = g_fout->remoteVersion >= 80214;

			/* does support GP partitioning. */
			resetPQExpBuffer(query);
			/* MPP-6297: dump by tablename */
			if (isTemplatesSupported)
				/* use 4.x version of function */
				appendPQExpBuffer(query, "SELECT "
				   "pg_get_partition_def('%u'::pg_catalog.oid, true, true) ",
								  tbinfo->dobj.catId.oid);
			else	/* use 3.x version of function */
				appendPQExpBuffer(query, "SELECT "
						 "pg_get_partition_def('%u'::pg_catalog.oid, true) ",
								  tbinfo->dobj.catId.oid);

			res = PQexec(g_conn, query->data);
			check_sql_result(res, g_conn, query->data, PGRES_TUPLES_OK);

			if (PQntuples(res) != 1)
			{
				if (PQntuples(res) < 1)
					write_msg(NULL, "query to obtain definition of table \"%s\" returned no data\n",
							  tbinfo->dobj.name);
				else
					write_msg(NULL, "query to obtain definition of table \"%s\" returned more than one definition\n",
							  tbinfo->dobj.name);
				exit_nicely();
			}
			if (!PQgetisnull(res, 0, 0))
				appendPQExpBuffer(q, " %s", PQgetvalue(res, 0, 0));

			PQclear(res);

			/*
			 * MPP-6095: dump ALTER TABLE statements for subpartition
			 * templates
			 */
			if (isTemplatesSupported)
			{
				resetPQExpBuffer(query);

				appendPQExpBuffer(
								  query, "SELECT "
								  "pg_get_partition_template_def('%u'::pg_catalog.oid, true, true) ",
								  tbinfo->dobj.catId.oid);

				res = PQexec(g_conn, query->data);
				check_sql_result(res, g_conn, query->data, PGRES_TUPLES_OK);

				if (PQntuples(res) != 1)
				{
					if (PQntuples(res) < 1)
						write_msg(
								  NULL,
								  "query to obtain definition of table \"%s\" returned no data\n",
								  tbinfo->dobj.name);
					else
						write_msg(
								  NULL,
								  "query to obtain definition of table \"%s\" returned more than one definition\n",
								  tbinfo->dobj.name);
					exit_nicely();
				}

				/*
				 * MPP-9537: terminate (with semicolon) the previous
				 * statement, and dump the template definitions
				 */
				if (!PQgetisnull(res, 0, 0) &&
					PQgetlength(res, 0, 0))
					appendPQExpBuffer(q, ";\n %s", PQgetvalue(res, 0, 0));

				PQclear(res);
			}

		}

		/* END MPP ADDITION */

		appendPQExpBuffer(q, ";\n");

		/* Exchange external partition */
		if (gp_partitioning_available)
		{
			int i = 0;
			int ntups = 0;
			char *relname = NULL;
			char *parname = NULL;
			int i_relname = 0;
			int i_parname = 0;
			resetPQExpBuffer(query);

			appendPQExpBuffer(query, "SELECT "
						      "c.relname, pr.parname FROM pg_partition_rule pr "
						      "join pg_class c ON pr.parchildrelid = c.oid "
						      "join pg_partition p ON p.oid = pr.paroid "
						      "WHERE p.parrelid = %u AND c.relstorage = 'x';", tbinfo->dobj.catId.oid);

			res = PQexec(g_conn, query->data);
			check_sql_result(res, g_conn, query->data, PGRES_TUPLES_OK);

			ntups = PQntuples(res);
			i_relname = PQfnumber(res, "relname");
			i_parname = PQfnumber(res, "parname");


			for (i = 0; i < ntups; i++)
			{
				char tmpExtTable[500] = {0};
				relname = strdup(PQgetvalue(res, i, i_relname));
				parname = strdup(PQgetvalue(res, i, i_parname));
				snprintf(tmpExtTable, sizeof(tmpExtTable), "%s%s", relname, EXT_PARTITION_NAME_POSTFIX);
				appendPQExpBuffer(q, "ALTER TABLE %s ", fmtId(tbinfo->dobj.name));
				appendPQExpBuffer(q, "EXCHANGE PARTITION %s ", fmtId(parname));
				appendPQExpBuffer(q, "WITH TABLE %s WITHOUT VALIDATION; ", fmtId(tmpExtTable));

				appendPQExpBuffer(q, "\n");

				appendPQExpBuffer(q, "DROP TABLE %s; ", fmtId(tmpExtTable));

				appendPQExpBuffer(q, "\n");
			}

			PQclear(res);
		}

		/* Loop dumping statistics and storage statements */
		for (j = 0; j < tbinfo->numatts; j++)
		{
			/*
			 * Dump per-column statistics information. We only issue an ALTER
			 * TABLE statement if the attstattarget entry for this column is
			 * non-negative (i.e. it's not the default value)
			 */
			if (tbinfo->attstattarget[j] >= 0 &&
				!tbinfo->attisdropped[j])
			{
				appendPQExpBuffer(q, "ALTER TABLE ONLY %s ",
								  fmtId(tbinfo->dobj.name));
				appendPQExpBuffer(q, "ALTER COLUMN %s ",
								  fmtId(tbinfo->attnames[j]));
				appendPQExpBuffer(q, "SET STATISTICS %d;\n",
								  tbinfo->attstattarget[j]);
			}

			/*
			 * Dump per-column storage information.  The statement is only
			 * dumped if the storage has been changed from the type's default.
			 * An inherited column can have
			 * its storage type changed independently from the parent
			 * specification.
			 */
			if (!tbinfo->attisdropped[j] && tbinfo->attstorage[j] != tbinfo->typstorage[j])
			{
				switch (tbinfo->attstorage[j])
				{
					case 'p':
						storage = "PLAIN";
						break;
					case 'e':
						storage = "EXTERNAL";
						break;
					case 'm':
						storage = "MAIN";
						break;
					case 'x':
						storage = "EXTENDED";
						break;
					default:
						storage = NULL;
				}

				/*
				 * Only dump the statement if it's a storage type we recognize
				 */
				if (storage != NULL)
				{
					appendPQExpBuffer(q, "ALTER TABLE ONLY %s ",
									  fmtId(tbinfo->dobj.name));
					appendPQExpBuffer(q, "ALTER COLUMN %s ",
									  fmtId(tbinfo->attnames[j]));
					appendPQExpBuffer(q, "SET STORAGE %s;\n",
									  storage);
				}
			}
		}


		/* MPP-1890 */

		/*
		 * An inherited constraint may be dropped from a child table.  While
		 * this arguably severs the inheritance contract between the child and
		 * the parent, the current pg_constraint content doesn't track
		 * inherited/shared/disjoint constraints of a child.
		 * the INHERITS clause is used on a CREATE
		 * TABLE statement to re-establish the inheritance relationship and
		 * "recovers" the dropped constraint(s).
		 */
		if (numParents > 0)
			DetectChildConstraintDropped(tbinfo, q);
	}

	ArchiveEntry(fout, tbinfo->dobj.catId, tbinfo->dobj.dumpId,
				 tbinfo->dobj.name,
				 tbinfo->dobj.namespace->dobj.name,
			(tbinfo->relkind == RELKIND_VIEW) ? NULL : tbinfo->reltablespace,
				 tbinfo->rolname,
				 (strcmp(reltypename, "TABLE") == 0 ||
				  strcmp(reltypename, "EXTERNAL TABLE") == 0
					 ) ? tbinfo->hasoids : false,
				 reltypename, q->data, delq->data, NULL,
				 tbinfo->dobj.dependencies, tbinfo->dobj.nDeps,
				 NULL, NULL);

	/* Dump Table Comments */
	dumpTableComment(fout, tbinfo, reltypename);

	/* Dump comments on inlined table constraints */
	for (j = 0; j < tbinfo->ncheck; j++)
	{
		ConstraintInfo *constr = &(tbinfo->checkexprs[j]);

		if (constr->coninherited || constr->separate)
			continue;

		dumpTableConstraintComment(fout, constr);
	}

	destroyPQExpBuffer(query);
	destroyPQExpBuffer(q);
	destroyPQExpBuffer(delq);
}

/*
 * dumpAttrDef --- dump an attribute's default-value declaration
 */
static void
dumpAttrDef(Archive *fout, AttrDefInfo *adinfo)
{
	TableInfo  *tbinfo = adinfo->adtable;
	int			adnum = adinfo->adnum;
	PQExpBuffer q;
	PQExpBuffer delq;

	/* Only print it if "separate" mode is selected */
	if (!tbinfo->dobj.dump || !adinfo->separate || dataOnly)
		return;

	/* Don't print inherited defaults, either */
	if (tbinfo->inhAttrDef[adnum - 1])
		return;

	q = createPQExpBuffer();
	delq = createPQExpBuffer();

	appendPQExpBuffer(q, "ALTER TABLE %s ",
					  fmtId(tbinfo->dobj.name));
	appendPQExpBuffer(q, "ALTER COLUMN %s SET DEFAULT %s;\n",
					  fmtId(tbinfo->attnames[adnum - 1]),
					  adinfo->adef_expr);

	/*
	 * DROP must be fully qualified in case same name appears in pg_catalog
	 */
	appendPQExpBuffer(delq, "ALTER TABLE %s.",
					  fmtId(tbinfo->dobj.namespace->dobj.name));
	appendPQExpBuffer(delq, "%s ",
					  fmtId(tbinfo->dobj.name));
	appendPQExpBuffer(delq, "ALTER COLUMN %s DROP DEFAULT;\n",
					  fmtId(tbinfo->attnames[adnum - 1]));

	ArchiveEntry(fout, adinfo->dobj.catId, adinfo->dobj.dumpId,
				 tbinfo->attnames[adnum - 1],
				 tbinfo->dobj.namespace->dobj.name,
				 NULL,
				 tbinfo->rolname,
				 false, "DEFAULT", q->data, delq->data, NULL,
				 adinfo->dobj.dependencies, adinfo->dobj.nDeps,
				 NULL, NULL);

	destroyPQExpBuffer(q);
	destroyPQExpBuffer(delq);
}

/*
 * getAttrName: extract the correct name for an attribute
 *
 * The array tblInfo->attnames[] only provides names of user attributes;
 * if a system attribute number is supplied, we have to fake it.
 * We also do a little bit of bounds checking for safety's sake.
 */
static const char *
getAttrName(int attrnum, TableInfo *tblInfo)
{
	if (attrnum > 0 && attrnum <= tblInfo->numatts)
		return tblInfo->attnames[attrnum - 1];
	switch (attrnum)
	{
		case SelfItemPointerAttributeNumber:
			return "ctid";
		case ObjectIdAttributeNumber:
			return "oid";
		case MinTransactionIdAttributeNumber:
			return "xmin";
		case MinCommandIdAttributeNumber:
			return "cmin";
		case MaxTransactionIdAttributeNumber:
			return "xmax";
		case MaxCommandIdAttributeNumber:
			return "cmax";
		case TableOidAttributeNumber:
			return "tableoid";
	}
	write_msg(NULL, "invalid column number %d for table \"%s\"\n",
			  attrnum, tblInfo->dobj.name);
	exit_nicely();
	return NULL;				/* keep compiler quiet */
}

/*
 * dumpIndex
 *	  write out to fout a user-defined index
 */
static void
dumpIndex(Archive *fout, IndxInfo *indxinfo)
{
	TableInfo  *tbinfo = indxinfo->indextable;
	PQExpBuffer q;
	PQExpBuffer delq;

	if (dataOnly)
		return;

	q = createPQExpBuffer();
	delq = createPQExpBuffer();

	/*
	 * If there's an associated constraint, don't dump the index per se, but
	 * do dump any comment for it.	(This is safe because dependency ordering
	 * will have ensured the constraint is emitted first.)
	 */
	if (indxinfo->indexconstraint == 0)
	{
		/* Plain secondary index */
		appendPQExpBuffer(q, "%s;\n", indxinfo->indexdef);

		/* If the index is clustered, we need to record that. */
		if (indxinfo->indisclustered)
		{
			appendPQExpBuffer(q, "\nALTER TABLE %s CLUSTER",
							  fmtId(tbinfo->dobj.name));
			appendPQExpBuffer(q, " ON %s;\n",
							  fmtId(indxinfo->dobj.name));
		}

		/*
		 * DROP must be fully qualified in case same name appears in
		 * pg_catalog
		 */
		appendPQExpBuffer(delq, "DROP INDEX %s.",
						  fmtId(tbinfo->dobj.namespace->dobj.name));
		appendPQExpBuffer(delq, "%s;\n",
						  fmtId(indxinfo->dobj.name));

		ArchiveEntry(fout, indxinfo->dobj.catId, indxinfo->dobj.dumpId,
					 indxinfo->dobj.name,
					 tbinfo->dobj.namespace->dobj.name,
					 indxinfo->tablespace,
					 tbinfo->rolname, false,
					 "INDEX", q->data, delq->data, NULL,
					 indxinfo->dobj.dependencies, indxinfo->dobj.nDeps,
					 NULL, NULL);
	}

	/* Dump Index Comments */
	resetPQExpBuffer(q);
	appendPQExpBuffer(q, "INDEX %s",
					  fmtId(indxinfo->dobj.name));
	dumpComment(fout, q->data,
				tbinfo->dobj.namespace->dobj.name,
				tbinfo->rolname,
				indxinfo->dobj.catId, 0, indxinfo->dobj.dumpId);

	destroyPQExpBuffer(q);
	destroyPQExpBuffer(delq);
}

/*
 * dumpConstraint
 *	  write out to fout a user-defined constraint
 */
static void
dumpConstraint(Archive *fout, ConstraintInfo *coninfo)
{
	TableInfo  *tbinfo = coninfo->contable;
	PQExpBuffer q;
	PQExpBuffer delq;

	/* Skip if not to be dumped */
	if (!coninfo->dobj.dump || dataOnly)
		return;

	q = createPQExpBuffer();
	delq = createPQExpBuffer();

	if (coninfo->contype == 'p' || coninfo->contype == 'u')
	{
		/* Index-related constraint */
		IndxInfo   *indxinfo;
		int			k;

		indxinfo = (IndxInfo *) findObjectByDumpId(coninfo->conindex);

		if (indxinfo == NULL)
		{
			write_msg(NULL, "missing index for constraint \"%s\"\n",
					  coninfo->dobj.name);
			exit_nicely();
		}

		appendPQExpBuffer(q, "ALTER TABLE ONLY %s\n",
						  fmtId(tbinfo->dobj.name));
		appendPQExpBuffer(q, "    ADD CONSTRAINT %s %s (",
						  fmtId(coninfo->dobj.name),
						  coninfo->contype == 'p' ? "PRIMARY KEY" : "UNIQUE");

		for (k = 0; k < indxinfo->indnkeys; k++)
		{
			int			indkey = (int) indxinfo->indkeys[k];
			const char *attname;

			if (indkey == InvalidAttrNumber)
				break;
			attname = getAttrName(indkey, tbinfo);

			appendPQExpBuffer(q, "%s%s",
							  (k == 0) ? "" : ", ",
							  fmtId(attname));
		}

		appendPQExpBuffer(q, ")");

		if (indxinfo->options && strlen(indxinfo->options) > 0)
			appendPQExpBuffer(q, " WITH (%s)", indxinfo->options);

		appendPQExpBuffer(q, ";\n");

		/* If the index is clustered, we need to record that. */
		if (indxinfo->indisclustered)
		{
			appendPQExpBuffer(q, "\nALTER TABLE %s CLUSTER",
							  fmtId(tbinfo->dobj.name));
			appendPQExpBuffer(q, " ON %s;\n",
							  fmtId(indxinfo->dobj.name));
		}

		/*
		 * DROP must be fully qualified in case same name appears in
		 * pg_catalog
		 */
		appendPQExpBuffer(delq, "ALTER TABLE ONLY %s.",
						  fmtId(tbinfo->dobj.namespace->dobj.name));
		appendPQExpBuffer(delq, "%s ",
						  fmtId(tbinfo->dobj.name));
		appendPQExpBuffer(delq, "DROP CONSTRAINT %s;\n",
						  fmtId(coninfo->dobj.name));

		ArchiveEntry(fout, coninfo->dobj.catId, coninfo->dobj.dumpId,
					 coninfo->dobj.name,
					 tbinfo->dobj.namespace->dobj.name,
					 indxinfo->tablespace,
					 tbinfo->rolname, false,
					 "CONSTRAINT", q->data, delq->data, NULL,
					 coninfo->dobj.dependencies, coninfo->dobj.nDeps,
					 NULL, NULL);
	}
	else if (coninfo->contype == 'f')
	{
		/*
		 * XXX Potentially wrap in a 'SET CONSTRAINTS OFF' block so that the
		 * current table data is not processed
		 */
		appendPQExpBuffer(q, "ALTER TABLE ONLY %s\n",
						  fmtId(tbinfo->dobj.name));
		appendPQExpBuffer(q, "    ADD CONSTRAINT %s %s;\n",
						  fmtId(coninfo->dobj.name),
						  coninfo->condef);

		/*
		 * DROP must be fully qualified in case same name appears in
		 * pg_catalog
		 */
		appendPQExpBuffer(delq, "ALTER TABLE ONLY %s.",
						  fmtId(tbinfo->dobj.namespace->dobj.name));
		appendPQExpBuffer(delq, "%s ",
						  fmtId(tbinfo->dobj.name));
		appendPQExpBuffer(delq, "DROP CONSTRAINT %s;\n",
						  fmtId(coninfo->dobj.name));

		ArchiveEntry(fout, coninfo->dobj.catId, coninfo->dobj.dumpId,
					 coninfo->dobj.name,
					 tbinfo->dobj.namespace->dobj.name,
					 NULL,
					 tbinfo->rolname, false,
					 "FK CONSTRAINT", q->data, delq->data, NULL,
					 coninfo->dobj.dependencies, coninfo->dobj.nDeps,
					 NULL, NULL);
	}
	else if (coninfo->contype == 'c' && tbinfo)
	{
		/* CHECK constraint on a table */

		/* Ignore if not to be dumped separately */
		if (coninfo->separate)
		{
			/* not ONLY since we want it to propagate to children */
			appendPQExpBuffer(q, "ALTER TABLE %s\n",
							  fmtId(tbinfo->dobj.name));
			appendPQExpBuffer(q, "    ADD CONSTRAINT %s %s;\n",
							  fmtId(coninfo->dobj.name),
							  coninfo->condef);

			/*
			 * DROP must be fully qualified in case same name appears in
			 * pg_catalog
			 */
			appendPQExpBuffer(delq, "ALTER TABLE %s.",
							  fmtId(tbinfo->dobj.namespace->dobj.name));
			appendPQExpBuffer(delq, "%s ",
							  fmtId(tbinfo->dobj.name));
			appendPQExpBuffer(delq, "DROP CONSTRAINT %s;\n",
							  fmtId(coninfo->dobj.name));

			ArchiveEntry(fout, coninfo->dobj.catId, coninfo->dobj.dumpId,
						 coninfo->dobj.name,
						 tbinfo->dobj.namespace->dobj.name,
						 NULL,
						 tbinfo->rolname, false,
						 "CHECK CONSTRAINT", q->data, delq->data, NULL,
						 coninfo->dobj.dependencies, coninfo->dobj.nDeps,
						 NULL, NULL);
		}
	}
	else if (coninfo->contype == 'c' && tbinfo == NULL)
	{
		/* CHECK constraint on a domain */
		TypeInfo   *tinfo = coninfo->condomain;

		/* Ignore if not to be dumped separately */
		if (coninfo->separate)
		{
			appendPQExpBuffer(q, "ALTER DOMAIN %s\n",
							  fmtId(tinfo->dobj.name));
			appendPQExpBuffer(q, "    ADD CONSTRAINT %s %s;\n",
							  fmtId(coninfo->dobj.name),
							  coninfo->condef);

			/*
			 * DROP must be fully qualified in case same name appears in
			 * pg_catalog
			 */
			appendPQExpBuffer(delq, "ALTER DOMAIN %s.",
							  fmtId(tinfo->dobj.namespace->dobj.name));
			appendPQExpBuffer(delq, "%s ",
							  fmtId(tinfo->dobj.name));
			appendPQExpBuffer(delq, "DROP CONSTRAINT %s;\n",
							  fmtId(coninfo->dobj.name));

			ArchiveEntry(fout, coninfo->dobj.catId, coninfo->dobj.dumpId,
						 coninfo->dobj.name,
						 tinfo->dobj.namespace->dobj.name,
						 NULL,
						 tinfo->rolname, false,
						 "CHECK CONSTRAINT", q->data, delq->data, NULL,
						 coninfo->dobj.dependencies, coninfo->dobj.nDeps,
						 NULL, NULL);
		}
	}
	else
	{
		write_msg(NULL, "unrecognized constraint type: %c\n", coninfo->contype);
		exit_nicely();
	}

	/* Dump Constraint Comments --- only works for table constraints */
	if (tbinfo && coninfo->separate)
		dumpTableConstraintComment(fout, coninfo);

	destroyPQExpBuffer(q);
	destroyPQExpBuffer(delq);
}

/*
 * dumpTableConstraintComment --- dump a constraint's comment if any
 *
 * This is split out because we need the function in two different places
 * depending on whether the constraint is dumped as part of CREATE TABLE
 * or as a separate ALTER command.
 */
static void
dumpTableConstraintComment(Archive *fout, ConstraintInfo *coninfo)
{
	TableInfo  *tbinfo = coninfo->contable;
	PQExpBuffer q = createPQExpBuffer();

	appendPQExpBuffer(q, "CONSTRAINT %s ",
					  fmtId(coninfo->dobj.name));
	appendPQExpBuffer(q, "ON %s",
					  fmtId(tbinfo->dobj.name));
	dumpComment(fout, q->data,
				tbinfo->dobj.namespace->dobj.name,
				tbinfo->rolname,
				coninfo->dobj.catId, 0,
			 coninfo->separate ? coninfo->dobj.dumpId : tbinfo->dobj.dumpId);

	destroyPQExpBuffer(q);
}

static void
dumpSequence(Archive *fout, TableInfo *tbinfo)
{
	PGresult   *res;
	char	   *last,
			   *incby,
			   *maxv = NULL,
			   *minv = NULL,
			   *cache;
	char		bufm[100],
				bufx[100];
	bool		cycled,
				called;
	PQExpBuffer query = createPQExpBuffer();
	PQExpBuffer delqry = createPQExpBuffer();

	/* Make sure we are in proper schema */
	selectSourceSchema(tbinfo->dobj.namespace->dobj.name);

	snprintf(bufm, sizeof(bufm), INT64_FORMAT, SEQ_MINVALUE);
	snprintf(bufx, sizeof(bufx), INT64_FORMAT, SEQ_MAXVALUE);

	appendPQExpBuffer(query,
					  "SELECT sequence_name, last_value, increment_by, "
				   "CASE WHEN increment_by > 0 AND max_value = %s THEN NULL "
				   "     WHEN increment_by < 0 AND max_value = -1 THEN NULL "
					  "     ELSE max_value "
					  "END AS max_value, "
					"CASE WHEN increment_by > 0 AND min_value = 1 THEN NULL "
				   "     WHEN increment_by < 0 AND min_value = %s THEN NULL "
					  "     ELSE min_value "
					  "END AS min_value, "
					  "cache_value, is_cycled, is_called from %s",
					  bufx, bufm,
					  fmtId(tbinfo->dobj.name));

	res = PQexec(g_conn, query->data);
	check_sql_result(res, g_conn, query->data, PGRES_TUPLES_OK);

	if (PQntuples(res) != 1)
	{
		write_msg(NULL, "query to get data of sequence \"%s\" returned %d rows (expected 1)\n",
				  tbinfo->dobj.name, PQntuples(res));
		exit_nicely();
	}

	/* Disable this check: it fails if sequence has been renamed */
#ifdef NOT_USED
	if (strcmp(PQgetvalue(res, 0, 0), tbinfo->dobj.name) != 0)
	{
		write_msg(NULL, "query to get data of sequence \"%s\" returned name \"%s\"\n",
				  tbinfo->dobj.name, PQgetvalue(res, 0, 0));
		exit_nicely();
	}
#endif

	last = PQgetvalue(res, 0, 1);
	incby = PQgetvalue(res, 0, 2);
	if (!PQgetisnull(res, 0, 3))
		maxv = PQgetvalue(res, 0, 3);
	if (!PQgetisnull(res, 0, 4))
		minv = PQgetvalue(res, 0, 4);
	cache = PQgetvalue(res, 0, 5);
	cycled = (strcmp(PQgetvalue(res, 0, 6), "t") == 0);
	called = (strcmp(PQgetvalue(res, 0, 7), "t") == 0);

	/*
	 * The logic we use for restoring sequences is as follows:
	 *
	 * Add a CREATE SEQUENCE statement as part of a "schema" dump (use
	 * last_val for start if called is false, else use min_val for start_val).
	 * Also, if the sequence is owned by a column, add an ALTER SEQUENCE OWNED
	 * BY command for it.
	 *
	 * Add a 'SETVAL(seq, last_val, iscalled)' as part of a "data" dump.
	 */
	if (!dataOnly)
	{
		resetPQExpBuffer(delqry);

		/*
		 * DROP must be fully qualified in case same name appears in
		 * pg_catalog
		 */
		appendPQExpBuffer(delqry, "DROP SEQUENCE %s.",
						  fmtId(tbinfo->dobj.namespace->dobj.name));
		appendPQExpBuffer(delqry, "%s;\n",
						  fmtId(tbinfo->dobj.name));

		resetPQExpBuffer(query);
		appendPQExpBuffer(query,
						  "CREATE SEQUENCE %s\n",
						  fmtId(tbinfo->dobj.name));

		if (!called)
			appendPQExpBuffer(query, "    START WITH %s\n", last);

		appendPQExpBuffer(query, "    INCREMENT BY %s\n", incby);

		if (maxv)
			appendPQExpBuffer(query, "    MAXVALUE %s\n", maxv);
		else
			appendPQExpBuffer(query, "    NO MAXVALUE\n");

		if (minv)
			appendPQExpBuffer(query, "    MINVALUE %s\n", minv);
		else
			appendPQExpBuffer(query, "    NO MINVALUE\n");

		appendPQExpBuffer(query,
						  "    CACHE %s%s",
						  cache, (cycled ? "\n    CYCLE" : ""));

		appendPQExpBuffer(query, ";\n");

		ArchiveEntry(fout, tbinfo->dobj.catId, tbinfo->dobj.dumpId,
					 tbinfo->dobj.name,
					 tbinfo->dobj.namespace->dobj.name,
					 NULL,
					 tbinfo->rolname,
					 false, "SEQUENCE", query->data, delqry->data, NULL,
					 tbinfo->dobj.dependencies, tbinfo->dobj.nDeps,
					 NULL, NULL);

		/*
		 * If the sequence is owned by a table column, emit the ALTER for it
		 * as a separate TOC entry immediately following the sequence's own
		 * entry.  It's OK to do this rather than using full sorting logic,
		 * because the dependency that tells us it's owned will have forced
		 * the table to be created first.  We can't just include the ALTER in
		 * the TOC entry because it will fail if we haven't reassigned the
		 * sequence owner to match the table's owner.
		 *
		 * We need not schema-qualify the table reference because both
		 * sequence and table must be in the same schema.
		 */
		if (OidIsValid(tbinfo->owning_tab))
		{
			TableInfo  *owning_tab = findTableByOid(tbinfo->owning_tab);

			if (owning_tab && owning_tab->dobj.dump)
			{
				resetPQExpBuffer(query);
				appendPQExpBuffer(query, "ALTER SEQUENCE %s",
								  fmtId(tbinfo->dobj.name));
				appendPQExpBuffer(query, " OWNED BY %s",
								  fmtId(owning_tab->dobj.name));
				appendPQExpBuffer(query, ".%s;\n",
						fmtId(owning_tab->attnames[tbinfo->owning_col - 1]));

				ArchiveEntry(fout, nilCatalogId, createDumpId(),
							 tbinfo->dobj.name,
							 tbinfo->dobj.namespace->dobj.name,
							 NULL,
							 tbinfo->rolname,
						   false, "SEQUENCE OWNED BY", query->data, "", NULL,
							 &(tbinfo->dobj.dumpId), 1,
							 NULL, NULL);
			}
		}

		/* Dump Sequence Comments */
		resetPQExpBuffer(query);
		appendPQExpBuffer(query, "SEQUENCE %s", fmtId(tbinfo->dobj.name));
		dumpComment(fout, query->data,
					tbinfo->dobj.namespace->dobj.name, tbinfo->rolname,
					tbinfo->dobj.catId, 0, tbinfo->dobj.dumpId);
	}

	if (!schemaOnly)
	{
		resetPQExpBuffer(query);
		appendPQExpBuffer(query, "SELECT pg_catalog.setval(");
		appendStringLiteralAH(query, fmtId(tbinfo->dobj.name), fout);
		appendPQExpBuffer(query, ", %s, %s);\n",
						  last, (called ? "true" : "false"));

		ArchiveEntry(fout, nilCatalogId, createDumpId(),
					 tbinfo->dobj.name,
					 tbinfo->dobj.namespace->dobj.name,
					 NULL,
					 tbinfo->rolname,
					 false, "SEQUENCE SET", query->data, "", NULL,
					 &(tbinfo->dobj.dumpId), 1,
					 NULL, NULL);
	}

	PQclear(res);

	destroyPQExpBuffer(query);
	destroyPQExpBuffer(delqry);
}

static void
dumpTrigger(Archive *fout, TriggerInfo *tginfo)
{
	TableInfo  *tbinfo = tginfo->tgtable;
	PQExpBuffer query;
	PQExpBuffer delqry;
	const char *p;
	int			findx;

	if (dataOnly)
		return;

	query = createPQExpBuffer();
	delqry = createPQExpBuffer();

	/*
	 * DROP must be fully qualified in case same name appears in pg_catalog
	 */
	appendPQExpBuffer(delqry, "DROP TRIGGER %s ",
					  fmtId(tginfo->dobj.name));
	appendPQExpBuffer(delqry, "ON %s.",
					  fmtId(tbinfo->dobj.namespace->dobj.name));
	appendPQExpBuffer(delqry, "%s;\n",
					  fmtId(tbinfo->dobj.name));

	if (tginfo->tgisconstraint)
	{
		appendPQExpBuffer(query, "CREATE CONSTRAINT TRIGGER ");
		appendPQExpBufferStr(query, fmtId(tginfo->tgconstrname));
	}
	else
	{
		appendPQExpBuffer(query, "CREATE TRIGGER ");
		appendPQExpBufferStr(query, fmtId(tginfo->dobj.name));
	}
	appendPQExpBuffer(query, "\n    ");

	/* Trigger type */
	findx = 0;
	if (TRIGGER_FOR_BEFORE(tginfo->tgtype))
		appendPQExpBuffer(query, "BEFORE");
	else
		appendPQExpBuffer(query, "AFTER");
	if (TRIGGER_FOR_INSERT(tginfo->tgtype))
	{
		appendPQExpBuffer(query, " INSERT");
		findx++;
	}
	if (TRIGGER_FOR_DELETE(tginfo->tgtype))
	{
		if (findx > 0)
			appendPQExpBuffer(query, " OR DELETE");
		else
			appendPQExpBuffer(query, " DELETE");
		findx++;
	}
	if (TRIGGER_FOR_UPDATE(tginfo->tgtype))
	{
		if (findx > 0)
			appendPQExpBuffer(query, " OR UPDATE");
		else
			appendPQExpBuffer(query, " UPDATE");
	}
	appendPQExpBuffer(query, " ON %s\n",
					  fmtId(tbinfo->dobj.name));

	if (tginfo->tgisconstraint)
	{
		if (OidIsValid(tginfo->tgconstrrelid))
		{
			/* If we are using regclass, name is already quoted */
			appendPQExpBuffer(query, "    FROM %s\n    ",
							  tginfo->tgconstrrelname);
		}
		if (!tginfo->tgdeferrable)
			appendPQExpBuffer(query, "NOT ");
		appendPQExpBuffer(query, "DEFERRABLE INITIALLY ");
		if (tginfo->tginitdeferred)
			appendPQExpBuffer(query, "DEFERRED\n");
		else
			appendPQExpBuffer(query, "IMMEDIATE\n");
	}

	if (TRIGGER_FOR_ROW(tginfo->tgtype))
		appendPQExpBuffer(query, "    FOR EACH ROW\n    ");
	else
		appendPQExpBuffer(query, "    FOR EACH STATEMENT\n    ");

	appendPQExpBuffer(query, "EXECUTE PROCEDURE %s(",
					  tginfo->tgfname);

	p = tginfo->tgargs;
	for (findx = 0; findx < tginfo->tgnargs; findx++)
	{
		const char *s = p;

		/* Set 'p' to end of arg string. marked by '\000' */
		for (;;)
		{
			p = strchr(p, '\\');
			if (p == NULL)
			{
				write_msg(NULL, "invalid argument string (%s) for trigger \"%s\" on table \"%s\"\n",
						  tginfo->tgargs,
						  tginfo->dobj.name,
						  tbinfo->dobj.name);
				exit_nicely();
			}
			p++;
			if (*p == '\\')		/* is it '\\'? */
			{
				p++;
				continue;
			}
			if (p[0] == '0' && p[1] == '0' && p[2] == '0')		/* is it '\000'? */
				break;
		}
		p--;

		appendPQExpBufferChar(query, '\'');
		while (s < p)
		{
			if (*s == '\'')
				appendPQExpBufferChar(query, '\'');

			/*
			 * bytea unconditionally doubles backslashes, so we suppress the
			 * doubling for standard_conforming_strings.
			 */
			if (fout->std_strings && *s == '\\' && s[1] == '\\')
				s++;
			appendPQExpBufferChar(query, *s++);
		}
		appendPQExpBufferChar(query, '\'');
		appendPQExpBuffer(query,
						  (findx < tginfo->tgnargs - 1) ? ", " : "");
		p = p + 4;
	}
	appendPQExpBuffer(query, ");\n");

	if (!tginfo->tgenabled)
	{
		appendPQExpBuffer(query, "\nALTER TABLE %s ",
						  fmtId(tbinfo->dobj.name));
		appendPQExpBuffer(query, "DISABLE TRIGGER %s;\n",
						  fmtId(tginfo->dobj.name));
	}

	ArchiveEntry(fout, tginfo->dobj.catId, tginfo->dobj.dumpId,
				 tginfo->dobj.name,
				 tbinfo->dobj.namespace->dobj.name,
				 NULL,
				 tbinfo->rolname, false,
				 "TRIGGER", query->data, delqry->data, NULL,
				 tginfo->dobj.dependencies, tginfo->dobj.nDeps,
				 NULL, NULL);

	resetPQExpBuffer(query);
	appendPQExpBuffer(query, "TRIGGER %s ",
					  fmtId(tginfo->dobj.name));
	appendPQExpBuffer(query, "ON %s",
					  fmtId(tbinfo->dobj.name));

	dumpComment(fout, query->data,
				tbinfo->dobj.namespace->dobj.name, tbinfo->rolname,
				tginfo->dobj.catId, 0, tginfo->dobj.dumpId);

	destroyPQExpBuffer(query);
	destroyPQExpBuffer(delqry);
}

/*
 * dumpRule
 *		Dump a rule
 */
static void
dumpRule(Archive *fout, RuleInfo *rinfo)
{
	TableInfo  *tbinfo = rinfo->ruletable;
	PQExpBuffer query;
	PQExpBuffer cmd;
	PQExpBuffer delcmd;
	PGresult   *res;

	/* Skip if not to be dumped */
	if (!rinfo->dobj.dump || dataOnly)
		return;

	/*
	 * If it is an ON SELECT rule that is created implicitly by CREATE VIEW,
	 * we do not want to dump it as a separate object.
	 */
	if (!rinfo->separate)
		return;

	/*
	 * Make sure we are in proper schema.
	 */
	selectSourceSchema(tbinfo->dobj.namespace->dobj.name);

	query = createPQExpBuffer();
	cmd = createPQExpBuffer();
	delcmd = createPQExpBuffer();

	appendPQExpBuffer(query,
	  "SELECT pg_catalog.pg_get_ruledef('%u'::pg_catalog.oid) AS definition",
					  rinfo->dobj.catId.oid);

	res = PQexec(g_conn, query->data);
	check_sql_result(res, g_conn, query->data, PGRES_TUPLES_OK);

	if (PQntuples(res) != 1)
	{
		write_msg(NULL, "query to get rule \"%s\" for table \"%s\" failed: wrong number of rows returned",
				  rinfo->dobj.name, tbinfo->dobj.name);
		exit_nicely();
	}

	printfPQExpBuffer(cmd, "%s\n", PQgetvalue(res, 0, 0));

	/*
	 * DROP must be fully qualified in case same name appears in pg_catalog
	 */
	appendPQExpBuffer(delcmd, "DROP RULE %s ",
					  fmtId(rinfo->dobj.name));
	appendPQExpBuffer(delcmd, "ON %s.",
					  fmtId(tbinfo->dobj.namespace->dobj.name));
	appendPQExpBuffer(delcmd, "%s;\n",
					  fmtId(tbinfo->dobj.name));

	ArchiveEntry(fout, rinfo->dobj.catId, rinfo->dobj.dumpId,
				 rinfo->dobj.name,
				 tbinfo->dobj.namespace->dobj.name,
				 NULL,
				 tbinfo->rolname, false,
				 "RULE", cmd->data, delcmd->data, NULL,
				 rinfo->dobj.dependencies, rinfo->dobj.nDeps,
				 NULL, NULL);

	/* Dump rule comments */
	resetPQExpBuffer(query);
	appendPQExpBuffer(query, "RULE %s",
					  fmtId(rinfo->dobj.name));
	appendPQExpBuffer(query, " ON %s.",
					  fmtId(tbinfo->dobj.namespace->dobj.name));
	appendPQExpBuffer(query, "%s\n", fmtId(tbinfo->dobj.name));
	dumpComment(fout, query->data,
				tbinfo->dobj.namespace->dobj.name,
				tbinfo->rolname,
				rinfo->dobj.catId, 0, rinfo->dobj.dumpId);

	PQclear(res);

	destroyPQExpBuffer(query);
	destroyPQExpBuffer(cmd);
	destroyPQExpBuffer(delcmd);
}

/*
 * setExtPartDependency -
 */
static void
setExtPartDependency(TableInfo *tblinfo, int numTables)
{
	int			i;
	int			j;

	for (i = 0; i < numTables; i++)
	{
		TableInfo  *tbinfo = &(tblinfo[i]);
		Oid parrelid = tbinfo->parrelid;

		if (parrelid == 0)
			continue;

		for (j = 0; j < numTables; j++)
		{
			TableInfo  *ti = &(tblinfo[j]);
			if (ti->dobj.catId.oid != parrelid)
				continue;
			addObjectDependency(&ti->dobj, tbinfo->dobj.dumpId);
			removeObjectDependency(&tbinfo->dobj, ti->dobj.dumpId);
		}
	}
}

/*
 * getDependencies --- obtain available dependency data
 */
static void
getDependencies(void)
{
	PQExpBuffer query;
	PGresult   *res;
	int			ntups,
				i;
	int			i_classid,
				i_objid,
				i_refclassid,
				i_refobjid,
				i_deptype;
	DumpableObject *dobj,
			   *refdobj;

	if (g_verbose)
		write_msg(NULL, "reading dependency data\n");

	/* Make sure we are in proper schema */
	selectSourceSchema("pg_catalog");

	query = createPQExpBuffer();

	appendPQExpBuffer(query, "SELECT "
					  "classid, objid, refclassid, refobjid, deptype "
					  "FROM pg_depend "
					  "WHERE deptype != 'p' "
					  "ORDER BY 1,2");

	res = PQexec(g_conn, query->data);
	check_sql_result(res, g_conn, query->data, PGRES_TUPLES_OK);

	ntups = PQntuples(res);

	i_classid = PQfnumber(res, "classid");
	i_objid = PQfnumber(res, "objid");
	i_refclassid = PQfnumber(res, "refclassid");
	i_refobjid = PQfnumber(res, "refobjid");
	i_deptype = PQfnumber(res, "deptype");

	/*
	 * Since we ordered the SELECT by referencing ID, we can expect that
	 * multiple entries for the same object will appear together; this saves
	 * on searches.
	 */
	dobj = NULL;

	for (i = 0; i < ntups; i++)
	{
		CatalogId	objId;
		CatalogId	refobjId;
		char		deptype;

		objId.tableoid = atooid(PQgetvalue(res, i, i_classid));
		objId.oid = atooid(PQgetvalue(res, i, i_objid));
		refobjId.tableoid = atooid(PQgetvalue(res, i, i_refclassid));
		refobjId.oid = atooid(PQgetvalue(res, i, i_refobjid));
		deptype = *(PQgetvalue(res, i, i_deptype));

		if (dobj == NULL ||
			dobj->catId.tableoid != objId.tableoid ||
			dobj->catId.oid != objId.oid)
			dobj = findObjectByCatalogId(objId);

		/*
		 * Failure to find objects mentioned in pg_depend is not unexpected,
		 * since for example we don't collect info about TOAST tables.
		 */
		if (dobj == NULL)
		{
#ifdef NOT_USED
			fprintf(stderr, "no referencing object %u %u\n",
					objId.tableoid, objId.oid);
#endif
			continue;
		}

		refdobj = findObjectByCatalogId(refobjId);

		if (refdobj == NULL)
		{
#ifdef NOT_USED
			fprintf(stderr, "no referenced object %u %u\n",
					refobjId.tableoid, refobjId.oid);
#endif
			continue;
		}

		/*
		 * Ordinarily, table rowtypes have implicit dependencies on their
		 * tables.	However, for a composite type the implicit dependency goes
		 * the other way in pg_depend; which is the right thing for DROP but
		 * it doesn't produce the dependency ordering we need. So in that one
		 * case, we reverse the direction of the dependency.
		 */
		if (deptype == 'i' &&
			dobj->objType == DO_TABLE &&
			refdobj->objType == DO_TYPE)
			addObjectDependency(refdobj, dobj->dumpId);
		else
			/* normal case */
			addObjectDependency(dobj, refdobj->dumpId);
	}

	PQclear(res);

	destroyPQExpBuffer(query);
}


/*
 * selectSourceSchema - make the specified schema the active search path
 * in the source database.
 *
 * NB: pg_catalog is explicitly searched after the specified schema;
 * so user names are only qualified if they are cross-schema references,
 * and system names are only qualified if they conflict with a user name
 * in the current schema.
 *
 * Whenever the selected schema is not pg_catalog, be careful to qualify
 * references to system catalogs and types in our emitted commands!
 */
static void
selectSourceSchema(const char *schemaName)
{
	static char *curSchemaName = NULL;
	PQExpBuffer query;

	/* Ignore null schema names */
	if (schemaName == NULL || *schemaName == '\0')
		return;
	/* Optimize away repeated selection of same schema */
	if (curSchemaName && strcmp(curSchemaName, schemaName) == 0)
		return;

	query = createPQExpBuffer();
	appendPQExpBuffer(query, "SET search_path = %s",
					  fmtId(schemaName));
	if (strcmp(schemaName, "pg_catalog") != 0)
		appendPQExpBuffer(query, ", pg_catalog");

	do_sql_command(g_conn, query->data);

	destroyPQExpBuffer(query);
	if (curSchemaName)
		free(curSchemaName);
	curSchemaName = strdup(schemaName);
}

/*
 * isGPbackend - returns true if the connected backend is a GreenPlum DB backend.
 */
static bool
testGPbackend(void)
{
	PQExpBuffer query;
	PGresult   *res;
	bool		isGPbackend;

	query = createPQExpBuffer();

	appendPQExpBuffer(query, "SELECT current_setting('gp_role');");
	res = PQexec(g_conn, query->data);

	isGPbackend = (PQresultStatus(res) == PGRES_TUPLES_OK);

	PQclear(res);
	destroyPQExpBuffer(query);

	return isGPbackend;
}

/*
 * testPartitioningSupport - tests whether or not the current GP
 * database includes support for partitioning.
 */
static bool
testPartitioningSupport(void)
{
	PQExpBuffer query;
	PGresult   *res;
	bool		isSupported;

	query = createPQExpBuffer();

	appendPQExpBuffer(query, "SELECT 1 FROM pg_class WHERE relname = 'pg_partition' and relnamespace = 11;");
	res = PQexec(g_conn, query->data);
	check_sql_result(res, g_conn, query->data, PGRES_TUPLES_OK);

	isSupported = (PQntuples(res) == 1);

	PQclear(res);
	destroyPQExpBuffer(query);

	return isSupported;
}



/*
 * testAttributeEncodingSupport - tests whether or not the current GP
 * database includes support for column encoding.
 */
static bool
testAttributeEncodingSupport(void)
{
	PQExpBuffer query;
	PGresult   *res;
	bool		isSupported;

	query = createPQExpBuffer();

	appendPQExpBuffer(query, "SELECT 1 from pg_catalog.pg_class where relnamespace = 11 and relname  = 'pg_attribute_encoding';");
	res = PQexec(g_conn, query->data);
	check_sql_result(res, g_conn, query->data, PGRES_TUPLES_OK);

	isSupported = (PQntuples(res) == 1);

	PQclear(res);
	destroyPQExpBuffer(query);

	return isSupported;
}


bool
testExtProtocolSupport(void)
{
	PQExpBuffer query;
	PGresult   *res;
	bool		isSupported;

	query = createPQExpBuffer();

	appendPQExpBuffer(query, "SELECT 1 FROM pg_class WHERE relname = 'pg_extprotocol' and relnamespace = 11;");
	res = PQexec(g_conn, query->data);
	check_sql_result(res, g_conn, query->data, PGRES_TUPLES_OK);

	isSupported = (PQntuples(res) == 1);

	PQclear(res);
	destroyPQExpBuffer(query);

	return isSupported;
}

/*
 * Error if any child tables were specified in an input option (-t or -T)
 */
/* static bool isChildSelected(char opt, SimpleOidList list) */
/* { */
/*	PQExpBuffer			query = createPQExpBuffer(); */
/*	PGresult			*res; */
/*	SimpleOidListCell	*cell; */
/*	*/
/*	if (list.head != NULL) */
/*	{ */
/*		for (cell = list.head; cell; cell = cell->next) */
/*		{ */
/*			int numtups = 0; */
/*			 */
/*			appendPQExpBuffer(query, "select 1 from pg_partition_rule " */
/*									 "where parchildrelid ='%u'::pg_catalog.oid; ",  */
/*									  cell->val); */
/*	*/
/*			res = PQexec(g_conn, query->data); */
/*			check_sql_result(res, g_conn, query->data, PGRES_TUPLES_OK); */
/*			numtups = PQntuples(res); */
/*			PQclear(res); */
/*			resetPQExpBuffer(query); */
/*	*/
/*			if (numtups == 1) */
/*			{ */
/*				write_msg(NULL, "specifying child tables in -%c option is not allowed\n", opt); */
/*				return false; */
/*			} */
/*		} */
/*	} */
/*		 */
/*	destroyPQExpBuffer(query); */
/*	 */
/*	return true; */
/* } */


/*
 *	addDistributedBy
 *
 *	find the distribution policy of the passed in relation and append the
 *	DISTRIBUTED BY clause to the passed in dump buffer (q).
 */
static void
addDistributedBy(PQExpBuffer q, TableInfo *tbinfo, int actual_atts)
{
	PQExpBuffer query = createPQExpBuffer();
	PGresult   *res;
	char	   *policydef = NULL;
	char	   *policycol = NULL;

	appendPQExpBuffer(query,
					  "SELECT attrnums from pg_namespace as n, pg_class as c, gp_distribution_policy as p "
					  "WHERE c.relname = '%s' "
					  "AND n.nspname='%s' "
					  "AND c.relnamespace=n.oid "
					  "AND c.oid = p.localoid",
					  tbinfo->dobj.name, (tbinfo->dobj.namespace->dobj.name != NULL ? tbinfo->dobj.namespace->dobj.name : "public"));

	res = PQexec(g_conn, query->data);
	check_sql_result(res, g_conn, query->data, PGRES_TUPLES_OK);

	if (PQntuples(res) != 1)
	{
		/*
		 * There is no entry in the policy table for this table. Report an
		 * error unless this is a zero attribute table (actual_atts == 0).
		 */
		if (PQntuples(res) < 1 && actual_atts > 0)
		{
			/* if this is a catalog table we allow dumping it, skip the error */
			if (strncmp(tbinfo->dobj.namespace->dobj.name, "pg_", 3) != 0)
			{
				write_msg(NULL, "query to obtain distribution policy of table \"%s\" returned no data\n",
						  tbinfo->dobj.name);
				exit_nicely();
			}
		}

		/*
		 * There is more than 1 entry in the policy table for this table.
		 * Report an error.
		 */
		if (PQntuples(res) > 1)
		{
			write_msg(NULL, "query to obtain distribution policy of table \"%s\" returned more than one policy\n",
					  tbinfo->dobj.name);

			exit_nicely();
		}
	}
	else
	{
		/*
		 * There is exactly 1 policy entry for this table (either a concrete
		 * one or NULL).
		 */
		policydef = PQgetvalue(res, 0, 0);

		if (strlen(policydef) > 0)
		{
			/* policy indicates one or more columns to distribute on */
			policydef[strlen(policydef) - 1] = '\0';
			policydef++;
			policycol = nextToken(&policydef, ",");
			appendPQExpBuffer(q, " DISTRIBUTED BY (%s",
							  fmtId(tbinfo->attnames[atoi(policycol) - 1]));
			for (; (policycol = nextToken(&policydef, ",")) != NULL;)
			{
				appendPQExpBuffer(q, " ,%s",
							   fmtId(tbinfo->attnames[atoi(policycol) - 1]));
			}
			appendPQExpBuffer(q, ")");
		}
		else
		{
			/* policy has an empty policy - distribute randomly */
			appendPQExpBuffer(q, " DISTRIBUTED RANDOMLY");
		}

	}

	PQclear(res);
	destroyPQExpBuffer(query);

}

/*
 * getFormattedTypeName - retrieve a nicely-formatted type name for the
 * given type name.
 *
 * NB: in 7.3 and up the result may depend on the currently-selected
 * schema; this is why we don't try to cache the names.
 */
static char *
getFormattedTypeName(Oid oid, OidOptions opts)
{
	char	   *result;
	PQExpBuffer query;
	PGresult   *res;
	int			ntups;

	if (oid == 0)
	{
		if ((opts & zeroAsOpaque) != 0)
			return strdup(g_opaque_type);
		else if ((opts & zeroAsAny) != 0)
			return strdup("'any'");
		else if ((opts & zeroAsStar) != 0)
			return strdup("*");
		else if ((opts & zeroAsNone) != 0)
			return strdup("NONE");
	}

	query = createPQExpBuffer();

	appendPQExpBuffer(query, "SELECT pg_catalog.format_type('%u'::pg_catalog.oid, NULL)",
					  oid);

	res = PQexec(g_conn, query->data);
	check_sql_result(res, g_conn, query->data, PGRES_TUPLES_OK);

	/* Expecting a single result only */
	ntups = PQntuples(res);
	if (ntups != 1)
	{
		write_msg(NULL, "query yielded %d rows instead of one: %s\n",
				  ntups, query->data);
		exit_nicely();
	}

	/* already quoted */
	result = strdup(PQgetvalue(res, 0, 0));

	PQclear(res);
	destroyPQExpBuffer(query);

	return result;
}

/*
 * fmtQualifiedId - convert a qualified name to the proper format for
 * the source database.
 *
 * Like fmtId, use the result before calling again.
 */
static const char *
fmtQualifiedId(const char *schema, const char *id)
{
	static PQExpBuffer id_return = NULL;

	if (id_return)				/* first time through? */
		resetPQExpBuffer(id_return);
	else
		id_return = createPQExpBuffer();

	if (schema && *schema)
	{
		appendPQExpBuffer(id_return, "%s.",
						  fmtId(schema));
	}
	appendPQExpBuffer(id_return, "%s",
					  fmtId(id));

	return id_return->data;
}

/*
 * Return a column list clause for the given relation.
 *
 * Special case: if there are no undropped columns in the relation, return
 * "", not an invalid "()" column list.
 */
static const char *
fmtCopyColumnList(const TableInfo *ti)
{
	static PQExpBuffer q = NULL;
	int			numatts = ti->numatts;
	char	  **attnames = ti->attnames;
	bool	   *attisdropped = ti->attisdropped;
	bool		needComma;
	int			i;

	if (q)						/* first time through? */
		resetPQExpBuffer(q);
	else
		q = createPQExpBuffer();

	appendPQExpBuffer(q, "(");
	needComma = false;
	for (i = 0; i < numatts; i++)
	{
		if (attisdropped[i])
			continue;
		if (needComma)
			appendPQExpBuffer(q, ", ");
		appendPQExpBuffer(q, "%s", fmtId(attnames[i]));
		needComma = true;
	}

	if (!needComma)
		return "";				/* no undropped columns */

	appendPQExpBuffer(q, ")");
	return q->data;
}

/*
 * Convenience subroutine to execute a SQL command and check for
 * COMMAND_OK status.
 */
static void
do_sql_command(PGconn *conn, const char *query)
{
	PGresult   *res;

	res = PQexec(conn, query);
	check_sql_result(res, conn, query, PGRES_COMMAND_OK);
	PQclear(res);
}

/*
 * Convenience subroutine to verify a SQL command succeeded,
 * and exit with a useful error message if not.
 */
static void
check_sql_result(PGresult *res, PGconn *conn, const char *query,
				 ExecStatusType expected)
{
	const char *err;

	if (res && PQresultStatus(res) == expected)
		return;					/* A-OK */

	write_msg(NULL, "SQL command failed\n");
	if (res)
		err = PQresultErrorMessage(res);
	else
		err = PQerrorMessage(conn);
	write_msg(NULL, "Error message from server: %s", err);
	write_msg(NULL, "The command was: %s\n", query);
	exit_nicely();
}

/* START MPP ADDITION */
/*
 * Get next token from string *stringp, where tokens are possibly-empty
 * strings separated by characters from delim.
 *
 * Writes NULs into the string at *stringp to end tokens.
 * delim need not remain constant from call to call.
 * On return, *stringp points past the last NUL written (if there might
														 * be further tokens), or is NULL (if there are definitely no more tokens).
 *
 * If *stringp is NULL, strsep returns NULL.
 */
static char *
nextToken(register char **stringp, register const char *delim)
{
	register char *s;
	register const char *spanp;
	register int c,
				sc;
	char	   *tok;

	if ((s = *stringp) == NULL)
		return (NULL);
	for (tok = s;;)
	{
		c = *s++;
		spanp = delim;
		do
		{
			if ((sc = *spanp++) == c)
			{
				if (c == 0)
					s = NULL;
				else
					s[-1] = 0;
				*stringp = s;
				return (tok);
			}
		} while (sc != 0);
	}
	/* NOTREACHED */
}

/* END MPP ADDITION */<|MERGE_RESOLUTION|>--- conflicted
+++ resolved
@@ -26,11 +26,7 @@
  *	http://archives.postgresql.org/pgsql-bugs/2010-02/msg00187.php
  *
  * IDENTIFICATION
-<<<<<<< HEAD
- *	  $PostgreSQL: pgsql/src/bin/pg_dump/pg_dump.c,v 1.453.2.1 2007/04/16 18:42:17 tgl Exp $
-=======
  *	  $PostgreSQL: pgsql/src/bin/pg_dump/pg_dump.c,v 1.454 2006/12/23 00:43:12 tgl Exp $
->>>>>>> a78fcfb5
  *
  *-------------------------------------------------------------------------
  */
@@ -6025,24 +6021,6 @@
 	/* Make sure we are in proper schema so regoperator works correctly */
 	selectSourceSchema(oprinfo->dobj.namespace->dobj.name);
 
-<<<<<<< HEAD
-	appendPQExpBuffer(query, "SELECT oprkind, "
-					  "oprcode::pg_catalog.regprocedure, "
-					  "oprleft::pg_catalog.regtype, "
-					  "oprright::pg_catalog.regtype, "
-					  "oprcom::pg_catalog.regoperator, "
-					  "oprnegate::pg_catalog.regoperator, "
-					  "oprrest::pg_catalog.regprocedure, "
-					  "oprjoin::pg_catalog.regprocedure, "
-					  "oprcanhash, "
-					  "oprlsortop::pg_catalog.regoperator, "
-					  "oprrsortop::pg_catalog.regoperator, "
-					  "oprltcmpop::pg_catalog.regoperator, "
-					  "oprgtcmpop::pg_catalog.regoperator "
-					  "from pg_catalog.pg_operator "
-					  "where oid = '%u'::pg_catalog.oid",
-					  oprinfo->dobj.catId.oid);
-=======
 	if (g_fout->remoteVersion >= 80300)
 	{
 		appendPQExpBuffer(query, "SELECT oprkind, "
@@ -6102,7 +6080,6 @@
 						  "where oid = '%u'::oid",
 						  oprinfo->dobj.catId.oid);
 	}
->>>>>>> a78fcfb5
 
 	res = PQexec(g_conn, query->data);
 	check_sql_result(res, g_conn, query->data, PGRES_TUPLES_OK);
