--- conflicted
+++ resolved
@@ -547,8 +547,6 @@
 CommitTransaction(ArchiveHandle *AH)
 {
 	ExecuteSqlCommand(AH, "COMMIT", "could not commit database transaction");
-<<<<<<< HEAD
-=======
 }
 
 void
@@ -566,34 +564,4 @@
 		ahprintf(AH, "SELECT CASE WHEN EXISTS(SELECT 1 FROM pg_catalog.pg_largeobject WHERE loid = '%u') THEN pg_catalog.lo_unlink('%u') END;\n",
 				 oid, oid);
 	}
-}
-
-static bool
-_isIdentChar(unsigned char c)
-{
-	if ((c >= 'a' && c <= 'z')
-		|| (c >= 'A' && c <= 'Z')
-		|| (c >= '0' && c <= '9')
-		|| (c == '_')
-		|| (c == '$')
-		|| (c >= (unsigned char) '\200')		/* no need to check <= \377 */
-		)
-		return true;
-	else
-		return false;
-}
-
-static bool
-_isDQChar(unsigned char c, bool atStart)
-{
-	if ((c >= 'a' && c <= 'z')
-		|| (c >= 'A' && c <= 'Z')
-		|| (c == '_')
-		|| (!atStart && c >= '0' && c <= '9')
-		|| (c >= (unsigned char) '\200')		/* no need to check <= \377 */
-		)
-		return true;
-	else
-		return false;
->>>>>>> 78a09145
 }