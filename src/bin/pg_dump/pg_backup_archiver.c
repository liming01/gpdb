--- conflicted
+++ resolved
@@ -72,15 +72,9 @@
 							   const int compression, bool dosync, ArchiveMode mode,
 							   SetupWorkerPtrType setupWorkerPtr);
 static void _getObjectDescription(PQExpBuffer buf, TocEntry *te,
-<<<<<<< HEAD
-					  ArchiveHandle *AH);
-static void _printTocEntry(ArchiveHandle *AH, TocEntry *te, bool isData);
-static char *replace_line_endings(const char *str);
-=======
 								  ArchiveHandle *AH);
 static void _printTocEntry(ArchiveHandle *AH, TocEntry *te, bool isData);
 static char *sanitize_line(const char *str, bool want_hyphen);
->>>>>>> 9e1c9f95
 static void _doSetFixedOutputState(ArchiveHandle *AH);
 static void _doSetSessionAuth(ArchiveHandle *AH, const char *user);
 static void _reconnectToDB(ArchiveHandle *AH, const char *dbname);
@@ -92,11 +86,7 @@
 static void processEncodingEntry(ArchiveHandle *AH, TocEntry *te);
 static void processStdStringsEntry(ArchiveHandle *AH, TocEntry *te);
 static void processSearchPathEntry(ArchiveHandle *AH, TocEntry *te);
-<<<<<<< HEAD
-static teReqs _tocEntryRequired(TocEntry *te, teSection curSection, RestoreOptions *ropt);
-=======
 static teReqs _tocEntryRequired(TocEntry *te, teSection curSection, ArchiveHandle *AH);
->>>>>>> 9e1c9f95
 static RestorePass _tocEntryRestorePass(TocEntry *te);
 static bool _tocEntryIsACL(TocEntry *te);
 static void _disableTriggersIfNecessary(ArchiveHandle *AH, TocEntry *te);
@@ -112,24 +102,6 @@
 static OutputContext SaveOutput(ArchiveHandle *AH);
 static void RestoreOutput(ArchiveHandle *AH, OutputContext savedContext);
 
-<<<<<<< HEAD
-static int restore_toc_entry(ArchiveHandle *AH, TocEntry *te, bool is_parallel);
-static void restore_toc_entries_prefork(ArchiveHandle *AH, TocEntry *pending_list);
-static void restore_toc_entries_parallel(ArchiveHandle *AH, ParallelState *pstate,
-							 TocEntry *pending_list);
-static void restore_toc_entries_postfork(ArchiveHandle *AH, TocEntry *pending_list);
-static void par_list_header_init(TocEntry *l);
-static void par_list_append(TocEntry *l, TocEntry *te);
-static void par_list_remove(TocEntry *te);
-static void move_to_ready_list(TocEntry *pending_list, TocEntry *ready_list,
-				   RestorePass pass);
-static TocEntry *get_next_work_item(ArchiveHandle *AH,
-				   TocEntry *ready_list,
-				   ParallelState *pstate);
-static void mark_work_done(ArchiveHandle *AH, TocEntry *ready_list,
-			   int worker, int status,
-			   ParallelState *pstate);
-=======
 static int	restore_toc_entry(ArchiveHandle *AH, TocEntry *te, bool is_parallel);
 static void restore_toc_entries_prefork(ArchiveHandle *AH,
 										TocEntry *pending_list);
@@ -161,7 +133,6 @@
 								  TocEntry *te,
 								  int status,
 								  void *callback_data);
->>>>>>> 9e1c9f95
 static void fix_dependencies(ArchiveHandle *AH);
 static bool has_lock_conflicts(TocEntry *te1, TocEntry *te2);
 static void repoint_table_dependencies(ArchiveHandle *AH);
@@ -605,11 +576,8 @@
 							 * we simply emit the original command for DEFAULT
 							 * objects (modulo the adjustment made above).
 							 *
-<<<<<<< HEAD
-=======
 							 * Likewise, don't mess with DATABASE PROPERTIES.
 							 *
->>>>>>> 9e1c9f95
 							 * If we used CREATE OR REPLACE VIEW as a means of
 							 * quasi-dropping an ON SELECT rule, that should
 							 * be emitted unchanged as well.
@@ -622,10 +590,7 @@
 							 * search for hardcoded "DROP CONSTRAINT" instead.
 							 */
 							if (strcmp(te->desc, "DEFAULT") == 0 ||
-<<<<<<< HEAD
-=======
 								strcmp(te->desc, "DATABASE PROPERTIES") == 0 ||
->>>>>>> 9e1c9f95
 								strncmp(dropStmt, "CREATE OR REPLACE VIEW", 22) == 0)
 								appendPQExpBufferStr(ftStmt, dropStmt);
 							else
@@ -653,14 +618,8 @@
 								else
 								{
 									/* complain and emit unmodified command */
-<<<<<<< HEAD
-									write_msg(modulename,
-											  "WARNING: could not find where to insert IF EXISTS in statement \"%s\"\n",
-											  dropStmtOrig);
-=======
 									pg_log_warning("could not find where to insert IF EXISTS in statement \"%s\"",
 												   dropStmtOrig);
->>>>>>> 9e1c9f95
 									appendPQExpBufferStr(ftStmt, dropStmt);
 								}
 							}
@@ -811,20 +770,6 @@
 
 	AH->currentTE = te;
 
-<<<<<<< HEAD
-	/* Work out what, if anything, we want from this entry */
-	reqs = te->reqs;
-
-	/*
-	 * Ignore DATABASE entry unless we should create it.  We must check this
-	 * here, not in _tocEntryRequired, because the createDB option should not
-	 * affect emitting a DATABASE entry to an archive file.
-	 */
-	if (!ropt->createDB && strcmp(te->desc, "DATABASE") == 0)
-		reqs = 0;
-
-=======
->>>>>>> 9e1c9f95
 	/* Dump any relevant dump warnings to stderr */
 	if (!ropt->suppressDumpWarnings && strcmp(te->desc, "WARNING") == 0)
 	{
@@ -852,10 +797,6 @@
 			pg_log_info("creating %s \"%s\"",
 						te->desc, te->tag);
 
-<<<<<<< HEAD
-
-=======
->>>>>>> 9e1c9f95
 		_printTocEntry(AH, te, false);
 		defnDumped = true;
 
@@ -987,13 +928,7 @@
 						ahprintf(AH, "TRUNCATE TABLE %s%s;\n\n",
 								 (PQserverVersion(AH->connection) >= 80400 ?
 								  "ONLY " : ""),
-<<<<<<< HEAD
-							  fmtQualifiedId(PQserverVersion(AH->connection),
-											 te->namespace,
-											 te->tag));
-=======
 								 fmtQualifiedId(te->namespace, te->tag));
->>>>>>> 9e1c9f95
 					}
 
 					/*
@@ -1028,11 +963,7 @@
 		else if (!defnDumped)
 		{
 			/* If we haven't already dumped the defn part, do so now */
-<<<<<<< HEAD
-			ahlog(AH, 1, "executing %s %s\n", te->desc, te->tag);
-=======
 			pg_log_info("executing %s %s", te->desc, te->tag);
->>>>>>> 9e1c9f95
 			_printTocEntry(AH, te, false);
 		}
 	}
@@ -1091,13 +1022,7 @@
 	 * connection; and anyway we don't promise our output will load pre-7.3).
 	 */
 	ahprintf(AH, "ALTER TABLE %s DISABLE TRIGGER ALL;\n\n",
-<<<<<<< HEAD
-			 fmtQualifiedId(70300,
-							te->namespace,
-							te->tag));
-=======
 			 fmtQualifiedId(te->namespace, te->tag));
->>>>>>> 9e1c9f95
 }
 
 static void
@@ -1123,13 +1048,7 @@
 	 * Enable them.  As above, force schema qualification.
 	 */
 	ahprintf(AH, "ALTER TABLE %s ENABLE TRIGGER ALL;\n\n",
-<<<<<<< HEAD
-			 fmtQualifiedId(70300,
-							te->namespace,
-							te->tag));
-=======
 			 fmtQualifiedId(te->namespace, te->tag));
->>>>>>> 9e1c9f95
 }
 
 /*
@@ -1270,11 +1189,7 @@
 
 	ahprintf(AH, ";\n; Archive created at %s\n", stamp_str);
 	ahprintf(AH, ";     dbname: %s\n;     TOC Entries: %d\n;     Compression: %d\n",
-<<<<<<< HEAD
-			 replace_line_endings(AH->archdbname),
-=======
 			 sanitize_line(AH->archdbname, false),
->>>>>>> 9e1c9f95
 			 AH->tocCount, AH->compression);
 
 	switch (AH->format)
@@ -1312,39 +1227,17 @@
 		if (te->section != SECTION_NONE)
 			curSection = te->section;
 		if (ropt->verbose ||
-<<<<<<< HEAD
-			(_tocEntryRequired(te, curSection, ropt) & (REQ_SCHEMA | REQ_DATA)) != 0)
-=======
 			(_tocEntryRequired(te, curSection, AH) & (REQ_SCHEMA | REQ_DATA)) != 0)
->>>>>>> 9e1c9f95
 		{
 			char	   *sanitized_name;
 			char	   *sanitized_schema;
 			char	   *sanitized_owner;
 
 			/*
-<<<<<<< HEAD
-			 * As in _printTocEntry(), sanitize strings that might contain
-			 * newlines, to ensure that each logical output line is in fact
-			 * one physical output line.  This prevents confusion when the
-			 * file is read by "pg_restore -L".  Note that we currently don't
-			 * bother to quote names, meaning that the name fields aren't
-			 * automatically parseable.  "pg_restore -L" doesn't care because
-			 * it only examines the dumpId field, but someday we might want to
-			 * try harder.
-			 */
-			sanitized_name = replace_line_endings(te->tag);
-			if (te->namespace)
-				sanitized_schema = replace_line_endings(te->namespace);
-			else
-				sanitized_schema = pg_strdup("-");
-			sanitized_owner = replace_line_endings(te->owner);
-=======
 			 */
 			sanitized_name = sanitize_line(te->tag, false);
 			sanitized_schema = sanitize_line(te->namespace, true);
 			sanitized_owner = sanitize_line(te->owner, false);
->>>>>>> 9e1c9f95
 
 			ahprintf(AH, "%d; %u %u %s %s %s %s\n", te->dumpId,
 					 te->catalogId.tableoid, te->catalogId.oid,
@@ -2932,16 +2825,6 @@
 }
 
 static void
-processSearchPathEntry(ArchiveHandle *AH, TocEntry *te)
-{
-	/*
-	 * te->defn should contain a command to set search_path.  We just copy it
-	 * verbatim for use later.
-	 */
-	AH->public.searchpath = pg_strdup(te->defn);
-}
-
-static void
 StrictNamesCheck(RestoreOptions *ropt)
 {
 	const char *missing_name;
@@ -3077,20 +2960,8 @@
 		strcmp(te->desc, "COMMENT") == 0 ||
 		strcmp(te->desc, "SECURITY LABEL") == 0)
 	{
-<<<<<<< HEAD
-		if (strcmp(te->desc, "TABLE") == 0 ||
-			strcmp(te->desc, "EXTERNAL TABLE") == 0 ||
-			strcmp(te->desc, "TABLE DATA") == 0 ||
-			strcmp(te->desc, "VIEW") == 0 ||
-			strcmp(te->desc, "FOREIGN TABLE") == 0 ||
-			strcmp(te->desc, "MATERIALIZED VIEW") == 0 ||
-			strcmp(te->desc, "MATERIALIZED VIEW DATA") == 0 ||
-			strcmp(te->desc, "SEQUENCE") == 0 ||
-			strcmp(te->desc, "SEQUENCE SET") == 0)
-=======
 		/* Database properties react to createDB, not selectivity options. */
 		if (strncmp(te->tag, "DATABASE ", 9) == 0)
->>>>>>> 9e1c9f95
 		{
 			if (!ropt->createDB)
 				return 0;
@@ -3146,7 +3017,9 @@
 				strcmp(te->desc, "MATERIALIZED VIEW") == 0 ||
 				strcmp(te->desc, "MATERIALIZED VIEW DATA") == 0 ||
 				strcmp(te->desc, "SEQUENCE") == 0 ||
-				strcmp(te->desc, "SEQUENCE SET") == 0)
+				strcmp(te->desc, "SEQUENCE SET") == 0 ||
+				/* Greenplum additions */
+				strcmp(te->desc, "EXTERNAL TABLE") == 0)
 			{
 				if (!ropt->selTable)
 					return 0;
@@ -3228,14 +3101,6 @@
 	if (ropt->schemaOnly)
 	{
 		/*
-<<<<<<< HEAD
-		 * In binary-upgrade mode, even with schema-only set, we do not mask
-		 * out large objects.  Only large object definitions, comments and
-		 * other information should be generated in binary-upgrade mode (not
-		 * the actual data).
-		 */
-		if (!(ropt->binary_upgrade &&
-=======
 		 * The sequence_data option overrides schemaOnly for SEQUENCE SET.
 		 *
 		 * In binary-upgrade mode, even with schemaOnly set, we do not mask
@@ -3245,7 +3110,6 @@
 		 */
 		if (!(ropt->sequence_data && strcmp(te->desc, "SEQUENCE SET") == 0) &&
 			!(ropt->binary_upgrade &&
->>>>>>> 9e1c9f95
 			  (strcmp(te->desc, "BLOB") == 0 ||
 			   (strcmp(te->desc, "ACL") == 0 &&
 				strncmp(te->tag, "LARGE OBJECT ", 13) == 0) ||
@@ -3710,11 +3574,9 @@
 		strcmp(type, "OPERATOR") == 0 ||
 		strcmp(type, "OPERATOR CLASS") == 0 ||
 		strcmp(type, "OPERATOR FAMILY") == 0 ||
-<<<<<<< HEAD
+		strcmp(type, "PROCEDURE") == 0 ||
+		/* Greenplum Additions */
 		strcmp(type, "PROTOCOL") == 0)
-=======
-		strcmp(type, "PROCEDURE") == 0)
->>>>>>> 9e1c9f95
 	{
 		/* Chop "DROP " off the front and make a modifiable copy */
 		char	   *first = pg_strdup(te->dropStmt + 5);
@@ -3734,13 +3596,8 @@
 		return;
 	}
 
-<<<<<<< HEAD
-	write_msg(modulename, "WARNING: don't know how to set owner for object type \"%s\"\n",
-			  type);
-=======
 	pg_log_warning("don't know how to set owner for object type \"%s\"",
 				   type);
->>>>>>> 9e1c9f95
 }
 
 /*
@@ -3755,83 +3612,11 @@
 {
 	RestoreOptions *ropt = AH->public.ropt;
 
-<<<<<<< HEAD
-	/*
-	 * Avoid dumping the public schema, as it will already be created ...
-	 * unless we are using --clean mode, in which case it's been deleted and
-	 * we'd better recreate it.  Likewise for its comment, if any.
-	 *
-	 * GPDB: we have to recreate the public schema during binary upgrade so
-	 * that we can maintain its OID from the old cluster
-	 */
-	if (!ropt->dropSchema && !ropt->binary_upgrade)
-	{
-		if (strcmp(te->desc, "SCHEMA") == 0 &&
-			strcmp(te->tag, "public") == 0)
-			return;
-		if (strcmp(te->desc, "COMMENT") == 0 &&
-			strcmp(te->tag, "SCHEMA public") == 0)
-			return;
-	}
-
-#if 0
-	/*
-	 * Some items, including
-	 * CONSTRAINT, INDEX , RULE, TRIGGER, FK_CONSTRAINT
-	 * and any check constraints (if dumped separately)
-	 * must be created AFTER the data is loaded, and are in that order
-	 *
-	 * if fSpec is null, we are outputting to stdout, so we don't have the ability
-	 * to switch files
-	 */
-	if (AH->fSpec != NULL)
-	{
-		static int	secondfile = 0;
-
-		if ((!secondfile) &&
-		   (strcmp(te->desc, "CONSTRAINT") == 0 ||
-			strcmp(te->desc, "INDEX") == 0 ||
-			strcmp(te->desc, "RULE") == 0 ||
-			strcmp(te->desc, "TRIGGER") == 0 ||
-			strcmp(te->desc, "FK_CONSTRAINT") == 0))
-		{
-			OutputContext dummy =
-			{
-				NULL,			/* OF */
-				0,				/* gzOut */
-			};
-			char *secondfilename = (char *)malloc(strlen(AH->fSpec) + strlen("_after_data"));
-
-			strcpy(secondfilename,AH->fSpec);
-			strcat(secondfilename,"_after_data");
-
-			ResetOutput(AH, dummy);
-			AH->currSchema[0] = '\0';
-			/* Switch to second output file */
-			SetOutput(AH, secondfilename, false);
-			_selectTablespace(AH, "");
-			secondfile = true;
-		}
-	}
-#endif
-
-	/* Select owner, schema, and tablespace as necessary */
-	_becomeOwner(AH, te);
-	_selectOutputSchema(AH, te->namespace);
-	_selectTablespace(AH, te->tablespace);
-
-	/* Set up OID mode too */
-	if (strcmp(te->desc, "TABLE") == 0 ||
-		strcmp(te->desc, "EXTERNAL TABLE") == 0 ||
-		strcmp(te->desc, "FOREIGN TABLE") == 0)
-		_setWithOids(AH, te);
-=======
 	/* Select owner, schema, tablespace and default AM as necessary */
 	_becomeOwner(AH, te);
 	_selectOutputSchema(AH, te->namespace);
 	_selectTablespace(AH, te->tablespace);
 	_selectTableAccessMethod(AH, te->tableam);
->>>>>>> 9e1c9f95
 
 	/* Emit header comment for item */
 	if (!AH->noTocComments)
@@ -3942,13 +3727,10 @@
 			strcmp(te->desc, "TEXT SEARCH CONFIGURATION") == 0 ||
 			strcmp(te->desc, "FOREIGN DATA WRAPPER") == 0 ||
 			strcmp(te->desc, "SERVER") == 0 ||
-<<<<<<< HEAD
-			strcmp(te->desc, "PROTOCOL") == 0)
-=======
+			strcmp(te->desc, "PROTOCOL") == 0 ||
 			strcmp(te->desc, "STATISTICS") == 0 ||
 			strcmp(te->desc, "PUBLICATION") == 0 ||
 			strcmp(te->desc, "SUBSCRIPTION") == 0)
->>>>>>> 9e1c9f95
 		{
 			PQExpBuffer temp = createPQExpBuffer();
 
@@ -3976,13 +3758,8 @@
 		}
 		else
 		{
-<<<<<<< HEAD
-			write_msg(modulename, "WARNING: don't know how to set owner for object type \"%s\"\n",
-					  te->desc);
-=======
 			pg_log_warning("don't know how to set owner for object type \"%s\"",
 						   te->desc);
->>>>>>> 9e1c9f95
 		}
 	}
 
@@ -3999,11 +3776,6 @@
 }
 
 /*
-<<<<<<< HEAD
- * Sanitize a string to be included in an SQL comment or TOC listing,
- * by replacing any newlines with spaces.
- * The result is a freshly malloc'd string.
-=======
  * Sanitize a string to be included in an SQL comment or TOC listing, by
  * replacing any newlines with spaces.  This ensures each logical output line
  * is in fact one physical output line, to prevent corruption of the dump
@@ -4018,7 +3790,6 @@
  * Note that we currently don't bother to quote names, meaning that the name
  * fields aren't automatically parseable.  "pg_restore -L" doesn't care because
  * it only examines the dumpId field, but someday we might want to try harder.
->>>>>>> 9e1c9f95
  */
 static char *
 sanitize_line(const char *str, bool want_hyphen)
@@ -4294,15 +4065,9 @@
 		if (do_now)
 		{
 			/* OK, restore the item and update its dependencies */
-<<<<<<< HEAD
-			ahlog(AH, 1, "processing item %d %s %s\n",
-				  next_work_item->dumpId,
-				  next_work_item->desc, next_work_item->tag);
-=======
 			pg_log_info("processing item %d %s %s",
 						next_work_item->dumpId,
 						next_work_item->desc, next_work_item->tag);
->>>>>>> 9e1c9f95
 
 			(void) restore_toc_entry(AH, next_work_item, false);
 
@@ -4312,11 +4077,7 @@
 		else
 		{
 			/* Nope, so add it to pending_list */
-<<<<<<< HEAD
-			par_list_append(pending_list, next_work_item);
-=======
 			pending_list_append(pending_list, next_work_item);
->>>>>>> 9e1c9f95
 		}
 	}
 
@@ -4357,11 +4118,7 @@
 restore_toc_entries_parallel(ArchiveHandle *AH, ParallelState *pstate,
 							 TocEntry *pending_list)
 {
-<<<<<<< HEAD
-	TocEntry	ready_list;
-=======
 	ParallelReadyList ready_list;
->>>>>>> 9e1c9f95
 	TocEntry   *next_work_item;
 
 	pg_log_debug("entering restore_toc_entries_parallel");
@@ -4377,10 +4134,6 @@
 	 * contains items that have no remaining dependencies and are OK to
 	 * process in the current restore pass.
 	 */
-<<<<<<< HEAD
-	par_list_header_init(&ready_list);
-=======
->>>>>>> 9e1c9f95
 	AH->restorePass = RESTORE_PASS_MAIN;
 	move_to_ready_list(pending_list, &ready_list, AH->restorePass);
 
@@ -4391,37 +4144,21 @@
 	 * left to be done.  Note invariant: at top of loop, there should always
 	 * be at least one worker available to dispatch a job to.
 	 */
-<<<<<<< HEAD
-	ahlog(AH, 1, "entering main parallel loop\n");
-=======
 	pg_log_info("entering main parallel loop");
->>>>>>> 9e1c9f95
 
 	for (;;)
 	{
 		/* Look for an item ready to be dispatched to a worker */
-<<<<<<< HEAD
-		next_work_item = get_next_work_item(AH, &ready_list, pstate);
-=======
 		next_work_item = pop_next_work_item(AH, &ready_list, pstate);
->>>>>>> 9e1c9f95
 		if (next_work_item != NULL)
 		{
 			/* If not to be restored, don't waste time launching a worker */
 			if ((next_work_item->reqs & (REQ_SCHEMA | REQ_DATA)) == 0)
 			{
-<<<<<<< HEAD
-				ahlog(AH, 1, "skipping item %d %s %s\n",
-					  next_work_item->dumpId,
-					  next_work_item->desc, next_work_item->tag);
-				/* Drop it from ready_list, and update its dependencies */
-				par_list_remove(next_work_item);
-=======
 				pg_log_info("skipping item %d %s %s",
 							next_work_item->dumpId,
 							next_work_item->desc, next_work_item->tag);
 				/* Update its dependencies as though we'd completed it */
->>>>>>> 9e1c9f95
 				reduce_dependencies(AH, next_work_item, &ready_list);
 				/* Loop around to see if anything else can be dispatched */
 				continue;
@@ -4431,11 +4168,9 @@
 						next_work_item->dumpId,
 						next_work_item->desc, next_work_item->tag);
 
-<<<<<<< HEAD
-			/* Remove it from ready_list, and dispatch to some worker */
-			par_list_remove(next_work_item);
-
-			DispatchJobForTocEntry(AH, pstate, next_work_item, ACT_RESTORE);
+			/* Dispatch to some worker */
+			DispatchJobForTocEntry(AH, pstate, next_work_item, ACT_RESTORE,
+								   mark_restore_job_done, &ready_list);
 		}
 		else if (IsEveryWorkerIdle(pstate))
 		{
@@ -4453,17 +4188,6 @@
 			/* Loop around to see if anything's now ready */
 			continue;
 		}
-		else
-		{
-			/*
-			 * We have nothing ready, but at least one child is working, so
-			 * wait for some subjob to finish.
-			 */
-=======
-			/* Dispatch to some worker */
-			DispatchJobForTocEntry(AH, pstate, next_work_item, ACT_RESTORE,
-								   mark_restore_job_done, &ready_list);
-		}
 		else if (IsEveryWorkerIdle(pstate))
 		{
 			/*
@@ -4479,17 +4203,9 @@
 			move_to_ready_list(pending_list, &ready_list, AH->restorePass);
 			/* Loop around to see if anything's now ready */
 			continue;
->>>>>>> 9e1c9f95
 		}
 		else
 		{
-<<<<<<< HEAD
-			int			nTerm = 0;
-			int			ret_child;
-			int			work_status;
-
-=======
->>>>>>> 9e1c9f95
 			/*
 			 * We have nothing ready, but at least one child is working, so
 			 * wait for some subjob to finish.
@@ -4518,14 +4234,7 @@
 
 	ready_list_free(&ready_list);
 
-<<<<<<< HEAD
-	/* There should now be nothing in ready_list. */
-	Assert(ready_list.par_next == &ready_list);
-
-	ahlog(AH, 1, "finished main parallel loop\n");
-=======
 	pg_log_info("finished main parallel loop");
->>>>>>> 9e1c9f95
 }
 
 /*
@@ -4728,44 +4437,22 @@
  * which applies the same logic one-at-a-time.)
  */
 static void
-<<<<<<< HEAD
-move_to_ready_list(TocEntry *pending_list, TocEntry *ready_list,
-=======
 move_to_ready_list(TocEntry *pending_list,
 				   ParallelReadyList *ready_list,
->>>>>>> 9e1c9f95
 				   RestorePass pass)
 {
 	TocEntry   *te;
 	TocEntry   *next_te;
 
-<<<<<<< HEAD
-	for (te = pending_list->par_next; te != pending_list; te = next_te)
-	{
-		/* must save list link before possibly moving te to other list */
-		next_te = te->par_next;
-=======
 	for (te = pending_list->pending_next; te != pending_list; te = next_te)
 	{
 		/* must save list link before possibly removing te from list */
 		next_te = te->pending_next;
->>>>>>> 9e1c9f95
 
 		if (te->depCount == 0 &&
 			_tocEntryRestorePass(te) == pass)
 		{
 			/* Remove it from pending_list ... */
-<<<<<<< HEAD
-			par_list_remove(te);
-			/* ... and add to ready_list */
-			par_list_append(ready_list, te);
-		}
-	}
-}
-
-/*
- * Find the next work item (if any) that is capable of being run now.
-=======
 			pending_list_remove(te);
 			/* ... and add to ready_list */
 			ready_list_insert(ready_list, te);
@@ -4778,7 +4465,6 @@
  * and remove it from the ready_list.
  *
  * Returns the item, or NULL if nothing is runnable.
->>>>>>> 9e1c9f95
  *
  * To qualify, the item must have no remaining dependencies
  * and no requirements for locks that are incompatible with
@@ -5159,19 +4845,11 @@
 		 */
 		if (otherte->depCount == 0 &&
 			_tocEntryRestorePass(otherte) == AH->restorePass &&
-<<<<<<< HEAD
-			otherte->par_prev != NULL &&
-			ready_list != NULL)
-		{
-			/* Remove it from pending list ... */
-			par_list_remove(otherte);
-=======
 			otherte->pending_prev != NULL &&
 			ready_list != NULL)
 		{
 			/* Remove it from pending list ... */
 			pending_list_remove(otherte);
->>>>>>> 9e1c9f95
 			/* ... and add to ready_list */
 			ready_list_insert(ready_list, otherte);
 		}
