<<<<<<< HEAD
# $PostgreSQL: pgsql/src/bin/pg_ctl/nls.mk,v 1.18.2.1 2009/09/03 21:01:07 petere Exp $
CATALOG_NAME	:= pg_ctl
AVAIL_LANGUAGES	:= cs de es fr it ko pt_BR ro ru sk sl sv ta tr zh_CN zh_TW
=======
# $PostgreSQL: pgsql/src/bin/pg_ctl/nls.mk,v 1.19 2009/10/20 18:23:24 petere Exp $
CATALOG_NAME	:= pg_ctl
AVAIL_LANGUAGES	:= de es fr it ja ko pt_BR ru sv ta tr
>>>>>>> 78a09145
GETTEXT_FILES	:= pg_ctl.c ../../port/exec.c
GETTEXT_TRIGGERS:= _ simple_prompt<|MERGE_RESOLUTION|>--- conflicted
+++ resolved
@@ -1,11 +1,5 @@
-<<<<<<< HEAD
-# $PostgreSQL: pgsql/src/bin/pg_ctl/nls.mk,v 1.18.2.1 2009/09/03 21:01:07 petere Exp $
-CATALOG_NAME	:= pg_ctl
-AVAIL_LANGUAGES	:= cs de es fr it ko pt_BR ro ru sk sl sv ta tr zh_CN zh_TW
-=======
 # $PostgreSQL: pgsql/src/bin/pg_ctl/nls.mk,v 1.19 2009/10/20 18:23:24 petere Exp $
 CATALOG_NAME	:= pg_ctl
 AVAIL_LANGUAGES	:= de es fr it ja ko pt_BR ru sv ta tr
->>>>>>> 78a09145
 GETTEXT_FILES	:= pg_ctl.c ../../port/exec.c
 GETTEXT_TRIGGERS:= _ simple_prompt