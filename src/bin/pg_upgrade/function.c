--- conflicted
+++ resolved
@@ -88,11 +88,8 @@
 										"probin IS NOT NULL AND "
 										" %s "
 										"oid >= %u;",
-<<<<<<< HEAD
+										ClanguageId,
 										pg83_str,
-=======
-										ClanguageId,
->>>>>>> 9e1c9f95
 										FirstNormalObjectId);
 		totaltups += PQntuples(ress[dbnum]);
 
