/*-------------------------------------------------------------------------
 *
 * dropuser
 *
 * Portions Copyright (c) 1996-2016, PostgreSQL Global Development Group
 * Portions Copyright (c) 1994, Regents of the University of California
 *
 * src/bin/scripts/dropuser.c
 *
 *-------------------------------------------------------------------------
 */

#include "postgres_fe.h"
#include "common.h"
#include "fe_utils/string_utils.h"


static void help(const char *progname);


int
main(int argc, char *argv[])
{
	static int	if_exists = 0;

	static struct option long_options[] = {
		{"host", required_argument, NULL, 'h'},
		{"port", required_argument, NULL, 'p'},
		{"username", required_argument, NULL, 'U'},
		{"no-password", no_argument, NULL, 'w'},
		{"password", no_argument, NULL, 'W'},
		{"echo", no_argument, NULL, 'e'},
		{"interactive", no_argument, NULL, 'i'},
		{"if-exists", no_argument, &if_exists, 1},
		{NULL, 0, NULL, 0}
	};

	const char *progname;
	int			optindex;
	int			c;

	char	   *dropuser = NULL;
	char	   *host = NULL;
	char	   *port = NULL;
	char	   *username = NULL;
	enum trivalue prompt_password = TRI_DEFAULT;
	bool		echo = false;
	bool		interactive = false;

	PQExpBufferData sql;

	PGconn	   *conn;
	PGresult   *result;

	progname = get_progname(argv[0]);
	set_pglocale_pgservice(argv[0], PG_TEXTDOMAIN("pgscripts"));

	handle_help_version_opts(argc, argv, "dropuser", help);

	while ((c = getopt_long(argc, argv, "h:p:U:wWei", long_options, &optindex)) != -1)
	{
		switch (c)
		{
			case 'h':
				host = pg_strdup(optarg);
				break;
			case 'p':
				port = pg_strdup(optarg);
				break;
			case 'U':
				username = pg_strdup(optarg);
				break;
			case 'w':
				prompt_password = TRI_NO;
				break;
			case 'W':
				prompt_password = TRI_YES;
				break;
			case 'e':
				echo = true;
				break;
			case 'i':
				interactive = true;
				break;
			case 0:
				/* this covers the long options */
				break;
			default:
				fprintf(stderr, _("Try \"%s --help\" for more information.\n"), progname);
				exit(1);
		}
	}

	switch (argc - optind)
	{
		case 0:
			break;
		case 1:
			dropuser = argv[optind];
			break;
		default:
			fprintf(stderr, _("%s: too many command-line arguments (first is \"%s\")\n"),
					progname, argv[optind + 1]);
			fprintf(stderr, _("Try \"%s --help\" for more information.\n"), progname);
			exit(1);
	}

	if (dropuser == NULL)
	{
		if (interactive)
			dropuser = simple_prompt("Enter name of role to drop: ", 128, true);
		else
		{
			fprintf(stderr, _("%s: missing required argument role name\n"), progname);
			fprintf(stderr, _("Try \"%s --help\" for more information.\n"), progname);
			exit(1);
		}
	}

	if (interactive)
	{
		printf(_("Role \"%s\" will be permanently removed.\n"), dropuser);
		if (!yesno_prompt("Are you sure?"))
			exit(0);
	}

	initPQExpBuffer(&sql);
	appendPQExpBuffer(&sql, "DROP ROLE %s%s;",
					  (if_exists ? "IF EXISTS " : ""), fmtId(dropuser));

	conn = connectDatabase("postgres", host, port, username, prompt_password,
<<<<<<< HEAD
						   progname, echo, false);
=======
						   progname, false, false);
>>>>>>> b5bce6c1

	if (echo)
		printf("%s\n", sql.data);
	result = PQexec(conn, sql.data);

	if (PQresultStatus(result) != PGRES_COMMAND_OK)
	{
		fprintf(stderr, _("%s: removal of role \"%s\" failed: %s"),
				progname, dropuser, PQerrorMessage(conn));
		PQfinish(conn);
		exit(1);
	}

	PQclear(result);
	PQfinish(conn);
	exit(0);
}


static void
help(const char *progname)
{
	printf(_("%s removes a PostgreSQL role.\n\n"), progname);
	printf(_("Usage:\n"));
	printf(_("  %s [OPTION]... [ROLENAME]\n"), progname);
	printf(_("\nOptions:\n"));
	printf(_("  -e, --echo                show the commands being sent to the server\n"));
	printf(_("  -i, --interactive         prompt before deleting anything, and prompt for\n"
			 "                            role name if not specified\n"));
	printf(_("  -V, --version             output version information, then exit\n"));
	printf(_("  --if-exists               don't report error if user doesn't exist\n"));
	printf(_("  -?, --help                show this help, then exit\n"));
	printf(_("\nConnection options:\n"));
	printf(_("  -h, --host=HOSTNAME       database server host or socket directory\n"));
	printf(_("  -p, --port=PORT           database server port\n"));
	printf(_("  -U, --username=USERNAME   user name to connect as (not the one to drop)\n"));
	printf(_("  -w, --no-password         never prompt for password\n"));
	printf(_("  -W, --password            force password prompt\n"));
	printf(_("\nReport bugs to <bugs@greenplum.org>.\n"));
}<|MERGE_RESOLUTION|>--- conflicted
+++ resolved
@@ -129,11 +129,7 @@
 					  (if_exists ? "IF EXISTS " : ""), fmtId(dropuser));
 
 	conn = connectDatabase("postgres", host, port, username, prompt_password,
-<<<<<<< HEAD
-						   progname, echo, false);
-=======
-						   progname, false, false);
->>>>>>> b5bce6c1
+						   progname, echo, false, false);
 
 	if (echo)
 		printf("%s\n", sql.data);
