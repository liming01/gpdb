/*-------------------------------------------------------------------------
 *
 * vacuumdb
 *
 * Portions Copyright (c) 1996-2019, PostgreSQL Global Development Group
 * Portions Copyright (c) 1994, Regents of the University of California
 *
 * src/bin/scripts/vacuumdb.c
 *
 *-------------------------------------------------------------------------
 */

#include "postgres_fe.h"

#ifdef HAVE_SYS_SELECT_H
#include <sys/select.h>
#endif

#include "catalog/pg_class_d.h"

#include "common.h"
#include "common/logging.h"
#include "fe_utils/connect.h"
#include "fe_utils/simple_list.h"
#include "fe_utils/string_utils.h"

#define ERRCODE_UNDEFINED_TABLE  "42P01"

/* Parallel vacuuming stuff */
typedef struct ParallelSlot
{
	PGconn	   *connection;		/* One connection */
	bool		isFree;			/* Is it known to be idle? */
} ParallelSlot;

/* vacuum options controlled by user flags */
typedef struct vacuumingOptions
{
	bool		analyze_only;
	bool		verbose;
	bool		and_analyze;
	bool		full;
	bool		freeze;
	bool		disable_page_skipping;
	bool		skip_locked;
	int			min_xid_age;
	int			min_mxid_age;
} vacuumingOptions;


static void vacuum_one_database(const char *dbname, vacuumingOptions *vacopts,
								int stage,
								SimpleStringList *tables,
								const char *host, const char *port,
								const char *username, enum trivalue prompt_password,
								int concurrentCons,
								const char *progname, bool echo, bool quiet);

static void vacuum_all_databases(vacuumingOptions *vacopts,
								 bool analyze_in_stages,
								 const char *maintenance_db,
								 const char *host, const char *port,
								 const char *username, enum trivalue prompt_password,
								 int concurrentCons,
								 const char *progname, bool echo, bool quiet);

<<<<<<< HEAD
static void prepare_vacuum_command(PQExpBuffer sql, PGconn *conn,
					   vacuumingOptions *vacopts,
					   const char *progname,
					   bool echo,
					   const char *table);
=======
static void prepare_vacuum_command(PQExpBuffer sql, int serverVersion,
								   vacuumingOptions *vacopts, const char *table);
>>>>>>> 9e1c9f95

static void run_vacuum_command(PGconn *conn, const char *sql, bool echo,
							   const char *table, const char *progname, bool async);

static ParallelSlot *GetIdleSlot(ParallelSlot slots[], int numslots,
								 const char *progname);

static bool ProcessQueryResult(PGconn *conn, PGresult *result,
							   const char *progname);

static bool GetQueryResult(PGconn *conn, const char *progname);

static void DisconnectDatabase(ParallelSlot *slot);

static int	select_loop(int maxFd, fd_set *workerset, bool *aborting);

static void init_slot(ParallelSlot *slot, PGconn *conn);

static void help(const char *progname);

/* For analyze-in-stages mode */
#define ANALYZE_NO_STAGE	-1
#define ANALYZE_NUM_STAGES	3


int
main(int argc, char *argv[])
{
	static struct option long_options[] = {
		{"host", required_argument, NULL, 'h'},
		{"port", required_argument, NULL, 'p'},
		{"username", required_argument, NULL, 'U'},
		{"no-password", no_argument, NULL, 'w'},
		{"password", no_argument, NULL, 'W'},
		{"echo", no_argument, NULL, 'e'},
		{"quiet", no_argument, NULL, 'q'},
		{"dbname", required_argument, NULL, 'd'},
		{"analyze", no_argument, NULL, 'z'},
		{"analyze-only", no_argument, NULL, 'Z'},
		{"freeze", no_argument, NULL, 'F'},
		{"all", no_argument, NULL, 'a'},
		{"table", required_argument, NULL, 't'},
		{"full", no_argument, NULL, 'f'},
		{"verbose", no_argument, NULL, 'v'},
		{"jobs", required_argument, NULL, 'j'},
		{"maintenance-db", required_argument, NULL, 2},
		{"analyze-in-stages", no_argument, NULL, 3},
		{"disable-page-skipping", no_argument, NULL, 4},
		{"skip-locked", no_argument, NULL, 5},
		{"min-xid-age", required_argument, NULL, 6},
		{"min-mxid-age", required_argument, NULL, 7},
		{NULL, 0, NULL, 0}
	};

	const char *progname;
	int			optindex;
	int			c;
	const char *dbname = NULL;
	const char *maintenance_db = NULL;
	char	   *host = NULL;
	char	   *port = NULL;
	char	   *username = NULL;
	enum trivalue prompt_password = TRI_DEFAULT;
	bool		echo = false;
	bool		quiet = false;
	vacuumingOptions vacopts;
	bool		analyze_in_stages = false;
	bool		alldb = false;
	SimpleStringList tables = {NULL, NULL};
	int			concurrentCons = 1;
	int			tbl_count = 0;

	/* initialize options to all false */
	memset(&vacopts, 0, sizeof(vacopts));

	pg_logging_init(argv[0]);
	progname = get_progname(argv[0]);
	set_pglocale_pgservice(argv[0], PG_TEXTDOMAIN("pgscripts"));

	handle_help_version_opts(argc, argv, "vacuumdb", help);

	while ((c = getopt_long(argc, argv, "h:p:U:wWeqd:zZFat:fvj:", long_options, &optindex)) != -1)
	{
		switch (c)
		{
			case 'h':
				host = pg_strdup(optarg);
				break;
			case 'p':
				port = pg_strdup(optarg);
				break;
			case 'U':
				username = pg_strdup(optarg);
				break;
			case 'w':
				prompt_password = TRI_NO;
				break;
			case 'W':
				prompt_password = TRI_YES;
				break;
			case 'e':
				echo = true;
				break;
			case 'q':
				quiet = true;
				break;
			case 'd':
				dbname = pg_strdup(optarg);
				break;
			case 'z':
				vacopts.and_analyze = true;
				break;
			case 'Z':
				vacopts.analyze_only = true;
				break;
			case 'F':
				vacopts.freeze = true;
				break;
			case 'a':
				alldb = true;
				break;
			case 't':
				{
					simple_string_list_append(&tables, optarg);
					tbl_count++;
					break;
				}
			case 'f':
				vacopts.full = true;
				break;
			case 'v':
				vacopts.verbose = true;
				break;
			case 'j':
				concurrentCons = atoi(optarg);
				if (concurrentCons <= 0)
				{
					pg_log_error("number of parallel jobs must be at least 1");
					exit(1);
				}
				if (concurrentCons > FD_SETSIZE - 1)
				{
					pg_log_error("too many parallel jobs requested (maximum: %d)",
								 FD_SETSIZE - 1);
					exit(1);
				}
				break;
			case 2:
				maintenance_db = pg_strdup(optarg);
				break;
			case 3:
				analyze_in_stages = vacopts.analyze_only = true;
				break;
			case 4:
				vacopts.disable_page_skipping = true;
				break;
			case 5:
				vacopts.skip_locked = true;
				break;
			case 6:
				vacopts.min_xid_age = atoi(optarg);
				if (vacopts.min_xid_age <= 0)
				{
					pg_log_error("minimum transaction ID age must be at least 1");
					exit(1);
				}
				break;
			case 7:
				vacopts.min_mxid_age = atoi(optarg);
				if (vacopts.min_mxid_age <= 0)
				{
					pg_log_error("minimum multixact ID age must be at least 1");
					exit(1);
				}
				break;
			default:
				fprintf(stderr, _("Try \"%s --help\" for more information.\n"), progname);
				exit(1);
		}
	}

	/*
	 * Non-option argument specifies database name as long as it wasn't
	 * already specified with -d / --dbname
	 */
	if (optind < argc && dbname == NULL)
	{
		dbname = argv[optind];
		optind++;
	}

	if (optind < argc)
	{
		pg_log_error("too many command-line arguments (first is \"%s\")",
					 argv[optind]);
		fprintf(stderr, _("Try \"%s --help\" for more information.\n"), progname);
		exit(1);
	}

	if (vacopts.analyze_only)
	{
		if (vacopts.full)
		{
			pg_log_error("cannot use the \"%s\" option when performing only analyze",
						 "full");
			exit(1);
		}
		if (vacopts.freeze)
		{
			pg_log_error("cannot use the \"%s\" option when performing only analyze",
						 "freeze");
			exit(1);
		}
		if (vacopts.disable_page_skipping)
		{
			pg_log_error("cannot use the \"%s\" option when performing only analyze",
						 "disable-page-skipping");
			exit(1);
		}
		/* allow 'and_analyze' with 'analyze_only' */
	}

	setup_cancel_handler();

	/* Avoid opening extra connections. */
	if (tbl_count && (concurrentCons > tbl_count))
		concurrentCons = tbl_count;

	if (alldb)
	{
		if (dbname)
		{
			pg_log_error("cannot vacuum all databases and a specific one at the same time");
			exit(1);
		}
		if (tables.head != NULL)
		{
			pg_log_error("cannot vacuum specific table(s) in all databases");
			exit(1);
		}

		vacuum_all_databases(&vacopts,
							 analyze_in_stages,
							 maintenance_db,
							 host, port, username, prompt_password,
							 concurrentCons,
							 progname, echo, quiet);
	}
	else
	{
		if (dbname == NULL)
		{
			if (getenv("PGDATABASE"))
				dbname = getenv("PGDATABASE");
			else if (getenv("PGUSER"))
				dbname = getenv("PGUSER");
			else
				dbname = get_user_name_or_exit(progname);
		}

		if (analyze_in_stages)
		{
			int			stage;

			for (stage = 0; stage < ANALYZE_NUM_STAGES; stage++)
			{
				vacuum_one_database(dbname, &vacopts,
									stage,
									&tables,
									host, port, username, prompt_password,
									concurrentCons,
									progname, echo, quiet);
			}
		}
		else
			vacuum_one_database(dbname, &vacopts,
								ANALYZE_NO_STAGE,
								&tables,
								host, port, username, prompt_password,
								concurrentCons,
								progname, echo, quiet);
	}

	exit(0);
}

/*
 * vacuum_one_database
 *
 * Process tables in the given database.  If the 'tables' list is empty,
 * process all tables in the database.
 *
 * Note that this function is only concerned with running exactly one stage
 * when in analyze-in-stages mode; caller must iterate on us if necessary.
 *
 * If concurrentCons is > 1, multiple connections are used to vacuum tables
 * in parallel.  In this case and if the table list is empty, we first obtain
 * a list of tables from the database.
 */
static void
vacuum_one_database(const char *dbname, vacuumingOptions *vacopts,
					int stage,
					SimpleStringList *tables,
					const char *host, const char *port,
					const char *username, enum trivalue prompt_password,
					int concurrentCons,
					const char *progname, bool echo, bool quiet)
{
	PQExpBufferData sql;
	PQExpBufferData buf;
	PQExpBufferData catalog_query;
	PGresult   *res;
	PGconn	   *conn;
	SimpleStringListCell *cell;
	ParallelSlot *slots;
	SimpleStringList dbtables = {NULL, NULL};
	int			i;
	int			ntups;
	bool		failed = false;
	bool		parallel = concurrentCons > 1;
	bool		tables_listed = false;
	bool		has_where = false;
	const char *stage_commands[] = {
		"SET default_statistics_target=1; SET vacuum_cost_delay=0;",
		"SET default_statistics_target=10; RESET vacuum_cost_delay;",
		"RESET default_statistics_target;"
	};
	const char *stage_messages[] = {
		gettext_noop("Generating minimal optimizer statistics (1 target)"),
		gettext_noop("Generating medium optimizer statistics (10 targets)"),
		gettext_noop("Generating default (full) optimizer statistics")
	};

	Assert(stage == ANALYZE_NO_STAGE ||
		   (stage >= 0 && stage < ANALYZE_NUM_STAGES));

	conn = connectDatabase(dbname, host, port, username, prompt_password,
<<<<<<< HEAD
						   progname, false, true, false);
=======
						   progname, echo, false, true);

	if (vacopts->disable_page_skipping && PQserverVersion(conn) < 90600)
	{
		PQfinish(conn);
		pg_log_error("cannot use the \"%s\" option on server versions older than PostgreSQL %s",
					 "disable-page-skipping", "9.6");
		exit(1);
	}

	if (vacopts->skip_locked && PQserverVersion(conn) < 120000)
	{
		PQfinish(conn);
		pg_log_error("cannot use the \"%s\" option on server versions older than PostgreSQL %s",
					 "skip-locked", "12");
		exit(1);
	}

	if (vacopts->min_xid_age != 0 && PQserverVersion(conn) < 90600)
	{
		pg_log_error("cannot use the \"%s\" option on server versions older than PostgreSQL %s",
					 "--min-xid-age", "9.6");
		exit(1);
	}

	if (vacopts->min_mxid_age != 0 && PQserverVersion(conn) < 90600)
	{
		pg_log_error("cannot use the \"%s\" option on server versions older than PostgreSQL %s",
					 "--min-mxid-age", "9.6");
		exit(1);
	}
>>>>>>> 9e1c9f95

	if (!quiet)
	{
		if (stage != ANALYZE_NO_STAGE)
			printf(_("%s: processing database \"%s\": %s\n"),
				   progname, PQdb(conn), _(stage_messages[stage]));
		else
			printf(_("%s: vacuuming database \"%s\"\n"),
				   progname, PQdb(conn));
		fflush(stdout);
	}

<<<<<<< HEAD
	conn = connectDatabase(dbname, host, port, username, prompt_password,
						   progname, echo, false, false);

	initPQExpBuffer(&sql);
=======
	/*
	 * Prepare the list of tables to process by querying the catalogs.
	 *
	 * Since we execute the constructed query with the default search_path
	 * (which could be unsafe), everything in this query MUST be fully
	 * qualified.
	 *
	 * First, build a WITH clause for the catalog query if any tables were
	 * specified, with a set of values made of relation names and their
	 * optional set of columns.  This is used to match any provided column
	 * lists with the generated qualified identifiers and to filter for the
	 * tables provided via --table.  If a listed table does not exist, the
	 * catalog query will fail.
	 */
	initPQExpBuffer(&catalog_query);
	for (cell = tables ? tables->head : NULL; cell; cell = cell->next)
	{
		char	   *just_table;
		const char *just_columns;

		/*
		 * Split relation and column names given by the user, this is used to
		 * feed the CTE with values on which are performed pre-run validity
		 * checks as well.  For now these happen only on the relation name.
		 */
		splitTableColumnsSpec(cell->val, PQclientEncoding(conn),
							  &just_table, &just_columns);

		if (!tables_listed)
		{
			appendPQExpBuffer(&catalog_query,
							  "WITH listed_tables (table_oid, column_list) "
							  "AS (\n  VALUES (");
			tables_listed = true;
		}
		else
			appendPQExpBuffer(&catalog_query, ",\n  (");

		appendStringLiteralConn(&catalog_query, just_table, conn);
		appendPQExpBuffer(&catalog_query, "::pg_catalog.regclass, ");

		if (just_columns && just_columns[0] != '\0')
			appendStringLiteralConn(&catalog_query, just_columns, conn);
		else
			appendPQExpBufferStr(&catalog_query, "NULL");

		appendPQExpBufferStr(&catalog_query, "::pg_catalog.text)");

		pg_free(just_table);
	}

	/* Finish formatting the CTE */
	if (tables_listed)
		appendPQExpBuffer(&catalog_query, "\n)\n");

	appendPQExpBuffer(&catalog_query, "SELECT c.relname, ns.nspname");

	if (tables_listed)
		appendPQExpBuffer(&catalog_query, ", listed_tables.column_list");

	appendPQExpBuffer(&catalog_query,
					  " FROM pg_catalog.pg_class c\n"
					  " JOIN pg_catalog.pg_namespace ns"
					  " ON c.relnamespace OPERATOR(pg_catalog.=) ns.oid\n"
					  " LEFT JOIN pg_catalog.pg_class t"
					  " ON c.reltoastrelid OPERATOR(pg_catalog.=) t.oid\n");

	/* Used to match the tables listed by the user */
	if (tables_listed)
		appendPQExpBuffer(&catalog_query, " JOIN listed_tables"
						  " ON listed_tables.table_oid OPERATOR(pg_catalog.=) c.oid\n");
>>>>>>> 9e1c9f95

	/*
	 * If no tables were listed, filter for the relevant relation types.  If
	 * tables were given via --table, don't bother filtering by relation type.
	 * Instead, let the server decide whether a given relation can be
	 * processed in which case the user will know about it.
	 */
	if (!tables_listed)
	{
		appendPQExpBuffer(&catalog_query, " WHERE c.relkind OPERATOR(pg_catalog.=) ANY (array["
						  CppAsString2(RELKIND_RELATION) ", "
						  CppAsString2(RELKIND_MATVIEW) "])\n");
		has_where = true;
	}

	/*
	 * For --min-xid-age and --min-mxid-age, the age of the relation is the
	 * greatest of the ages of the main relation and its associated TOAST
	 * table.  The commands generated by vacuumdb will also process the TOAST
	 * table for the relation if necessary, so it does not need to be
	 * considered separately.
	 */
	if (vacopts->min_xid_age != 0)
	{
		appendPQExpBuffer(&catalog_query,
						  " %s GREATEST(pg_catalog.age(c.relfrozenxid),"
						  " pg_catalog.age(t.relfrozenxid)) "
						  " OPERATOR(pg_catalog.>=) '%d'::pg_catalog.int4\n"
						  " AND c.relfrozenxid OPERATOR(pg_catalog.!=)"
						  " '0'::pg_catalog.xid\n",
						  has_where ? "AND" : "WHERE", vacopts->min_xid_age);
		has_where = true;
	}

	if (vacopts->min_mxid_age != 0)
	{
		appendPQExpBuffer(&catalog_query,
						  " %s GREATEST(pg_catalog.mxid_age(c.relminmxid),"
						  " pg_catalog.mxid_age(t.relminmxid)) OPERATOR(pg_catalog.>=)"
						  " '%d'::pg_catalog.int4\n"
						  " AND c.relminmxid OPERATOR(pg_catalog.!=)"
						  " '0'::pg_catalog.xid\n",
						  has_where ? "AND" : "WHERE", vacopts->min_mxid_age);
		has_where = true;
	}

	/*
	 * Execute the catalog query.  We use the default search_path for this
	 * query for consistency with table lookups done elsewhere by the user.
	 */
	appendPQExpBuffer(&catalog_query, " ORDER BY c.relpages DESC;");
	executeCommand(conn, "RESET search_path;", progname, echo);
	res = executeQuery(conn, catalog_query.data, progname, echo);
	termPQExpBuffer(&catalog_query);
	PQclear(executeQuery(conn, ALWAYS_SECURE_SEARCH_PATH_SQL,
						 progname, echo));

	/*
	 * If no rows are returned, there are no matching tables, so we are done.
	 */
	ntups = PQntuples(res);
	if (ntups == 0)
	{
		PQclear(res);
		PQfinish(conn);
		return;
	}

	/*
	 * Build qualified identifiers for each table, including the column list
	 * if given.
	 */
	initPQExpBuffer(&buf);
	for (i = 0; i < ntups; i++)
	{
		appendPQExpBufferStr(&buf,
							 fmtQualifiedId(PQgetvalue(res, i, 1),
											PQgetvalue(res, i, 0)));

		if (tables_listed && !PQgetisnull(res, i, 2))
			appendPQExpBufferStr(&buf, PQgetvalue(res, i, 2));

		simple_string_list_append(&dbtables, buf.data);
		resetPQExpBuffer(&buf);
	}
	termPQExpBuffer(&buf);
	PQclear(res);

	/*
	 * If there are more connections than vacuumable relations, we don't need
	 * to use them all.
	 */
	if (parallel)
	{
		if (concurrentCons > ntups)
			concurrentCons = ntups;
		if (concurrentCons <= 1)
			parallel = false;
	}

	/*
	 * Setup the database connections. We reuse the connection we already have
	 * for the first slot.  If not in parallel mode, the first slot in the
	 * array contains the connection.
	 */
	if (concurrentCons <= 0)
		concurrentCons = 1;
	slots = (ParallelSlot *) pg_malloc(sizeof(ParallelSlot) * concurrentCons);
	init_slot(slots, conn);
	if (parallel)
	{
		for (i = 1; i < concurrentCons; i++)
		{
			conn = connectDatabase(dbname, host, port, username, prompt_password,
<<<<<<< HEAD
								   progname, echo, false, false);
			init_slot(slots + i, conn, progname);
=======
								   progname, echo, false, true);
			init_slot(slots + i, conn);
>>>>>>> 9e1c9f95
		}

	}

	/*
	 * Prepare all the connections to run the appropriate analyze stage, if
	 * caller requested that mode.
	 */
	if (stage != ANALYZE_NO_STAGE)
	{
		int			j;

		/* We already emitted the message above */

		for (j = 0; j < concurrentCons; j++)
			executeCommand((slots + j)->connection,
						   stage_commands[stage], progname, echo);
	}

	initPQExpBuffer(&sql);

	cell = dbtables.head;
	do
	{
		const char *tabname = cell->val;
		ParallelSlot *free_slot;
<<<<<<< HEAD
		const char *tabname = cell ? cell->val : NULL;

		prepare_vacuum_command(&sql, conn, vacopts, progname, echo, tabname);
=======
>>>>>>> 9e1c9f95

		if (CancelRequested)
		{
			failed = true;
			goto finish;
		}

		/*
		 * Get the connection slot to use.  If in parallel mode, here we wait
		 * for one connection to become available if none already is.  In
		 * non-parallel mode we simply use the only slot we have, which we
		 * know to be free.
		 */
		if (parallel)
		{
			/*
			 * Get a free slot, waiting until one becomes free if none
			 * currently is.
			 */
			free_slot = GetIdleSlot(slots, concurrentCons, progname);
			if (!free_slot)
			{
				failed = true;
				goto finish;
			}

			free_slot->isFree = false;
		}
		else
			free_slot = slots;

		prepare_vacuum_command(&sql, PQserverVersion(free_slot->connection),
							   vacopts, tabname);

		/*
		 * Execute the vacuum.  If not in parallel mode, this terminates the
		 * program in case of an error.  (The parallel case handles query
		 * errors in ProcessQueryResult through GetIdleSlot.)
		 */
		run_vacuum_command(free_slot->connection, sql.data,
						   echo, tabname, progname, parallel);

		cell = cell->next;
	} while (cell != NULL);

	if (parallel)
	{
		int			j;

		/* wait for all connections to finish */
		for (j = 0; j < concurrentCons; j++)
		{
			if (!GetQueryResult((slots + j)->connection, progname))
			{
				failed = true;
				goto finish;
			}
		}
	}

finish:
	for (i = 0; i < concurrentCons; i++)
		DisconnectDatabase(slots + i);
	pfree(slots);

	termPQExpBuffer(&sql);

	if (failed)
		exit(1);
}

/*
 * Vacuum/analyze all connectable databases.
 *
 * In analyze-in-stages mode, we process all databases in one stage before
 * moving on to the next stage.  That ensure minimal stats are available
 * quickly everywhere before generating more detailed ones.
 */
static void
vacuum_all_databases(vacuumingOptions *vacopts,
					 bool analyze_in_stages,
					 const char *maintenance_db, const char *host,
					 const char *port, const char *username,
					 enum trivalue prompt_password,
					 int concurrentCons,
					 const char *progname, bool echo, bool quiet)
{
	PGconn	   *conn;
	PGresult   *result;
	PQExpBufferData connstr;
	int			stage;
	int			i;

<<<<<<< HEAD
	conn = connectMaintenanceDatabase(maintenance_db, host, port,
									  username, prompt_password, progname, echo);
=======
	conn = connectMaintenanceDatabase(maintenance_db, host, port, username,
									  prompt_password, progname, echo);
>>>>>>> 9e1c9f95
	result = executeQuery(conn,
						  "SELECT datname FROM pg_database WHERE datallowconn ORDER BY 1;",
						  progname, echo);
	PQfinish(conn);

	initPQExpBuffer(&connstr);
	if (analyze_in_stages)
	{
		/*
		 * When analyzing all databases in stages, we analyze them all in the
		 * fastest stage first, so that initial statistics become available
		 * for all of them as soon as possible.
		 *
		 * This means we establish several times as many connections, but
		 * that's a secondary consideration.
		 */
		for (stage = 0; stage < ANALYZE_NUM_STAGES; stage++)
		{
			for (i = 0; i < PQntuples(result); i++)
			{
				resetPQExpBuffer(&connstr);
				appendPQExpBuffer(&connstr, "dbname=");
				appendConnStrVal(&connstr, PQgetvalue(result, i, 0));

				vacuum_one_database(connstr.data, vacopts,
									stage,
									NULL,
									host, port, username, prompt_password,
									concurrentCons,
									progname, echo, quiet);
			}
		}
	}
	else
	{
		for (i = 0; i < PQntuples(result); i++)
		{
			resetPQExpBuffer(&connstr);
			appendPQExpBuffer(&connstr, "dbname=");
			appendConnStrVal(&connstr, PQgetvalue(result, i, 0));

			vacuum_one_database(connstr.data, vacopts,
								ANALYZE_NO_STAGE,
								NULL,
								host, port, username, prompt_password,
								concurrentCons,
								progname, echo, quiet);
		}
	}
	termPQExpBuffer(&connstr);

	PQclear(result);
}

/*
 * Construct a vacuum/analyze command to run based on the given options, in the
 * given string buffer, which may contain previous garbage.
 *
 * The table name used must be already properly quoted.  The command generated
 * depends on the server version involved and it is semicolon-terminated.
 */
static void
<<<<<<< HEAD
prepare_vacuum_command(PQExpBuffer sql, PGconn *conn, vacuumingOptions *vacopts,
					   const char *progname, bool echo, const char *table)
=======
prepare_vacuum_command(PQExpBuffer sql, int serverVersion,
					   vacuumingOptions *vacopts, const char *table)
>>>>>>> 9e1c9f95
{
	const char *paren = " (";
	const char *comma = ", ";
	const char *sep = paren;

	resetPQExpBuffer(sql);

	if (vacopts->analyze_only)
	{
		appendPQExpBufferStr(sql, "ANALYZE");

		/* parenthesized grammar of ANALYZE is supported since v11 */
		if (serverVersion >= 110000)
		{
			if (vacopts->skip_locked)
			{
				/* SKIP_LOCKED is supported since v12 */
				Assert(serverVersion >= 120000);
				appendPQExpBuffer(sql, "%sSKIP_LOCKED", sep);
				sep = comma;
			}
			if (vacopts->verbose)
			{
				appendPQExpBuffer(sql, "%sVERBOSE", sep);
				sep = comma;
			}
			if (sep != paren)
				appendPQExpBufferChar(sql, ')');
		}
		else
		{
			if (vacopts->verbose)
				appendPQExpBufferStr(sql, " VERBOSE");
		}
	}
	else
	{
		appendPQExpBufferStr(sql, "VACUUM");

		/* parenthesized grammar of VACUUM is supported since v9.0 */
		if (serverVersion >= 90000)
		{
			if (vacopts->disable_page_skipping)
			{
				/* DISABLE_PAGE_SKIPPING is supported since v9.6 */
				Assert(serverVersion >= 90600);
				appendPQExpBuffer(sql, "%sDISABLE_PAGE_SKIPPING", sep);
				sep = comma;
			}
			if (vacopts->skip_locked)
			{
				/* SKIP_LOCKED is supported since v12 */
				Assert(serverVersion >= 120000);
				appendPQExpBuffer(sql, "%sSKIP_LOCKED", sep);
				sep = comma;
			}
			if (vacopts->full)
			{
				appendPQExpBuffer(sql, "%sFULL", sep);
				sep = comma;
			}
			if (vacopts->freeze)
			{
				appendPQExpBuffer(sql, "%sFREEZE", sep);
				sep = comma;
			}
			if (vacopts->verbose)
			{
				appendPQExpBuffer(sql, "%sVERBOSE", sep);
				sep = comma;
			}
			if (vacopts->and_analyze)
			{
				appendPQExpBuffer(sql, "%sANALYZE", sep);
				sep = comma;
			}
			if (sep != paren)
				appendPQExpBufferChar(sql, ')');
		}
		else
		{
			if (vacopts->full)
				appendPQExpBufferStr(sql, " FULL");
			if (vacopts->freeze)
				appendPQExpBufferStr(sql, " FREEZE");
			if (vacopts->verbose)
				appendPQExpBufferStr(sql, " VERBOSE");
			if (vacopts->and_analyze)
				appendPQExpBufferStr(sql, " ANALYZE");
		}
	}

<<<<<<< HEAD
	if (table)
	{
		appendPQExpBufferChar(sql, ' ');
		appendQualifiedRelation(sql, table, conn, progname, echo);
	}
	appendPQExpBufferChar(sql, ';');
=======
	appendPQExpBuffer(sql, " %s;", table);
>>>>>>> 9e1c9f95
}

/*
 * Send a vacuum/analyze command to the server.  In async mode, return after
 * sending the command; else, wait for it to finish.
 *
 * Any errors during command execution are reported to stderr.  If async is
 * false, this function exits the program after reporting the error.
 */
static void
run_vacuum_command(PGconn *conn, const char *sql, bool echo,
				   const char *table, const char *progname, bool async)
{
	bool		status;

	if (async)
	{
		if (echo)
			printf("%s\n", sql);

		status = PQsendQuery(conn, sql) == 1;
	}
	else
		status = executeMaintenanceCommand(conn, sql, echo);

	if (!status)
	{
		if (table)
			pg_log_error("vacuuming of table \"%s\" in database \"%s\" failed: %s",
						 table, PQdb(conn), PQerrorMessage(conn));
		else
			pg_log_error("vacuuming of database \"%s\" failed: %s",
						 PQdb(conn), PQerrorMessage(conn));

		if (!async)
		{
			PQfinish(conn);
			exit(1);
		}
	}
}

/*
 * GetIdleSlot
 *		Return a connection slot that is ready to execute a command.
 *
 * We return the first slot we find that is marked isFree, if one is;
 * otherwise, we loop on select() until one socket becomes available.  When
 * this happens, we read the whole set and mark as free all sockets that become
 * available.
 *
 * If an error occurs, NULL is returned.
 */
static ParallelSlot *
GetIdleSlot(ParallelSlot slots[], int numslots,
			const char *progname)
{
	int			i;
	int			firstFree = -1;

	/* Any connection already known free? */
	for (i = 0; i < numslots; i++)
	{
		if (slots[i].isFree)
			return slots + i;
	}

	/*
	 * No free slot found, so wait until one of the connections has finished
	 * its task and return the available slot.
	 */
	while (firstFree < 0)
	{
		fd_set		slotset;
		int			maxFd = 0;
		bool		aborting;

		/* We must reconstruct the fd_set for each call to select_loop */
		FD_ZERO(&slotset);

		for (i = 0; i < numslots; i++)
		{
			int			sock = PQsocket(slots[i].connection);

			/*
			 * We don't really expect any connections to lose their sockets
			 * after startup, but just in case, cope by ignoring them.
			 */
			if (sock < 0)
				continue;

			FD_SET(sock, &slotset);
			if (sock > maxFd)
				maxFd = sock;
		}

		SetCancelConn(slots->connection);
		i = select_loop(maxFd, &slotset, &aborting);
		ResetCancelConn();

		if (aborting)
		{
			/*
			 * We set the cancel-receiving connection to the one in the zeroth
			 * slot above, so fetch the error from there.
			 */
			GetQueryResult(slots->connection, progname);
			return NULL;
		}
		Assert(i != 0);

		for (i = 0; i < numslots; i++)
		{
			int			sock = PQsocket(slots[i].connection);

			if (sock >= 0 && FD_ISSET(sock, &slotset))
			{
				/* select() says input is available, so consume it */
				PQconsumeInput(slots[i].connection);
			}

			/* Collect result(s) as long as any are available */
			while (!PQisBusy(slots[i].connection))
			{
				PGresult   *result = PQgetResult(slots[i].connection);

				if (result != NULL)
				{
					/* Check and discard the command result */
					if (!ProcessQueryResult(slots[i].connection, result,
											progname))
						return NULL;
				}
				else
				{
					/* This connection has become idle */
					slots[i].isFree = true;
					if (firstFree < 0)
						firstFree = i;
					break;
				}
			}
		}
	}

	return slots + firstFree;
}

/*
 * ProcessQueryResult
 *
 * Process (and delete) a query result.  Returns true if there's no error,
 * false otherwise -- but errors about trying to vacuum a missing relation
 * are reported and subsequently ignored.
 */
static bool
ProcessQueryResult(PGconn *conn, PGresult *result, const char *progname)
{
	/*
	 * If it's an error, report it.  Errors about a missing table are harmless
	 * so we continue processing; but die for other errors.
	 */
	if (PQresultStatus(result) != PGRES_COMMAND_OK)
	{
		char	   *sqlState = PQresultErrorField(result, PG_DIAG_SQLSTATE);

		pg_log_error("vacuuming of database \"%s\" failed: %s",
					 PQdb(conn), PQerrorMessage(conn));

		if (sqlState && strcmp(sqlState, ERRCODE_UNDEFINED_TABLE) != 0)
		{
			PQclear(result);
			return false;
		}
	}

	PQclear(result);
	return true;
}

/*
 * GetQueryResult
 *
 * Pump the conn till it's dry of results; return false if any are errors.
 * Note that this will block if the conn is busy.
 */
static bool
GetQueryResult(PGconn *conn, const char *progname)
{
	bool		ok = true;
	PGresult   *result;

	SetCancelConn(conn);
	while ((result = PQgetResult(conn)) != NULL)
	{
		if (!ProcessQueryResult(conn, result, progname))
			ok = false;
	}
	ResetCancelConn();
	return ok;
}

/*
 * DisconnectDatabase
 *		Disconnect the connection associated with the given slot
 */
static void
DisconnectDatabase(ParallelSlot *slot)
{
	char		errbuf[256];

	if (!slot->connection)
		return;

	if (PQtransactionStatus(slot->connection) == PQTRANS_ACTIVE)
	{
		PGcancel   *cancel;

		if ((cancel = PQgetCancel(slot->connection)))
		{
			(void) PQcancel(cancel, errbuf, sizeof(errbuf));
			PQfreeCancel(cancel);
		}
	}

	PQfinish(slot->connection);
	slot->connection = NULL;
}

/*
 * Loop on select() until a descriptor from the given set becomes readable.
 *
 * If we get a cancel request while we're waiting, we forego all further
 * processing and set the *aborting flag to true.  The return value must be
 * ignored in this case.  Otherwise, *aborting is set to false.
 */
static int
select_loop(int maxFd, fd_set *workerset, bool *aborting)
{
	int			i;
	fd_set		saveSet = *workerset;

	if (CancelRequested)
	{
		*aborting = true;
		return -1;
	}
	else
		*aborting = false;

	for (;;)
	{
		/*
		 * On Windows, we need to check once in a while for cancel requests;
		 * on other platforms we rely on select() returning when interrupted.
		 */
		struct timeval *tvp;
#ifdef WIN32
		struct timeval tv = {0, 1000000};

		tvp = &tv;
#else
		tvp = NULL;
#endif

		*workerset = saveSet;
		i = select(maxFd + 1, workerset, NULL, NULL, tvp);

#ifdef WIN32
		if (i == SOCKET_ERROR)
		{
			i = -1;

			if (WSAGetLastError() == WSAEINTR)
				errno = EINTR;
		}
#endif

		if (i < 0 && errno == EINTR)
			continue;			/* ignore this */
		if (i < 0 || CancelRequested)
			*aborting = true;	/* but not this */
		if (i == 0)
			continue;			/* timeout (Win32 only) */
		break;
	}

	return i;
}

static void
init_slot(ParallelSlot *slot, PGconn *conn)
{
	slot->connection = conn;
	/* Initially assume connection is idle */
	slot->isFree = true;
}

static void
help(const char *progname)
{
	printf(_("%s cleans and analyzes a PostgreSQL database.\n\n"), progname);
	printf(_("Usage:\n"));
	printf(_("  %s [OPTION]... [DBNAME]\n"), progname);
	printf(_("\nOptions:\n"));
	printf(_("  -a, --all                       vacuum all databases\n"));
	printf(_("  -d, --dbname=DBNAME             database to vacuum\n"));
	printf(_("      --disable-page-skipping     disable all page-skipping behavior\n"));
	printf(_("  -e, --echo                      show the commands being sent to the server\n"));
	printf(_("  -f, --full                      do full vacuuming\n"));
	printf(_("  -F, --freeze                    freeze row transaction information\n"));
	printf(_("  -j, --jobs=NUM                  use this many concurrent connections to vacuum\n"));
	printf(_("      --min-mxid-age=MXID_AGE     minimum multixact ID age of tables to vacuum\n"));
	printf(_("      --min-xid-age=XID_AGE       minimum transaction ID age of tables to vacuum\n"));
	printf(_("  -q, --quiet                     don't write any messages\n"));
	printf(_("      --skip-locked               skip relations that cannot be immediately locked\n"));
	printf(_("  -t, --table='TABLE[(COLUMNS)]'  vacuum specific table(s) only\n"));
	printf(_("  -v, --verbose                   write a lot of output\n"));
	printf(_("  -V, --version                   output version information, then exit\n"));
	printf(_("  -z, --analyze                   update optimizer statistics\n"));
	printf(_("  -Z, --analyze-only              only update optimizer statistics; no vacuum\n"));
	printf(_("      --analyze-in-stages         only update optimizer statistics, in multiple\n"
			 "                                  stages for faster results; no vacuum\n"));
	printf(_("  -?, --help                      show this help, then exit\n"));
	printf(_("\nConnection options:\n"));
	printf(_("  -h, --host=HOSTNAME       database server host or socket directory\n"));
	printf(_("  -p, --port=PORT           database server port\n"));
	printf(_("  -U, --username=USERNAME   user name to connect as\n"));
	printf(_("  -w, --no-password         never prompt for password\n"));
	printf(_("  -W, --password            force password prompt\n"));
	printf(_("  --maintenance-db=DBNAME   alternate maintenance database\n"));
	printf(_("\nRead the description of the SQL command VACUUM for details.\n"));
<<<<<<< HEAD
	printf(_("\nReport bugs to <bugs@greenplum.org>.\n"));
=======
	printf(_("\nReport bugs to <pgsql-bugs@lists.postgresql.org>.\n"));
>>>>>>> 9e1c9f95
}<|MERGE_RESOLUTION|>--- conflicted
+++ resolved
@@ -64,16 +64,8 @@
 								 int concurrentCons,
 								 const char *progname, bool echo, bool quiet);
 
-<<<<<<< HEAD
-static void prepare_vacuum_command(PQExpBuffer sql, PGconn *conn,
-					   vacuumingOptions *vacopts,
-					   const char *progname,
-					   bool echo,
-					   const char *table);
-=======
 static void prepare_vacuum_command(PQExpBuffer sql, int serverVersion,
 								   vacuumingOptions *vacopts, const char *table);
->>>>>>> 9e1c9f95
 
 static void run_vacuum_command(PGconn *conn, const char *sql, bool echo,
 							   const char *table, const char *progname, bool async);
@@ -411,9 +403,6 @@
 		   (stage >= 0 && stage < ANALYZE_NUM_STAGES));
 
 	conn = connectDatabase(dbname, host, port, username, prompt_password,
-<<<<<<< HEAD
-						   progname, false, true, false);
-=======
 						   progname, echo, false, true);
 
 	if (vacopts->disable_page_skipping && PQserverVersion(conn) < 90600)
@@ -445,7 +434,6 @@
 					 "--min-mxid-age", "9.6");
 		exit(1);
 	}
->>>>>>> 9e1c9f95
 
 	if (!quiet)
 	{
@@ -458,12 +446,6 @@
 		fflush(stdout);
 	}
 
-<<<<<<< HEAD
-	conn = connectDatabase(dbname, host, port, username, prompt_password,
-						   progname, echo, false, false);
-
-	initPQExpBuffer(&sql);
-=======
 	/*
 	 * Prepare the list of tables to process by querying the catalogs.
 	 *
@@ -535,7 +517,6 @@
 	if (tables_listed)
 		appendPQExpBuffer(&catalog_query, " JOIN listed_tables"
 						  " ON listed_tables.table_oid OPERATOR(pg_catalog.=) c.oid\n");
->>>>>>> 9e1c9f95
 
 	/*
 	 * If no tables were listed, filter for the relevant relation types.  If
@@ -650,13 +631,8 @@
 		for (i = 1; i < concurrentCons; i++)
 		{
 			conn = connectDatabase(dbname, host, port, username, prompt_password,
-<<<<<<< HEAD
-								   progname, echo, false, false);
-			init_slot(slots + i, conn, progname);
-=======
 								   progname, echo, false, true);
 			init_slot(slots + i, conn);
->>>>>>> 9e1c9f95
 		}
 
 	}
@@ -683,12 +659,6 @@
 	{
 		const char *tabname = cell->val;
 		ParallelSlot *free_slot;
-<<<<<<< HEAD
-		const char *tabname = cell ? cell->val : NULL;
-
-		prepare_vacuum_command(&sql, conn, vacopts, progname, echo, tabname);
-=======
->>>>>>> 9e1c9f95
 
 		if (CancelRequested)
 		{
@@ -782,13 +752,8 @@
 	int			stage;
 	int			i;
 
-<<<<<<< HEAD
-	conn = connectMaintenanceDatabase(maintenance_db, host, port,
-									  username, prompt_password, progname, echo);
-=======
 	conn = connectMaintenanceDatabase(maintenance_db, host, port, username,
 									  prompt_password, progname, echo);
->>>>>>> 9e1c9f95
 	result = executeQuery(conn,
 						  "SELECT datname FROM pg_database WHERE datallowconn ORDER BY 1;",
 						  progname, echo);
@@ -851,13 +816,8 @@
  * depends on the server version involved and it is semicolon-terminated.
  */
 static void
-<<<<<<< HEAD
-prepare_vacuum_command(PQExpBuffer sql, PGconn *conn, vacuumingOptions *vacopts,
-					   const char *progname, bool echo, const char *table)
-=======
 prepare_vacuum_command(PQExpBuffer sql, int serverVersion,
 					   vacuumingOptions *vacopts, const char *table)
->>>>>>> 9e1c9f95
 {
 	const char *paren = " (";
 	const char *comma = ", ";
@@ -950,16 +910,7 @@
 		}
 	}
 
-<<<<<<< HEAD
-	if (table)
-	{
-		appendPQExpBufferChar(sql, ' ');
-		appendQualifiedRelation(sql, table, conn, progname, echo);
-	}
-	appendPQExpBufferChar(sql, ';');
-=======
 	appendPQExpBuffer(sql, " %s;", table);
->>>>>>> 9e1c9f95
 }
 
 /*
@@ -1292,9 +1243,5 @@
 	printf(_("  -W, --password            force password prompt\n"));
 	printf(_("  --maintenance-db=DBNAME   alternate maintenance database\n"));
 	printf(_("\nRead the description of the SQL command VACUUM for details.\n"));
-<<<<<<< HEAD
 	printf(_("\nReport bugs to <bugs@greenplum.org>.\n"));
-=======
-	printf(_("\nReport bugs to <pgsql-bugs@lists.postgresql.org>.\n"));
->>>>>>> 9e1c9f95
 }