--- conflicted
+++ resolved
@@ -5,11 +5,7 @@
  * Portions Copyright (c) 1996-2009, PostgreSQL Global Development Group
  * Portions Copyright (c) 1994, Regents of the University of California
  *
-<<<<<<< HEAD
- * $PostgreSQL: pgsql/src/bin/scripts/createdb.c,v 1.34 2009/04/06 08:42:53 heikki Exp $
-=======
  * $PostgreSQL: pgsql/src/bin/scripts/createdb.c,v 1.29 2008/12/11 07:34:08 petere Exp $
->>>>>>> 38e93482
  *
  *-------------------------------------------------------------------------
  */
@@ -71,11 +67,7 @@
 
 	handle_help_version_opts(argc, argv, "createdb", help);
 
-<<<<<<< HEAD
-	while ((c = getopt_long(argc, argv, "h:p:U:wWeO:D:T:E:", long_options, &optindex)) != -1)
-=======
 	while ((c = getopt_long(argc, argv, "h:p:U:WeqO:D:T:E:l:", long_options, &optindex)) != -1)
->>>>>>> 38e93482
 	{
 		switch (c)
 		{
@@ -193,13 +185,10 @@
 		appendPQExpBuffer(&sql, " ENCODING '%s'", encoding);
 	if (template)
 		appendPQExpBuffer(&sql, " TEMPLATE %s", fmtId(template));
-<<<<<<< HEAD
-=======
 	if (lc_collate)
 		appendPQExpBuffer(&sql, " COLLATE '%s'", lc_collate);
 	if (lc_ctype)
 		appendPQExpBuffer(&sql, " CTYPE '%s'", lc_ctype);
->>>>>>> 38e93482
 
 	appendPQExpBuffer(&sql, ";\n");
 
