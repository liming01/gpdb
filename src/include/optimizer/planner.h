/*-------------------------------------------------------------------------
 *
 * planner.h
 *	  prototypes for planner.c.
 *
 *
 * Portions Copyright (c) 1996-2016, PostgreSQL Global Development Group
 * Portions Copyright (c) 1994, Regents of the University of California
 *
 * src/include/optimizer/planner.h
 *
 *-------------------------------------------------------------------------
 */
#ifndef PLANNER_H
#define PLANNER_H

#include "nodes/plannodes.h"
#include "nodes/relation.h"
#include "optimizer/clauses.h"


/* Hook for plugins to get control in planner() */
typedef PlannedStmt *(*planner_hook_type) (Query *parse,
													   int cursorOptions,
												  ParamListInfo boundParams);
extern PGDLLIMPORT planner_hook_type planner_hook;

/* Hook for plugins to get control when grouping_planner() plans upper rels */
typedef void (*create_upper_paths_hook_type) (PlannerInfo *root,
													 UpperRelationKind stage,
													   RelOptInfo *input_rel,
													 RelOptInfo *output_rel);
extern PGDLLIMPORT create_upper_paths_hook_type create_upper_paths_hook;


extern PlannedStmt *planner(Query *parse, int cursorOptions,
		ParamListInfo boundParams);
extern PlannedStmt *standard_planner(Query *parse, int cursorOptions,
				 ParamListInfo boundParams);

extern PlannerInfo *subquery_planner(PlannerGlobal *glob, Query *parse,
				 PlannerInfo *parent_root,
<<<<<<< HEAD
				 bool hasRecursion,
				 double tuple_fraction,
				 PlannerInfo **subroot,
				 PlannerConfig *config);

extern bool choose_hashed_grouping(PlannerInfo *root,
								   double tuple_fraction, double limit_tuples,
								   double path_rows, int path_width,
								   Path *cheapest_path,
								   Path *sorted_path,
								   double dNumGroups,
								   AggClauseCosts *agg_costs);

extern void add_tlist_costs_to_plan(PlannerInfo *root, Plan *plan,
						List *tlist);
=======
				 bool hasRecursion, double tuple_fraction);
>>>>>>> b5bce6c1

extern bool is_dummy_plan(Plan *plan);

extern RowMarkType select_rowmark_type(RangeTblEntry *rte,
					LockClauseStrength strength);

extern void mark_partial_aggref(Aggref *agg, AggSplit aggsplit);

extern Path *get_cheapest_fractional_path(RelOptInfo *rel,
							 double tuple_fraction);

extern Expr *expression_planner(Expr *expr);

extern Expr *preprocess_phv_expression(PlannerInfo *root, Expr *expr);

extern bool plan_cluster_use_sort(Oid tableOid, Oid indexOid);

#endif   /* PLANNER_H */<|MERGE_RESOLUTION|>--- conflicted
+++ resolved
@@ -40,10 +40,7 @@
 
 extern PlannerInfo *subquery_planner(PlannerGlobal *glob, Query *parse,
 				 PlannerInfo *parent_root,
-<<<<<<< HEAD
-				 bool hasRecursion,
-				 double tuple_fraction,
-				 PlannerInfo **subroot,
+				 bool hasRecursion, double tuple_fraction,
 				 PlannerConfig *config);
 
 extern bool choose_hashed_grouping(PlannerInfo *root,
@@ -53,14 +50,6 @@
 								   Path *sorted_path,
 								   double dNumGroups,
 								   AggClauseCosts *agg_costs);
-
-extern void add_tlist_costs_to_plan(PlannerInfo *root, Plan *plan,
-						List *tlist);
-=======
-				 bool hasRecursion, double tuple_fraction);
->>>>>>> b5bce6c1
-
-extern bool is_dummy_plan(Plan *plan);
 
 extern RowMarkType select_rowmark_type(RangeTblEntry *rte,
 					LockClauseStrength strength);
