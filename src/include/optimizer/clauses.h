/*-------------------------------------------------------------------------
 *
 * clauses.h
 *	  prototypes for clauses.c.
 *
 *
 * Portions Copyright (c) 1996-2008, PostgreSQL Global Development Group
 * Portions Copyright (c) 1994, Regents of the University of California
 *
 * $PostgreSQL: pgsql/src/include/optimizer/clauses.h,v 1.96 2008/12/28 18:54:01 tgl Exp $
 *
 *-------------------------------------------------------------------------
 */
#ifndef CLAUSES_H
#define CLAUSES_H

#include "nodes/relation.h"
#include "optimizer/walkers.h"


#define is_opclause(clause)		((clause) != NULL && IsA(clause, OpExpr))
#define is_funcclause(clause)	((clause) != NULL && IsA(clause, FuncExpr))

// max size of a folded constant when optimizing queries in Orca
// Note: this is to prevent OOM issues when trying to serialize very large constants
// Current limit: 100KB
#define GPOPT_MAX_FOLDED_CONSTANT_SIZE (100*1024)

typedef struct
{
	int			numAggs;		/* total number of aggregate calls */
	int			numDistinctAggs;	/* number that use DISTINCT */
	Size		transitionSpace;	/* for pass-by-ref transition data */
	List   *dqaArgs;	/* CDB: List of distinct DQA argument exprs. */
	List   *aggOrder;   /* CDB: List of AggOrder clauses */
	bool	missing_prelimfunc; /* CDB: any agg func w/o a prelim func? */
} AggClauseCounts;

<<<<<<< HEAD
/*
 * Representing a canonicalized grouping sets.
 */
typedef struct CanonicalGroupingSets
{
	int num_distcols;   /* number of distinct grouping columns */
	int ngrpsets;   /* number of grouping sets */
	Bitmapset **grpsets;  /* one Bitmapset for each grouping set */
	int *grpset_counts;  /* one for each grouping set, representing the number of times that
						  * each grouping set appears
						  */
} CanonicalGroupingSets;
=======
typedef struct
{
	int			numWindowFuncs;	/* total number of WindowFuncs found */
	Index		maxWinRef;		/* windowFuncs[] is indexed 0 .. maxWinRef */
	List	  **windowFuncs;	/* lists of WindowFuncs for each winref */
} WindowFuncLists;

>>>>>>> 95b07bc7

extern Expr *make_opclause(Oid opno, Oid opresulttype, bool opretset,
			  Expr *leftop, Expr *rightop);
extern Node *get_leftop(Expr *clause);
extern Node *get_rightop(Expr *clause);

extern bool not_clause(Node *clause);
extern Expr *make_notclause(Expr *notclause);
extern Expr *get_notclausearg(Expr *notclause);

extern bool or_clause(Node *clause);
extern Expr *make_orclause(List *orclauses);

extern bool and_clause(Node *clause);
extern Expr *make_andclause(List *andclauses);
extern Node *make_and_qual(Node *qual1, Node *qual2);
extern Expr *make_ands_explicit(List *andclauses);
extern List *make_ands_implicit(Expr *clause);

extern bool contain_agg_clause(Node *clause);
extern List *pull_agg_clause(Node *clause);
extern void count_agg_clauses(Node *clause, AggClauseCounts *counts);

extern bool contain_window_function(Node *clause);
<<<<<<< HEAD
=======
extern WindowFuncLists *find_window_functions(Node *clause, Index maxWinRef);
>>>>>>> 95b07bc7

extern double expression_returns_set_rows(Node *clause);

extern bool contain_subplans(Node *clause);

extern bool contain_mutable_functions(Node *clause);
extern bool contain_volatile_functions(Node *clause);
extern bool contain_nonstrict_functions(Node *clause);
extern Relids find_nonnullable_rels(Node *clause);
extern List *find_nonnullable_vars(Node *clause);
extern List *find_forced_null_vars(Node *clause);
extern Var *find_forced_null_var(Node *clause);

extern char check_execute_on_functions(Node *clause);

extern bool is_pseudo_constant_clause(Node *clause);
extern bool is_pseudo_constant_clause_relids(Node *clause, Relids relids);

extern int	NumRelids(Node *clause);

extern void CommuteOpExpr(OpExpr *clause);
extern void CommuteRowCompareExpr(RowCompareExpr *clause);

extern Node *strip_implicit_coercions(Node *node);

extern void set_coercionform_dontcare(Node *node);

extern Node *eval_const_expressions(PlannerInfo *root, Node *node);

extern Query *fold_constants(PlannerGlobal *glob, Query *q, ParamListInfo boundParams, Size max_size);

extern Expr *transform_array_Const_to_ArrayExpr(Const *c);

extern Node *estimate_expression_value(PlannerInfo *root, Node *node);

extern Query *inline_set_returning_function(PlannerInfo *root,
											RangeTblEntry *rte);

extern Expr *evaluate_expr(Expr *expr, Oid result_type, int32 result_typmod);

extern bool is_grouping_extension(CanonicalGroupingSets *grpsets);
extern bool contain_extended_grouping(List *grp);

extern bool is_builtin_true_equality_between_same_type(int opno);
extern bool is_builtin_greenplum_hashable_equality_between_same_type(int opno);

extern bool subexpression_match(Expr *expr1, Expr *expr2);

// resolve the join alias varno/varattno information to its base varno/varattno information
extern Query *flatten_join_alias_var_optimizer(Query *query, int queryLevel);

#endif   /* CLAUSES_H */<|MERGE_RESOLUTION|>--- conflicted
+++ resolved
@@ -7,7 +7,7 @@
  * Portions Copyright (c) 1996-2008, PostgreSQL Global Development Group
  * Portions Copyright (c) 1994, Regents of the University of California
  *
- * $PostgreSQL: pgsql/src/include/optimizer/clauses.h,v 1.96 2008/12/28 18:54:01 tgl Exp $
+ * $PostgreSQL: pgsql/src/include/optimizer/clauses.h,v 1.95 2008/10/09 19:27:40 tgl Exp $
  *
  *-------------------------------------------------------------------------
  */
@@ -21,6 +21,7 @@
 #define is_opclause(clause)		((clause) != NULL && IsA(clause, OpExpr))
 #define is_funcclause(clause)	((clause) != NULL && IsA(clause, FuncExpr))
 
+
 // max size of a folded constant when optimizing queries in Orca
 // Note: this is to prevent OOM issues when trying to serialize very large constants
 // Current limit: 100KB
@@ -29,14 +30,21 @@
 typedef struct
 {
 	int			numAggs;		/* total number of aggregate calls */
-	int			numDistinctAggs;	/* number that use DISTINCT */
+	int			numOrderedAggs; /* number w/ DISTINCT/ORDER BY/WITHIN GROUP */
 	Size		transitionSpace;	/* for pass-by-ref transition data */
 	List   *dqaArgs;	/* CDB: List of distinct DQA argument exprs. */
-	List   *aggOrder;   /* CDB: List of AggOrder clauses */
+	bool		hasOrderedAggs;	/* any ordered aggs? */
 	bool	missing_prelimfunc; /* CDB: any agg func w/o a prelim func? */
 } AggClauseCounts;
 
-<<<<<<< HEAD
+typedef struct
+{
+	int			numWindowFuncs; /* total number of WindowFuncs found */
+	Index		maxWinRef;		/* windowFuncs[] is indexed 0 .. maxWinRef */
+	List	  **windowFuncs;	/* lists of WindowFuncs for each winref */
+} WindowFuncLists;
+
+
 /*
  * Representing a canonicalized grouping sets.
  */
@@ -49,15 +57,6 @@
 						  * each grouping set appears
 						  */
 } CanonicalGroupingSets;
-=======
-typedef struct
-{
-	int			numWindowFuncs;	/* total number of WindowFuncs found */
-	Index		maxWinRef;		/* windowFuncs[] is indexed 0 .. maxWinRef */
-	List	  **windowFuncs;	/* lists of WindowFuncs for each winref */
-} WindowFuncLists;
-
->>>>>>> 95b07bc7
 
 extern Expr *make_opclause(Oid opno, Oid opresulttype, bool opretset,
 			  Expr *leftop, Expr *rightop);
@@ -78,14 +77,10 @@
 extern List *make_ands_implicit(Expr *clause);
 
 extern bool contain_agg_clause(Node *clause);
-extern List *pull_agg_clause(Node *clause);
 extern void count_agg_clauses(Node *clause, AggClauseCounts *counts);
 
 extern bool contain_window_function(Node *clause);
-<<<<<<< HEAD
-=======
 extern WindowFuncLists *find_window_functions(Node *clause, Index maxWinRef);
->>>>>>> 95b07bc7
 
 extern double expression_returns_set_rows(Node *clause);
 
