--- conflicted
+++ resolved
@@ -10,13 +10,9 @@
  * the location.
  *
  *
-<<<<<<< HEAD
  * Portions Copyright (c) 2006-2009, Greenplum inc
  * Portions Copyright (c) 2012-Present Pivotal Software, Inc.
- * Portions Copyright (c) 1996-2012, PostgreSQL Global Development Group
-=======
  * Portions Copyright (c) 1996-2013, PostgreSQL Global Development Group
->>>>>>> e472b921
  * Portions Copyright (c) 1994, Regents of the University of California
  *
  * src/include/nodes/parsenodes.h
@@ -1164,13 +1160,8 @@
 	Node	   *whereClause;	/* WHERE qualification */
 	List	   *groupClause;	/* GROUP BY clauses */
 	Node	   *havingClause;	/* HAVING conditional-expression */
-<<<<<<< HEAD
 	List	   *windowClause;	/* window specification clauses */
 	List       *scatterClause;	/* GPDB: TableValueExpr data distribution */
-	WithClause *withClause; 	/* WITH clause */
-=======
-	List	   *windowClause;	/* WINDOW window_name AS (...), ... */
->>>>>>> e472b921
 
 	/*
 	 * In a "leaf" node representing a VALUES list, the above fields are all
@@ -1314,7 +1305,7 @@
 	char	   *schemaname;		/* the name of the schema to create */
 	char	   *authid;			/* the owner of the created schema */
 	List	   *schemaElts;		/* schema components (list of parsenodes) */
-<<<<<<< HEAD
+	bool		if_not_exists;	/* just do nothing if schema already exists? */
 
 	/*
 	 * In GPDB, when a CreateSchemaStmt is dispatched to executor nodes, the
@@ -1326,9 +1317,6 @@
 	 * both created in the same command, with istemp='true'.
 	 */
 	bool        istemp;         /* true for temp schemas (internal only) */
-=======
-	bool		if_not_exists;	/* just do nothing if schema already exists? */
->>>>>>> e472b921
 } CreateSchemaStmt;
 
 typedef enum DropBehavior
@@ -1643,10 +1631,7 @@
 								 * for all columns */
 	bool		is_from;		/* TO or FROM */
 	bool		is_program;		/* is 'filename' a program to popen? */
-<<<<<<< HEAD
 	bool		skip_ext_partition;		/* skip external partitions */
-=======
->>>>>>> e472b921
 	char	   *filename;		/* filename, or NULL for STDIN/STDOUT */
 	List	   *options;		/* List of DefElem nodes */
 	Node	   *sreh;			/* Single row error handling info */
@@ -2590,12 +2575,8 @@
 	List	   *excludeOpNames; /* exclusion operator names, or NIL if none */
 	char	   *idxcomment;		/* comment to apply to index, or NULL */
 	Oid			indexOid;		/* OID of an existing index, if any */
-<<<<<<< HEAD
 	bool		is_part_child;	/* in service of a part of a partition? */
-	Oid			oldNode;		/* relfilenode of my former self */
-=======
 	Oid			oldNode;		/* relfilenode of existing storage, if any */
->>>>>>> e472b921
 	bool		unique;			/* is index unique? */
 	bool		primary;		/* is index a primary key? */
 	bool		isconstraint;	/* is it for a pkey/unique constraint? */
