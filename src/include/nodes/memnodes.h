--- conflicted
+++ resolved
@@ -4,10 +4,7 @@
  *	  POSTGRES memory context node definitions.
  *
  *
-<<<<<<< HEAD
  * Portions Copyright (c) 2007-2008, Greenplum inc
-=======
->>>>>>> d13f41d2
  * Portions Copyright (c) 1996-2008, PostgreSQL Global Development Group
  * Portions Copyright (c) 1994, Regents of the University of California
  *
@@ -48,13 +45,9 @@
 	void		(*delete_context) (MemoryContext context);
 	Size		(*get_chunk_space) (MemoryContext context, void *pointer);
 	bool		(*is_empty) (MemoryContext context);
-<<<<<<< HEAD
 	void		(*stats) (MemoryContext context, uint64 *nBlocks, uint64 *nChunks, uint64 *currentAvailable, uint64 *allAllocated, uint64 *allFreed, uint64 *maxHeld);
 	void		(*release_accounting)(MemoryContext context);
 	void		(*update_generation)(MemoryContext context);
-=======
-	void		(*stats) (MemoryContext context, int level);
->>>>>>> d13f41d2
 #ifdef MEMORY_CONTEXT_CHECKING
 	void		(*check) (MemoryContext context);
 #endif
