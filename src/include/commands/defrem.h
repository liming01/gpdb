/*-------------------------------------------------------------------------
 *
 * defrem.h
 *	  POSTGRES define and remove utility definitions.
 *
 *
 * Portions Copyright (c) 1996-2013, PostgreSQL Global Development Group
 * Portions Copyright (c) 1994, Regents of the University of California
 *
 * src/include/commands/defrem.h
 *
 *-------------------------------------------------------------------------
 */
#ifndef DEFREM_H
#define DEFREM_H

#include "nodes/parsenodes.h"
#include "utils/array.h"

struct HTAB;  /* utils/hsearch.h */

/* commands/dropcmds.c */
extern void RemoveObjects(DropStmt *stmt);

/* commands/indexcmds.c */
extern Oid DefineIndex(IndexStmt *stmt,
			Oid indexRelationId,
			bool is_alter_table,
			bool check_rights,
			bool skip_build,
<<<<<<< HEAD
			bool quiet,
			bool concurrent,
			IndexStmt *stmt /* MPP */);
extern void ReindexIndex(ReindexStmt *stmt);
extern void ReindexTable(ReindexStmt *stmt);
extern void ReindexDatabase(ReindexStmt *stmt);
=======
			bool quiet);
extern Oid	ReindexIndex(RangeVar *indexRelation);
extern Oid	ReindexTable(RangeVar *relation);
extern Oid ReindexDatabase(const char *databaseName,
				bool do_system, bool do_user);
>>>>>>> e472b921
extern char *makeObjectName(const char *name1, const char *name2,
			   const char *label);
extern char *ChooseRelationName(const char *name1, const char *name2,
				   const char *label, Oid namespaceid);
<<<<<<< HEAD
extern char *ChooseRelationNameWithCache(const char *name1, const char *name2,
								const char *label, Oid namespaceid, 
								struct HTAB *cache);
extern char *ChooseIndexName(const char *tabname, Oid namespaceId,
				List *colnames, List *exclusionOpNames,
				bool primary, bool isconstraint);
extern List *ChooseIndexColumnNames(List *indexElems);
=======
>>>>>>> e472b921
extern bool CheckIndexCompatible(Oid oldId,
					 RangeVar *heapRelation,
					 char *accessMethodName,
					 List *attributeList,
					 List *exclusionOpNames);
extern Oid	GetDefaultOpClass(Oid type_id, Oid am_id);

/* commands/functioncmds.c */
extern Oid	CreateFunction(CreateFunctionStmt *stmt, const char *queryString);
extern void RemoveFunctionById(Oid funcOid);
extern void SetFunctionReturnType(Oid funcOid, Oid newRetType);
extern void SetFunctionArgType(Oid funcOid, int argIndex, Oid newArgType);
extern Oid	AlterFunction(AlterFunctionStmt *stmt);
extern Oid	CreateCast(CreateCastStmt *stmt);
extern void DropCastById(Oid castOid);
<<<<<<< HEAD
extern Oid  get_cast_oid(Oid sourcetypeid, Oid targettypeid, bool missing_ok);
extern void interpret_function_parameter_list(List *parameters,
								  Oid languageOid,
								  bool is_aggregate,
								  const char *queryString,
								  oidvector **parameterTypes,
								  ArrayType **allParameterTypes,
								  ArrayType **parameterModes,
								  ArrayType **parameterNames,
								  List **parameterDefaults,
								  Oid *variadicArgType,
								  Oid *requiredResultType);
extern void AlterFunctionNamespace(List *name, List *argtypes, bool isagg,
					   const char *newschema);
extern Oid	AlterFunctionNamespace_oid(Oid procOid, Oid nspOid);
=======
extern void IsThereFunctionInNamespace(const char *proname, int pronargs,
						   oidvector *proargtypes, Oid nspOid);
>>>>>>> e472b921
extern void ExecuteDoStmt(DoStmt *stmt);
extern Oid	get_cast_oid(Oid sourcetypeid, Oid targettypeid, bool missing_ok);

/* commands/operatorcmds.c */
extern Oid	DefineOperator(List *names, List *parameters);
extern void RemoveOperatorById(Oid operOid);

/* commands/aggregatecmds.c */
<<<<<<< HEAD
extern void DefineAggregate(List *name, List *args, bool oldstyle,
							List *parameters, bool ordered, const char *queryString);
extern void RenameAggregate(List *name, List *args, const char *newname);
extern void AlterAggregateOwner(List *name, List *args, Oid newOwnerId);
=======
extern Oid DefineAggregate(List *name, List *args, bool oldstyle,
				List *parameters);
>>>>>>> e472b921

/* commands/opclasscmds.c */
extern Oid	DefineOpClass(CreateOpClassStmt *stmt);
extern Oid	DefineOpFamily(CreateOpFamilyStmt *stmt);
extern Oid	AlterOpFamily(AlterOpFamilyStmt *stmt);
extern void RemoveOpClassById(Oid opclassOid);
extern void RemoveOpFamilyById(Oid opfamilyOid);
extern void RemoveAmOpEntryById(Oid entryOid);
extern void RemoveAmProcEntryById(Oid entryOid);
extern void IsThereOpClassInNamespace(const char *opcname, Oid opcmethod,
						  Oid opcnamespace);
extern void IsThereOpFamilyInNamespace(const char *opfname, Oid opfmethod,
						   Oid opfnamespace);
extern Oid	get_am_oid(const char *amname, bool missing_ok);
extern Oid	get_opclass_oid(Oid amID, List *opclassname, bool missing_ok);
extern Oid	get_opfamily_oid(Oid amID, List *opfamilyname, bool missing_ok);

/* commands/tsearchcmds.c */
extern Oid	DefineTSParser(List *names, List *parameters);
extern void RemoveTSParserById(Oid prsId);

extern Oid	DefineTSDictionary(List *names, List *parameters);
extern void RemoveTSDictionaryById(Oid dictId);
extern Oid	AlterTSDictionary(AlterTSDictionaryStmt *stmt);

extern Oid	DefineTSTemplate(List *names, List *parameters);
extern void RemoveTSTemplateById(Oid tmplId);

extern Oid	DefineTSConfiguration(List *names, List *parameters);
extern void RemoveTSConfigurationById(Oid cfgId);
extern Oid	AlterTSConfiguration(AlterTSConfigurationStmt *stmt);

extern text *serialize_deflist(List *deflist);
extern List *deserialize_deflist(Datum txt);

/* commands/foreigncmds.c */
extern Oid	AlterForeignServerOwner(const char *name, Oid newOwnerId);
extern void AlterForeignServerOwner_oid(Oid, Oid newOwnerId);
extern Oid	AlterForeignDataWrapperOwner(const char *name, Oid newOwnerId);
extern void AlterForeignDataWrapperOwner_oid(Oid fwdId, Oid newOwnerId);
extern Oid	CreateForeignDataWrapper(CreateFdwStmt *stmt);
extern Oid	AlterForeignDataWrapper(AlterFdwStmt *stmt);
extern void RemoveForeignDataWrapperById(Oid fdwId);
extern Oid	CreateForeignServer(CreateForeignServerStmt *stmt);
extern Oid	AlterForeignServer(AlterForeignServerStmt *stmt);
extern void RemoveForeignServerById(Oid srvId);
extern Oid	CreateUserMapping(CreateUserMappingStmt *stmt);
extern Oid	AlterUserMapping(AlterUserMappingStmt *stmt);
extern Oid	RemoveUserMapping(DropUserMappingStmt *stmt);
extern void RemoveUserMappingById(Oid umId);
extern void CreateForeignTable(CreateForeignTableStmt *stmt, Oid relid);
extern Datum transformGenericOptions(Oid catalogId,
						Datum oldOptions,
						List *options,
						Oid fdwvalidator);

/* support routines in commands/define.c */

extern char *defGetString(DefElem *def);
extern double defGetNumeric(DefElem *def);
extern bool defGetBoolean(DefElem *def);
extern int32 defGetInt32(DefElem *def);
extern int64 defGetInt64(DefElem *def);
extern List *defGetQualifiedName(DefElem *def);
extern TypeName *defGetTypeName(DefElem *def);
extern int	defGetTypeLength(DefElem *def);
extern DefElem *defWithOids(bool value);

#endif   /* DEFREM_H */<|MERGE_RESOLUTION|>--- conflicted
+++ resolved
@@ -28,25 +28,14 @@
 			bool is_alter_table,
 			bool check_rights,
 			bool skip_build,
-<<<<<<< HEAD
-			bool quiet,
-			bool concurrent,
-			IndexStmt *stmt /* MPP */);
-extern void ReindexIndex(ReindexStmt *stmt);
-extern void ReindexTable(ReindexStmt *stmt);
-extern void ReindexDatabase(ReindexStmt *stmt);
-=======
 			bool quiet);
-extern Oid	ReindexIndex(RangeVar *indexRelation);
-extern Oid	ReindexTable(RangeVar *relation);
-extern Oid ReindexDatabase(const char *databaseName,
-				bool do_system, bool do_user);
->>>>>>> e472b921
+extern Oid	ReindexIndex(ReindexStmt *stmt);
+extern Oid	ReindexTable(ReindexStmt *stmt);
+extern Oid	ReindexDatabase(ReindexStmt *stmt);
 extern char *makeObjectName(const char *name1, const char *name2,
 			   const char *label);
 extern char *ChooseRelationName(const char *name1, const char *name2,
 				   const char *label, Oid namespaceid);
-<<<<<<< HEAD
 extern char *ChooseRelationNameWithCache(const char *name1, const char *name2,
 								const char *label, Oid namespaceid, 
 								struct HTAB *cache);
@@ -54,8 +43,6 @@
 				List *colnames, List *exclusionOpNames,
 				bool primary, bool isconstraint);
 extern List *ChooseIndexColumnNames(List *indexElems);
-=======
->>>>>>> e472b921
 extern bool CheckIndexCompatible(Oid oldId,
 					 RangeVar *heapRelation,
 					 char *accessMethodName,
@@ -71,7 +58,6 @@
 extern Oid	AlterFunction(AlterFunctionStmt *stmt);
 extern Oid	CreateCast(CreateCastStmt *stmt);
 extern void DropCastById(Oid castOid);
-<<<<<<< HEAD
 extern Oid  get_cast_oid(Oid sourcetypeid, Oid targettypeid, bool missing_ok);
 extern void interpret_function_parameter_list(List *parameters,
 								  Oid languageOid,
@@ -84,13 +70,8 @@
 								  List **parameterDefaults,
 								  Oid *variadicArgType,
 								  Oid *requiredResultType);
-extern void AlterFunctionNamespace(List *name, List *argtypes, bool isagg,
-					   const char *newschema);
-extern Oid	AlterFunctionNamespace_oid(Oid procOid, Oid nspOid);
-=======
 extern void IsThereFunctionInNamespace(const char *proname, int pronargs,
 						   oidvector *proargtypes, Oid nspOid);
->>>>>>> e472b921
 extern void ExecuteDoStmt(DoStmt *stmt);
 extern Oid	get_cast_oid(Oid sourcetypeid, Oid targettypeid, bool missing_ok);
 
@@ -99,15 +80,8 @@
 extern void RemoveOperatorById(Oid operOid);
 
 /* commands/aggregatecmds.c */
-<<<<<<< HEAD
-extern void DefineAggregate(List *name, List *args, bool oldstyle,
+extern Oid DefineAggregate(List *name, List *args, bool oldstyle,
 							List *parameters, bool ordered, const char *queryString);
-extern void RenameAggregate(List *name, List *args, const char *newname);
-extern void AlterAggregateOwner(List *name, List *args, Oid newOwnerId);
-=======
-extern Oid DefineAggregate(List *name, List *args, bool oldstyle,
-				List *parameters);
->>>>>>> e472b921
 
 /* commands/opclasscmds.c */
 extern Oid	DefineOpClass(CreateOpClassStmt *stmt);
