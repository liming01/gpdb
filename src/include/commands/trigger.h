/*-------------------------------------------------------------------------
 *
 * trigger.h
 *	  Declarations for trigger handling.
 *
 * Portions Copyright (c) 1996-2008, PostgreSQL Global Development Group
 * Portions Copyright (c) 1994, Regents of the University of California
 *
<<<<<<< HEAD
 * $PostgreSQL: pgsql/src/include/commands/trigger.h,v 1.66.2.1 2008/09/19 14:43:47 mha Exp $
=======
 * $PostgreSQL: pgsql/src/include/commands/trigger.h,v 1.67 2008/03/28 00:21:56 tgl Exp $
>>>>>>> f260edb1
 *
 *-------------------------------------------------------------------------
 */
#ifndef TRIGGER_H
#define TRIGGER_H

#include "nodes/execnodes.h"
#include "nodes/parsenodes.h"
#include "utils/rel.h"
#include "storage/buf.h"
#include "executor/instrument.h"

/*
 * TriggerData is the node type that is passed as fmgr "context" info
 * when a function is called by the trigger manager.
 */

#define CALLED_AS_TRIGGER(fcinfo) \
	((fcinfo)->context != NULL && IsA((fcinfo)->context, TriggerData))

typedef uint32 TriggerEvent;

typedef struct TriggerData
{
	NodeTag		type;
	TriggerEvent tg_event;
	Relation	tg_relation;
	HeapTuple	tg_trigtuple;
	HeapTuple	tg_newtuple;
	Trigger    *tg_trigger;
	Buffer		tg_trigtuplebuf;
	Buffer		tg_newtuplebuf;
} TriggerData;

/*
 * TriggerEvent bit flags 
 *
 * Note that we assume different event types (INSERT/DELETE/UPDATE/TRUNCATE)
 * can't be OR'd together in a single TriggerEvent.  This is unlike the
 * situation for pg_trigger rows, so pg_trigger.tgtype uses a different
 * representation!
 */
#define TRIGGER_EVENT_INSERT			0x00000000
#define TRIGGER_EVENT_DELETE			0x00000001
#define TRIGGER_EVENT_UPDATE			0x00000002
#define TRIGGER_EVENT_TRUNCATE			0x00000003
#define TRIGGER_EVENT_OPMASK			0x00000003
#define TRIGGER_EVENT_ROW				0x00000004
#define TRIGGER_EVENT_BEFORE			0x00000008

/* More TriggerEvent flags, used only within trigger.c */

#define AFTER_TRIGGER_DONE				0x00000010
#define AFTER_TRIGGER_IN_PROGRESS		0x00000020
#define AFTER_TRIGGER_DEFERRABLE		0x00000040
#define AFTER_TRIGGER_INITDEFERRED		0x00000080

#define TRIGGER_FIRED_BY_INSERT(event)	\
		(((TriggerEvent) (event) & TRIGGER_EVENT_OPMASK) == \
												TRIGGER_EVENT_INSERT)

#define TRIGGER_FIRED_BY_DELETE(event)	\
		(((TriggerEvent) (event) & TRIGGER_EVENT_OPMASK) == \
												TRIGGER_EVENT_DELETE)

#define TRIGGER_FIRED_BY_UPDATE(event)	\
		(((TriggerEvent) (event) & TRIGGER_EVENT_OPMASK) == \
												TRIGGER_EVENT_UPDATE)

#define TRIGGER_FIRED_BY_TRUNCATE(event) \
		(((TriggerEvent) (event) & TRIGGER_EVENT_OPMASK) == \
												TRIGGER_EVENT_TRUNCATE)

#define TRIGGER_FIRED_FOR_ROW(event)			\
		((TriggerEvent) (event) & TRIGGER_EVENT_ROW)

#define TRIGGER_FIRED_FOR_STATEMENT(event)		\
		(!TRIGGER_FIRED_FOR_ROW (event))

#define TRIGGER_FIRED_BEFORE(event)				\
		((TriggerEvent) (event) & TRIGGER_EVENT_BEFORE)

#define TRIGGER_FIRED_AFTER(event)				\
		(!TRIGGER_FIRED_BEFORE (event))

/*
 * Definitions for the replication role based firing.
 */
#define SESSION_REPLICATION_ROLE_ORIGIN		0
#define SESSION_REPLICATION_ROLE_REPLICA	1
#define SESSION_REPLICATION_ROLE_LOCAL		2
extern PGDLLIMPORT int	SessionReplicationRole;

#define TRIGGER_FIRES_ON_ORIGIN				'O'
#define TRIGGER_FIRES_ALWAYS				'A'
#define TRIGGER_FIRES_ON_REPLICA			'R'
#define TRIGGER_DISABLED					'D'

extern Oid	CreateTrigger(CreateTrigStmt *stmt, Oid constraintOid);

extern void DropTrigger(Oid relid, const char *trigname,
			DropBehavior behavior, bool missing_ok);
extern void RemoveTriggerById(Oid trigOid);
extern Oid  get_trigger_oid(Oid relid, const char *name, bool missing_ok);

extern void renametrig(Oid relid, const char *oldname, const char *newname);

extern void EnableDisableTrigger(Relation rel, const char *tgname,
					 char fires_when, bool skip_system);

extern void RelationBuildTriggers(Relation relation);

extern TriggerDesc *CopyTriggerDesc(TriggerDesc *trigdesc);

extern void FreeTriggerDesc(TriggerDesc *trigdesc);

extern void ExecBSInsertTriggers(EState *estate,
					 ResultRelInfo *relinfo);
extern void ExecASInsertTriggers(EState *estate,
					 ResultRelInfo *relinfo);
extern HeapTuple ExecBRInsertTriggers(EState *estate,
					 ResultRelInfo *relinfo,
					 HeapTuple trigtuple);
extern void ExecARInsertTriggers(EState *estate,
					 ResultRelInfo *relinfo,
					 HeapTuple trigtuple);
extern void ExecBSDeleteTriggers(EState *estate,
					 ResultRelInfo *relinfo);
extern void ExecASDeleteTriggers(EState *estate,
					 ResultRelInfo *relinfo);
extern bool ExecBRDeleteTriggers(EState *estate,
					 ResultRelInfo *relinfo,
					 ItemPointer tupleid);
extern void ExecARDeleteTriggers(EState *estate,
					 ResultRelInfo *relinfo,
					 ItemPointer tupleid);
extern void ExecBSUpdateTriggers(EState *estate,
					 ResultRelInfo *relinfo);
extern void ExecASUpdateTriggers(EState *estate,
					 ResultRelInfo *relinfo);
extern TupleTableSlot *ExecBRUpdateTriggers(EState *estate,
					 ResultRelInfo *relinfo,
					 ItemPointer tupleid,
					 TupleTableSlot *slot);
extern void ExecARUpdateTriggers(EState *estate,
					 ResultRelInfo *relinfo,
					 ItemPointer tupleid,
					 HeapTuple newtuple);
extern void ExecBSTruncateTriggers(EState *estate,
					 ResultRelInfo *relinfo);
extern void ExecASTruncateTriggers(EState *estate,
					 ResultRelInfo *relinfo);

extern void AfterTriggerBeginXact(void);
extern void AfterTriggerBeginQuery(void);
extern void AfterTriggerEndQuery(EState *estate);
extern void AfterTriggerFireDeferred(void);
extern void AfterTriggerEndXact(bool isCommit);
extern void AfterTriggerBeginSubXact(void);
extern void AfterTriggerEndSubXact(bool isCommit);
extern void AfterTriggerSetState(ConstraintsSetStmt *stmt);
extern bool AfterTriggerPendingOnRel(Oid relid);


/*
 * in utils/adt/ri_triggers.c
 */
extern bool RI_FKey_keyequal_upd_pk(Trigger *trigger, Relation pk_rel,
						HeapTuple old_row, HeapTuple new_row);
extern bool RI_FKey_keyequal_upd_fk(Trigger *trigger, Relation fk_rel,
						HeapTuple old_row, HeapTuple new_row);
extern bool RI_Initial_Check(Trigger *trigger,
				 Relation fk_rel, Relation pk_rel);

/* result values for RI_FKey_trigger_type: */
#define RI_TRIGGER_PK	1		/* is a trigger on the PK relation */
#define RI_TRIGGER_FK	2		/* is a trigger on the FK relation */
#define RI_TRIGGER_NONE 0		/* is not an RI trigger function */

extern int	RI_FKey_trigger_type(Oid tgfoid);

extern HeapTuple ExecCallTriggerFunc(TriggerData *trigdata,
 					int tgindx,
 					FmgrInfo *finfo,
 					Instrumentation *instr,
 					MemoryContext per_tuple_context);
 


#endif   /* TRIGGER_H */<|MERGE_RESOLUTION|>--- conflicted
+++ resolved
@@ -6,11 +6,7 @@
  * Portions Copyright (c) 1996-2008, PostgreSQL Global Development Group
  * Portions Copyright (c) 1994, Regents of the University of California
  *
-<<<<<<< HEAD
- * $PostgreSQL: pgsql/src/include/commands/trigger.h,v 1.66.2.1 2008/09/19 14:43:47 mha Exp $
-=======
  * $PostgreSQL: pgsql/src/include/commands/trigger.h,v 1.67 2008/03/28 00:21:56 tgl Exp $
->>>>>>> f260edb1
  *
  *-------------------------------------------------------------------------
  */
