/*
 * xlog_internal.h
 *
 * PostgreSQL transaction log internal declarations
 *
 * NOTE: this file is intended to contain declarations useful for
 * manipulating the XLOG files directly, but it is not supposed to be
 * needed by rmgr routines (redo support for individual record types).
 * So the XLogRecord typedef and associated stuff appear in xlog.h.
 *
<<<<<<< HEAD
 * Portions Copyright (c) 1996-2008, PostgreSQL Global Development Group
=======
 * Portions Copyright (c) 1996-2007, PostgreSQL Global Development Group
>>>>>>> 29dccf5f
 * Portions Copyright (c) 1994, Regents of the University of California
 *
 * $PostgreSQL: pgsql/src/include/access/xlog_internal.h,v 1.18 2007/01/05 22:19:51 momjian Exp $
 */
#ifndef XLOG_INTERNAL_H
#define XLOG_INTERNAL_H

#include <time.h>

#include "access/xlog.h"
#include "fmgr.h"
#include "storage/block.h"
#include "storage/relfilenode.h"
#include "postmaster/primary_mirror_mode.h"


/*
 * Header info for a backup block appended to an XLOG record.
 *
 * As a trivial form of data compression, the XLOG code is aware that
 * PG data pages usually contain an unused "hole" in the middle, which
 * contains only zero bytes.  If hole_length > 0 then we have removed
 * such a "hole" from the stored data (and it's not counted in the
 * XLOG record's CRC, either).  Hence, the amount of block data actually
 * present following the BkpBlock struct is BLCKSZ - hole_length bytes.
 *
 * Note that we don't attempt to align either the BkpBlock struct or the
 * block's data.  So, the struct must be copied to aligned local storage
 * before use.
 */
typedef struct BkpBlock
{
	RelFileNode node;			/* relation containing block */
	BlockNumber block;			/* block number */
	uint16		hole_offset;	/* number of bytes before "hole" */
	uint16		hole_length;	/* number of bytes in "hole" */

	/* ACTUAL BLOCK DATA FOLLOWS AT END OF STRUCT */
} BkpBlock;

/*
 * When there is not enough space on current page for whole record, we
 * continue on the next page with continuation record.	(However, the
 * XLogRecord header will never be split across pages; if there's less than
 * SizeOfXLogRecord space left at the end of a page, we just waste it.)
 *
 * Note that xl_rem_len includes backup-block data; that is, it tracks
 * xl_tot_len not xl_len in the initial header.  Also note that the
 * continuation data isn't necessarily aligned.
 */
typedef struct XLogContRecord
{
	uint32		xl_rem_len;		/* total len of remaining data for record */

	/* ACTUAL LOG DATA FOLLOWS AT END OF STRUCT */

} XLogContRecord;

#define SizeOfXLogContRecord	sizeof(XLogContRecord)

/*
 * Each page of XLOG file has a header like this:
 */
#define XLOG_PAGE_MAGIC 0xD05E	/* can be used as WAL version indicator */

typedef struct XLogPageHeaderData
{
	uint16		xlp_magic;		/* magic value for correctness checks */
	uint16		xlp_info;		/* flag bits, see below */
	TimeLineID	xlp_tli;		/* TimeLineID of first record on page */
	XLogRecPtr	xlp_pageaddr;	/* XLOG address of this page */
} XLogPageHeaderData;

#define SizeOfXLogShortPHD	MAXALIGN(sizeof(XLogPageHeaderData))

typedef XLogPageHeaderData *XLogPageHeader;

/*
 * When the XLP_LONG_HEADER flag is set, we store additional fields in the
 * page header.  (This is ordinarily done just in the first page of an
 * XLOG file.)	The additional fields serve to identify the file accurately.
 */
typedef struct XLogLongPageHeaderData
{
	XLogPageHeaderData std;		/* standard header fields */
	uint64		xlp_sysid;		/* system identifier from pg_control */
	uint32		xlp_seg_size;	/* just as a cross-check */
	uint32		xlp_xlog_blcksz;	/* just as a cross-check */
} XLogLongPageHeaderData;

#define SizeOfXLogLongPHD	MAXALIGN(sizeof(XLogLongPageHeaderData))

typedef XLogLongPageHeaderData *XLogLongPageHeader;

/* When record crosses page boundary, set this flag in new page's header */
#define XLP_FIRST_IS_CONTRECORD		0x0001
/* This flag indicates a "long" page header */
#define XLP_LONG_HEADER				0x0002
/* All defined flag bits in xlp_info (used for validity checking of header) */
#define XLP_ALL_FLAGS				0x0003

#define XLogPageHeaderSize(hdr)		\
	(((hdr)->xlp_info & XLP_LONG_HEADER) ? SizeOfXLogLongPHD : SizeOfXLogShortPHD)

/*
 * We break each logical log file (xlogid value) into segment files of the
 * size indicated by XLOG_SEG_SIZE.  One possible segment at the end of each
 * log file is wasted, to ensure that we don't have problems representing
 * last-byte-position-plus-1.
 */
#define XLogSegSize		((uint32) XLOG_SEG_SIZE)
#define XLogSegsPerFile (((uint32) 0xffffffff) / XLogSegSize)
#define XLogFileSize	(XLogSegsPerFile * XLogSegSize)


/*
 * Macros for manipulating XLOG pointers
 */

/* Increment an xlogid/segment pair */
#define NextLogSeg(logId, logSeg)	\
	do { \
		if ((logSeg) >= XLogSegsPerFile-1) \
		{ \
			(logId)++; \
			(logSeg) = 0; \
		} \
		else \
			(logSeg)++; \
	} while (0)

/* Decrement an xlogid/segment pair (assume it's not 0,0) */
#define PrevLogSeg(logId, logSeg)	\
	do { \
		if (logSeg) \
			(logSeg)--; \
		else \
		{ \
			(logId)--; \
			(logSeg) = XLogSegsPerFile-1; \
		} \
	} while (0)

/*
 * Compute ID and segment from an XLogRecPtr.
 *
 * For XLByteToSeg, do the computation at face value.  For XLByteToPrevSeg,
 * a boundary byte is taken to be in the previous segment.	This is suitable
 * for deciding which segment to write given a pointer to a record end,
 * for example.  (We can assume xrecoff is not zero, since no valid recptr
 * can have that.)
 */
#define XLByteToSeg(xlrp, logId, logSeg)	\
	( logId = (xlrp).xlogid, \
	  logSeg = (xlrp).xrecoff / XLogSegSize \
	)
#define XLByteToPrevSeg(xlrp, logId, logSeg)	\
	( logId = (xlrp).xlogid, \
	  logSeg = ((xlrp).xrecoff - 1) / XLogSegSize \
	)

/*
 * Is an XLogRecPtr within a particular XLOG segment?
 *
 * For XLByteInSeg, do the computation at face value.  For XLByteInPrevSeg,
 * a boundary byte is taken to be in the previous segment.
 */
#define XLByteInSeg(xlrp, logId, logSeg)	\
	((xlrp).xlogid == (logId) && \
	 (xlrp).xrecoff / XLogSegSize == (logSeg))

#define XLByteInPrevSeg(xlrp, logId, logSeg)	\
	((xlrp).xlogid == (logId) && \
	 ((xlrp).xrecoff - 1) / XLogSegSize == (logSeg))

/* Check if an xrecoff value is in a plausible range */
#define XRecOffIsValid(xrecoff) \
		((xrecoff) % XLOG_BLCKSZ >= SizeOfXLogShortPHD && \
		(XLOG_BLCKSZ - (xrecoff) % XLOG_BLCKSZ) >= SizeOfXLogRecord)

/*
 * The XLog directory and control file (relative to $PGDATA)
 */
#define XLOGDIR				"pg_xlog"
#define XLOG_CONTROL_FILE	"global/pg_control"
#define XLOG_CONTROL_FILE_SUBDIR	"global"
#define XLOG_CONTROL_FILE_SIMPLE	"pg_control"

/*
 * These macros encapsulate knowledge about the exact layout of XLog file
 * names, timeline history file names, and archive-status file names.
 */
#define MAXFNAMELEN		64

#define XLogFileName(fname, tli, log, seg)	\
	snprintf(fname, MAXFNAMELEN, "%08X%08X%08X", tli, log, seg)

#define XLogFromFileName(fname, tli, log, seg)	\
	sscanf(fname, "%08X%08X%08X", tli, log, seg)

#define XLogFilePath(path, tli, log, seg)	\
	do										\
	{										\
		char *XLogDir = makeRelativeToTxnFilespace(XLOGDIR);		\
		snprintf(path, MAXPGPATH, "%s/%08X%08X%08X", XLogDir, tli, log, seg);	\
		pfree(XLogDir);								\
	}while(0)

#define XLogFilePath2(path, tli, log, seg)	\
		snprintf(path, MAXPGPATH, "%s/%08X%08X%08X", XLOGDIR, tli, log, seg);	

#define TLHistoryFileName(fname, tli)	\
	snprintf(fname, MAXFNAMELEN, "%08X.history", tli)

#define TLHistoryFilePath(path, tli)	\
	do										\
	{										\
		char *XLogDir = makeRelativeToTxnFilespace(XLOGDIR);		\
		snprintf(path, MAXPGPATH, "%s/%08X.history", XLogDir, tli);			\
		pfree(XLogDir);								\
	}while(0)

#define StatusFilePath(path, xlog, suffix)	\
	do										\
	{										\
		char *XLogDir = makeRelativeToTxnFilespace(XLOGDIR);		\
		snprintf(path, MAXPGPATH, "%s/archive_status/%s%s", XLogDir, xlog, suffix);	\
		pfree(XLogDir);								\
	}while(0)

#define BackupHistoryFileName(fname, tli, log, seg, offset) \
	snprintf(fname, MAXFNAMELEN, "%08X%08X%08X.%08X.backup", tli, log, seg, offset)

#define BackupHistoryFilePath(path, tli, log, seg, offset)	\
	do										\
	{										\
		char *XLogDir = makeRelativeToTxnFilespace(XLOGDIR);		\
		snprintf(path, MAXPGPATH, "%s/%08X%08X%08X.%08X.backup", XLogDir, tli, log, seg, offset);	\
		pfree(XLogDir);								\
	}while(0)


/*
 * Method table for resource managers.
 *
 * RmgrTable[] is indexed by RmgrId values (see rmgr.h).
 */
typedef struct RmgrData
{
	const char *rm_name;
	void		(*rm_redo) (XLogRecPtr beginLoc, XLogRecPtr lsn, XLogRecord *rptr);
	void		(*rm_desc) (StringInfo buf, XLogRecPtr beginLoc, XLogRecord *record);
	void		(*rm_startup) (void);
	void		(*rm_cleanup) (void);
	bool		(*rm_safe_restartpoint) (void);
} RmgrData;

extern const RmgrData RmgrTable[];

/*
 * Exported to support xlog switching from bgwriter
 */
extern time_t GetLastSegSwitchTime(void);
extern XLogRecPtr RequestXLogSwitch(void);

/*
 * These aren't in xlog.h because I'd rather not include fmgr.h there.
 */
extern Datum pg_start_backup(PG_FUNCTION_ARGS);
extern Datum pg_stop_backup(PG_FUNCTION_ARGS __attribute__((unused)) );
extern Datum pg_switch_xlog(PG_FUNCTION_ARGS __attribute__((unused)) );
extern Datum pg_current_xlog_location(PG_FUNCTION_ARGS __attribute__((unused)) );
extern Datum pg_current_xlog_insert_location(PG_FUNCTION_ARGS __attribute__((unused)) );
extern Datum pg_xlogfile_name_offset(PG_FUNCTION_ARGS);
extern Datum pg_xlogfile_name(PG_FUNCTION_ARGS);

#endif   /* XLOG_INTERNAL_H */<|MERGE_RESOLUTION|>--- conflicted
+++ resolved
@@ -8,11 +8,7 @@
  * needed by rmgr routines (redo support for individual record types).
  * So the XLogRecord typedef and associated stuff appear in xlog.h.
  *
-<<<<<<< HEAD
  * Portions Copyright (c) 1996-2008, PostgreSQL Global Development Group
-=======
- * Portions Copyright (c) 1996-2007, PostgreSQL Global Development Group
->>>>>>> 29dccf5f
  * Portions Copyright (c) 1994, Regents of the University of California
  *
  * $PostgreSQL: pgsql/src/include/access/xlog_internal.h,v 1.18 2007/01/05 22:19:51 momjian Exp $
