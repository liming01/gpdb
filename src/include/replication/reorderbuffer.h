--- conflicted
+++ resolved
@@ -214,11 +214,7 @@
 	 */
 	Snapshot	base_snapshot;
 	XLogRecPtr	base_snapshot_lsn;
-<<<<<<< HEAD
-	dlist_node	base_snapshot_node;	/* link in txns_by_base_snapshot_lsn */
-=======
 	dlist_node	base_snapshot_node; /* link in txns_by_base_snapshot_lsn */
->>>>>>> 9e1c9f95
 
 	/*
 	 * How many ReorderBufferChange's do we have in this txn.
@@ -235,15 +231,9 @@
 
 	/*
 	 * Has this transaction been spilled to disk?  It's not always possible to
-<<<<<<< HEAD
-	 * deduce that fact by comparing nentries with nentries_mem, because
-	 * e.g. subtransactions of a large transaction might get serialized
-	 * together with the parent - if they're restored to memory they'd have
-=======
 	 * deduce that fact by comparing nentries with nentries_mem, because e.g.
 	 * subtransactions of a large transaction might get serialized together
 	 * with the parent - if they're restored to memory they'd have
->>>>>>> 9e1c9f95
 	 * nentries_mem == nentries.
 	 */
 	bool		serialized;
