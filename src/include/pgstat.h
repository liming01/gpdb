--- conflicted
+++ resolved
@@ -823,6 +823,11 @@
 #define PG_WAIT_TIMEOUT				0x09000000U
 #define PG_WAIT_IO					0x0A000000U
 
+/* GPDB additions */
+#define PG_WAIT_RESOURCE_GROUP		0xA0000000U
+#define PG_WAIT_RESOURCE_QUEUE		0xA1000000U
+#define PG_WAIT_REPLICATION			0xA2000000U
+
 /* ----------
  * Wait Events - Activity
  *
@@ -847,6 +852,13 @@
 	WAIT_EVENT_WAL_RECEIVER_MAIN,
 	WAIT_EVENT_WAL_SENDER_MAIN,
 	WAIT_EVENT_WAL_WRITER_MAIN
+
+	/* GPDB additions */
+	,
+	WAIT_EVENT_BACKOFF_MAIN,
+	WAIT_EVENT_FTS_PROBE_MAIN,
+	WAIT_EVENT_GLOBAL_DEADLOCK_DETECTOR_MAIN
+
 } WaitEventActivity;
 
 /* ----------
@@ -859,17 +871,6 @@
  */
 typedef enum
 {
-<<<<<<< HEAD
-	WAIT_UNDEFINED,
-	WAIT_LWLOCK_NAMED,
-	WAIT_LWLOCK_TRANCHE,
-	WAIT_LOCK,
-	WAIT_BUFFER_PIN,
-	WAIT_RESOURCE_GROUP,
-	WAIT_RESOURCE_QUEUE,
-	WAIT_REPLICATION
-}	WaitClass;
-=======
 	WAIT_EVENT_CLIENT_READ = PG_WAIT_CLIENT,
 	WAIT_EVENT_CLIENT_WRITE,
 	WAIT_EVENT_LIBPQWALRECEIVER_CONNECT,
@@ -880,7 +881,6 @@
 	WAIT_EVENT_WAL_SENDER_WRITE_DATA,
 	WAIT_EVENT_GSS_OPEN_SERVER,
 } WaitEventClient;
->>>>>>> 9e1c9f95
 
 /* ----------
  * Wait Events - IPC
@@ -928,6 +928,10 @@
 	WAIT_EVENT_REPLICATION_SLOT_DROP,
 	WAIT_EVENT_SAFE_SNAPSHOT,
 	WAIT_EVENT_SYNC_REP
+
+	/* GPDB additions */
+	,
+	WAIT_EVENT_INTERCONNECT
 } WaitEventIPC;
 
 /* ----------
@@ -1384,14 +1388,12 @@
 
 extern void pgstat_initstats(Relation rel);
 
-<<<<<<< HEAD
+extern char *pgstat_clip_activity(const char *raw_activity);
+
 extern void pgstat_init_localportalhash(void);
 extern PgStat_StatPortalEntry *pgstat_getportalentry(uint32 portalid,
 													 Oid queueid);
-=======
-extern char *pgstat_clip_activity(const char *raw_activity);
-
->>>>>>> 9e1c9f95
+
 /* ----------
  * pgstat_report_wait_start() -
  *
@@ -1507,7 +1509,6 @@
 #define pgstat_count_buffer_write_time(n)							\
 	(pgStatBlockWriteTime += (n))
 
-<<<<<<< HEAD
 /* Resource queue statistics: */
 #define pgstat_count_queue_exec(p, q) 									\
 	do {																\
@@ -1574,30 +1575,7 @@
 		}																\
 	} while (0)
 	
-extern void pgstat_count_heap_update(Relation rel, bool hot);
-extern void pgstat_count_heap_delete(Relation rel);
-extern void pgstat_update_heap_dead_tuples(Relation rel, int delta);
-
-extern void pgstat_init_function_usage(FunctionCallInfoData *fcinfo,
-						   PgStat_FunctionCallUsage *fcu);
-extern void pgstat_end_function_usage(PgStat_FunctionCallUsage *fcu,
-						  bool finalize);
-
-extern void AtEOXact_PgStat(bool isCommit);
-extern void AtEOSubXact_PgStat(bool isCommit, int nestDepth);
-
-extern void AtPrepare_PgStat(void);
-extern void PostPrepare_PgStat(void);
-
-extern void pgstat_twophase_postcommit(TransactionId xid, uint16 info,
-						   void *recdata, uint32 len);
-extern void pgstat_twophase_postabort(TransactionId xid, uint16 info,
-						  void *recdata, uint32 len);
-
-extern void pgstat_count_heap_insert(Relation rel, int n);
-=======
 extern void pgstat_count_heap_insert(Relation rel, PgStat_Counter n);
->>>>>>> 9e1c9f95
 extern void pgstat_count_heap_update(Relation rel, bool hot);
 extern void pgstat_count_heap_delete(Relation rel);
 extern void pgstat_count_truncate(Relation rel);
