--- conflicted
+++ resolved
@@ -6,11 +6,7 @@
  * Portions Copyright (c) 1996-2009, PostgreSQL Global Development Group
  * Portions Copyright (c) 1994, Regents of the University of California
  *
-<<<<<<< HEAD
- * $PostgreSQL: pgsql/src/include/executor/spi.h,v 1.72 2009/06/11 14:49:11 momjian Exp $
-=======
  * $PostgreSQL: pgsql/src/include/executor/spi.h,v 1.66 2008/04/01 03:09:30 tgl Exp $
->>>>>>> f260edb1
  *
  *-------------------------------------------------------------------------
  */
@@ -114,17 +110,10 @@
 					 Snapshot snapshot,
 					 Snapshot crosscheck_snapshot,
 					 bool read_only, bool fire_triggers, long tcount);
-<<<<<<< HEAD
-extern int SPI_execute_with_args(const char *src,
-					  int nargs, Oid *argtypes,
-					  Datum *Values, const char *Nulls,
-					  bool read_only, long tcount);
-=======
 extern int	SPI_execute_with_args(const char *src,
 								  int nargs, Oid *argtypes,
 								  Datum *Values, const char *Nulls,
 								  bool read_only, long tcount);
->>>>>>> f260edb1
 extern SPIPlanPtr SPI_prepare(const char *src, int nargs, Oid *argtypes);
 extern SPIPlanPtr SPI_prepare_cursor(const char *src, int nargs, Oid *argtypes,
 				   int cursorOptions);
@@ -158,17 +147,10 @@
 extern Portal SPI_cursor_open(const char *name, SPIPlanPtr plan,
 				Datum *Values, const char *Nulls, bool read_only);
 extern Portal SPI_cursor_open_with_args(const char *name,
-<<<<<<< HEAD
-						  const char *src,
-						  int nargs, Oid *argtypes,
-						  Datum *Values, const char *Nulls,
-						  bool read_only, int cursorOptions);
-=======
 										const char *src,
 										int nargs, Oid *argtypes,
 										Datum *Values, const char *Nulls,
 										bool read_only, int cursorOptions);
->>>>>>> f260edb1
 extern Portal SPI_cursor_find(const char *name);
 extern void SPI_cursor_fetch(Portal portal, bool forward, long count);
 extern void SPI_cursor_move(Portal portal, bool forward, long count);
