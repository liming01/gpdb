/*-------------------------------------------------------------------------
 *
 * backendid.h
 *	  POSTGRES backend id communication definitions
 *
 *
 * Portions Copyright (c) 1996-2019, PostgreSQL Global Development Group
 * Portions Copyright (c) 1994, Regents of the University of California
 *
 * src/include/storage/backendid.h
 *
 *-------------------------------------------------------------------------
 */
#ifndef BACKENDID_H
#define BACKENDID_H

/* ----------------
 *		-cim 8/17/90
 * ----------------
 */
typedef int BackendId;			/* unique currently active backend identifier */

#define InvalidBackendId		(-1)

<<<<<<< HEAD
/*
 * TempRelBackendId is used in GPDB in place of a real backend ID in some
 * places where we deal with a temporary tables.
 *
 * Future enhancement: To align closer with upstream, the TempRelBackendId
 * constant should be replaced with gp_session_id.  In order for it to work,
 * the BufferTag needs to be augmented with session ID so that we can get rid
 * of two further GPDB-specific hacks: (1) BM_TEMP flag added to distinguish
 * shared buffers belonging to temp relations from non-temp relations and (2)
 * the additional check for collition in GetNewRelFileNode.
 *
 * Based on this discussion adding gp_session_id to BufferTag is considered a
 * performance overhead:
 * http://www.postgresql-archive.org/Keeping-temporary-tables-in-shared-buffers-td6022361.html
 *
 * The advantage we would get is BufferTag can never hash to the same value for
 * a temp and a non-temp relation having the same RelFileNode.
 */
#define TempRelBackendId		(-2)

extern PGDLLIMPORT BackendId MyBackendId;		/* backend id of this backend */
=======
extern PGDLLIMPORT BackendId MyBackendId;	/* backend id of this backend */
>>>>>>> 9e1c9f95

/* backend id of our parallel session leader, or InvalidBackendId if none */
extern PGDLLIMPORT BackendId ParallelMasterBackendId;

/*
 * The BackendId to use for our session's temp relations is normally our own,
 * but parallel workers should use their leader's ID.
 *
 * In GPDB, we use TempRelBackendId for everything.
 */
#define BackendIdForTempRelations() TempRelBackendId

#endif							/* BACKENDID_H */<|MERGE_RESOLUTION|>--- conflicted
+++ resolved
@@ -22,7 +22,6 @@
 
 #define InvalidBackendId		(-1)
 
-<<<<<<< HEAD
 /*
  * TempRelBackendId is used in GPDB in place of a real backend ID in some
  * places where we deal with a temporary tables.
@@ -43,10 +42,7 @@
  */
 #define TempRelBackendId		(-2)
 
-extern PGDLLIMPORT BackendId MyBackendId;		/* backend id of this backend */
-=======
 extern PGDLLIMPORT BackendId MyBackendId;	/* backend id of this backend */
->>>>>>> 9e1c9f95
 
 /* backend id of our parallel session leader, or InvalidBackendId if none */
 extern PGDLLIMPORT BackendId ParallelMasterBackendId;
