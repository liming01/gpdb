/*-------------------------------------------------------------------------
 *
 * pg_authid.h
 *	  definition of the "authorization identifier" system catalog (pg_authid)
 *
 *	  pg_shadow and pg_group are now publicly accessible views on pg_authid.
 *
 *
<<<<<<< HEAD
 * Portions Copyright (c) 2006-2010, Greenplum inc.
 * Portions Copyright (c) 2012-Present Pivotal Software, Inc.
 * Portions Copyright (c) 1996-2016, PostgreSQL Global Development Group
=======
 * Portions Copyright (c) 1996-2019, PostgreSQL Global Development Group
>>>>>>> 9e1c9f95
 * Portions Copyright (c) 1994, Regents of the University of California
 *
 * src/include/catalog/pg_authid.h
 *
 * NOTES
 *	  The Catalog.pm module reads this file and derives schema
 *	  information.
 *
 *-------------------------------------------------------------------------
 */
#ifndef PG_AUTHID_H
#define PG_AUTHID_H

#include "catalog/genbki.h"
<<<<<<< HEAD

/*
 * The CATALOG definition has to refer to the type of "rolvaliduntil" as
 * "timestamptz" (lower case) so that bootstrap mode recognizes it.  But
 * the C header files define this type as TimestampTz.  Since the field is
 * potentially-null and therefore can't be accessed directly from C code,
 * there is no particular need for the C struct definition to show the
 * field type as TimestampTz --- instead we just make it int.
 */
#define timestamptz int

=======
#include "catalog/pg_authid_d.h"
>>>>>>> 9e1c9f95

/* ----------------
 *		pg_authid definition.  cpp turns this into
 *		typedef struct FormData_pg_authid
 * ----------------
 */
CATALOG(pg_authid,1260,AuthIdRelationId) BKI_SHARED_RELATION BKI_ROWTYPE_OID(2842,AuthIdRelation_Rowtype_Id) BKI_SCHEMA_MACRO
{
	Oid			oid;			/* oid */
	NameData	rolname;		/* name of role */
	bool		rolsuper;		/* read this field via superuser() only! */
	bool		rolinherit;		/* inherit privileges from other roles? */
	bool		rolcreaterole;	/* allowed to create more roles? */
	bool		rolcreatedb;	/* allowed to create databases? */
	bool		rolcanlogin;	/* allowed to log in as session user? */
	bool		rolreplication; /* role used for streaming replication */
	bool		rolbypassrls;	/* bypasses row level security? */
	int32		rolconnlimit;	/* max connections allowed (-1=no limit) */

	/* remaining fields may be null; use heap_getattr to read them! */
#ifdef CATALOG_VARLEN			/* variable-length fields start here */
	text		rolpassword;	/* password, if any */
	timestamptz rolvaliduntil;	/* password expiration time, if any */

	/* GP added fields */
	Oid			rolresqueue;	/* ID of resource queue for this role */
	bool		rolcreaterextgpfd;	/* allowed to create readable gpfdist tbl?  */
	bool		rolcreaterexthttp;	/* allowed to create readable http tbl?  */
	bool		rolcreatewextgpfd;	/* allowed to create writable gpfdist tbl?  */
	Oid			rolresgroup;		/* ID of resource group for this role  */
#endif
} FormData_pg_authid;

<<<<<<< HEAD
/* GPDB added foreign key definitions for gpcheckcat. */
FOREIGN_KEY(rolresqueue REFERENCES pg_resqueue(oid));
FOREIGN_KEY(rolresgroup REFERENCES pg_resgroup(oid));

#undef timestamptz


=======
>>>>>>> 9e1c9f95
/* ----------------
 *		Form_pg_authid corresponds to a pointer to a tuple with
 *		the format of pg_authid relation.
 * ----------------
 */
typedef FormData_pg_authid *Form_pg_authid;

<<<<<<< HEAD

/* ----------------
 *		compiler constants for pg_authid
 * ----------------
 */
#define Natts_pg_authid						16
#define Anum_pg_authid_rolname				1
#define Anum_pg_authid_rolsuper				2
#define Anum_pg_authid_rolinherit			3
#define Anum_pg_authid_rolcreaterole		4
#define Anum_pg_authid_rolcreatedb			5
#define Anum_pg_authid_rolcanlogin			6
#define Anum_pg_authid_rolreplication		7
#define Anum_pg_authid_rolbypassrls			8
#define Anum_pg_authid_rolconnlimit			9
#define Anum_pg_authid_rolpassword			10
#define Anum_pg_authid_rolvaliduntil		11
#define Anum_pg_authid_rolresqueue			12
#define Anum_pg_authid_rolcreaterextgpfd	13
#define Anum_pg_authid_rolcreaterexthttp	14
#define Anum_pg_authid_rolcreatewextgpfd	15
#define Anum_pg_authid_rolresgroup			16

/* ----------------
 *		initial contents of pg_authid
 *
 * The uppercase quantities will be replaced at initdb time with
 * user choices.
 *
 * If adding new default roles or changing the OIDs below, be sure to add or
 * update the #defines which follow as appropriate.
 *
 * add default queue DEFAULTRESQUEUE_OID 6055
 * add default group ADMINRESGROUP_OID 6438
 * ----------------
 */
DATA(insert OID = 10 ( "POSTGRES" t t t t t t t -1 _null_ _null_ 6055 t t t 6438 ));
DATA(insert OID = 4200 ( "pg_signal_backend" f t f f f f f -1 _null_ _null_ 6055 t t t 6438 ));

#define BOOTSTRAP_SUPERUSERID			10

#define DEFAULT_ROLE_SIGNAL_BACKENDID	4200

#endif   /* PG_AUTHID_H */
=======
#endif							/* PG_AUTHID_H */
>>>>>>> 9e1c9f95
<|MERGE_RESOLUTION|>--- conflicted
+++ resolved
@@ -6,13 +6,9 @@
  *	  pg_shadow and pg_group are now publicly accessible views on pg_authid.
  *
  *
-<<<<<<< HEAD
  * Portions Copyright (c) 2006-2010, Greenplum inc.
  * Portions Copyright (c) 2012-Present Pivotal Software, Inc.
- * Portions Copyright (c) 1996-2016, PostgreSQL Global Development Group
-=======
  * Portions Copyright (c) 1996-2019, PostgreSQL Global Development Group
->>>>>>> 9e1c9f95
  * Portions Copyright (c) 1994, Regents of the University of California
  *
  * src/include/catalog/pg_authid.h
@@ -27,21 +23,7 @@
 #define PG_AUTHID_H
 
 #include "catalog/genbki.h"
-<<<<<<< HEAD
-
-/*
- * The CATALOG definition has to refer to the type of "rolvaliduntil" as
- * "timestamptz" (lower case) so that bootstrap mode recognizes it.  But
- * the C header files define this type as TimestampTz.  Since the field is
- * potentially-null and therefore can't be accessed directly from C code,
- * there is no particular need for the C struct definition to show the
- * field type as TimestampTz --- instead we just make it int.
- */
-#define timestamptz int
-
-=======
 #include "catalog/pg_authid_d.h"
->>>>>>> 9e1c9f95
 
 /* ----------------
  *		pg_authid definition.  cpp turns this into
@@ -66,25 +48,31 @@
 	text		rolpassword;	/* password, if any */
 	timestamptz rolvaliduntil;	/* password expiration time, if any */
 
-	/* GP added fields */
-	Oid			rolresqueue;	/* ID of resource queue for this role */
-	bool		rolcreaterextgpfd;	/* allowed to create readable gpfdist tbl?  */
-	bool		rolcreaterexthttp;	/* allowed to create readable http tbl?  */
-	bool		rolcreatewextgpfd;	/* allowed to create writable gpfdist tbl?  */
-	Oid			rolresgroup;		/* ID of resource group for this role  */
+	/*
+	 * GP added fields
+	 */
+
+	/* ID of resource queue for this role */
+	Oid			rolresqueue BKI_DEFAULT(6055);
+
+	/* allowed to create readable gpfdist tbl?  */
+	bool		rolcreaterextgpfd BKI_DEFAULT(f);
+
+	/* allowed to create readable http tbl?  */
+	bool		rolcreaterexthttp BKI_DEFAULT(f);
+
+	/* allowed to create writable gpfdist tbl?  */
+	bool		rolcreatewextgpfd BKI_DEFAULT(f);
+
+	/* ID of resource group for this role  */
+	Oid			rolresgroup BKI_DEFAULT(6438);
 #endif
 } FormData_pg_authid;
 
-<<<<<<< HEAD
 /* GPDB added foreign key definitions for gpcheckcat. */
 FOREIGN_KEY(rolresqueue REFERENCES pg_resqueue(oid));
 FOREIGN_KEY(rolresgroup REFERENCES pg_resgroup(oid));
 
-#undef timestamptz
-
-
-=======
->>>>>>> 9e1c9f95
 /* ----------------
  *		Form_pg_authid corresponds to a pointer to a tuple with
  *		the format of pg_authid relation.
@@ -92,51 +80,4 @@
  */
 typedef FormData_pg_authid *Form_pg_authid;
 
-<<<<<<< HEAD
-
-/* ----------------
- *		compiler constants for pg_authid
- * ----------------
- */
-#define Natts_pg_authid						16
-#define Anum_pg_authid_rolname				1
-#define Anum_pg_authid_rolsuper				2
-#define Anum_pg_authid_rolinherit			3
-#define Anum_pg_authid_rolcreaterole		4
-#define Anum_pg_authid_rolcreatedb			5
-#define Anum_pg_authid_rolcanlogin			6
-#define Anum_pg_authid_rolreplication		7
-#define Anum_pg_authid_rolbypassrls			8
-#define Anum_pg_authid_rolconnlimit			9
-#define Anum_pg_authid_rolpassword			10
-#define Anum_pg_authid_rolvaliduntil		11
-#define Anum_pg_authid_rolresqueue			12
-#define Anum_pg_authid_rolcreaterextgpfd	13
-#define Anum_pg_authid_rolcreaterexthttp	14
-#define Anum_pg_authid_rolcreatewextgpfd	15
-#define Anum_pg_authid_rolresgroup			16
-
-/* ----------------
- *		initial contents of pg_authid
- *
- * The uppercase quantities will be replaced at initdb time with
- * user choices.
- *
- * If adding new default roles or changing the OIDs below, be sure to add or
- * update the #defines which follow as appropriate.
- *
- * add default queue DEFAULTRESQUEUE_OID 6055
- * add default group ADMINRESGROUP_OID 6438
- * ----------------
- */
-DATA(insert OID = 10 ( "POSTGRES" t t t t t t t -1 _null_ _null_ 6055 t t t 6438 ));
-DATA(insert OID = 4200 ( "pg_signal_backend" f t f f f f f -1 _null_ _null_ 6055 t t t 6438 ));
-
-#define BOOTSTRAP_SUPERUSERID			10
-
-#define DEFAULT_ROLE_SIGNAL_BACKENDID	4200
-
-#endif   /* PG_AUTHID_H */
-=======
-#endif							/* PG_AUTHID_H */
->>>>>>> 9e1c9f95
+#endif							/* PG_AUTHID_H */