--- conflicted
+++ resolved
@@ -53,688 +53,13 @@
  */
 CATALOG(pg_amop,2602,AccessMethodOperatorRelationId)
 {
-<<<<<<< HEAD
-	Oid			amopfamily;		/* the index opfamily this entry is for */
-	Oid			amoplefttype;	/* operator's left input data type */
-	Oid			amoprighttype;	/* operator's right input data type */
-	int16		amopstrategy;	/* operator strategy number */
-	char		amoppurpose;	/* is operator for 's'earch or 'o'rdering? */
-	Oid			amopopr;		/* the operator's pg_operator OID */
-	Oid			amopmethod;		/* the index access method this entry is for */
-	Oid			amopsortfamily; /* ordering opfamily OID, or 0 if search op */
-} FormData_pg_amop;
-
-/* GPDB added foreign key definitions for gpcheckcat. */
-FOREIGN_KEY(amopfamily REFERENCES pg_opfamily(oid));
-FOREIGN_KEY(amoplefttype REFERENCES pg_type(oid));
-FOREIGN_KEY(amoprighttype REFERENCES pg_type(oid));
-FOREIGN_KEY(amopopr REFERENCES pg_operator(oid));
-FOREIGN_KEY(amopmethod REFERENCES pg_am(oid));
-
-/* allowed values of amoppurpose: */
-#define AMOP_SEARCH		's'		/* operator is for search */
-#define AMOP_ORDER		'o'		/* operator is for ordering */
-
-/* ----------------
- *		Form_pg_amop corresponds to a pointer to a tuple with
- *		the format of pg_amop relation.
- * ----------------
- */
-typedef FormData_pg_amop *Form_pg_amop;
-
-/* ----------------
- *		compiler constants for pg_amop
- * ----------------
- */
-#define Natts_pg_amop					8
-#define Anum_pg_amop_amopfamily			1
-#define Anum_pg_amop_amoplefttype		2
-#define Anum_pg_amop_amoprighttype		3
-#define Anum_pg_amop_amopstrategy		4
-#define Anum_pg_amop_amoppurpose		5
-#define Anum_pg_amop_amopopr			6
-#define Anum_pg_amop_amopmethod			7
-#define Anum_pg_amop_amopsortfamily		8
-
-/* ----------------
- *		initial contents of pg_amop
- * ----------------
- */
-
-/*
- *	btree integer_ops
- */
-
-/* default operators int2 */
-DATA(insert (	1976   21 21 1 s	95	403 0 ));
-DATA(insert (	1976   21 21 2 s	522 403 0 ));
-DATA(insert (	1976   21 21 3 s	94	403 0 ));
-DATA(insert (	1976   21 21 4 s	524 403 0 ));
-DATA(insert (	1976   21 21 5 s	520 403 0 ));
-/* crosstype operators int24 */
-DATA(insert (	1976   21 23 1 s	534 403 0 ));
-DATA(insert (	1976   21 23 2 s	540 403 0 ));
-DATA(insert (	1976   21 23 3 s	532 403 0 ));
-DATA(insert (	1976   21 23 4 s	542 403 0 ));
-DATA(insert (	1976   21 23 5 s	536 403 0 ));
-/* crosstype operators int28 */
-DATA(insert (	1976   21 20 1 s	1864	403 0 ));
-DATA(insert (	1976   21 20 2 s	1866	403 0 ));
-DATA(insert (	1976   21 20 3 s	1862	403 0 ));
-DATA(insert (	1976   21 20 4 s	1867	403 0 ));
-DATA(insert (	1976   21 20 5 s	1865	403 0 ));
-/* default operators int4 */
-DATA(insert (	1976   23 23 1 s	97	403 0 ));
-DATA(insert (	1976   23 23 2 s	523 403 0 ));
-DATA(insert (	1976   23 23 3 s	96	403 0 ));
-DATA(insert (	1976   23 23 4 s	525 403 0 ));
-DATA(insert (	1976   23 23 5 s	521 403 0 ));
-/* crosstype operators int42 */
-DATA(insert (	1976   23 21 1 s	535 403 0 ));
-DATA(insert (	1976   23 21 2 s	541 403 0 ));
-DATA(insert (	1976   23 21 3 s	533 403 0 ));
-DATA(insert (	1976   23 21 4 s	543 403 0 ));
-DATA(insert (	1976   23 21 5 s	537 403 0 ));
-/* crosstype operators int48 */
-DATA(insert (	1976   23 20 1 s	37	403 0 ));
-DATA(insert (	1976   23 20 2 s	80	403 0 ));
-DATA(insert (	1976   23 20 3 s	15	403 0 ));
-DATA(insert (	1976   23 20 4 s	82	403 0 ));
-DATA(insert (	1976   23 20 5 s	76	403 0 ));
-/* default operators int8 */
-DATA(insert (	1976   20 20 1 s	412 403 0 ));
-DATA(insert (	1976   20 20 2 s	414 403 0 ));
-DATA(insert (	1976   20 20 3 s	410 403 0 ));
-DATA(insert (	1976   20 20 4 s	415 403 0 ));
-DATA(insert (	1976   20 20 5 s	413 403 0 ));
-/* crosstype operators int82 */
-DATA(insert (	1976   20 21 1 s	1870	403 0 ));
-DATA(insert (	1976   20 21 2 s	1872	403 0 ));
-DATA(insert (	1976   20 21 3 s	1868	403 0 ));
-DATA(insert (	1976   20 21 4 s	1873	403 0 ));
-DATA(insert (	1976   20 21 5 s	1871	403 0 ));
-/* crosstype operators int84 */
-DATA(insert (	1976   20 23 1 s	418 403 0 ));
-DATA(insert (	1976   20 23 2 s	420 403 0 ));
-DATA(insert (	1976   20 23 3 s	416 403 0 ));
-DATA(insert (	1976   20 23 4 s	430 403 0 ));
-DATA(insert (	1976   20 23 5 s	419 403 0 ));
-
-/*
- *	btree oid_ops
- */
-
-DATA(insert (	1989   26 26 1 s	609 403 0 ));
-DATA(insert (	1989   26 26 2 s	611 403 0 ));
-DATA(insert (	1989   26 26 3 s	607 403 0 ));
-DATA(insert (	1989   26 26 4 s	612 403 0 ));
-DATA(insert (	1989   26 26 5 s	610 403 0 ));
-
-/*
- * btree tid_ops
- */
-
-DATA(insert (	2789   27 27 1 s 2799 403 0 ));
-DATA(insert (	2789   27 27 2 s 2801 403 0 ));
-DATA(insert (	2789   27 27 3 s 387  403 0 ));
-DATA(insert (	2789   27 27 4 s 2802 403 0 ));
-DATA(insert (	2789   27 27 5 s 2800 403 0 ));
-
-/*
- *	btree oidvector_ops
- */
-
-DATA(insert (	1991   30 30 1 s	645 403 0 ));
-DATA(insert (	1991   30 30 2 s	647 403 0 ));
-DATA(insert (	1991   30 30 3 s	649 403 0 ));
-DATA(insert (	1991   30 30 4 s	648 403 0 ));
-DATA(insert (	1991   30 30 5 s	646 403 0 ));
-
-/*
- *	btree float_ops
- */
-
-/* default operators float4 */
-DATA(insert (	1970   700 700 1 s	622 403 0 ));
-DATA(insert (	1970   700 700 2 s	624 403 0 ));
-DATA(insert (	1970   700 700 3 s	620 403 0 ));
-DATA(insert (	1970   700 700 4 s	625 403 0 ));
-DATA(insert (	1970   700 700 5 s	623 403 0 ));
-/* crosstype operators float48 */
-DATA(insert (	1970   700 701 1 s	1122 403 0 ));
-DATA(insert (	1970   700 701 2 s	1124 403 0 ));
-DATA(insert (	1970   700 701 3 s	1120 403 0 ));
-DATA(insert (	1970   700 701 4 s	1125 403 0 ));
-DATA(insert (	1970   700 701 5 s	1123 403 0 ));
-/* default operators float8 */
-DATA(insert (	1970   701 701 1 s	672 403 0 ));
-DATA(insert (	1970   701 701 2 s	673 403 0 ));
-DATA(insert (	1970   701 701 3 s	670 403 0 ));
-DATA(insert (	1970   701 701 4 s	675 403 0 ));
-DATA(insert (	1970   701 701 5 s	674 403 0 ));
-/* crosstype operators float84 */
-DATA(insert (	1970   701 700 1 s	1132 403 0 ));
-DATA(insert (	1970   701 700 2 s	1134 403 0 ));
-DATA(insert (	1970   701 700 3 s	1130 403 0 ));
-DATA(insert (	1970   701 700 4 s	1135 403 0 ));
-DATA(insert (	1970   701 700 5 s	1133 403 0 ));
-
-/*
- *	btree char_ops
- */
-
-DATA(insert (	429   18 18 1 s  631	403 0 ));
-DATA(insert (	429   18 18 2 s  632	403 0 ));
-DATA(insert (	429   18 18 3 s   92	403 0 ));
-DATA(insert (	429   18 18 4 s  634	403 0 ));
-DATA(insert (	429   18 18 5 s  633	403 0 ));
-
-/*
- *	btree name_ops
- */
-
-DATA(insert (	1986   19 19 1 s	660 403 0 ));
-DATA(insert (	1986   19 19 2 s	661 403 0 ));
-DATA(insert (	1986   19 19 3 s	93	403 0 ));
-DATA(insert (	1986   19 19 4 s	663 403 0 ));
-DATA(insert (	1986   19 19 5 s	662 403 0 ));
-
-/*
- *	btree text_ops
- */
-
-DATA(insert (	1994   25 25 1 s	664 403 0 ));
-DATA(insert (	1994   25 25 2 s	665 403 0 ));
-DATA(insert (	1994   25 25 3 s	98	403 0 ));
-DATA(insert (	1994   25 25 4 s	667 403 0 ));
-DATA(insert (	1994   25 25 5 s	666 403 0 ));
-
-/*
- *	btree bpchar_ops
- */
-
-DATA(insert (	426   1042 1042 1 s 1058	403 0 ));
-DATA(insert (	426   1042 1042 2 s 1059	403 0 ));
-DATA(insert (	426   1042 1042 3 s 1054	403 0 ));
-DATA(insert (	426   1042 1042 4 s 1061	403 0 ));
-DATA(insert (	426   1042 1042 5 s 1060	403 0 ));
-
-/*
- *	btree bytea_ops
- */
-
-DATA(insert (	428   17 17 1 s 1957	403 0 ));
-DATA(insert (	428   17 17 2 s 1958	403 0 ));
-DATA(insert (	428   17 17 3 s 1955	403 0 ));
-DATA(insert (	428   17 17 4 s 1960	403 0 ));
-DATA(insert (	428   17 17 5 s 1959	403 0 ));
-
-/*
- *	btree abstime_ops
- */
-
-DATA(insert (	421   702 702 1 s  562	403 0 ));
-DATA(insert (	421   702 702 2 s  564	403 0 ));
-DATA(insert (	421   702 702 3 s  560	403 0 ));
-DATA(insert (	421   702 702 4 s  565	403 0 ));
-DATA(insert (	421   702 702 5 s  563	403 0 ));
-
-/*
- *	btree datetime_ops
- */
-
-/* default operators date */
-DATA(insert (	434   1082 1082 1 s 1095	403 0 ));
-DATA(insert (	434   1082 1082 2 s 1096	403 0 ));
-DATA(insert (	434   1082 1082 3 s 1093	403 0 ));
-DATA(insert (	434   1082 1082 4 s 1098	403 0 ));
-DATA(insert (	434   1082 1082 5 s 1097	403 0 ));
-/* crosstype operators vs timestamp */
-DATA(insert (	434   1082 1114 1 s 2345	403 0 ));
-DATA(insert (	434   1082 1114 2 s 2346	403 0 ));
-DATA(insert (	434   1082 1114 3 s 2347	403 0 ));
-DATA(insert (	434   1082 1114 4 s 2348	403 0 ));
-DATA(insert (	434   1082 1114 5 s 2349	403 0 ));
-/* crosstype operators vs timestamptz */
-DATA(insert (	434   1082 1184 1 s 2358	403 0 ));
-DATA(insert (	434   1082 1184 2 s 2359	403 0 ));
-DATA(insert (	434   1082 1184 3 s 2360	403 0 ));
-DATA(insert (	434   1082 1184 4 s 2361	403 0 ));
-DATA(insert (	434   1082 1184 5 s 2362	403 0 ));
-/* default operators timestamp */
-DATA(insert (	434   1114 1114 1 s 2062	403 0 ));
-DATA(insert (	434   1114 1114 2 s 2063	403 0 ));
-DATA(insert (	434   1114 1114 3 s 2060	403 0 ));
-DATA(insert (	434   1114 1114 4 s 2065	403 0 ));
-DATA(insert (	434   1114 1114 5 s 2064	403 0 ));
-/* crosstype operators vs date */
-DATA(insert (	434   1114 1082 1 s 2371	403 0 ));
-DATA(insert (	434   1114 1082 2 s 2372	403 0 ));
-DATA(insert (	434   1114 1082 3 s 2373	403 0 ));
-DATA(insert (	434   1114 1082 4 s 2374	403 0 ));
-DATA(insert (	434   1114 1082 5 s 2375	403 0 ));
-/* crosstype operators vs timestamptz */
-DATA(insert (	434   1114 1184 1 s 2534	403 0 ));
-DATA(insert (	434   1114 1184 2 s 2535	403 0 ));
-DATA(insert (	434   1114 1184 3 s 2536	403 0 ));
-DATA(insert (	434   1114 1184 4 s 2537	403 0 ));
-DATA(insert (	434   1114 1184 5 s 2538	403 0 ));
-/* default operators timestamptz */
-DATA(insert (	434   1184 1184 1 s 1322	403 0 ));
-DATA(insert (	434   1184 1184 2 s 1323	403 0 ));
-DATA(insert (	434   1184 1184 3 s 1320	403 0 ));
-DATA(insert (	434   1184 1184 4 s 1325	403 0 ));
-DATA(insert (	434   1184 1184 5 s 1324	403 0 ));
-/* crosstype operators vs date */
-DATA(insert (	434   1184 1082 1 s 2384	403 0 ));
-DATA(insert (	434   1184 1082 2 s 2385	403 0 ));
-DATA(insert (	434   1184 1082 3 s 2386	403 0 ));
-DATA(insert (	434   1184 1082 4 s 2387	403 0 ));
-DATA(insert (	434   1184 1082 5 s 2388	403 0 ));
-/* crosstype operators vs timestamp */
-DATA(insert (	434   1184 1114 1 s 2540	403 0 ));
-DATA(insert (	434   1184 1114 2 s 2541	403 0 ));
-DATA(insert (	434   1184 1114 3 s 2542	403 0 ));
-DATA(insert (	434   1184 1114 4 s 2543	403 0 ));
-DATA(insert (	434   1184 1114 5 s 2544	403 0 ));
-
-/*
- *	btree time_ops
- */
-
-DATA(insert (	1996   1083 1083 1 s 1110 403 0 ));
-DATA(insert (	1996   1083 1083 2 s 1111 403 0 ));
-DATA(insert (	1996   1083 1083 3 s 1108 403 0 ));
-DATA(insert (	1996   1083 1083 4 s 1113 403 0 ));
-DATA(insert (	1996   1083 1083 5 s 1112 403 0 ));
-
-/*
- *	btree timetz_ops
- */
-
-DATA(insert (	2000   1266 1266 1 s 1552 403 0 ));
-DATA(insert (	2000   1266 1266 2 s 1553 403 0 ));
-DATA(insert (	2000   1266 1266 3 s 1550 403 0 ));
-DATA(insert (	2000   1266 1266 4 s 1555 403 0 ));
-DATA(insert (	2000   1266 1266 5 s 1554 403 0 ));
-
-/*
- *	btree interval_ops
- */
-
-DATA(insert (	1982   1186 1186 1 s 1332 403 0 ));
-DATA(insert (	1982   1186 1186 2 s 1333 403 0 ));
-DATA(insert (	1982   1186 1186 3 s 1330 403 0 ));
-DATA(insert (	1982   1186 1186 4 s 1335 403 0 ));
-DATA(insert (	1982   1186 1186 5 s 1334 403 0 ));
-
-/*
- *	btree macaddr
- */
-
-DATA(insert (	1984   829 829 1 s 1222 403 0 ));
-DATA(insert (	1984   829 829 2 s 1223 403 0 ));
-DATA(insert (	1984   829 829 3 s 1220 403 0 ));
-DATA(insert (	1984   829 829 4 s 1225 403 0 ));
-DATA(insert (	1984   829 829 5 s 1224 403 0 ));
-
-/*
- *	btree network
- */
-
-DATA(insert (	1974   869 869 1 s 1203 403 0 ));
-DATA(insert (	1974   869 869 2 s 1204 403 0 ));
-DATA(insert (	1974   869 869 3 s 1201 403 0 ));
-DATA(insert (	1974   869 869 4 s 1206 403 0 ));
-DATA(insert (	1974   869 869 5 s 1205 403 0 ));
-
-/*
- *	btree numeric
- */
-
-DATA(insert (	1988   1700 1700 1 s 1754 403 0 ));
-DATA(insert (	1988   1700 1700 2 s 1755 403 0 ));
-DATA(insert (	1988   1700 1700 3 s 1752 403 0 ));
-DATA(insert (	1988   1700 1700 4 s 1757 403 0 ));
-DATA(insert (	1988   1700 1700 5 s 1756 403 0 ));
-
-/* btree complex */
-DATA(insert (	6221   7198 7198 1 s 6481 403 0 ));
-DATA(insert (	6221   7198 7198 2 s 6483 403 0 ));
-DATA(insert (	6221   7198 7198 3 s 6469 403 0 ));
-DATA(insert (	6221   7198 7198 4 s 6484 403 0 ));
-DATA(insert (	6221   7198 7198 5 s 6482 403 0 ));
-
-/*
- *	btree bool
- */
-
-DATA(insert (	424   16 16 1 s 58		403 0 ));
-DATA(insert (	424   16 16 2 s 1694	403 0 ));
-DATA(insert (	424   16 16 3 s 91		403 0 ));
-DATA(insert (	424   16 16 4 s 1695	403 0 ));
-DATA(insert (	424   16 16 5 s 59		403 0 ));
-
-/*
- *	btree bit
- */
-
-DATA(insert (	423   1560 1560 1 s 1786	403 0 ));
-DATA(insert (	423   1560 1560 2 s 1788	403 0 ));
-DATA(insert (	423   1560 1560 3 s 1784	403 0 ));
-DATA(insert (	423   1560 1560 4 s 1789	403 0 ));
-DATA(insert (	423   1560 1560 5 s 1787	403 0 ));
-
-/*
- *	btree varbit
- */
-
-DATA(insert (	2002   1562 1562 1 s 1806 403 0 ));
-DATA(insert (	2002   1562 1562 2 s 1808 403 0 ));
-DATA(insert (	2002   1562 1562 3 s 1804 403 0 ));
-DATA(insert (	2002   1562 1562 4 s 1809 403 0 ));
-DATA(insert (	2002   1562 1562 5 s 1807 403 0 ));
-
-/*
- *	btree text pattern
- */
-=======
 	Oid			oid;			/* oid */
->>>>>>> 9e1c9f95
 
 	/* the index opfamily this entry is for */
 	Oid			amopfamily BKI_LOOKUP(pg_opfamily);
 
-<<<<<<< HEAD
-/*
- *	btree bpchar pattern
- */
-
-DATA(insert (	2097   1042 1042 1 s 2326 403 0 ));
-DATA(insert (	2097   1042 1042 2 s 2327 403 0 ));
-DATA(insert (	2097   1042 1042 3 s 1054 403 0 ));
-DATA(insert (	2097   1042 1042 4 s 2329 403 0 ));
-DATA(insert (	2097   1042 1042 5 s 2330 403 0 ));
-
-/*
- *	btree money_ops
- */
-
-DATA(insert (	2099   790 790 1 s	902 403 0 ));
-DATA(insert (	2099   790 790 2 s	904 403 0 ));
-DATA(insert (	2099   790 790 3 s	900 403 0 ));
-DATA(insert (	2099   790 790 4 s	905 403 0 ));
-DATA(insert (	2099   790 790 5 s	903 403 0 ));
-
-/*
- *	btree reltime_ops
- */
-
-DATA(insert (	2233   703 703 1 s	568 403 0 ));
-DATA(insert (	2233   703 703 2 s	570 403 0 ));
-DATA(insert (	2233   703 703 3 s	566 403 0 ));
-DATA(insert (	2233   703 703 4 s	571 403 0 ));
-DATA(insert (	2233   703 703 5 s	569 403 0 ));
-
-/*
- *	btree tinterval_ops
- */
-
-DATA(insert (	2234   704 704 1 s	813 403 0 ));
-DATA(insert (	2234   704 704 2 s	815 403 0 ));
-DATA(insert (	2234   704 704 3 s	811 403 0 ));
-DATA(insert (	2234   704 704 4 s	816 403 0 ));
-DATA(insert (	2234   704 704 5 s	814 403 0 ));
-
-/*
- *	btree array_ops
- */
-
-DATA(insert (	397   2277 2277 1 s 1072	403 0 ));
-DATA(insert (	397   2277 2277 2 s 1074	403 0 ));
-DATA(insert (	397   2277 2277 3 s 1070	403 0 ));
-DATA(insert (	397   2277 2277 4 s 1075	403 0 ));
-DATA(insert (	397   2277 2277 5 s 1073	403 0 ));
-
-/*
- *	btree record_ops
- */
-
-DATA(insert (	2994  2249 2249 1 s 2990	403 0 ));
-DATA(insert (	2994  2249 2249 2 s 2992	403 0 ));
-DATA(insert (	2994  2249 2249 3 s 2988	403 0 ));
-DATA(insert (	2994  2249 2249 4 s 2993	403 0 ));
-DATA(insert (	2994  2249 2249 5 s 2991	403 0 ));
-
-/*
- *	btree record_image_ops
- */
-
-DATA(insert (	3194  2249 2249 1 s 3190	403 0 ));
-DATA(insert (	3194  2249 2249 2 s 3192	403 0 ));
-DATA(insert (	3194  2249 2249 3 s 3188	403 0 ));
-DATA(insert (	3194  2249 2249 4 s 3193	403 0 ));
-DATA(insert (	3194  2249 2249 5 s 3191	403 0 ));
-
-/*
- * btree uuid_ops
- */
-
-DATA(insert (	2968  2950 2950 1 s 2974	403 0 ));
-DATA(insert (	2968  2950 2950 2 s 2976	403 0 ));
-DATA(insert (	2968  2950 2950 3 s 2972	403 0 ));
-DATA(insert (	2968  2950 2950 4 s 2977	403 0 ));
-DATA(insert (	2968  2950 2950 5 s 2975	403 0 ));
-
-/*
- * btree pg_lsn_ops
- */
-
-DATA(insert (	3253  3220 3220 1 s 3224	403 0 ));
-DATA(insert (	3253  3220 3220 2 s 3226	403 0 ));
-DATA(insert (	3253  3220 3220 3 s 3222	403 0 ));
-DATA(insert (	3253  3220 3220 4 s 3227	403 0 ));
-DATA(insert (	3253  3220 3220 5 s 3225	403 0 ));
-
-/*
- *	hash index _ops
- */
-
-/* bpchar_ops */
-DATA(insert (	427   1042 1042 1 s 1054	405 0 ));
-/* char_ops */
-DATA(insert (	431   18 18 1 s 92	405 0 ));
-/* date_ops */
-DATA(insert (	435   1082 1082 1 s 1093	405 0 ));
-/* float_ops */
-DATA(insert (	1971   700 700 1 s	620 405 0 ));
-DATA(insert (	1971   701 701 1 s	670 405 0 ));
-DATA(insert (	1971   700 701 1 s 1120 405 0 ));
-DATA(insert (	1971   701 700 1 s 1130 405 0 ));
-/* network_ops */
-DATA(insert (	1975   869 869 1 s 1201 405 0 ));
-/* integer_ops */
-DATA(insert (	1977   21 21 1 s	94	 405 0 ));
-DATA(insert (	1977   23 23 1 s	96	 405 0 ));
-DATA(insert (	1977   20 20 1 s	410  405 0 ));
-DATA(insert (	1977   21 23 1 s	532  405 0 ));
-DATA(insert (	1977   21 20 1 s	1862 405 0 ));
-DATA(insert (	1977   23 21 1 s	533  405 0 ));
-DATA(insert (	1977   23 20 1 s	15	 405 0 ));
-DATA(insert (	1977   20 21 1 s	1868 405 0 ));
-DATA(insert (	1977   20 23 1 s	416  405 0 ));
-/* interval_ops */
-DATA(insert (	1983   1186 1186 1 s 1330 405 0 ));
-/* macaddr_ops */
-DATA(insert (	1985   829 829 1 s 1220 405 0 ));
-/* name_ops */
-DATA(insert (	1987   19 19 1 s	93	405 0 ));
-/* oid_ops */
-DATA(insert (	1990   26 26 1 s	607 405 0 ));
-/* oidvector_ops */
-DATA(insert (	1992   30 30 1 s	649 405 0 ));
-/* text_ops */
-DATA(insert (	1995   25 25 1 s	98	405 0 ));
-/* time_ops */
-DATA(insert (	1997   1083 1083 1 s 1108 405 0 ));
-/* timestamptz_ops */
-DATA(insert (	1999   1184 1184 1 s 1320 405 0 ));
-/* timetz_ops */
-DATA(insert (	2001   1266 1266 1 s 1550 405 0 ));
-/* timestamp_ops */
-DATA(insert (	2040   1114 1114 1 s 2060 405 0 ));
-/* bool_ops */
-DATA(insert (	2222   16 16 1 s   91 405 0 ));
-/* bytea_ops */
-DATA(insert (	2223   17 17 1 s 1955 405 0 ));
-/* int2vector_ops */
-DATA(insert (	2224   22 22 1 s	386 405 0 ));
-/* xid_ops */
-DATA(insert (	2225   28 28 1 s	352 405 0 ));
-/* cid_ops */
-DATA(insert (	2226   29 29 1 s	385 405 0 ));
-/* abstime_ops */
-DATA(insert (	2227   702 702 1 s	560 405 0 ));
-/* reltime_ops */
-DATA(insert (	2228   703 703 1 s	566 405 0 ));
-/* text_pattern_ops */
-DATA(insert (	2229   25 25 1 s	98	405 0 ));
-/* bpchar_pattern_ops */
-DATA(insert (	2231   1042 1042 1 s 1054 405 0 ));
-/* aclitem_ops */
-DATA(insert (	2235   1033 1033 1 s  974 405 0 ));
-/* uuid_ops */
-DATA(insert (	2969   2950 2950 1 s 2972 405 0 ));
-/* pg_lsn_ops */
-DATA(insert (	3254   3220 3220 1 s 3222 405 0 ));
-/* numeric_ops */
-DATA(insert (	1998   1700 1700 1 s 1752 405 0 ));
-/* array_ops */
-DATA(insert (	627    2277 2277 1 s 1070 405 0 ));
-
-/* complex_ops */
-DATA(insert (	6224   7198 7198 1 s 6469 405 0 ));
-
-
-/*
- *	gist box_ops
- */
-
-DATA(insert (	2593   603 603 1 s	493 783 0 ));
-DATA(insert (	2593   603 603 2 s	494 783 0 ));
-DATA(insert (	2593   603 603 3 s	500 783 0 ));
-DATA(insert (	2593   603 603 4 s	495 783 0 ));
-DATA(insert (	2593   603 603 5 s	496 783 0 ));
-DATA(insert (	2593   603 603 6 s	499 783 0 ));
-DATA(insert (	2593   603 603 7 s	498 783 0 ));
-DATA(insert (	2593   603 603 8 s	497 783 0 ));
-DATA(insert (	2593   603 603 9 s	2571 783 0 ));
-DATA(insert (	2593   603 603 10 s 2570 783 0 ));
-DATA(insert (	2593   603 603 11 s 2573 783 0 ));
-DATA(insert (	2593   603 603 12 s 2572 783 0 ));
-DATA(insert (	2593   603 603 13 s 2863 783 0 ));
-DATA(insert (	2593   603 603 14 s 2862 783 0 ));
-
-/*
- * gist point_ops
- */
-DATA(insert (	1029   600 600 11 s 506 783 0 ));
-DATA(insert (	1029   600 600 1 s	507 783 0 ));
-DATA(insert (	1029   600 600 5 s	508 783 0 ));
-DATA(insert (	1029   600 600 10 s 509 783 0 ));
-DATA(insert (	1029   600 600 6 s	510 783 0 ));
-DATA(insert (	1029   600 600 15 o 517 783 1970 ));
-DATA(insert (	1029   600 603 28 s 511 783 0 ));
-DATA(insert (	1029   600 604 48 s 756 783 0 ));
-DATA(insert (	1029   600 718 68 s 758 783 0 ));
-
-
-/*
- *	gist poly_ops (supports polygons)
- */
-
-DATA(insert (	2594   604 604 1 s	485 783 0 ));
-DATA(insert (	2594   604 604 2 s	486 783 0 ));
-DATA(insert (	2594   604 604 3 s	492 783 0 ));
-DATA(insert (	2594   604 604 4 s	487 783 0 ));
-DATA(insert (	2594   604 604 5 s	488 783 0 ));
-DATA(insert (	2594   604 604 6 s	491 783 0 ));
-DATA(insert (	2594   604 604 7 s	490 783 0 ));
-DATA(insert (	2594   604 604 8 s	489 783 0 ));
-DATA(insert (	2594   604 604 9 s	2575 783 0 ));
-DATA(insert (	2594   604 604 10 s 2574 783 0 ));
-DATA(insert (	2594   604 604 11 s 2577 783 0 ));
-DATA(insert (	2594   604 604 12 s 2576 783 0 ));
-DATA(insert (	2594   604 604 13 s 2861 783 0 ));
-DATA(insert (	2594   604 604 14 s 2860 783 0 ));
-DATA(insert (	2594   604 600 15 o 3289 783 1970 ));
-
-/*
- *	gist circle_ops
- */
-
-DATA(insert (	2595   718 718 1 s	1506 783 0 ));
-DATA(insert (	2595   718 718 2 s	1507 783 0 ));
-DATA(insert (	2595   718 718 3 s	1513 783 0 ));
-DATA(insert (	2595   718 718 4 s	1508 783 0 ));
-DATA(insert (	2595   718 718 5 s	1509 783 0 ));
-DATA(insert (	2595   718 718 6 s	1512 783 0 ));
-DATA(insert (	2595   718 718 7 s	1511 783 0 ));
-DATA(insert (	2595   718 718 8 s	1510 783 0 ));
-DATA(insert (	2595   718 718 9 s	2589 783 0 ));
-DATA(insert (	2595   718 718 10 s 1515 783 0 ));
-DATA(insert (	2595   718 718 11 s 1514 783 0 ));
-DATA(insert (	2595   718 718 12 s 2590 783 0 ));
-DATA(insert (	2595   718 718 13 s 2865 783 0 ));
-DATA(insert (	2595   718 718 14 s 2864 783 0 ));
-DATA(insert (	2595   718 600 15 o 3291 783 1970 ));
-
-/*
- * gin array_ops (these anyarray operators are used with all the opclasses
- * of the family)
- */
-DATA(insert (	2745   2277 2277 1 s 2750 2742 0 ));
-DATA(insert (	2745   2277 2277 2 s 2751 2742 0 ));
-DATA(insert (	2745   2277 2277 3 s 2752 2742 0 ));
-DATA(insert (	2745   2277 2277 4 s 1070 2742 0 ));
-
-/*
- * btree enum_ops
- */
-DATA(insert (	3522   3500 3500 1 s 3518 403 0 ));
-DATA(insert (	3522   3500 3500 2 s 3520 403 0 ));
-DATA(insert (	3522   3500 3500 3 s 3516 403 0 ));
-DATA(insert (	3522   3500 3500 4 s 3521 403 0 ));
-DATA(insert (	3522   3500 3500 5 s 3519 403 0 ));
-
-/*
- * hash enum_ops
- */
-DATA(insert (	3523   3500 3500 1 s 3516 405 0 ));
-
-/*
- * btree tsvector_ops
- */
-DATA(insert (	3626   3614 3614 1 s	3627 403 0 ));
-DATA(insert (	3626   3614 3614 2 s	3628 403 0 ));
-DATA(insert (	3626   3614 3614 3 s	3629 403 0 ));
-DATA(insert (	3626   3614 3614 4 s	3631 403 0 ));
-DATA(insert (	3626   3614 3614 5 s	3632 403 0 ));
-
-/*
- * GiST tsvector_ops
- */
-DATA(insert (	3655   3614 3615 1 s	3636 783 0 ));
-
-/*
- * GIN tsvector_ops
- */
-DATA(insert (	3659   3614 3615 1 s	3636 2742 0 ));
-DATA(insert (	3659   3614 3615 2 s	3660 2742 0 ));
-=======
 	/* operator's left input data type */
 	Oid			amoplefttype BKI_LOOKUP(pg_type);
->>>>>>> 9e1c9f95
 
 	/* operator's right input data type */
 	Oid			amoprighttype BKI_LOOKUP(pg_type);
@@ -755,6 +80,13 @@
 	Oid			amopsortfamily BKI_DEFAULT(0) BKI_LOOKUP(pg_opfamily);
 } FormData_pg_amop;
 
+/* GPDB added foreign key definitions for gpcheckcat. */
+FOREIGN_KEY(amopfamily REFERENCES pg_opfamily(oid));
+FOREIGN_KEY(amoplefttype REFERENCES pg_type(oid));
+FOREIGN_KEY(amoprighttype REFERENCES pg_type(oid));
+FOREIGN_KEY(amopopr REFERENCES pg_operator(oid));
+FOREIGN_KEY(amopmethod REFERENCES pg_am(oid));
+
 /* ----------------
  *		Form_pg_amop corresponds to a pointer to a tuple with
  *		the format of pg_amop relation.
@@ -770,61 +102,4 @@
 
 #endif							/* EXPOSE_TO_CLIENT_CODE */
 
-<<<<<<< HEAD
-/*
- * hash support for a few built-in datatypes that are missing it in upstream.
- */
-DATA(insert (	7077   27 27 1 s 387 405 0 ));
-DATA(insert (	7078   1560 1560 1 s 1784 405 0 ));
-DATA(insert (	7079   1562 1562 1 s 1804 405 0 ));
-
-/*
- *	legacy cdbhash ops
- */
-DATA(insert (	7100 21 21 1 s 94 405 0 ));			/* int2 */
-DATA(insert (	7100 23 23 1 s 96 405 0 ));			/* int4 */
-DATA(insert (	7100 20 20 1 s 410 405 0 ));		/* int8 */
-/* cross-datatype integer ops */
-DATA(insert (	7100   21 23 1 s	532  405 0 ));
-DATA(insert (	7100   21 20 1 s	1862 405 0 ));
-DATA(insert (	7100   23 21 1 s	533  405 0 ));
-DATA(insert (	7100   23 20 1 s	15	 405 0 ));
-DATA(insert (	7100   20 21 1 s	1868 405 0 ));
-DATA(insert (	7100   20 23 1 s	416  405 0 ));
-
-DATA(insert (	7101 700 700 1 s 620 405 0 ));		/* float4 */
-DATA(insert (	7102 701 701 1 s 670 405 0 ));		/* float8 */
-DATA(insert (	7103 1700 1700 1 s 1752 405 0 ));	/* numeric */
-DATA(insert (	7104 18 18 1 s 92 405 0 ));			/* char */
-/* text is also for varchar. */
-DATA(insert (	7105 25 25 1 s 98 405 0 ));			/* text */
-DATA(insert (	7106 1042 1042 1 s 1054 405 0 ));	/* bpchar */
-DATA(insert (	7107 17 17 1 s 1955 405 0 ));		/* bytea */
-DATA(insert (	7108 19 19 1 s 93 405 0 ));			/* name */
-DATA(insert (	7109 26 26 1 s 607 405 0 ));		/* oid */
-DATA(insert (	7110 27 27 1 s 387 405 0 ));		/* tid */
-DATA(insert (	7111 1114 1114 1 s 2060 405 0 ));	/* timestamp */
-DATA(insert (	7112 1184 1184 1 s 1320 405 0 ));	/* timestamptz */
-DATA(insert (	7113 1082 1082 1 s 1093 405 0 ));	/* date */
-DATA(insert (	7114 1083 1083 1 s 1108 405 0 ));	/* time */
-DATA(insert (	7115 1266 1266 1 s 1550 405 0 ));	/* timetz */
-DATA(insert (	7116 1186 1186 1 s 1330 405 0 ));	/* interval */
-DATA(insert (	7117 702 702 1 s 560 405 0 ));		/* abstime */
-DATA(insert (	7118 703 703 1 s 566 405 0 ));		/* reltime */
-DATA(insert (	7119 704 704 1 s 811 405 0 ));		/* tinterval */
-DATA(insert (	7120 869 869 1 s 1201 405 0 ));		/* inet */
-DATA(insert (	7121 829 829 1 s 1220 405 0 ));		/* macaddr */
-DATA(insert (	7122 1560 1560 1 s 1784 405 0 ));	/* bit */
-DATA(insert (	7123 1562 1562 1 s 1804 405 0 ));	/* varbit */
-DATA(insert (	7124 16 16 1 s 91 405 0 ));			/* bool */
-DATA(insert (	7125 2277 2277 1 s 1070 405 0 ));	/* anyarray */
-DATA(insert (	7126 30 30 1 s 649 405 0 ));		/* oidvector */
-DATA(insert (	7127 790 790 1 s 900 405 0 ));		/* money */
-DATA(insert (	7128 7198 7198 1 s 6469 405 0 ));	/* complex */
-DATA(insert (	7129 2950 2950 1 s 2972 405 0 ));	/* uuid */
-DATA(insert (	7130 3500 3500 1 s 3516 405 0 ));	/* enum */
-
-#endif   /* PG_AMOP_H */
-=======
-#endif							/* PG_AMOP_H */
->>>>>>> 9e1c9f95
+#endif							/* PG_AMOP_H */