/*-------------------------------------------------------------------------
 *
 * pg_operator.h
 *	  definition of the system "operator" relation (pg_operator)
 *	  along with the relation's initial contents.
 *
 *
 * Portions Copyright (c) 1996-2011, PostgreSQL Global Development Group
 * Portions Copyright (c) 1994, Regents of the University of California
 *
 * src/include/catalog/pg_operator.h
 *
 * NOTES
 *	  the genbki.pl script reads this file and generates .bki
 *	  information from the DATA() statements.
 *
 *	  XXX do NOT break up DATA() statements into multiple lines!
 *		  the scripts are not as smart as you might think...
 *
 *-------------------------------------------------------------------------
 */
#ifndef PG_OPERATOR_H
#define PG_OPERATOR_H

#include "catalog/genbki.h"
#include "nodes/pg_list.h"

/* ----------------
 *		pg_operator definition.  cpp turns this into
 *		typedef struct FormData_pg_operator
 * ----------------
 */
#define OperatorRelationId	2617

CATALOG(pg_operator,2617)
{
	NameData	oprname;		/* name of operator */
	Oid			oprnamespace;	/* OID of namespace containing this oper */
	Oid			oprowner;		/* operator owner */
	char		oprkind;		/* 'l', 'r', or 'b' */
	bool		oprcanmerge;	/* can be used in merge join? */
	bool		oprcanhash;		/* can be used in hash join? */
	Oid			oprleft;		/* left arg type, or 0 if 'l' oprkind */
	Oid			oprright;		/* right arg type, or 0 if 'r' oprkind */
	Oid			oprresult;		/* result datatype */
	Oid			oprcom;			/* OID of commutator oper, or 0 if none */
	Oid			oprnegate;		/* OID of negator oper, or 0 if none */
	regproc		oprcode;		/* OID of underlying function */
	regproc		oprrest;		/* OID of restriction estimator, or 0 */
	regproc		oprjoin;		/* OID of join estimator, or 0 */
} FormData_pg_operator;

/* GPDB added foreign key definitions for gpcheckcat. */
FOREIGN_KEY(oprnamespace REFERENCES pg_namespace(oid));
FOREIGN_KEY(oprowner REFERENCES pg_authid(oid));
FOREIGN_KEY(oprleft REFERENCES pg_type(oid));
FOREIGN_KEY(oprright REFERENCES pg_type(oid));
FOREIGN_KEY(oprresult REFERENCES pg_type(oid));
FOREIGN_KEY(oprcom REFERENCES pg_operator(oid));
FOREIGN_KEY(oprnegate REFERENCES pg_operator(oid));
FOREIGN_KEY(oprcode REFERENCES pg_proc(oid));
FOREIGN_KEY(oprrest REFERENCES pg_proc(oid));
FOREIGN_KEY(oprjoin REFERENCES pg_proc(oid));

/* ----------------
 *		Form_pg_operator corresponds to a pointer to a tuple with
 *		the format of pg_operator relation.
 * ----------------
 */
typedef FormData_pg_operator *Form_pg_operator;

/* ----------------
 *		compiler constants for pg_operator
 * ----------------
 */

#define Natts_pg_operator				14
#define Anum_pg_operator_oprname		1
#define Anum_pg_operator_oprnamespace	2
#define Anum_pg_operator_oprowner		3
#define Anum_pg_operator_oprkind		4
#define Anum_pg_operator_oprcanmerge	5
#define Anum_pg_operator_oprcanhash		6
#define Anum_pg_operator_oprleft		7
#define Anum_pg_operator_oprright		8
#define Anum_pg_operator_oprresult		9
#define Anum_pg_operator_oprcom			10
#define Anum_pg_operator_oprnegate		11
#define Anum_pg_operator_oprcode		12
#define Anum_pg_operator_oprrest		13
#define Anum_pg_operator_oprjoin		14

/* ----------------
 *		initial contents of pg_operator
 * ----------------
 */

/*
 * Note: every entry in pg_operator.h is expected to have a DESCR() comment.
 * If the operator is a deprecated equivalent of some other entry, be sure
 * to comment it as such so that initdb doesn't think it's a preferred name
 * for the underlying function.
 */

DATA(insert OID =  15 ( "="		   PGNSP PGUID b t t	23	20	16 416	36 int48eq eqsel eqjoinsel ));
<<<<<<< HEAD
#define Int48EqualOperator 15
=======
DESCR("equal");
>>>>>>> a4bebdd9
DATA(insert OID =  36 ( "<>"	   PGNSP PGUID b f f	23	20	16 417	15 int48ne neqsel neqjoinsel ));
DESCR("not equal");
DATA(insert OID =  37 ( "<"		   PGNSP PGUID b f f	23	20	16 419	82 int48lt scalarltsel scalarltjoinsel ));
DESCR("less than");
DATA(insert OID =  76 ( ">"		   PGNSP PGUID b f f	23	20	16 418	80 int48gt scalargtsel scalargtjoinsel ));
DESCR("greater than");
DATA(insert OID =  80 ( "<="	   PGNSP PGUID b f f	23	20	16 430	76 int48le scalarltsel scalarltjoinsel ));
DESCR("less than or equal");
DATA(insert OID =  82 ( ">="	   PGNSP PGUID b f f	23	20	16 420	37 int48ge scalargtsel scalargtjoinsel ));
DESCR("greater than or equal");

DATA(insert OID =  58 ( "<"		   PGNSP PGUID b f f	16	16	16	59	1695 boollt scalarltsel scalarltjoinsel ));
DESCR("less than");
DATA(insert OID =  59 ( ">"		   PGNSP PGUID b f f	16	16	16	58	1694 boolgt scalargtsel scalargtjoinsel ));
DESCR("greater than");
DATA(insert OID =  85 ( "<>"	   PGNSP PGUID b f f	16	16	16	85	91 boolne neqsel neqjoinsel ));
DESCR("not equal");
#define BooleanNotEqualOperator   85
DATA(insert OID =  91 ( "="		   PGNSP PGUID b t t	16	16	16	91	85 booleq eqsel eqjoinsel ));
DESCR("equal");
#define BooleanEqualOperator   91
DATA(insert OID = 1694 (  "<="	   PGNSP PGUID b f f	16	16	16 1695 59 boolle scalarltsel scalarltjoinsel ));
DESCR("less than or equal");
DATA(insert OID = 1695 (  ">="	   PGNSP PGUID b f f	16	16	16 1694 58 boolge scalargtsel scalargtjoinsel ));
DESCR("greater than or equal");

DATA(insert OID =  92 ( "="		   PGNSP PGUID b t t	18	18	16	92 630 chareq eqsel eqjoinsel ));
<<<<<<< HEAD
#define CharEqualOperator 92
DATA(insert OID =  93 ( "="		   PGNSP PGUID b t t	19	19	16	93 643 nameeq eqsel eqjoinsel ));
#define NameEqualOperator 93
DATA(insert OID =  94 ( "="		   PGNSP PGUID b t t	21	21	16	94 519 int2eq eqsel eqjoinsel ));
#define Int2EqualOperator 94
=======
DESCR("equal");
DATA(insert OID =  93 ( "="		   PGNSP PGUID b t t	19	19	16	93 643 nameeq eqsel eqjoinsel ));
DESCR("equal");
DATA(insert OID =  94 ( "="		   PGNSP PGUID b t t	21	21	16	94 519 int2eq eqsel eqjoinsel ));
DESCR("equal");
>>>>>>> a4bebdd9
DATA(insert OID =  95 ( "<"		   PGNSP PGUID b f f	21	21	16 520 524 int2lt scalarltsel scalarltjoinsel ));
DESCR("less than");
DATA(insert OID =  96 ( "="		   PGNSP PGUID b t t	23	23	16	96 518 int4eq eqsel eqjoinsel ));
<<<<<<< HEAD
#define Int4EqualOperator 96
DATA(insert OID =  97 ( "<"		   PGNSP PGUID b f f	23	23	16 521 525 int4lt scalarltsel scalarltjoinsel ));
DESCR("less than");
#define Int4LessOperator	97
=======
DESCR("equal");
DATA(insert OID =  97 ( "<"		   PGNSP PGUID b f f	23	23	16 521 525 int4lt scalarltsel scalarltjoinsel ));
DESCR("less than");
>>>>>>> a4bebdd9
DATA(insert OID =  98 ( "="		   PGNSP PGUID b t t	25	25	16	98 531 texteq eqsel eqjoinsel ));
DESCR("equal");
#define TextEqualOperator	98

DATA(insert OID = 349 (  "||"	   PGNSP PGUID b f f 2277 2283 2277 0 0 array_append   -	   -	 ));
DESCR("append element onto end of array");
DATA(insert OID = 374 (  "||"	   PGNSP PGUID b f f 2283 2277 2277 0 0 array_prepend  -	   -	 ));
DESCR("prepend element onto front of array");
DATA(insert OID = 375 (  "||"	   PGNSP PGUID b f f 2277 2277 2277 0 0 array_cat	   -	   -	 ));
DESCR("concatenate");

DATA(insert OID = 352 (  "="	   PGNSP PGUID b f t	28	28	16 352	 0 xideq eqsel eqjoinsel ));
<<<<<<< HEAD
#define XidEqualOperator 352
=======
DESCR("equal");
>>>>>>> a4bebdd9
DATA(insert OID = 353 (  "="	   PGNSP PGUID b f f	28	23	16	 0	 0 xideqint4 eqsel eqjoinsel ));
DESCR("equal");
DATA(insert OID = 388 (  "!"	   PGNSP PGUID r f f	20	 0	1700  0  0 numeric_fac - - ));
DESCR("factorial");
DATA(insert OID = 389 (  "!!"	   PGNSP PGUID l f f	 0	20	1700  0  0 numeric_fac - - ));
DESCR("deprecated, use ! instead");
DATA(insert OID = 385 (  "="	   PGNSP PGUID b f t	29	29	16 385	 0 cideq eqsel eqjoinsel ));
<<<<<<< HEAD
#define CidEqualOperator 385
=======
DESCR("equal");
>>>>>>> a4bebdd9
DATA(insert OID = 386 (  "="	   PGNSP PGUID b f t	22	22	16 386	 0 int2vectoreq eqsel eqjoinsel ));
DESCR("equal");

DATA(insert OID = 387 (  "="	   PGNSP PGUID b t f	27	27	16 387 402 tideq eqsel eqjoinsel ));
DESCR("equal");
#define TIDEqualOperator   387
DATA(insert OID = 402 (  "<>"	   PGNSP PGUID b f f	27	27	16 402 387 tidne neqsel neqjoinsel ));
DESCR("not equal");
DATA(insert OID = 2799 (  "<"	   PGNSP PGUID b f f	27	27	16 2800 2802 tidlt scalarltsel scalarltjoinsel ));
DESCR("less than");
#define TIDLessOperator    2799
DATA(insert OID = 2800 (  ">"	   PGNSP PGUID b f f	27	27	16 2799 2801 tidgt scalargtsel scalargtjoinsel ));
DESCR("greater than");
DATA(insert OID = 2801 (  "<="	   PGNSP PGUID b f f	27	27	16 2802 2800 tidle scalarltsel scalarltjoinsel ));
DESCR("less than or equal");
DATA(insert OID = 2802 (  ">="	   PGNSP PGUID b f f	27	27	16 2801 2799 tidge scalargtsel scalargtjoinsel ));
DESCR("greater than or equal");

DATA(insert OID = 410 ( "="		   PGNSP PGUID b t t	20	20	16 410 411 int8eq eqsel eqjoinsel ));
<<<<<<< HEAD
#define Int8EqualOperator 410
=======
DESCR("equal");
>>>>>>> a4bebdd9
DATA(insert OID = 411 ( "<>"	   PGNSP PGUID b f f	20	20	16 411 410 int8ne neqsel neqjoinsel ));
DESCR("not equal");
DATA(insert OID = 412 ( "<"		   PGNSP PGUID b f f	20	20	16 413 415 int8lt scalarltsel scalarltjoinsel ));
<<<<<<< HEAD
#define Int8LessOperator	412
=======
DESCR("less than");
>>>>>>> a4bebdd9
DATA(insert OID = 413 ( ">"		   PGNSP PGUID b f f	20	20	16 412 414 int8gt scalargtsel scalargtjoinsel ));
DESCR("greater than");
DATA(insert OID = 414 ( "<="	   PGNSP PGUID b f f	20	20	16 415 413 int8le scalarltsel scalarltjoinsel ));
DESCR("less than or equal");
DATA(insert OID = 415 ( ">="	   PGNSP PGUID b f f	20	20	16 414 412 int8ge scalargtsel scalargtjoinsel ));
DESCR("greater than or equal");

DATA(insert OID = 416 ( "="		   PGNSP PGUID b t t	20	23	16	15 417 int84eq eqsel eqjoinsel ));
<<<<<<< HEAD
#define Int84EqualOperator 416
=======
DESCR("equal");
>>>>>>> a4bebdd9
DATA(insert OID = 417 ( "<>"	   PGNSP PGUID b f f	20	23	16	36 416 int84ne neqsel neqjoinsel ));
DESCR("not equal");
DATA(insert OID = 418 ( "<"		   PGNSP PGUID b f f	20	23	16	76 430 int84lt scalarltsel scalarltjoinsel ));
DESCR("less than");
DATA(insert OID = 419 ( ">"		   PGNSP PGUID b f f	20	23	16	37 420 int84gt scalargtsel scalargtjoinsel ));
DESCR("greater than");
DATA(insert OID = 420 ( "<="	   PGNSP PGUID b f f	20	23	16	82 419 int84le scalarltsel scalarltjoinsel ));
DESCR("less than or equal");
DATA(insert OID = 430 ( ">="	   PGNSP PGUID b f f	20	23	16	80 418 int84ge scalargtsel scalargtjoinsel ));
DESCR("greater than or equal");
DATA(insert OID = 439 (  "%"	   PGNSP PGUID b f f	20	20	20	 0	 0 int8mod - - ));
DESCR("modulus");
DATA(insert OID = 473 (  "@"	   PGNSP PGUID l f f	 0	20	20	 0	 0 int8abs - - ));
DESCR("absolute value");

DATA(insert OID = 484 (  "-"	   PGNSP PGUID l f f	 0	20	20	 0	 0 int8um - - ));
DESCR("negate");
DATA(insert OID = 485 (  "<<"	   PGNSP PGUID b f f 604 604	16	 0	 0 poly_left positionsel positionjoinsel ));
DESCR("is left of");
DATA(insert OID = 486 (  "&<"	   PGNSP PGUID b f f 604 604	16	 0	 0 poly_overleft positionsel positionjoinsel ));
DESCR("overlaps or is left of");
DATA(insert OID = 487 (  "&>"	   PGNSP PGUID b f f 604 604	16	 0	 0 poly_overright positionsel positionjoinsel ));
DESCR("overlaps or is right of");
DATA(insert OID = 488 (  ">>"	   PGNSP PGUID b f f 604 604	16	 0	 0 poly_right positionsel positionjoinsel ));
DESCR("is right of");
DATA(insert OID = 489 (  "<@"	   PGNSP PGUID b f f 604 604	16 490	 0 poly_contained contsel contjoinsel ));
DESCR("is contained by");
DATA(insert OID = 490 (  "@>"	   PGNSP PGUID b f f 604 604	16 489	 0 poly_contain contsel contjoinsel ));
DESCR("contains");
DATA(insert OID = 491 (  "~="	   PGNSP PGUID b f f 604 604	16 491	 0 poly_same eqsel eqjoinsel ));
DESCR("same as");
DATA(insert OID = 492 (  "&&"	   PGNSP PGUID b f f 604 604	16 492	 0 poly_overlap areasel areajoinsel ));
DESCR("overlaps");
DATA(insert OID = 493 (  "<<"	   PGNSP PGUID b f f 603 603	16	 0	 0 box_left positionsel positionjoinsel ));
DESCR("is left of");
DATA(insert OID = 494 (  "&<"	   PGNSP PGUID b f f 603 603	16	 0	 0 box_overleft positionsel positionjoinsel ));
DESCR("overlaps or is left of");
DATA(insert OID = 495 (  "&>"	   PGNSP PGUID b f f 603 603	16	 0	 0 box_overright positionsel positionjoinsel ));
DESCR("overlaps or is right of");
DATA(insert OID = 496 (  ">>"	   PGNSP PGUID b f f 603 603	16	 0	 0 box_right positionsel positionjoinsel ));
DESCR("is right of");
DATA(insert OID = 497 (  "<@"	   PGNSP PGUID b f f 603 603	16 498	 0 box_contained contsel contjoinsel ));
DESCR("is contained by");
DATA(insert OID = 498 (  "@>"	   PGNSP PGUID b f f 603 603	16 497	 0 box_contain contsel contjoinsel ));
DESCR("contains");
DATA(insert OID = 499 (  "~="	   PGNSP PGUID b f f 603 603	16 499	 0 box_same eqsel eqjoinsel ));
DESCR("same as");
DATA(insert OID = 500 (  "&&"	   PGNSP PGUID b f f 603 603	16 500	 0 box_overlap areasel areajoinsel ));
DESCR("overlaps");
DATA(insert OID = 501 (  ">="	   PGNSP PGUID b f f 603 603	16 505 504 box_ge areasel areajoinsel ));
DESCR("greater than or equal by area");
DATA(insert OID = 502 (  ">"	   PGNSP PGUID b f f 603 603	16 504 505 box_gt areasel areajoinsel ));
DESCR("greater than by area");
DATA(insert OID = 503 (  "="	   PGNSP PGUID b f f 603 603	16 503	 0 box_eq eqsel eqjoinsel ));
DESCR("equal by area");
DATA(insert OID = 504 (  "<"	   PGNSP PGUID b f f 603 603	16 502 501 box_lt areasel areajoinsel ));
DESCR("less than by area");
DATA(insert OID = 505 (  "<="	   PGNSP PGUID b f f 603 603	16 501 502 box_le areasel areajoinsel ));
DESCR("less than or equal by area");
DATA(insert OID = 506 (  ">^"	   PGNSP PGUID b f f 600 600	16	 0	 0 point_above positionsel positionjoinsel ));
DESCR("is above");
DATA(insert OID = 507 (  "<<"	   PGNSP PGUID b f f 600 600	16	 0	 0 point_left positionsel positionjoinsel ));
DESCR("is left of");
DATA(insert OID = 508 (  ">>"	   PGNSP PGUID b f f 600 600	16	 0	 0 point_right positionsel positionjoinsel ));
DESCR("is right of");
DATA(insert OID = 509 (  "<^"	   PGNSP PGUID b f f 600 600	16	 0	 0 point_below positionsel positionjoinsel ));
DESCR("is below");
DATA(insert OID = 510 (  "~="	   PGNSP PGUID b f f 600 600	16 510 713 point_eq eqsel eqjoinsel ));
DESCR("same as");
DATA(insert OID = 511 (  "<@"	   PGNSP PGUID b f f 600 603	16 433	 0 on_pb contsel contjoinsel ));
DESCR("point inside box");
DATA(insert OID = 433 (  "@>"	   PGNSP PGUID b f f 603 600	16 511	 0 box_contain_pt contsel contjoinsel ));
DESCR("contains");
DATA(insert OID = 512 (  "<@"	   PGNSP PGUID b f f 600 602	16 755	 0 on_ppath - - ));
DESCR("point within closed path, or point on open path");
DATA(insert OID = 513 (  "@@"	   PGNSP PGUID l f f	 0 603 600	 0	 0 box_center - - ));
DESCR("center of");
DATA(insert OID = 514 (  "*"	   PGNSP PGUID b f f	23	23	23 514	 0 int4mul - - ));
DESCR("multiply");
DATA(insert OID = 517 (  "<->"	   PGNSP PGUID b f f 600 600 701 517	 0 point_distance - - ));
DESCR("distance between");
DATA(insert OID = 518 (  "<>"	   PGNSP PGUID b f f	23	23	16 518	96 int4ne neqsel neqjoinsel ));
DESCR("not equal");
DATA(insert OID = 519 (  "<>"	   PGNSP PGUID b f f	21	21	16 519	94 int2ne neqsel neqjoinsel ));
DESCR("not equal");
DATA(insert OID = 520 (  ">"	   PGNSP PGUID b f f	21	21	16	95 522 int2gt scalargtsel scalargtjoinsel ));
DESCR("greater than");
DATA(insert OID = 521 (  ">"	   PGNSP PGUID b f f	23	23	16	97 523 int4gt scalargtsel scalargtjoinsel ));
DESCR("greater than");
DATA(insert OID = 522 (  "<="	   PGNSP PGUID b f f	21	21	16 524 520 int2le scalarltsel scalarltjoinsel ));
DESCR("less than or equal");
DATA(insert OID = 523 (  "<="	   PGNSP PGUID b f f	23	23	16 525 521 int4le scalarltsel scalarltjoinsel ));
DESCR("less than or equal");
DATA(insert OID = 524 (  ">="	   PGNSP PGUID b f f	21	21	16 522	95 int2ge scalargtsel scalargtjoinsel ));
DESCR("greater than or equal");
DATA(insert OID = 525 (  ">="	   PGNSP PGUID b f f	23	23	16 523	97 int4ge scalargtsel scalargtjoinsel ));
DESCR("greater than or equal");
DATA(insert OID = 526 (  "*"	   PGNSP PGUID b f f	21	21	21 526	 0 int2mul - - ));
DESCR("multiply");
DATA(insert OID = 527 (  "/"	   PGNSP PGUID b f f	21	21	21	 0	 0 int2div - - ));
DESCR("divide");
DATA(insert OID = 528 (  "/"	   PGNSP PGUID b f f	23	23	23	 0	 0 int4div - - ));
DESCR("divide");
DATA(insert OID = 529 (  "%"	   PGNSP PGUID b f f	21	21	21	 0	 0 int2mod - - ));
DESCR("modulus");
DATA(insert OID = 530 (  "%"	   PGNSP PGUID b f f	23	23	23	 0	 0 int4mod - - ));
DESCR("modulus");
DATA(insert OID = 531 (  "<>"	   PGNSP PGUID b f f	25	25	16 531	98 textne neqsel neqjoinsel ));
DESCR("not equal");
DATA(insert OID = 532 (  "="	   PGNSP PGUID b t t	21	23	16 533 538 int24eq eqsel eqjoinsel ));
<<<<<<< HEAD
#define Int24EqualOperator 532
DATA(insert OID = 533 (  "="	   PGNSP PGUID b t t	23	21	16 532 539 int42eq eqsel eqjoinsel ));
#define Int42EqualOperator 533
=======
DESCR("equal");
DATA(insert OID = 533 (  "="	   PGNSP PGUID b t t	23	21	16 532 539 int42eq eqsel eqjoinsel ));
DESCR("equal");
>>>>>>> a4bebdd9
DATA(insert OID = 534 (  "<"	   PGNSP PGUID b f f	21	23	16 537 542 int24lt scalarltsel scalarltjoinsel ));
DESCR("less than");
DATA(insert OID = 535 (  "<"	   PGNSP PGUID b f f	23	21	16 536 543 int42lt scalarltsel scalarltjoinsel ));
DESCR("less than");
DATA(insert OID = 536 (  ">"	   PGNSP PGUID b f f	21	23	16 535 540 int24gt scalargtsel scalargtjoinsel ));
DESCR("greater than");
DATA(insert OID = 537 (  ">"	   PGNSP PGUID b f f	23	21	16 534 541 int42gt scalargtsel scalargtjoinsel ));
DESCR("greater than");
DATA(insert OID = 538 (  "<>"	   PGNSP PGUID b f f	21	23	16 539 532 int24ne neqsel neqjoinsel ));
DESCR("not equal");
DATA(insert OID = 539 (  "<>"	   PGNSP PGUID b f f	23	21	16 538 533 int42ne neqsel neqjoinsel ));
DESCR("not equal");
DATA(insert OID = 540 (  "<="	   PGNSP PGUID b f f	21	23	16 543 536 int24le scalarltsel scalarltjoinsel ));
DESCR("less than or equal");
DATA(insert OID = 541 (  "<="	   PGNSP PGUID b f f	23	21	16 542 537 int42le scalarltsel scalarltjoinsel ));
DESCR("less than or equal");
DATA(insert OID = 542 (  ">="	   PGNSP PGUID b f f	21	23	16 541 534 int24ge scalargtsel scalargtjoinsel ));
DESCR("greater than or equal");
DATA(insert OID = 543 (  ">="	   PGNSP PGUID b f f	23	21	16 540 535 int42ge scalargtsel scalargtjoinsel ));
DESCR("greater than or equal");
DATA(insert OID = 544 (  "*"	   PGNSP PGUID b f f	21	23	23 545	 0 int24mul - - ));
DESCR("multiply");
DATA(insert OID = 545 (  "*"	   PGNSP PGUID b f f	23	21	23 544	 0 int42mul - - ));
DESCR("multiply");
DATA(insert OID = 546 (  "/"	   PGNSP PGUID b f f	21	23	23	 0	 0 int24div - - ));
DESCR("divide");
DATA(insert OID = 547 (  "/"	   PGNSP PGUID b f f	23	21	23	 0	 0 int42div - - ));
DESCR("divide");
DATA(insert OID = 550 (  "+"	   PGNSP PGUID b f f	21	21	21 550	 0 int2pl - - ));
DESCR("add");
DATA(insert OID = 551 (  "+"	   PGNSP PGUID b f f	23	23	23 551	 0 int4pl - - ));
DESCR("add");
DATA(insert OID = 552 (  "+"	   PGNSP PGUID b f f	21	23	23 553	 0 int24pl - - ));
DESCR("add");
DATA(insert OID = 553 (  "+"	   PGNSP PGUID b f f	23	21	23 552	 0 int42pl - - ));
DESCR("add");
DATA(insert OID = 554 (  "-"	   PGNSP PGUID b f f	21	21	21	 0	 0 int2mi - - ));
DESCR("subtract");
DATA(insert OID = 555 (  "-"	   PGNSP PGUID b f f	23	23	23	 0	 0 int4mi - - ));
DESCR("subtract");
DATA(insert OID = 556 (  "-"	   PGNSP PGUID b f f	21	23	23	 0	 0 int24mi - - ));
DESCR("subtract");
DATA(insert OID = 557 (  "-"	   PGNSP PGUID b f f	23	21	23	 0	 0 int42mi - - ));
DESCR("subtract");
DATA(insert OID = 558 (  "-"	   PGNSP PGUID l f f	 0	23	23	 0	 0 int4um - - ));
DESCR("negate");
DATA(insert OID = 559 (  "-"	   PGNSP PGUID l f f	 0	21	21	 0	 0 int2um - - ));
DESCR("negate");
DATA(insert OID = 560 (  "="	   PGNSP PGUID b t t 702 702	16 560 561 abstimeeq eqsel eqjoinsel ));
<<<<<<< HEAD
#define AbsTimeEqualOperator 560
=======
DESCR("equal");
>>>>>>> a4bebdd9
DATA(insert OID = 561 (  "<>"	   PGNSP PGUID b f f 702 702	16 561 560 abstimene neqsel neqjoinsel ));
DESCR("not equal");
DATA(insert OID = 562 (  "<"	   PGNSP PGUID b f f 702 702	16 563 565 abstimelt scalarltsel scalarltjoinsel ));
DESCR("less than");
DATA(insert OID = 563 (  ">"	   PGNSP PGUID b f f 702 702	16 562 564 abstimegt scalargtsel scalargtjoinsel ));
DESCR("greater than");
DATA(insert OID = 564 (  "<="	   PGNSP PGUID b f f 702 702	16 565 563 abstimele scalarltsel scalarltjoinsel ));
DESCR("less than or equal");
DATA(insert OID = 565 (  ">="	   PGNSP PGUID b f f 702 702	16 564 562 abstimege scalargtsel scalargtjoinsel ));
DESCR("greater than or equal");
DATA(insert OID = 566 (  "="	   PGNSP PGUID b t t 703 703	16 566 567 reltimeeq eqsel eqjoinsel ));
<<<<<<< HEAD
#define RelTimeEqualOperator 566
=======
DESCR("equal");
>>>>>>> a4bebdd9
DATA(insert OID = 567 (  "<>"	   PGNSP PGUID b f f 703 703	16 567 566 reltimene neqsel neqjoinsel ));
DESCR("not equal");
DATA(insert OID = 568 (  "<"	   PGNSP PGUID b f f 703 703	16 569 571 reltimelt scalarltsel scalarltjoinsel ));
DESCR("less than");
DATA(insert OID = 569 (  ">"	   PGNSP PGUID b f f 703 703	16 568 570 reltimegt scalargtsel scalargtjoinsel ));
DESCR("greater than");
DATA(insert OID = 570 (  "<="	   PGNSP PGUID b f f 703 703	16 571 569 reltimele scalarltsel scalarltjoinsel ));
DESCR("less than or equal");
DATA(insert OID = 571 (  ">="	   PGNSP PGUID b f f 703 703	16 570 568 reltimege scalargtsel scalargtjoinsel ));
DESCR("greater than or equal");
DATA(insert OID = 572 (  "~="	   PGNSP PGUID b f f 704 704	16 572	 0 tintervalsame eqsel eqjoinsel ));
DESCR("same as");
DATA(insert OID = 573 (  "<<"	   PGNSP PGUID b f f 704 704	16	 0	 0 tintervalct - - ));
DESCR("contains");
DATA(insert OID = 574 (  "&&"	   PGNSP PGUID b f f 704 704	16 574	 0 tintervalov - - ));
DESCR("overlaps");
DATA(insert OID = 575 (  "#="	   PGNSP PGUID b f f 704 703	16	 0 576 tintervalleneq - - ));
DESCR("equal by length");
DATA(insert OID = 576 (  "#<>"	   PGNSP PGUID b f f 704 703	16	 0 575 tintervallenne - - ));
DESCR("not equal by length");
DATA(insert OID = 577 (  "#<"	   PGNSP PGUID b f f 704 703	16	 0 580 tintervallenlt - - ));
DESCR("less than by length");
DATA(insert OID = 578 (  "#>"	   PGNSP PGUID b f f 704 703	16	 0 579 tintervallengt - - ));
DESCR("greater than by length");
DATA(insert OID = 579 (  "#<="	   PGNSP PGUID b f f 704 703	16	 0 578 tintervallenle - - ));
DESCR("less than or equal by length");
DATA(insert OID = 580 (  "#>="	   PGNSP PGUID b f f 704 703	16	 0 577 tintervallenge - - ));
DESCR("greater than or equal by length");
DATA(insert OID = 581 (  "+"	   PGNSP PGUID b f f 702 703 702	 0	 0 timepl - - ));
DESCR("add");
DATA(insert OID = 582 (  "-"	   PGNSP PGUID b f f 702 703 702	 0	 0 timemi - - ));
DESCR("subtract");
DATA(insert OID = 583 (  "<?>"	   PGNSP PGUID b f f 702 704	16	 0	 0 intinterval - - ));
DESCR("is contained by");
DATA(insert OID = 584 (  "-"	   PGNSP PGUID l f f	 0 700 700	 0	 0 float4um - - ));
DESCR("negate");
DATA(insert OID = 585 (  "-"	   PGNSP PGUID l f f	 0 701 701	 0	 0 float8um - - ));
DESCR("negate");
DATA(insert OID = 586 (  "+"	   PGNSP PGUID b f f 700 700 700 586	 0 float4pl - - ));
DESCR("add");
DATA(insert OID = 587 (  "-"	   PGNSP PGUID b f f 700 700 700	 0	 0 float4mi - - ));
DESCR("subtract");
DATA(insert OID = 588 (  "/"	   PGNSP PGUID b f f 700 700 700	 0	 0 float4div - - ));
DESCR("divide");
DATA(insert OID = 589 (  "*"	   PGNSP PGUID b f f 700 700 700 589	 0 float4mul - - ));
DESCR("multiply");
DATA(insert OID = 590 (  "@"	   PGNSP PGUID l f f	 0 700 700	 0	 0 float4abs - - ));
DESCR("absolute value");
DATA(insert OID = 591 (  "+"	   PGNSP PGUID b f f 701 701 701 591	 0 float8pl - - ));
DESCR("add");
DATA(insert OID = 592 (  "-"	   PGNSP PGUID b f f 701 701 701	 0	 0 float8mi - - ));
DESCR("subtract");
DATA(insert OID = 593 (  "/"	   PGNSP PGUID b f f 701 701 701	 0	 0 float8div - - ));
DESCR("divide");
DATA(insert OID = 594 (  "*"	   PGNSP PGUID b f f 701 701 701 594	 0 float8mul - - ));
DESCR("multiply");
DATA(insert OID = 595 (  "@"	   PGNSP PGUID l f f	 0 701 701	 0	 0 float8abs - - ));
DESCR("absolute value");
DATA(insert OID = 596 (  "|/"	   PGNSP PGUID l f f	 0 701 701	 0	 0 dsqrt - - ));
DESCR("square root");
DATA(insert OID = 597 (  "||/"	   PGNSP PGUID l f f	 0 701 701	 0	 0 dcbrt - - ));
DESCR("cube root");
DATA(insert OID = 1284 (  "|"	   PGNSP PGUID l f f	 0 704 702	 0	 0 tintervalstart - - ));
DESCR("start of interval");
DATA(insert OID = 606 (  "<#>"	   PGNSP PGUID b f f 702 702 704	 0	 0 mktinterval - - ));
DESCR("convert to tinterval");

DATA(insert OID = 607 (  "="	   PGNSP PGUID b t t	26	26	16 607 608 oideq eqsel eqjoinsel ));
<<<<<<< HEAD
#define OidEqualOperator 607
=======
DESCR("equal");
>>>>>>> a4bebdd9
DATA(insert OID = 608 (  "<>"	   PGNSP PGUID b f f	26	26	16 608 607 oidne neqsel neqjoinsel ));
DESCR("not equal");
DATA(insert OID = 609 (  "<"	   PGNSP PGUID b f f	26	26	16 610 612 oidlt scalarltsel scalarltjoinsel ));
DESCR("less than");
DATA(insert OID = 610 (  ">"	   PGNSP PGUID b f f	26	26	16 609 611 oidgt scalargtsel scalargtjoinsel ));
DESCR("greater than");
DATA(insert OID = 611 (  "<="	   PGNSP PGUID b f f	26	26	16 612 610 oidle scalarltsel scalarltjoinsel ));
DESCR("less than or equal");
DATA(insert OID = 612 (  ">="	   PGNSP PGUID b f f	26	26	16 611 609 oidge scalargtsel scalargtjoinsel ));
DESCR("greater than or equal");

DATA(insert OID = 644 (  "<>"	   PGNSP PGUID b f f	30	30	16 644 649 oidvectorne neqsel neqjoinsel ));
DESCR("not equal");
DATA(insert OID = 645 (  "<"	   PGNSP PGUID b f f	30	30	16 646 648 oidvectorlt scalarltsel scalarltjoinsel ));
DESCR("less than");
DATA(insert OID = 646 (  ">"	   PGNSP PGUID b f f	30	30	16 645 647 oidvectorgt scalargtsel scalargtjoinsel ));
DESCR("greater than");
DATA(insert OID = 647 (  "<="	   PGNSP PGUID b f f	30	30	16 648 646 oidvectorle scalarltsel scalarltjoinsel ));
DESCR("less than or equal");
DATA(insert OID = 648 (  ">="	   PGNSP PGUID b f f	30	30	16 647 645 oidvectorge scalargtsel scalargtjoinsel ));
DESCR("greater than or equal");
DATA(insert OID = 649 (  "="	   PGNSP PGUID b t t	30	30	16 649 644 oidvectoreq eqsel eqjoinsel ));
DESCR("equal");

DATA(insert OID = 613 (  "<->"	   PGNSP PGUID b f f 600 628 701	 0	 0 dist_pl - - ));
DESCR("distance between");
DATA(insert OID = 614 (  "<->"	   PGNSP PGUID b f f 600 601 701	 0	 0 dist_ps - - ));
DESCR("distance between");
DATA(insert OID = 615 (  "<->"	   PGNSP PGUID b f f 600 603 701	 0	 0 dist_pb - - ));
DESCR("distance between");
DATA(insert OID = 616 (  "<->"	   PGNSP PGUID b f f 601 628 701	 0	 0 dist_sl - - ));
DESCR("distance between");
DATA(insert OID = 617 (  "<->"	   PGNSP PGUID b f f 601 603 701	 0	 0 dist_sb - - ));
DESCR("distance between");
DATA(insert OID = 618 (  "<->"	   PGNSP PGUID b f f 600 602 701	 0	 0 dist_ppath - - ));
DESCR("distance between");

DATA(insert OID = 620 (  "="	   PGNSP PGUID b t t	700  700	16 620 621 float4eq eqsel eqjoinsel ));
<<<<<<< HEAD
#define Float4EqualOperator 620
=======
DESCR("equal");
>>>>>>> a4bebdd9
DATA(insert OID = 621 (  "<>"	   PGNSP PGUID b f f	700  700	16 621 620 float4ne neqsel neqjoinsel ));
DESCR("not equal");
DATA(insert OID = 622 (  "<"	   PGNSP PGUID b f f	700  700	16 623 625 float4lt scalarltsel scalarltjoinsel ));
DESCR("less than");
DATA(insert OID = 623 (  ">"	   PGNSP PGUID b f f	700  700	16 622 624 float4gt scalargtsel scalargtjoinsel ));
DESCR("greater than");
DATA(insert OID = 624 (  "<="	   PGNSP PGUID b f f	700  700	16 625 623 float4le scalarltsel scalarltjoinsel ));
DESCR("less than or equal");
DATA(insert OID = 625 (  ">="	   PGNSP PGUID b f f	700  700	16 624 622 float4ge scalargtsel scalargtjoinsel ));
DESCR("greater than or equal");
DATA(insert OID = 630 (  "<>"	   PGNSP PGUID b f f	18	18		16 630	92	charne neqsel neqjoinsel ));
DESCR("not equal");

DATA(insert OID = 631 (  "<"	   PGNSP PGUID b f f	18	18	16 633 634 charlt scalarltsel scalarltjoinsel ));
DESCR("less than");
DATA(insert OID = 632 (  "<="	   PGNSP PGUID b f f	18	18	16 634 633 charle scalarltsel scalarltjoinsel ));
DESCR("less than or equal");
DATA(insert OID = 633 (  ">"	   PGNSP PGUID b f f	18	18	16 631 632 chargt scalargtsel scalargtjoinsel ));
DESCR("greater than");
DATA(insert OID = 634 (  ">="	   PGNSP PGUID b f f	18	18	16 632 631 charge scalargtsel scalargtjoinsel ));
DESCR("greater than or equal");

DATA(insert OID = 639 (  "~"	   PGNSP PGUID b f f	19	25	16 0 640 nameregexeq regexeqsel regexeqjoinsel ));
DESCR("matches regular expression, case-sensitive");
#define OID_NAME_REGEXEQ_OP		639
DATA(insert OID = 640 (  "!~"	   PGNSP PGUID b f f	19	25	16 0 639 nameregexne regexnesel regexnejoinsel ));
DESCR("does not match regular expression, case-sensitive");
DATA(insert OID = 641 (  "~"	   PGNSP PGUID b f f	25	25	16 0 642 textregexeq regexeqsel regexeqjoinsel ));
DESCR("matches regular expression, case-sensitive");
#define OID_TEXT_REGEXEQ_OP		641
DATA(insert OID = 642 (  "!~"	   PGNSP PGUID b f f	25	25	16 0 641 textregexne regexnesel regexnejoinsel ));
DESCR("does not match regular expression, case-sensitive");
DATA(insert OID = 643 (  "<>"	   PGNSP PGUID b f f	19	19	16 643 93 namene neqsel neqjoinsel ));
DESCR("not equal");
DATA(insert OID = 654 (  "||"	   PGNSP PGUID b f f	25	25	25	 0 0 textcat - - ));
DESCR("concatenate");

DATA(insert OID = 660 (  "<"	   PGNSP PGUID b f f	19	19	16 662 663 namelt scalarltsel scalarltjoinsel ));
DESCR("less than");
DATA(insert OID = 661 (  "<="	   PGNSP PGUID b f f	19	19	16 663 662 namele scalarltsel scalarltjoinsel ));
DESCR("less than or equal");
DATA(insert OID = 662 (  ">"	   PGNSP PGUID b f f	19	19	16 660 661 namegt scalargtsel scalargtjoinsel ));
DESCR("greater than");
DATA(insert OID = 663 (  ">="	   PGNSP PGUID b f f	19	19	16 661 660 namege scalargtsel scalargtjoinsel ));
DESCR("greater than or equal");
DATA(insert OID = 664 (  "<"	   PGNSP PGUID b f f	25	25	16 666 667 text_lt scalarltsel scalarltjoinsel ));
DESCR("less than");
DATA(insert OID = 665 (  "<="	   PGNSP PGUID b f f	25	25	16 667 666 text_le scalarltsel scalarltjoinsel ));
DESCR("less than or equal");
DATA(insert OID = 666 (  ">"	   PGNSP PGUID b f f	25	25	16 664 665 text_gt scalargtsel scalargtjoinsel ));
DESCR("greater than");
DATA(insert OID = 667 (  ">="	   PGNSP PGUID b f f	25	25	16 665 664 text_ge scalargtsel scalargtjoinsel ));
DESCR("greater than or equal");

DATA(insert OID = 670 (  "="	   PGNSP PGUID b t t	701  701	16 670 671 float8eq eqsel eqjoinsel ));
<<<<<<< HEAD
#define Float8EqualOperator 670
=======
DESCR("equal");
>>>>>>> a4bebdd9
DATA(insert OID = 671 (  "<>"	   PGNSP PGUID b f f	701  701	16 671 670 float8ne neqsel neqjoinsel ));
DESCR("not equal");
DATA(insert OID = 672 (  "<"	   PGNSP PGUID b f f	701  701	16 674 675 float8lt scalarltsel scalarltjoinsel ));
DESCR("less than");
DATA(insert OID = 673 (  "<="	   PGNSP PGUID b f f	701  701	16 675 674 float8le scalarltsel scalarltjoinsel ));
DESCR("less than or equal");
DATA(insert OID = 674 (  ">"	   PGNSP PGUID b f f	701  701	16 672 673 float8gt scalargtsel scalargtjoinsel ));
DESCR("greater than");
DATA(insert OID = 675 (  ">="	   PGNSP PGUID b f f	701  701	16 673 672 float8ge scalargtsel scalargtjoinsel ));
DESCR("greater than or equal");

DATA(insert OID = 682 (  "@"	   PGNSP PGUID l f f	 0	21	21	 0	 0 int2abs - - ));
DESCR("absolute value");
DATA(insert OID = 684 (  "+"	   PGNSP PGUID b f f	20	20	20 684	 0 int8pl - - ));
DESCR("add");
DATA(insert OID = 685 (  "-"	   PGNSP PGUID b f f	20	20	20	 0	 0 int8mi - - ));
DESCR("subtract");
DATA(insert OID = 686 (  "*"	   PGNSP PGUID b f f	20	20	20 686	 0 int8mul - - ));
DESCR("multiply");
DATA(insert OID = 687 (  "/"	   PGNSP PGUID b f f	20	20	20	 0	 0 int8div - - ));
DESCR("divide");

DATA(insert OID = 688 (  "+"	   PGNSP PGUID b f f	20	23	20 692	 0 int84pl - - ));
DESCR("add");
DATA(insert OID = 689 (  "-"	   PGNSP PGUID b f f	20	23	20	 0	 0 int84mi - - ));
DESCR("subtract");
DATA(insert OID = 690 (  "*"	   PGNSP PGUID b f f	20	23	20 694	 0 int84mul - - ));
DESCR("multiply");
DATA(insert OID = 691 (  "/"	   PGNSP PGUID b f f	20	23	20	 0	 0 int84div - - ));
DESCR("divide");
DATA(insert OID = 692 (  "+"	   PGNSP PGUID b f f	23	20	20 688	 0 int48pl - - ));
DESCR("add");
DATA(insert OID = 693 (  "-"	   PGNSP PGUID b f f	23	20	20	 0	 0 int48mi - - ));
DESCR("subtract");
DATA(insert OID = 694 (  "*"	   PGNSP PGUID b f f	23	20	20 690	 0 int48mul - - ));
DESCR("multiply");
DATA(insert OID = 695 (  "/"	   PGNSP PGUID b f f	23	20	20	 0	 0 int48div - - ));
DESCR("divide");

DATA(insert OID = 818 (  "+"	   PGNSP PGUID b f f	20	21	20 822	 0 int82pl - - ));
DESCR("add");
DATA(insert OID = 819 (  "-"	   PGNSP PGUID b f f	20	21	20	 0	 0 int82mi - - ));
DESCR("subtract");
DATA(insert OID = 820 (  "*"	   PGNSP PGUID b f f	20	21	20 824	 0 int82mul - - ));
DESCR("multiply");
DATA(insert OID = 821 (  "/"	   PGNSP PGUID b f f	20	21	20	 0	 0 int82div - - ));
DESCR("divide");
DATA(insert OID = 822 (  "+"	   PGNSP PGUID b f f	21	20	20 818	 0 int28pl - - ));
DESCR("add");
DATA(insert OID = 823 (  "-"	   PGNSP PGUID b f f	21	20	20	 0	 0 int28mi - - ));
DESCR("subtract");
DATA(insert OID = 824 (  "*"	   PGNSP PGUID b f f	21	20	20 820	 0 int28mul - - ));
DESCR("multiply");
DATA(insert OID = 825 (  "/"	   PGNSP PGUID b f f	21	20	20	 0	 0 int28div - - ));
DESCR("divide");

DATA(insert OID = 706 (  "<->"	   PGNSP PGUID b f f 603 603 701 706	 0 box_distance - - ));
DESCR("distance between");
DATA(insert OID = 707 (  "<->"	   PGNSP PGUID b f f 602 602 701 707	 0 path_distance - - ));
DESCR("distance between");
DATA(insert OID = 708 (  "<->"	   PGNSP PGUID b f f 628 628 701 708	 0 line_distance - - ));
DESCR("distance between");
DATA(insert OID = 709 (  "<->"	   PGNSP PGUID b f f 601 601 701 709	 0 lseg_distance - - ));
DESCR("distance between");
DATA(insert OID = 712 (  "<->"	   PGNSP PGUID b f f 604 604 701 712	 0 poly_distance - - ));
DESCR("distance between");

DATA(insert OID = 713 (  "<>"	   PGNSP PGUID b f f 600 600	16 713 510 point_ne neqsel neqjoinsel ));
DESCR("not equal");

/* add translation/rotation/scaling operators for geometric types. - thomas 97/05/10 */
DATA(insert OID = 731 (  "+"	   PGNSP PGUID b f f	600  600	600  731  0 point_add - - ));
DESCR("add points (translate)");
DATA(insert OID = 732 (  "-"	   PGNSP PGUID b f f	600  600	600    0  0 point_sub - - ));
DESCR("subtract points (translate)");
DATA(insert OID = 733 (  "*"	   PGNSP PGUID b f f	600  600	600  733  0 point_mul - - ));
DESCR("multiply points (scale/rotate)");
DATA(insert OID = 734 (  "/"	   PGNSP PGUID b f f	600  600	600    0  0 point_div - - ));
DESCR("divide points (scale/rotate)");
DATA(insert OID = 735 (  "+"	   PGNSP PGUID b f f	602  602	602  735  0 path_add - - ));
DESCR("concatenate");
DATA(insert OID = 736 (  "+"	   PGNSP PGUID b f f	602  600	602    0  0 path_add_pt - - ));
DESCR("add (translate path)");
DATA(insert OID = 737 (  "-"	   PGNSP PGUID b f f	602  600	602    0  0 path_sub_pt - - ));
DESCR("subtract (translate path)");
DATA(insert OID = 738 (  "*"	   PGNSP PGUID b f f	602  600	602    0  0 path_mul_pt - - ));
DESCR("multiply (rotate/scale path)");
DATA(insert OID = 739 (  "/"	   PGNSP PGUID b f f	602  600	602    0  0 path_div_pt - - ));
DESCR("divide (rotate/scale path)");
DATA(insert OID = 755 (  "@>"	   PGNSP PGUID b f f	602  600	 16  512  0 path_contain_pt - - ));
DESCR("contains");
DATA(insert OID = 756 (  "<@"	   PGNSP PGUID b f f	600  604	 16  757  0 pt_contained_poly contsel contjoinsel ));
DESCR("is contained by");
DATA(insert OID = 757 (  "@>"	   PGNSP PGUID b f f	604  600	 16  756  0 poly_contain_pt contsel contjoinsel ));
DESCR("contains");
DATA(insert OID = 758 (  "<@"	   PGNSP PGUID b f f	600  718	 16  759  0 pt_contained_circle contsel contjoinsel ));
DESCR("is contained by");
DATA(insert OID = 759 (  "@>"	   PGNSP PGUID b f f	718  600	 16  758  0 circle_contain_pt contsel contjoinsel ));
DESCR("contains");

DATA(insert OID = 773 (  "@"	   PGNSP PGUID l f f	 0	23	23	 0	 0 int4abs - - ));
DESCR("absolute value");

/* additional operators for geometric types - thomas 1997-07-09 */
DATA(insert OID =  792 (  "="	   PGNSP PGUID b f f	602  602	 16  792  0 path_n_eq eqsel eqjoinsel ));
DESCR("equal");
DATA(insert OID =  793 (  "<"	   PGNSP PGUID b f f	602  602	 16  794  0 path_n_lt - - ));
DESCR("less than");
DATA(insert OID =  794 (  ">"	   PGNSP PGUID b f f	602  602	 16  793  0 path_n_gt - - ));
DESCR("greater than");
DATA(insert OID =  795 (  "<="	   PGNSP PGUID b f f	602  602	 16  796  0 path_n_le - - ));
DESCR("less than or equal");
DATA(insert OID =  796 (  ">="	   PGNSP PGUID b f f	602  602	 16  795  0 path_n_ge - - ));
DESCR("greater than or equal");
DATA(insert OID =  797 (  "#"	   PGNSP PGUID l f f	0	 602	 23    0  0 path_npoints - - ));
DESCR("number of points");
DATA(insert OID =  798 (  "?#"	   PGNSP PGUID b f f	602  602	 16    0  0 path_inter - - ));
DESCR("intersect");
DATA(insert OID =  799 (  "@-@"    PGNSP PGUID l f f	0	 602	701    0  0 path_length - - ));
DESCR("sum of path segment lengths");
DATA(insert OID =  800 (  ">^"	   PGNSP PGUID b f f	603  603	 16    0  0 box_above_eq positionsel positionjoinsel ));
DESCR("is above (allows touching)");
DATA(insert OID =  801 (  "<^"	   PGNSP PGUID b f f	603  603	 16    0  0 box_below_eq positionsel positionjoinsel ));
DESCR("is below (allows touching)");
DATA(insert OID =  802 (  "?#"	   PGNSP PGUID b f f	603  603	 16    0  0 box_overlap areasel areajoinsel ));
DESCR("deprecated, use && instead");
DATA(insert OID =  803 (  "#"	   PGNSP PGUID b f f	603  603	603    0  0 box_intersect - - ));
DESCR("box intersection");
DATA(insert OID =  804 (  "+"	   PGNSP PGUID b f f	603  600	603    0  0 box_add - - ));
DESCR("add point to box (translate)");
DATA(insert OID =  805 (  "-"	   PGNSP PGUID b f f	603  600	603    0  0 box_sub - - ));
DESCR("subtract point from box (translate)");
DATA(insert OID =  806 (  "*"	   PGNSP PGUID b f f	603  600	603    0  0 box_mul - - ));
DESCR("multiply box by point (scale)");
DATA(insert OID =  807 (  "/"	   PGNSP PGUID b f f	603  600	603    0  0 box_div - - ));
DESCR("divide box by point (scale)");
DATA(insert OID =  808 (  "?-"	   PGNSP PGUID b f f	600  600	 16  808  0 point_horiz - - ));
DESCR("horizontally aligned");
DATA(insert OID =  809 (  "?|"	   PGNSP PGUID b f f	600  600	 16  809  0 point_vert - - ));
DESCR("vertically aligned");

DATA(insert OID = 811 (  "="	   PGNSP PGUID b t f 704 704	16 811 812 tintervaleq eqsel eqjoinsel ));
<<<<<<< HEAD
#define TIntervalEqualOperator 811
=======
DESCR("equal");
>>>>>>> a4bebdd9
DATA(insert OID = 812 (  "<>"	   PGNSP PGUID b f f 704 704	16 812 811 tintervalne neqsel neqjoinsel ));
DESCR("not equal");
DATA(insert OID = 813 (  "<"	   PGNSP PGUID b f f 704 704	16 814 816 tintervallt scalarltsel scalarltjoinsel ));
DESCR("less than");
DATA(insert OID = 814 (  ">"	   PGNSP PGUID b f f 704 704	16 813 815 tintervalgt scalargtsel scalargtjoinsel ));
DESCR("greater than");
DATA(insert OID = 815 (  "<="	   PGNSP PGUID b f f 704 704	16 816 814 tintervalle scalarltsel scalarltjoinsel ));
DESCR("less than or equal");
DATA(insert OID = 816 (  ">="	   PGNSP PGUID b f f 704 704	16 815 813 tintervalge scalargtsel scalargtjoinsel ));
DESCR("greater than or equal");

<<<<<<< HEAD
DATA(insert OID = 843 (  "*"	   PGNSP PGUID b f f	790  700	790 845 0 cash_mul_flt4 - - ));
DATA(insert OID = 844 (  "/"	   PGNSP PGUID b f f	790  700	790   0 0 cash_div_flt4 - - ));
DATA(insert OID = 845 (  "*"	   PGNSP PGUID b f f	700  790	790 843 0 flt4_mul_cash - - ));

DATA(insert OID = 900 (  "="	   PGNSP PGUID b t f	790  790	16 900 901 cash_eq eqsel eqjoinsel ));
#define CashEqualOperator 900
=======
DATA(insert OID = 843 (  "*"	   PGNSP PGUID b f f	790  700	790 845   0 cash_mul_flt4 - - ));
DESCR("multiply");
DATA(insert OID = 844 (  "/"	   PGNSP PGUID b f f	790  700	790   0   0 cash_div_flt4 - - ));
DESCR("divide");
DATA(insert OID = 845 (  "*"	   PGNSP PGUID b f f	700  790	790 843   0 flt4_mul_cash - - ));
DESCR("multiply");

DATA(insert OID = 900 (  "="	   PGNSP PGUID b t f	790  790	16 900 901 cash_eq eqsel eqjoinsel ));
DESCR("equal");
>>>>>>> a4bebdd9
DATA(insert OID = 901 (  "<>"	   PGNSP PGUID b f f	790  790	16 901 900 cash_ne neqsel neqjoinsel ));
DESCR("not equal");
DATA(insert OID = 902 (  "<"	   PGNSP PGUID b f f	790  790	16 903 905 cash_lt scalarltsel scalarltjoinsel ));
DESCR("less than");
DATA(insert OID = 903 (  ">"	   PGNSP PGUID b f f	790  790	16 902 904 cash_gt scalargtsel scalargtjoinsel ));
DESCR("greater than");
DATA(insert OID = 904 (  "<="	   PGNSP PGUID b f f	790  790	16 905 903 cash_le scalarltsel scalarltjoinsel ));
DESCR("less than or equal");
DATA(insert OID = 905 (  ">="	   PGNSP PGUID b f f	790  790	16 904 902 cash_ge scalargtsel scalargtjoinsel ));
<<<<<<< HEAD
DATA(insert OID = 906 (  "+"	   PGNSP PGUID b f f	790  790	790 906   0  cash_pl - - ));
DATA(insert OID = 907 (  "-"	   PGNSP PGUID b f f	790  790	790   0   0  cash_mi - - ));
DATA(insert OID = 908 (  "*"	   PGNSP PGUID b f f	790  701	790 916   0  cash_mul_flt8 - - ));
DATA(insert OID = 909 (  "/"	   PGNSP PGUID b f f	790  701	790   0   0  cash_div_flt8 - - ));
DATA(insert OID = 912 (  "*"	   PGNSP PGUID b f f	790  23 790 917   0    cash_mul_int4 - - ));
DATA(insert OID = 913 (  "/"	   PGNSP PGUID b f f	790  23 790   0   0    cash_div_int4 - - ));
DATA(insert OID = 914 (  "*"	   PGNSP PGUID b f f	790  21 790 918   0    cash_mul_int2 - - ));
DATA(insert OID = 915 (  "/"	   PGNSP PGUID b f f	790  21 790   0   0    cash_div_int2 - - ));
DATA(insert OID = 916 (  "*"	   PGNSP PGUID b f f	701  790	790 908   0  flt8_mul_cash - - ));
DATA(insert OID = 917 (  "*"	   PGNSP PGUID b f f	23	790 790 912   0   int4_mul_cash - - ));
DATA(insert OID = 918 (  "*"	   PGNSP PGUID b f f	21	790 790 914   0   int2_mul_cash - - ));
=======
DESCR("greater than or equal");
DATA(insert OID = 906 (  "+"	   PGNSP PGUID b f f	790  790	790 906   0 cash_pl - - ));
DESCR("add");
DATA(insert OID = 907 (  "-"	   PGNSP PGUID b f f	790  790	790   0   0 cash_mi - - ));
DESCR("subtract");
DATA(insert OID = 908 (  "*"	   PGNSP PGUID b f f	790  701	790 916   0 cash_mul_flt8 - - ));
DESCR("multiply");
DATA(insert OID = 909 (  "/"	   PGNSP PGUID b f f	790  701	790   0   0 cash_div_flt8 - - ));
DESCR("divide");
DATA(insert OID = 912 (  "*"	   PGNSP PGUID b f f	790  23		790 917   0 cash_mul_int4 - - ));
DESCR("multiply");
DATA(insert OID = 913 (  "/"	   PGNSP PGUID b f f	790  23		790   0   0 cash_div_int4 - - ));
DESCR("divide");
DATA(insert OID = 914 (  "*"	   PGNSP PGUID b f f	790  21		790 918   0 cash_mul_int2 - - ));
DESCR("multiply");
DATA(insert OID = 915 (  "/"	   PGNSP PGUID b f f	790  21		790   0   0 cash_div_int2 - - ));
DESCR("divide");
DATA(insert OID = 916 (  "*"	   PGNSP PGUID b f f	701  790	790 908   0 flt8_mul_cash - - ));
DESCR("multiply");
DATA(insert OID = 917 (  "*"	   PGNSP PGUID b f f	23	790		790 912   0 int4_mul_cash - - ));
DESCR("multiply");
DATA(insert OID = 918 (  "*"	   PGNSP PGUID b f f	21	790		790 914   0 int2_mul_cash - - ));
DESCR("multiply");
DATA(insert OID = 3825 ( "/"	   PGNSP PGUID b f f	790 790		701   0   0 cash_div_cash - - ));
DESCR("divide");
>>>>>>> a4bebdd9

DATA(insert OID = 965 (  "^"	   PGNSP PGUID b f f	701  701	701 0 0 dpow - - ));
DESCR("exponentiation");
DATA(insert OID = 966 (  "+"	   PGNSP PGUID b f f 1034 1033 1034 0 0 aclinsert - - ));
DESCR("add/update ACL item");
DATA(insert OID = 967 (  "-"	   PGNSP PGUID b f f 1034 1033 1034 0 0 aclremove - - ));
DESCR("remove ACL item");
DATA(insert OID = 968 (  "@>"	   PGNSP PGUID b f f 1034 1033	 16 0 0 aclcontains - - ));
DESCR("contains");
DATA(insert OID = 974 (  "="	   PGNSP PGUID b f t 1033 1033	 16 974 0 aclitemeq eqsel eqjoinsel ));
DESCR("equal");

/* additional geometric operators - thomas 1997-07-09 */
DATA(insert OID =  969 (  "@@"	   PGNSP PGUID l f f	0  601	600    0  0 lseg_center - - ));
DESCR("center of");
DATA(insert OID =  970 (  "@@"	   PGNSP PGUID l f f	0  602	600    0  0 path_center - - ));
DESCR("center of");
DATA(insert OID =  971 (  "@@"	   PGNSP PGUID l f f	0  604	600    0  0 poly_center - - ));
DESCR("center of");

DATA(insert OID = 1054 ( "="	   PGNSP PGUID b t t 1042 1042	 16 1054 1057 bpchareq eqsel eqjoinsel ));
<<<<<<< HEAD
#define BPCharEqualOperator 1054
=======
DESCR("equal");

>>>>>>> a4bebdd9
DATA(insert OID = 1055 ( "~"	   PGNSP PGUID b f f 1042 25	 16    0 1056 bpcharregexeq regexeqsel regexeqjoinsel ));
DESCR("matches regular expression, case-sensitive");
#define OID_BPCHAR_REGEXEQ_OP		1055
DATA(insert OID = 1056 ( "!~"	   PGNSP PGUID b f f 1042 25	 16    0 1055 bpcharregexne regexnesel regexnejoinsel ));
DESCR("does not match regular expression, case-sensitive");
DATA(insert OID = 1057 ( "<>"	   PGNSP PGUID b f f 1042 1042	 16 1057 1054 bpcharne neqsel neqjoinsel ));
DESCR("not equal");
DATA(insert OID = 1058 ( "<"	   PGNSP PGUID b f f 1042 1042	 16 1060 1061 bpcharlt scalarltsel scalarltjoinsel ));
DESCR("less than");
DATA(insert OID = 1059 ( "<="	   PGNSP PGUID b f f 1042 1042	 16 1061 1060 bpcharle scalarltsel scalarltjoinsel ));
DESCR("less than or equal");
DATA(insert OID = 1060 ( ">"	   PGNSP PGUID b f f 1042 1042	 16 1058 1059 bpchargt scalargtsel scalargtjoinsel ));
DESCR("greater than");
DATA(insert OID = 1061 ( ">="	   PGNSP PGUID b f f 1042 1042	 16 1059 1058 bpcharge scalargtsel scalargtjoinsel ));
DESCR("greater than or equal");

/* generic array comparison operators */
DATA(insert OID = 1070 (  "="	   PGNSP PGUID b t t 2277 2277 16 1070 1071 array_eq eqsel eqjoinsel ));
DESCR("equal");
#define ARRAY_EQ_OP 1070
DATA(insert OID = 1071 (  "<>"	   PGNSP PGUID b f f 2277 2277 16 1071 1070 array_ne neqsel neqjoinsel ));
DESCR("not equal");
DATA(insert OID = 1072 (  "<"	   PGNSP PGUID b f f 2277 2277 16 1073 1075 array_lt scalarltsel scalarltjoinsel ));
DESCR("less than");
#define ARRAY_LT_OP 1072
DATA(insert OID = 1073 (  ">"	   PGNSP PGUID b f f 2277 2277 16 1072 1074 array_gt scalargtsel scalargtjoinsel ));
DESCR("greater than");
#define ARRAY_GT_OP 1073
DATA(insert OID = 1074 (  "<="	   PGNSP PGUID b f f 2277 2277 16 1075 1073 array_le scalarltsel scalarltjoinsel ));
DESCR("less than or equal");
DATA(insert OID = 1075 (  ">="	   PGNSP PGUID b f f 2277 2277 16 1074 1072 array_ge scalargtsel scalargtjoinsel ));
DESCR("greater than or equal");

/* date operators */
DATA(insert OID = 1076 ( "+"	   PGNSP PGUID b f f	1082	1186 1114 2551 0 date_pl_interval - - ));
DESCR("add");
DATA(insert OID = 1077 ( "-"	   PGNSP PGUID b f f	1082	1186 1114 0 0 date_mi_interval - - ));
DESCR("subtract");
DATA(insert OID = 1093 ( "="	   PGNSP PGUID b t t	1082	1082   16 1093 1094 date_eq eqsel eqjoinsel ));
<<<<<<< HEAD
#define DateEqualOperator 1093
=======
DESCR("equal");
>>>>>>> a4bebdd9
DATA(insert OID = 1094 ( "<>"	   PGNSP PGUID b f f	1082	1082   16 1094 1093 date_ne neqsel neqjoinsel ));
DESCR("not equal");
DATA(insert OID = 1095 ( "<"	   PGNSP PGUID b f f	1082	1082   16 1097 1098 date_lt scalarltsel scalarltjoinsel ));
DESCR("less than");
DATA(insert OID = 1096 ( "<="	   PGNSP PGUID b f f	1082	1082   16 1098 1097 date_le scalarltsel scalarltjoinsel ));
DESCR("less than or equal");
DATA(insert OID = 1097 ( ">"	   PGNSP PGUID b f f	1082	1082   16 1095 1096 date_gt scalargtsel scalargtjoinsel ));
DESCR("greater than");
DATA(insert OID = 1098 ( ">="	   PGNSP PGUID b f f	1082	1082   16 1096 1095 date_ge scalargtsel scalargtjoinsel ));
DESCR("greater than or equal");
DATA(insert OID = 1099 ( "-"	   PGNSP PGUID b f f	1082	1082   23 0 0 date_mi - - ));
DESCR("subtract");
DATA(insert OID = 1100 ( "+"	   PGNSP PGUID b f f	1082	  23 1082 2555 0 date_pli - - ));
DESCR("add");
DATA(insert OID = 1101 ( "-"	   PGNSP PGUID b f f	1082	  23 1082 0 0 date_mii - - ));
DESCR("subtract");

/* time operators */
DATA(insert OID = 1108 ( "="	   PGNSP PGUID b t t	1083	1083  16 1108 1109 time_eq eqsel eqjoinsel ));
<<<<<<< HEAD
#define TimeEqualOperator 1108
=======
DESCR("equal");
>>>>>>> a4bebdd9
DATA(insert OID = 1109 ( "<>"	   PGNSP PGUID b f f	1083	1083  16 1109 1108 time_ne neqsel neqjoinsel ));
DESCR("not equal");
DATA(insert OID = 1110 ( "<"	   PGNSP PGUID b f f	1083	1083  16 1112 1113 time_lt scalarltsel scalarltjoinsel ));
DESCR("less than");
DATA(insert OID = 1111 ( "<="	   PGNSP PGUID b f f	1083	1083  16 1113 1112 time_le scalarltsel scalarltjoinsel ));
DESCR("less than or equal");
DATA(insert OID = 1112 ( ">"	   PGNSP PGUID b f f	1083	1083  16 1110 1111 time_gt scalargtsel scalargtjoinsel ));
DESCR("greater than");
DATA(insert OID = 1113 ( ">="	   PGNSP PGUID b f f	1083	1083  16 1111 1110 time_ge scalargtsel scalargtjoinsel ));
DESCR("greater than or equal");

/* timetz operators */
DATA(insert OID = 1550 ( "="	   PGNSP PGUID b t t	1266 1266	16 1550 1551 timetz_eq eqsel eqjoinsel ));
<<<<<<< HEAD
#define TimeTZEqualOperator 1550
=======
DESCR("equal");
>>>>>>> a4bebdd9
DATA(insert OID = 1551 ( "<>"	   PGNSP PGUID b f f	1266 1266	16 1551 1550 timetz_ne neqsel neqjoinsel ));
DESCR("not equal");
DATA(insert OID = 1552 ( "<"	   PGNSP PGUID b f f	1266 1266	16 1554 1555 timetz_lt scalarltsel scalarltjoinsel ));
DESCR("less than");
DATA(insert OID = 1553 ( "<="	   PGNSP PGUID b f f	1266 1266	16 1555 1554 timetz_le scalarltsel scalarltjoinsel ));
DESCR("less than or equal");
DATA(insert OID = 1554 ( ">"	   PGNSP PGUID b f f	1266 1266	16 1552 1553 timetz_gt scalargtsel scalargtjoinsel ));
DESCR("greater than");
DATA(insert OID = 1555 ( ">="	   PGNSP PGUID b f f	1266 1266	16 1553 1552 timetz_ge scalargtsel scalargtjoinsel ));
DESCR("greater than or equal");

/* float48 operators */
DATA(insert OID = 1116 (  "+"		PGNSP PGUID b f f 700 701 701 1126	 0 float48pl - - ));
DESCR("add");
DATA(insert OID = 1117 (  "-"		PGNSP PGUID b f f 700 701 701  0	 0 float48mi - - ));
DESCR("subtract");
DATA(insert OID = 1118 (  "/"		PGNSP PGUID b f f 700 701 701  0	 0 float48div - - ));
DESCR("divide");
DATA(insert OID = 1119 (  "*"		PGNSP PGUID b f f 700 701 701 1129	 0 float48mul - - ));
DESCR("multiply");
DATA(insert OID = 1120 (  "="		PGNSP PGUID b t t  700	701  16 1130 1121 float48eq eqsel eqjoinsel ));
DESCR("equal");
DATA(insert OID = 1121 (  "<>"		PGNSP PGUID b f f  700	701  16 1131 1120 float48ne neqsel neqjoinsel ));
DESCR("not equal");
DATA(insert OID = 1122 (  "<"		PGNSP PGUID b f f  700	701  16 1133 1125 float48lt scalarltsel scalarltjoinsel ));
DESCR("less than");
DATA(insert OID = 1123 (  ">"		PGNSP PGUID b f f  700	701  16 1132 1124 float48gt scalargtsel scalargtjoinsel ));
DESCR("greater than");
DATA(insert OID = 1124 (  "<="		PGNSP PGUID b f f  700	701  16 1135 1123 float48le scalarltsel scalarltjoinsel ));
DESCR("less than or equal");
DATA(insert OID = 1125 (  ">="		PGNSP PGUID b f f  700	701  16 1134 1122 float48ge scalargtsel scalargtjoinsel ));
DESCR("greater than or equal");

/* float84 operators */
DATA(insert OID = 1126 (  "+"		PGNSP PGUID b f f 701 700 701 1116	 0 float84pl - - ));
DESCR("add");
DATA(insert OID = 1127 (  "-"		PGNSP PGUID b f f 701 700 701  0	 0 float84mi - - ));
DESCR("subtract");
DATA(insert OID = 1128 (  "/"		PGNSP PGUID b f f 701 700 701  0	 0 float84div - - ));
DESCR("divide");
DATA(insert OID = 1129 (  "*"		PGNSP PGUID b f f 701 700 701 1119	 0 float84mul - - ));
DESCR("multiply");
DATA(insert OID = 1130 (  "="		PGNSP PGUID b t t  701	700  16 1120 1131 float84eq eqsel eqjoinsel ));
DESCR("equal");
DATA(insert OID = 1131 (  "<>"		PGNSP PGUID b f f  701	700  16 1121 1130 float84ne neqsel neqjoinsel ));
DESCR("not equal");
DATA(insert OID = 1132 (  "<"		PGNSP PGUID b f f  701	700  16 1123 1135 float84lt scalarltsel scalarltjoinsel ));
DESCR("less than");
DATA(insert OID = 1133 (  ">"		PGNSP PGUID b f f  701	700  16 1122 1134 float84gt scalargtsel scalargtjoinsel ));
DESCR("greater than");
DATA(insert OID = 1134 (  "<="		PGNSP PGUID b f f  701	700  16 1125 1133 float84le scalarltsel scalarltjoinsel ));
DESCR("less than or equal");
DATA(insert OID = 1135 (  ">="		PGNSP PGUID b f f  701	700  16 1124 1132 float84ge scalargtsel scalargtjoinsel ));
DESCR("greater than or equal");


/* LIKE hacks by Keith Parks. */
DATA(insert OID = 1207 (  "~~"	  PGNSP PGUID b f f  19 25	16 0 1208 namelike likesel likejoinsel ));
DESCR("matches LIKE expression");
#define OID_NAME_LIKE_OP		1207
DATA(insert OID = 1208 (  "!~~"   PGNSP PGUID b f f  19 25	16 0 1207 namenlike nlikesel nlikejoinsel ));
DESCR("does not match LIKE expression");
DATA(insert OID = 1209 (  "~~"	  PGNSP PGUID b f f  25 25	16 0 1210 textlike likesel likejoinsel ));
DESCR("matches LIKE expression");
#define OID_TEXT_LIKE_OP		1209
DATA(insert OID = 1210 (  "!~~"   PGNSP PGUID b f f  25 25	16 0 1209 textnlike nlikesel nlikejoinsel ));
DESCR("does not match LIKE expression");
DATA(insert OID = 1211 (  "~~"	  PGNSP PGUID b f f  1042 25	16 0 1212 bpcharlike likesel likejoinsel ));
DESCR("matches LIKE expression");
#define OID_BPCHAR_LIKE_OP		1211
DATA(insert OID = 1212 (  "!~~"   PGNSP PGUID b f f  1042 25	16 0 1211 bpcharnlike nlikesel nlikejoinsel ));
DESCR("does not match LIKE expression");

/* case-insensitive regex hacks */
DATA(insert OID = 1226 (  "~*"		 PGNSP PGUID b f f	19	25	16 0 1227 nameicregexeq icregexeqsel icregexeqjoinsel ));
DESCR("matches regular expression, case-insensitive");
#define OID_NAME_ICREGEXEQ_OP		1226
DATA(insert OID = 1227 (  "!~*"		 PGNSP PGUID b f f	19	25	16 0 1226 nameicregexne icregexnesel icregexnejoinsel ));
DESCR("does not match regular expression, case-insensitive");
DATA(insert OID = 1228 (  "~*"		 PGNSP PGUID b f f	25	25	16 0 1229 texticregexeq icregexeqsel icregexeqjoinsel ));
DESCR("matches regular expression, case-insensitive");
#define OID_TEXT_ICREGEXEQ_OP		1228
DATA(insert OID = 1229 (  "!~*"		 PGNSP PGUID b f f	25	25	16 0 1228 texticregexne icregexnesel icregexnejoinsel ));
DESCR("does not match regular expression, case-insensitive");
DATA(insert OID = 1234 (  "~*"		PGNSP PGUID b f f  1042  25  16 0 1235 bpcharicregexeq icregexeqsel icregexeqjoinsel ));
DESCR("matches regular expression, case-insensitive");
#define OID_BPCHAR_ICREGEXEQ_OP		1234
DATA(insert OID = 1235 ( "!~*"		PGNSP PGUID b f f  1042  25  16 0 1234 bpcharicregexne icregexnesel icregexnejoinsel ));
DESCR("does not match regular expression, case-insensitive");

/* timestamptz operators */
DATA(insert OID = 1320 (  "="	   PGNSP PGUID b t t 1184 1184	 16 1320 1321 timestamptz_eq eqsel eqjoinsel ));
<<<<<<< HEAD
#define TimestampTZEqualOperator 1320
=======
DESCR("equal");
>>>>>>> a4bebdd9
DATA(insert OID = 1321 (  "<>"	   PGNSP PGUID b f f 1184 1184	 16 1321 1320 timestamptz_ne neqsel neqjoinsel ));
DESCR("not equal");
DATA(insert OID = 1322 (  "<"	   PGNSP PGUID b f f 1184 1184	 16 1324 1325 timestamptz_lt scalarltsel scalarltjoinsel ));
DESCR("less than");
DATA(insert OID = 1323 (  "<="	   PGNSP PGUID b f f 1184 1184	 16 1325 1324 timestamptz_le scalarltsel scalarltjoinsel ));
DESCR("less than or equal");
DATA(insert OID = 1324 (  ">"	   PGNSP PGUID b f f 1184 1184	 16 1322 1323 timestamptz_gt scalargtsel scalargtjoinsel ));
DESCR("greater than");
DATA(insert OID = 1325 (  ">="	   PGNSP PGUID b f f 1184 1184	 16 1323 1322 timestamptz_ge scalargtsel scalargtjoinsel ));
DESCR("greater than or equal");
DATA(insert OID = 1327 (  "+"	   PGNSP PGUID b f f 1184 1186 1184  2554 0 timestamptz_pl_interval - - ));
DESCR("add");
DATA(insert OID = 1328 (  "-"	   PGNSP PGUID b f f 1184 1184 1186  0	0 timestamptz_mi - - ));
DESCR("subtract");
DATA(insert OID = 1329 (  "-"	   PGNSP PGUID b f f 1184 1186 1184  0	0 timestamptz_mi_interval - - ));
DESCR("subtract");

/* interval operators */
DATA(insert OID = 1330 (  "="	   PGNSP PGUID b t t 1186 1186	 16 1330 1331 interval_eq eqsel eqjoinsel ));
<<<<<<< HEAD
#define IntervalEqualOperator 1330
=======
DESCR("equal");
>>>>>>> a4bebdd9
DATA(insert OID = 1331 (  "<>"	   PGNSP PGUID b f f 1186 1186	 16 1331 1330 interval_ne neqsel neqjoinsel ));
DESCR("not equal");
DATA(insert OID = 1332 (  "<"	   PGNSP PGUID b f f 1186 1186	 16 1334 1335 interval_lt scalarltsel scalarltjoinsel ));
DESCR("less than");
DATA(insert OID = 1333 (  "<="	   PGNSP PGUID b f f 1186 1186	 16 1335 1334 interval_le scalarltsel scalarltjoinsel ));
DESCR("less than or equal");
DATA(insert OID = 1334 (  ">"	   PGNSP PGUID b f f 1186 1186	 16 1332 1333 interval_gt scalargtsel scalargtjoinsel ));
DESCR("greater than");
DATA(insert OID = 1335 (  ">="	   PGNSP PGUID b f f 1186 1186	 16 1333 1332 interval_ge scalargtsel scalargtjoinsel ));
DESCR("greater than or equal");

DATA(insert OID = 1336 (  "-"	   PGNSP PGUID l f f	0 1186 1186    0	0 interval_um - - ));
DESCR("negate");
DATA(insert OID = 1337 (  "+"	   PGNSP PGUID b f f 1186 1186 1186 1337	0 interval_pl - - ));
DESCR("add");
DATA(insert OID = 1338 (  "-"	   PGNSP PGUID b f f 1186 1186 1186    0	0 interval_mi - - ));
DESCR("subtract");

DATA(insert OID = 1360 (  "+"	   PGNSP PGUID b f f 1082 1083 1114 1363 0 datetime_pl - - ));
DESCR("convert date and time to timestamp");
DATA(insert OID = 1361 (  "+"	   PGNSP PGUID b f f 1082 1266 1184 1366 0 datetimetz_pl - - ));
DESCR("convert date and time with time zone to timestamp with time zone");
DATA(insert OID = 1363 (  "+"	   PGNSP PGUID b f f 1083 1082 1114 1360 0 timedate_pl - - ));
DESCR("convert time and date to timestamp");
DATA(insert OID = 1366 (  "+"	   PGNSP PGUID b f f 1266 1082 1184 1361 0 timetzdate_pl - - ));
DESCR("convert time with time zone and date to timestamp with time zone");

DATA(insert OID = 1399 (  "-"	   PGNSP PGUID b f f 1083 1083 1186  0	0 time_mi_time - - ));
DESCR("subtract");

/* additional geometric operators - thomas 97/04/18 */
DATA(insert OID = 1420 (  "@@"	  PGNSP PGUID l f f  0	718 600   0    0 circle_center - - ));
DESCR("center of");
DATA(insert OID = 1500 (  "="	  PGNSP PGUID b f f  718	718 16 1500 1501 circle_eq eqsel eqjoinsel ));
DESCR("equal by area");
DATA(insert OID = 1501 (  "<>"	  PGNSP PGUID b f f  718	718 16 1501 1500 circle_ne neqsel neqjoinsel ));
DESCR("not equal by area");
DATA(insert OID = 1502 (  "<"	  PGNSP PGUID b f f  718	718 16 1503 1505 circle_lt areasel areajoinsel ));
DESCR("less than by area");
DATA(insert OID = 1503 (  ">"	  PGNSP PGUID b f f  718	718 16 1502 1504 circle_gt areasel areajoinsel ));
DESCR("greater than by area");
DATA(insert OID = 1504 (  "<="	  PGNSP PGUID b f f  718	718 16 1505 1503 circle_le areasel areajoinsel ));
DESCR("less than or equal by area");
DATA(insert OID = 1505 (  ">="	  PGNSP PGUID b f f  718	718 16 1504 1502 circle_ge areasel areajoinsel ));
DESCR("greater than or equal by area");

DATA(insert OID = 1506 (  "<<"	  PGNSP PGUID b f f  718	718 16	  0    0 circle_left positionsel positionjoinsel ));
DESCR("is left of");
DATA(insert OID = 1507 (  "&<"	  PGNSP PGUID b f f  718	718 16	  0    0 circle_overleft positionsel positionjoinsel ));
DESCR("overlaps or is left of");
DATA(insert OID = 1508 (  "&>"	  PGNSP PGUID b f f  718	718 16	  0    0 circle_overright positionsel positionjoinsel ));
DESCR("overlaps or is right of");
DATA(insert OID = 1509 (  ">>"	  PGNSP PGUID b f f  718	718 16	  0    0 circle_right positionsel positionjoinsel ));
DESCR("is right of");
DATA(insert OID = 1510 (  "<@"	  PGNSP PGUID b f f  718	718 16 1511    0 circle_contained contsel contjoinsel ));
DESCR("is contained by");
DATA(insert OID = 1511 (  "@>"	  PGNSP PGUID b f f  718	718 16 1510    0 circle_contain contsel contjoinsel ));
DESCR("contains");
DATA(insert OID = 1512 (  "~="	  PGNSP PGUID b f f  718	718 16 1512    0 circle_same eqsel eqjoinsel ));
DESCR("same as");
DATA(insert OID = 1513 (  "&&"	  PGNSP PGUID b f f  718	718 16 1513    0 circle_overlap areasel areajoinsel ));
DESCR("overlaps");
DATA(insert OID = 1514 (  "|>>"   PGNSP PGUID b f f  718	718 16	  0    0 circle_above positionsel positionjoinsel ));
DESCR("is above");
DATA(insert OID = 1515 (  "<<|"   PGNSP PGUID b f f  718	718 16	  0    0 circle_below positionsel positionjoinsel ));
DESCR("is below");

DATA(insert OID = 1516 (  "+"	  PGNSP PGUID b f f  718	600  718	  0    0 circle_add_pt - - ));
DESCR("add");
DATA(insert OID = 1517 (  "-"	  PGNSP PGUID b f f  718	600  718	  0    0 circle_sub_pt - - ));
DESCR("subtract");
DATA(insert OID = 1518 (  "*"	  PGNSP PGUID b f f  718	600  718	  0    0 circle_mul_pt - - ));
DESCR("multiply");
DATA(insert OID = 1519 (  "/"	  PGNSP PGUID b f f  718	600  718	  0    0 circle_div_pt - - ));
DESCR("divide");

DATA(insert OID = 1520 (  "<->"   PGNSP PGUID b f f  718	718  701   1520    0 circle_distance - - ));
DESCR("distance between");
DATA(insert OID = 1521 (  "#"	  PGNSP PGUID l f f  0		604   23	  0    0 poly_npoints - - ));
DESCR("number of points");
DATA(insert OID = 1522 (  "<->"   PGNSP PGUID b f f  600	718  701	  0    0 dist_pc - - ));
DESCR("distance between");
DATA(insert OID = 1523 (  "<->"   PGNSP PGUID b f f  718	604  701	  0    0 dist_cpoly - - ));
DESCR("distance between");

/* additional geometric operators - thomas 1997-07-09 */
DATA(insert OID = 1524 (  "<->"   PGNSP PGUID b f f  628	603  701	  0  0 dist_lb - - ));
DESCR("distance between");

DATA(insert OID = 1525 (  "?#"	  PGNSP PGUID b f f  601	601 16 1525  0 lseg_intersect - - ));
DESCR("intersect");
DATA(insert OID = 1526 (  "?||"   PGNSP PGUID b f f  601	601 16 1526  0 lseg_parallel - - ));
DESCR("parallel");
DATA(insert OID = 1527 (  "?-|"   PGNSP PGUID b f f  601	601 16 1527  0 lseg_perp - - ));
DESCR("perpendicular");
DATA(insert OID = 1528 (  "?-"	  PGNSP PGUID l f f  0	601 16	  0  0 lseg_horizontal - - ));
DESCR("horizontal");
DATA(insert OID = 1529 (  "?|"	  PGNSP PGUID l f f  0	601 16	  0  0 lseg_vertical - - ));
DESCR("vertical");
DATA(insert OID = 1535 (  "="	  PGNSP PGUID b f f  601	601 16 1535 1586 lseg_eq eqsel eqjoinsel ));
DESCR("equal");
DATA(insert OID = 1536 (  "#"	  PGNSP PGUID b f f  601	601  600 1536  0 lseg_interpt - - ));
DESCR("intersection point");
DATA(insert OID = 1537 (  "?#"	  PGNSP PGUID b f f  601	628 16	  0  0 inter_sl - - ));
DESCR("intersect");
DATA(insert OID = 1538 (  "?#"	  PGNSP PGUID b f f  601	603 16	  0  0 inter_sb - - ));
DESCR("intersect");
DATA(insert OID = 1539 (  "?#"	  PGNSP PGUID b f f  628	603 16	  0  0 inter_lb - - ));
DESCR("intersect");

DATA(insert OID = 1546 (  "<@"	  PGNSP PGUID b f f  600	628 16	  0  0 on_pl - - ));
DESCR("point on line");
DATA(insert OID = 1547 (  "<@"	  PGNSP PGUID b f f  600	601 16	  0  0 on_ps - - ));
DESCR("is contained by");
DATA(insert OID = 1548 (  "<@"	  PGNSP PGUID b f f  601	628 16	  0  0 on_sl - - ));
DESCR("lseg on line");
DATA(insert OID = 1549 (  "<@"	  PGNSP PGUID b f f  601	603 16	  0  0 on_sb - - ));
DESCR("is contained by");

DATA(insert OID = 1557 (  "##"	  PGNSP PGUID b f f  600	628  600	  0  0 close_pl - - ));
DESCR("closest point to A on B");
DATA(insert OID = 1558 (  "##"	  PGNSP PGUID b f f  600	601  600	  0  0 close_ps - - ));
DESCR("closest point to A on B");
DATA(insert OID = 1559 (  "##"	  PGNSP PGUID b f f  600	603  600	  0  0 close_pb - - ));
DESCR("closest point to A on B");

DATA(insert OID = 1566 (  "##"	  PGNSP PGUID b f f  601	628  600	  0  0 close_sl - - ));
DESCR("closest point to A on B");
DATA(insert OID = 1567 (  "##"	  PGNSP PGUID b f f  601	603  600	  0  0 close_sb - - ));
DESCR("closest point to A on B");
DATA(insert OID = 1568 (  "##"	  PGNSP PGUID b f f  628	603  600	  0  0 close_lb - - ));
DESCR("closest point to A on B");
DATA(insert OID = 1577 (  "##"	  PGNSP PGUID b f f  628	601  600	  0  0 close_ls - - ));
DESCR("closest point to A on B");
DATA(insert OID = 1578 (  "##"	  PGNSP PGUID b f f  601	601  600	  0  0 close_lseg - - ));
DESCR("closest point to A on B");
DATA(insert OID = 1583 (  "*"	  PGNSP PGUID b f f 1186	701 1186	1584 0 interval_mul - - ));
DESCR("multiply");
DATA(insert OID = 1584 (  "*"	  PGNSP PGUID b f f  701 1186 1186	1583 0 mul_d_interval - - ));
DESCR("multiply");
DATA(insert OID = 1585 (  "/"	  PGNSP PGUID b f f 1186	701 1186	  0  0 interval_div - - ));
DESCR("divide");

DATA(insert OID = 1586 (  "<>"	  PGNSP PGUID b f f  601	601 16 1586 1535 lseg_ne neqsel neqjoinsel ));
DESCR("not equal");
DATA(insert OID = 1587 (  "<"	  PGNSP PGUID b f f  601	601 16 1589 1590 lseg_lt - - ));
DESCR("less than by length");
DATA(insert OID = 1588 (  "<="	  PGNSP PGUID b f f  601	601 16 1590 1589 lseg_le - - ));
DESCR("less than or equal by length");
DATA(insert OID = 1589 (  ">"	  PGNSP PGUID b f f  601	601 16 1587 1588 lseg_gt - - ));
DESCR("greater than by length");
DATA(insert OID = 1590 (  ">="	  PGNSP PGUID b f f  601	601 16 1588 1587 lseg_ge - - ));
DESCR("greater than or equal by length");

DATA(insert OID = 1591 (  "@-@"   PGNSP PGUID l f f 0  601	701    0  0 lseg_length - - ));
DESCR("distance between endpoints");

DATA(insert OID = 1611 (  "?#"	  PGNSP PGUID b f f  628	628 16 1611  0 line_intersect - - ));
DESCR("intersect");
DATA(insert OID = 1612 (  "?||"   PGNSP PGUID b f f  628	628 16 1612  0 line_parallel - - ));
DESCR("parallel");
DATA(insert OID = 1613 (  "?-|"   PGNSP PGUID b f f  628	628 16 1613  0 line_perp - - ));
DESCR("perpendicular");
DATA(insert OID = 1614 (  "?-"	  PGNSP PGUID l f f  0	628 16	  0  0 line_horizontal - - ));
DESCR("horizontal");
DATA(insert OID = 1615 (  "?|"	  PGNSP PGUID l f f  0	628 16	  0  0 line_vertical - - ));
DESCR("vertical");
DATA(insert OID = 1616 (  "="	  PGNSP PGUID b f f  628	628 16 1616  0 line_eq eqsel eqjoinsel ));
DESCR("equal");
DATA(insert OID = 1617 (  "#"	  PGNSP PGUID b f f  628	628  600 1617  0 line_interpt - - ));
DESCR("intersection point");

/* MAC type */
DATA(insert OID = 1220 (  "="	   PGNSP PGUID b t t 829 829	 16 1220 1221 macaddr_eq eqsel eqjoinsel ));
<<<<<<< HEAD
#define MacAddrEqualOperator 1220
=======
DESCR("equal");
>>>>>>> a4bebdd9
DATA(insert OID = 1221 (  "<>"	   PGNSP PGUID b f f 829 829	 16 1221 1220 macaddr_ne neqsel neqjoinsel ));
DESCR("not equal");
DATA(insert OID = 1222 (  "<"	   PGNSP PGUID b f f 829 829	 16 1224 1225 macaddr_lt scalarltsel scalarltjoinsel ));
DESCR("less than");
DATA(insert OID = 1223 (  "<="	   PGNSP PGUID b f f 829 829	 16 1225 1224 macaddr_le scalarltsel scalarltjoinsel ));
DESCR("less than or equal");
DATA(insert OID = 1224 (  ">"	   PGNSP PGUID b f f 829 829	 16 1222 1223 macaddr_gt scalargtsel scalargtjoinsel ));
DESCR("greater than");
DATA(insert OID = 1225 (  ">="	   PGNSP PGUID b f f 829 829	 16 1223 1222 macaddr_ge scalargtsel scalargtjoinsel ));
DESCR("greater than or equal");

/* INET type (these also support CIDR via implicit cast) */
DATA(insert OID = 1201 (  "="	   PGNSP PGUID b t t 869 869	 16 1201 1202 network_eq eqsel eqjoinsel ));
<<<<<<< HEAD
#define InetEqualOperator 1201
=======
DESCR("equal");
>>>>>>> a4bebdd9
DATA(insert OID = 1202 (  "<>"	   PGNSP PGUID b f f 869 869	 16 1202 1201 network_ne neqsel neqjoinsel ));
DESCR("not equal");
DATA(insert OID = 1203 (  "<"	   PGNSP PGUID b f f 869 869	 16 1205 1206 network_lt scalarltsel scalarltjoinsel ));
DESCR("less than");
DATA(insert OID = 1204 (  "<="	   PGNSP PGUID b f f 869 869	 16 1206 1205 network_le scalarltsel scalarltjoinsel ));
DESCR("less than or equal");
DATA(insert OID = 1205 (  ">"	   PGNSP PGUID b f f 869 869	 16 1203 1204 network_gt scalargtsel scalargtjoinsel ));
DESCR("greater than");
DATA(insert OID = 1206 (  ">="	   PGNSP PGUID b f f 869 869	 16 1204 1203 network_ge scalargtsel scalargtjoinsel ));
DESCR("greater than or equal");
DATA(insert OID = 931  (  "<<"	   PGNSP PGUID b f f 869 869	 16 933		0 network_sub - - ));
DESCR("is subnet");
#define OID_INET_SUB_OP				  931
DATA(insert OID = 932  (  "<<="    PGNSP PGUID b f f 869 869	 16 934		0 network_subeq - - ));
DESCR("is subnet or equal");
#define OID_INET_SUBEQ_OP				932
DATA(insert OID = 933  (  ">>"	   PGNSP PGUID b f f 869 869	 16 931		0 network_sup - - ));
DESCR("is supernet");
#define OID_INET_SUP_OP				  933
DATA(insert OID = 934  (  ">>="    PGNSP PGUID b f f 869 869	 16 932		0 network_supeq - - ));
DESCR("is supernet or equal");
#define OID_INET_SUPEQ_OP				934

DATA(insert OID = 2634 (  "~"	   PGNSP PGUID l f f	  0 869 869 0 0 inetnot - - ));
DESCR("bitwise not");
DATA(insert OID = 2635 (  "&"	   PGNSP PGUID b f f	869 869 869 0 0 inetand - - ));
DESCR("bitwise and");
DATA(insert OID = 2636 (  "|"	   PGNSP PGUID b f f	869 869 869 0 0 inetor - - ));
DESCR("bitwise or");
DATA(insert OID = 2637 (  "+"	   PGNSP PGUID b f f	869  20 869 2638 0 inetpl - - ));
DESCR("add");
DATA(insert OID = 2638 (  "+"	   PGNSP PGUID b f f	 20 869 869 2637 0 int8pl_inet - - ));
DESCR("add");
DATA(insert OID = 2639 (  "-"	   PGNSP PGUID b f f	869  20 869 0 0 inetmi_int8 - - ));
DESCR("subtract");
DATA(insert OID = 2640 (  "-"	   PGNSP PGUID b f f	869 869  20 0 0 inetmi - - ));
DESCR("subtract");

/* case-insensitive LIKE hacks */
DATA(insert OID = 1625 (  "~~*"   PGNSP PGUID b f f  19 25	16 0 1626 nameiclike iclikesel iclikejoinsel ));
DESCR("matches LIKE expression, case-insensitive");
#define OID_NAME_ICLIKE_OP		1625
DATA(insert OID = 1626 (  "!~~*"  PGNSP PGUID b f f  19 25	16 0 1625 nameicnlike icnlikesel icnlikejoinsel ));
DESCR("does not match LIKE expression, case-insensitive");
DATA(insert OID = 1627 (  "~~*"   PGNSP PGUID b f f  25 25	16 0 1628 texticlike iclikesel iclikejoinsel ));
DESCR("matches LIKE expression, case-insensitive");
#define OID_TEXT_ICLIKE_OP		1627
DATA(insert OID = 1628 (  "!~~*"  PGNSP PGUID b f f  25 25	16 0 1627 texticnlike icnlikesel icnlikejoinsel ));
DESCR("does not match LIKE expression, case-insensitive");
DATA(insert OID = 1629 (  "~~*"   PGNSP PGUID b f f  1042 25	16 0 1630 bpchariclike iclikesel iclikejoinsel ));
DESCR("matches LIKE expression, case-insensitive");
#define OID_BPCHAR_ICLIKE_OP	1629
DATA(insert OID = 1630 (  "!~~*"  PGNSP PGUID b f f  1042 25	16 0 1629 bpcharicnlike icnlikesel icnlikejoinsel ));
DESCR("does not match LIKE expression, case-insensitive");

/* NUMERIC type - OID's 1700-1799 */
DATA(insert OID = 1751 (  "-"	   PGNSP PGUID l f f	0 1700 1700    0	0 numeric_uminus - - ));
DESCR("negate");
DATA(insert OID = 1752 (  "="	   PGNSP PGUID b t t 1700 1700	 16 1752 1753 numeric_eq eqsel eqjoinsel ));
<<<<<<< HEAD
#define NumericEqualOperator 1752
=======
DESCR("equal");
>>>>>>> a4bebdd9
DATA(insert OID = 1753 (  "<>"	   PGNSP PGUID b f f 1700 1700	 16 1753 1752 numeric_ne neqsel neqjoinsel ));
DESCR("not equal");
DATA(insert OID = 1754 (  "<"	   PGNSP PGUID b f f 1700 1700	 16 1756 1757 numeric_lt scalarltsel scalarltjoinsel ));
DESCR("less than");
DATA(insert OID = 1755 (  "<="	   PGNSP PGUID b f f 1700 1700	 16 1757 1756 numeric_le scalarltsel scalarltjoinsel ));
DESCR("less than or equal");
DATA(insert OID = 1756 (  ">"	   PGNSP PGUID b f f 1700 1700	 16 1754 1755 numeric_gt scalargtsel scalargtjoinsel ));
DESCR("greater than");
DATA(insert OID = 1757 (  ">="	   PGNSP PGUID b f f 1700 1700	 16 1755 1754 numeric_ge scalargtsel scalargtjoinsel ));
DESCR("greater than or equal");
DATA(insert OID = 1758 (  "+"	   PGNSP PGUID b f f 1700 1700 1700 1758	0 numeric_add - - ));
DESCR("add");
DATA(insert OID = 1759 (  "-"	   PGNSP PGUID b f f 1700 1700 1700    0	0 numeric_sub - - ));
DESCR("subtract");
DATA(insert OID = 1760 (  "*"	   PGNSP PGUID b f f 1700 1700 1700 1760	0 numeric_mul - - ));
DESCR("multiply");
DATA(insert OID = 1761 (  "/"	   PGNSP PGUID b f f 1700 1700 1700    0	0 numeric_div - - ));
DESCR("divide");
DATA(insert OID = 1762 (  "%"	   PGNSP PGUID b f f 1700 1700 1700    0	0 numeric_mod - - ));
DESCR("modulus");
DATA(insert OID = 1038 (  "^"	   PGNSP PGUID b f f 1700 1700 1700    0	0 numeric_power - - ));
DESCR("exponentiation");
DATA(insert OID = 1763 (  "@"	   PGNSP PGUID l f f	0 1700 1700    0	0 numeric_abs - - ));
DESCR("absolute value");

DATA(insert OID = 1784 (  "="	  PGNSP PGUID b t f 1560 1560 16 1784 1785 biteq eqsel eqjoinsel ));
<<<<<<< HEAD
#define BitEqualOperator 1784
=======
DESCR("equal");
>>>>>>> a4bebdd9
DATA(insert OID = 1785 (  "<>"	  PGNSP PGUID b f f 1560 1560 16 1785 1784 bitne neqsel neqjoinsel ));
DESCR("not equal");
DATA(insert OID = 1786 (  "<"	  PGNSP PGUID b f f 1560 1560 16 1787 1789 bitlt scalarltsel scalarltjoinsel ));
DESCR("less than");
DATA(insert OID = 1787 (  ">"	  PGNSP PGUID b f f 1560 1560 16 1786 1788 bitgt scalargtsel scalargtjoinsel ));
DESCR("greater than");
DATA(insert OID = 1788 (  "<="	  PGNSP PGUID b f f 1560 1560 16 1789 1787 bitle scalarltsel scalarltjoinsel ));
DESCR("less than or equal");
DATA(insert OID = 1789 (  ">="	  PGNSP PGUID b f f 1560 1560 16 1788 1786 bitge scalargtsel scalargtjoinsel ));
DESCR("greater than or equal");
DATA(insert OID = 1791 (  "&"	  PGNSP PGUID b f f 1560 1560 1560 1791  0 bitand - - ));
DESCR("bitwise and");
DATA(insert OID = 1792 (  "|"	  PGNSP PGUID b f f 1560 1560 1560 1792  0 bitor - - ));
DESCR("bitwise or");
DATA(insert OID = 1793 (  "#"	  PGNSP PGUID b f f 1560 1560 1560 1793  0 bitxor - - ));
DESCR("bitwise exclusive or");
DATA(insert OID = 1794 (  "~"	  PGNSP PGUID l f f    0 1560 1560	  0  0 bitnot - - ));
DESCR("bitwise not");
DATA(insert OID = 1795 (  "<<"	  PGNSP PGUID b f f 1560   23 1560	  0  0 bitshiftleft - - ));
DESCR("bitwise shift left");
DATA(insert OID = 1796 (  ">>"	  PGNSP PGUID b f f 1560   23 1560	  0  0 bitshiftright - - ));
DESCR("bitwise shift right");
DATA(insert OID = 1797 (  "||"	  PGNSP PGUID b f f 1562 1562 1562	  0  0 bitcat - - ));
DESCR("concatenate");

DATA(insert OID = 1800 (  "+"	   PGNSP PGUID b f f 1083 1186 1083  1849 0 time_pl_interval - - ));
DESCR("add");
DATA(insert OID = 1801 (  "-"	   PGNSP PGUID b f f 1083 1186 1083  0	0 time_mi_interval - - ));
DESCR("subtract");
DATA(insert OID = 1802 (  "+"	   PGNSP PGUID b f f 1266 1186 1266  2552 0 timetz_pl_interval - - ));
DESCR("add");
DATA(insert OID = 1803 (  "-"	   PGNSP PGUID b f f 1266 1186 1266  0	0 timetz_mi_interval - - ));
DESCR("subtract");

DATA(insert OID = 1804 (  "="	  PGNSP PGUID b t f 1562 1562 16 1804 1805 varbiteq eqsel eqjoinsel ));
<<<<<<< HEAD
#define VarbitEqualOperator 1804
=======
DESCR("equal");
>>>>>>> a4bebdd9
DATA(insert OID = 1805 (  "<>"	  PGNSP PGUID b f f 1562 1562 16 1805 1804 varbitne neqsel neqjoinsel ));
DESCR("not equal");
DATA(insert OID = 1806 (  "<"	  PGNSP PGUID b f f 1562 1562 16 1807 1809 varbitlt scalarltsel scalarltjoinsel ));
DESCR("less than");
DATA(insert OID = 1807 (  ">"	  PGNSP PGUID b f f 1562 1562 16 1806 1808 varbitgt scalargtsel scalargtjoinsel ));
DESCR("greater than");
DATA(insert OID = 1808 (  "<="	  PGNSP PGUID b f f 1562 1562 16 1809 1807 varbitle scalarltsel scalarltjoinsel ));
DESCR("less than or equal");
DATA(insert OID = 1809 (  ">="	  PGNSP PGUID b f f 1562 1562 16 1808 1806 varbitge scalargtsel scalargtjoinsel ));
DESCR("greater than or equal");

DATA(insert OID = 1849 (  "+"	   PGNSP PGUID b f f 1186 1083 1083  1800 0 interval_pl_time - - ));
DESCR("add");

DATA(insert OID = 1862 ( "="	   PGNSP PGUID b t t	21	20	16 1868  1863 int28eq eqsel eqjoinsel ));
<<<<<<< HEAD
#define Int28EqualOperator 1862
=======
DESCR("equal");
>>>>>>> a4bebdd9
DATA(insert OID = 1863 ( "<>"	   PGNSP PGUID b f f	21	20	16 1869  1862 int28ne neqsel neqjoinsel ));
DESCR("not equal");
DATA(insert OID = 1864 ( "<"	   PGNSP PGUID b f f	21	20	16 1871  1867 int28lt scalarltsel scalarltjoinsel ));
DESCR("less than");
DATA(insert OID = 1865 ( ">"	   PGNSP PGUID b f f	21	20	16 1870  1866 int28gt scalargtsel scalargtjoinsel ));
DESCR("greater than");
DATA(insert OID = 1866 ( "<="	   PGNSP PGUID b f f	21	20	16 1873  1865 int28le scalarltsel scalarltjoinsel ));
DESCR("less than or equal");
DATA(insert OID = 1867 ( ">="	   PGNSP PGUID b f f	21	20	16 1872  1864 int28ge scalargtsel scalargtjoinsel ));
DESCR("greater than or equal");

DATA(insert OID = 1868 ( "="	   PGNSP PGUID b t t	20	21	16	1862 1869 int82eq eqsel eqjoinsel ));
<<<<<<< HEAD
#define Int82EqualOperator 1868
=======
DESCR("equal");
>>>>>>> a4bebdd9
DATA(insert OID = 1869 ( "<>"	   PGNSP PGUID b f f	20	21	16	1863 1868 int82ne neqsel neqjoinsel ));
DESCR("not equal");
DATA(insert OID = 1870 ( "<"	   PGNSP PGUID b f f	20	21	16	1865 1873 int82lt scalarltsel scalarltjoinsel ));
DESCR("less than");
DATA(insert OID = 1871 ( ">"	   PGNSP PGUID b f f	20	21	16	1864 1872 int82gt scalargtsel scalargtjoinsel ));
DESCR("greater than");
DATA(insert OID = 1872 ( "<="	   PGNSP PGUID b f f	20	21	16	1867 1871 int82le scalarltsel scalarltjoinsel ));
DESCR("less than or equal");
DATA(insert OID = 1873 ( ">="	   PGNSP PGUID b f f	20	21	16	1866 1870 int82ge scalargtsel scalargtjoinsel ));
DESCR("greater than or equal");

DATA(insert OID = 1874 ( "&"	   PGNSP PGUID b f f	21	21	21	1874  0 int2and - - ));
DESCR("bitwise and");
DATA(insert OID = 1875 ( "|"	   PGNSP PGUID b f f	21	21	21	1875  0 int2or - - ));
DESCR("bitwise or");
DATA(insert OID = 1876 ( "#"	   PGNSP PGUID b f f	21	21	21	1876  0 int2xor - - ));
DESCR("bitwise exclusive or");
DATA(insert OID = 1877 ( "~"	   PGNSP PGUID l f f	 0	21	21	 0	  0 int2not - - ));
DESCR("bitwise not");
DATA(insert OID = 1878 ( "<<"	   PGNSP PGUID b f f	21	23	21	 0	  0 int2shl - - ));
DESCR("bitwise shift left");
DATA(insert OID = 1879 ( ">>"	   PGNSP PGUID b f f	21	23	21	 0	  0 int2shr - - ));
DESCR("bitwise shift right");

DATA(insert OID = 1880 ( "&"	   PGNSP PGUID b f f	23	23	23	1880  0 int4and - - ));
DESCR("bitwise and");
DATA(insert OID = 1881 ( "|"	   PGNSP PGUID b f f	23	23	23	1881  0 int4or - - ));
DESCR("bitwise or");
DATA(insert OID = 1882 ( "#"	   PGNSP PGUID b f f	23	23	23	1882  0 int4xor - - ));
DESCR("bitwise exclusive or");
DATA(insert OID = 1883 ( "~"	   PGNSP PGUID l f f	 0	23	23	 0	  0 int4not - - ));
DESCR("bitwise not");
DATA(insert OID = 1884 ( "<<"	   PGNSP PGUID b f f	23	23	23	 0	  0 int4shl - - ));
DESCR("bitwise shift left");
DATA(insert OID = 1885 ( ">>"	   PGNSP PGUID b f f	23	23	23	 0	  0 int4shr - - ));
DESCR("bitwise shift right");

DATA(insert OID = 1886 ( "&"	   PGNSP PGUID b f f	20	20	20	1886  0 int8and - - ));
DESCR("bitwise and");
DATA(insert OID = 1887 ( "|"	   PGNSP PGUID b f f	20	20	20	1887  0 int8or - - ));
DESCR("bitwise or");
DATA(insert OID = 1888 ( "#"	   PGNSP PGUID b f f	20	20	20	1888  0 int8xor - - ));
DESCR("bitwise exclusive or");
DATA(insert OID = 1889 ( "~"	   PGNSP PGUID l f f	 0	20	20	 0	  0 int8not - - ));
DESCR("bitwise not");
DATA(insert OID = 1890 ( "<<"	   PGNSP PGUID b f f	20	23	20	 0	  0 int8shl - - ));
DESCR("bitwise shift left");
DATA(insert OID = 1891 ( ">>"	   PGNSP PGUID b f f	20	23	20	 0	  0 int8shr - - ));
DESCR("bitwise shift right");

DATA(insert OID = 1916 (  "+"	   PGNSP PGUID l f f	 0	20	20	0	0 int8up - - ));
DESCR("unary plus");
DATA(insert OID = 1917 (  "+"	   PGNSP PGUID l f f	 0	21	21	0	0 int2up - - ));
DESCR("unary plus");
DATA(insert OID = 1918 (  "+"	   PGNSP PGUID l f f	 0	23	23	0	0 int4up - - ));
DESCR("unary plus");
DATA(insert OID = 1919 (  "+"	   PGNSP PGUID l f f	 0	700 700 0	0 float4up - - ));
DESCR("unary plus");
DATA(insert OID = 1920 (  "+"	   PGNSP PGUID l f f	 0	701 701 0	0 float8up - - ));
DESCR("unary plus");
DATA(insert OID = 1921 (  "+"	   PGNSP PGUID l f f	 0 1700 1700	0	0 numeric_uplus - - ));
DESCR("unary plus");

/* bytea operators */
DATA(insert OID = 1955 ( "="	   PGNSP PGUID b t t 17 17	16 1955 1956 byteaeq eqsel eqjoinsel ));
<<<<<<< HEAD
#define ByteaEqualOperator 1955
=======
DESCR("equal");
>>>>>>> a4bebdd9
DATA(insert OID = 1956 ( "<>"	   PGNSP PGUID b f f 17 17	16 1956 1955 byteane neqsel neqjoinsel ));
DESCR("not equal");
DATA(insert OID = 1957 ( "<"	   PGNSP PGUID b f f 17 17	16 1959 1960 bytealt scalarltsel scalarltjoinsel ));
DESCR("less than");
DATA(insert OID = 1958 ( "<="	   PGNSP PGUID b f f 17 17	16 1960 1959 byteale scalarltsel scalarltjoinsel ));
DESCR("less than or equal");
DATA(insert OID = 1959 ( ">"	   PGNSP PGUID b f f 17 17	16 1957 1958 byteagt scalargtsel scalargtjoinsel ));
DESCR("greater than");
DATA(insert OID = 1960 ( ">="	   PGNSP PGUID b f f 17 17	16 1958 1957 byteage scalargtsel scalargtjoinsel ));
DESCR("greater than or equal");

DATA(insert OID = 2016 (  "~~"	   PGNSP PGUID b f f 17 17	16 0	2017 bytealike likesel likejoinsel ));
DESCR("matches LIKE expression");
#define OID_BYTEA_LIKE_OP		2016
DATA(insert OID = 2017 (  "!~~"    PGNSP PGUID b f f 17 17	16 0	2016 byteanlike nlikesel nlikejoinsel ));
DESCR("does not match LIKE expression");
DATA(insert OID = 2018 (  "||"	   PGNSP PGUID b f f 17 17	17 0	0	 byteacat - - ));
DESCR("concatenate");

/* timestamp operators */
DATA(insert OID = 2060 (  "="	   PGNSP PGUID b t t 1114 1114	 16 2060 2061 timestamp_eq eqsel eqjoinsel ));
<<<<<<< HEAD
#define TimestampEqualOperator 2060
=======
DESCR("equal");
>>>>>>> a4bebdd9
DATA(insert OID = 2061 (  "<>"	   PGNSP PGUID b f f 1114 1114	 16 2061 2060 timestamp_ne neqsel neqjoinsel ));
DESCR("not equal");
DATA(insert OID = 2062 (  "<"	   PGNSP PGUID b f f 1114 1114	 16 2064 2065 timestamp_lt scalarltsel scalarltjoinsel ));
DESCR("less than");
DATA(insert OID = 2063 (  "<="	   PGNSP PGUID b f f 1114 1114	 16 2065 2064 timestamp_le scalarltsel scalarltjoinsel ));
DESCR("less than or equal");
DATA(insert OID = 2064 (  ">"	   PGNSP PGUID b f f 1114 1114	 16 2062 2063 timestamp_gt scalargtsel scalargtjoinsel ));
DESCR("greater than");
DATA(insert OID = 2065 (  ">="	   PGNSP PGUID b f f 1114 1114	 16 2063 2062 timestamp_ge scalargtsel scalargtjoinsel ));
DESCR("greater than or equal");
DATA(insert OID = 2066 (  "+"	   PGNSP PGUID b f f 1114 1186 1114  2553 0 timestamp_pl_interval - - ));
DESCR("add");
DATA(insert OID = 2067 (  "-"	   PGNSP PGUID b f f 1114 1114 1186  0	0 timestamp_mi - - ));
DESCR("subtract");
DATA(insert OID = 2068 (  "-"	   PGNSP PGUID b f f 1114 1186 1114  0	0 timestamp_mi_interval - - ));
DESCR("subtract");

/* character-by-character (not collation order) comparison operators for character types */

DATA(insert OID = 2314 ( "~<~"	PGNSP PGUID b f f 25 25 16 2318 2317 text_pattern_lt scalarltsel scalarltjoinsel ));
DESCR("less than");
DATA(insert OID = 2315 ( "~<=~" PGNSP PGUID b f f 25 25 16 2317 2318 text_pattern_le scalarltsel scalarltjoinsel ));
DESCR("less than or equal");
DATA(insert OID = 2317 ( "~>=~" PGNSP PGUID b f f 25 25 16 2315 2314 text_pattern_ge scalargtsel scalargtjoinsel ));
DESCR("greater than or equal");
DATA(insert OID = 2318 ( "~>~"	PGNSP PGUID b f f 25 25 16 2314 2315 text_pattern_gt scalargtsel scalargtjoinsel ));
DESCR("greater than");

DATA(insert OID = 2326 ( "~<~"	PGNSP PGUID b f f 1042 1042 16 2330 2329 bpchar_pattern_lt scalarltsel scalarltjoinsel ));
DESCR("less than");
DATA(insert OID = 2327 ( "~<=~" PGNSP PGUID b f f 1042 1042 16 2329 2330 bpchar_pattern_le scalarltsel scalarltjoinsel ));
DESCR("less than or equal");
DATA(insert OID = 2329 ( "~>=~" PGNSP PGUID b f f 1042 1042 16 2327 2326 bpchar_pattern_ge scalargtsel scalargtjoinsel ));
DESCR("greater than or equal");
DATA(insert OID = 2330 ( "~>~"	PGNSP PGUID b f f 1042 1042 16 2326 2327 bpchar_pattern_gt scalargtsel scalargtjoinsel ));
DESCR("greater than");

/* crosstype operations for date vs. timestamp and timestamptz */

DATA(insert OID = 2345 ( "<"	   PGNSP PGUID b f f	1082	1114   16 2375 2348 date_lt_timestamp scalarltsel scalarltjoinsel ));
DESCR("less than");
DATA(insert OID = 2346 ( "<="	   PGNSP PGUID b f f	1082	1114   16 2374 2349 date_le_timestamp scalarltsel scalarltjoinsel ));
DESCR("less than or equal");
DATA(insert OID = 2347 ( "="	   PGNSP PGUID b t f	1082	1114   16 2373 2350 date_eq_timestamp eqsel eqjoinsel ));
DESCR("equal");
DATA(insert OID = 2348 ( ">="	   PGNSP PGUID b f f	1082	1114   16 2372 2345 date_ge_timestamp scalargtsel scalargtjoinsel ));
DESCR("greater than or equal");
DATA(insert OID = 2349 ( ">"	   PGNSP PGUID b f f	1082	1114   16 2371 2346 date_gt_timestamp scalargtsel scalargtjoinsel ));
DESCR("greater than");
DATA(insert OID = 2350 ( "<>"	   PGNSP PGUID b f f	1082	1114   16 2376 2347 date_ne_timestamp neqsel neqjoinsel ));
DESCR("not equal");

DATA(insert OID = 2358 ( "<"	   PGNSP PGUID b f f	1082	1184   16 2388 2361 date_lt_timestamptz scalarltsel scalarltjoinsel ));
DESCR("less than");
DATA(insert OID = 2359 ( "<="	   PGNSP PGUID b f f	1082	1184   16 2387 2362 date_le_timestamptz scalarltsel scalarltjoinsel ));
DESCR("less than or equal");
DATA(insert OID = 2360 ( "="	   PGNSP PGUID b t f	1082	1184   16 2386 2363 date_eq_timestamptz eqsel eqjoinsel ));
DESCR("equal");
DATA(insert OID = 2361 ( ">="	   PGNSP PGUID b f f	1082	1184   16 2385 2358 date_ge_timestamptz scalargtsel scalargtjoinsel ));
DESCR("greater than or equal");
DATA(insert OID = 2362 ( ">"	   PGNSP PGUID b f f	1082	1184   16 2384 2359 date_gt_timestamptz scalargtsel scalargtjoinsel ));
DESCR("greater than");
DATA(insert OID = 2363 ( "<>"	   PGNSP PGUID b f f	1082	1184   16 2389 2360 date_ne_timestamptz neqsel neqjoinsel ));
DESCR("not equal");

DATA(insert OID = 2371 ( "<"	   PGNSP PGUID b f f	1114	1082   16 2349 2374 timestamp_lt_date scalarltsel scalarltjoinsel ));
DESCR("less than");
DATA(insert OID = 2372 ( "<="	   PGNSP PGUID b f f	1114	1082   16 2348 2375 timestamp_le_date scalarltsel scalarltjoinsel ));
DESCR("less than or equal");
DATA(insert OID = 2373 ( "="	   PGNSP PGUID b t f	1114	1082   16 2347 2376 timestamp_eq_date eqsel eqjoinsel ));
DESCR("equal");
DATA(insert OID = 2374 ( ">="	   PGNSP PGUID b f f	1114	1082   16 2346 2371 timestamp_ge_date scalargtsel scalargtjoinsel ));
DESCR("greater than or equal");
DATA(insert OID = 2375 ( ">"	   PGNSP PGUID b f f	1114	1082   16 2345 2372 timestamp_gt_date scalargtsel scalargtjoinsel ));
DESCR("greater than");
DATA(insert OID = 2376 ( "<>"	   PGNSP PGUID b f f	1114	1082   16 2350 2373 timestamp_ne_date neqsel neqjoinsel ));
DESCR("not equal");

DATA(insert OID = 2384 ( "<"	   PGNSP PGUID b f f	1184	1082   16 2362 2387 timestamptz_lt_date scalarltsel scalarltjoinsel ));
DESCR("less than");
DATA(insert OID = 2385 ( "<="	   PGNSP PGUID b f f	1184	1082   16 2361 2388 timestamptz_le_date scalarltsel scalarltjoinsel ));
DESCR("less than or equal");
DATA(insert OID = 2386 ( "="	   PGNSP PGUID b t f	1184	1082   16 2360 2389 timestamptz_eq_date eqsel eqjoinsel ));
DESCR("equal");
DATA(insert OID = 2387 ( ">="	   PGNSP PGUID b f f	1184	1082   16 2359 2384 timestamptz_ge_date scalargtsel scalargtjoinsel ));
DESCR("greater than or equal");
DATA(insert OID = 2388 ( ">"	   PGNSP PGUID b f f	1184	1082   16 2358 2385 timestamptz_gt_date scalargtsel scalargtjoinsel ));
DESCR("greater than");
DATA(insert OID = 2389 ( "<>"	   PGNSP PGUID b f f	1184	1082   16 2363 2386 timestamptz_ne_date neqsel neqjoinsel ));
DESCR("not equal");

/* crosstype operations for timestamp vs. timestamptz */

DATA(insert OID = 2534 ( "<"	   PGNSP PGUID b f f	1114	1184   16 2544 2537 timestamp_lt_timestamptz scalarltsel scalarltjoinsel ));
DESCR("less than");
DATA(insert OID = 2535 ( "<="	   PGNSP PGUID b f f	1114	1184   16 2543 2538 timestamp_le_timestamptz scalarltsel scalarltjoinsel ));
DESCR("less than or equal");
DATA(insert OID = 2536 ( "="	   PGNSP PGUID b t f	1114	1184   16 2542 2539 timestamp_eq_timestamptz eqsel eqjoinsel ));
DESCR("equal");
DATA(insert OID = 2537 ( ">="	   PGNSP PGUID b f f	1114	1184   16 2541 2534 timestamp_ge_timestamptz scalargtsel scalargtjoinsel ));
DESCR("greater than or equal");
DATA(insert OID = 2538 ( ">"	   PGNSP PGUID b f f	1114	1184   16 2540 2535 timestamp_gt_timestamptz scalargtsel scalargtjoinsel ));
DESCR("greater than");
DATA(insert OID = 2539 ( "<>"	   PGNSP PGUID b f f	1114	1184   16 2545 2536 timestamp_ne_timestamptz neqsel neqjoinsel ));
DESCR("not equal");

DATA(insert OID = 2540 ( "<"	   PGNSP PGUID b f f	1184	1114   16 2538 2543 timestamptz_lt_timestamp scalarltsel scalarltjoinsel ));
DESCR("less than");
DATA(insert OID = 2541 ( "<="	   PGNSP PGUID b f f	1184	1114   16 2537 2544 timestamptz_le_timestamp scalarltsel scalarltjoinsel ));
DESCR("less than or equal");
DATA(insert OID = 2542 ( "="	   PGNSP PGUID b t f	1184	1114   16 2536 2545 timestamptz_eq_timestamp eqsel eqjoinsel ));
DESCR("equal");
DATA(insert OID = 2543 ( ">="	   PGNSP PGUID b f f	1184	1114   16 2535 2540 timestamptz_ge_timestamp scalargtsel scalargtjoinsel ));
DESCR("greater than or equal");
DATA(insert OID = 2544 ( ">"	   PGNSP PGUID b f f	1184	1114   16 2534 2541 timestamptz_gt_timestamp scalargtsel scalargtjoinsel ));
DESCR("greater than");
DATA(insert OID = 2545 ( "<>"	   PGNSP PGUID b f f	1184	1114   16 2539 2542 timestamptz_ne_timestamp neqsel neqjoinsel ));
DESCR("not equal");

/* formerly-missing interval + datetime operators */
DATA(insert OID = 2551 (  "+"	   PGNSP PGUID b f f	1186 1082 1114 1076 0 interval_pl_date - - ));
DESCR("add");
DATA(insert OID = 2552 (  "+"	   PGNSP PGUID b f f	1186 1266 1266 1802 0 interval_pl_timetz - - ));
DESCR("add");
DATA(insert OID = 2553 (  "+"	   PGNSP PGUID b f f	1186 1114 1114 2066 0 interval_pl_timestamp - - ));
DESCR("add");
DATA(insert OID = 2554 (  "+"	   PGNSP PGUID b f f	1186 1184 1184 1327 0 interval_pl_timestamptz - - ));
DESCR("add");
DATA(insert OID = 2555 (  "+"	   PGNSP PGUID b f f	23	 1082 1082 1100 0 integer_pl_date - - ));
DESCR("add");

/* new operators for Y-direction rtree opfamilies */
DATA(insert OID = 2570 (  "<<|"    PGNSP PGUID b f f 603 603	16	 0	 0 box_below positionsel positionjoinsel ));
DESCR("is below");
DATA(insert OID = 2571 (  "&<|"    PGNSP PGUID b f f 603 603	16	 0	 0 box_overbelow positionsel positionjoinsel ));
DESCR("overlaps or is below");
DATA(insert OID = 2572 (  "|&>"    PGNSP PGUID b f f 603 603	16	 0	 0 box_overabove positionsel positionjoinsel ));
DESCR("overlaps or is above");
DATA(insert OID = 2573 (  "|>>"    PGNSP PGUID b f f 603 603	16	 0	 0 box_above positionsel positionjoinsel ));
DESCR("is above");
DATA(insert OID = 2574 (  "<<|"    PGNSP PGUID b f f 604 604	16	 0	 0 poly_below positionsel positionjoinsel ));
DESCR("is below");
DATA(insert OID = 2575 (  "&<|"    PGNSP PGUID b f f 604 604	16	 0	 0 poly_overbelow positionsel positionjoinsel ));
DESCR("overlaps or is below");
DATA(insert OID = 2576 (  "|&>"    PGNSP PGUID b f f 604 604	16	 0	 0 poly_overabove positionsel positionjoinsel ));
DESCR("overlaps or is above");
DATA(insert OID = 2577 (  "|>>"    PGNSP PGUID b f f 604 604	16	 0	 0 poly_above positionsel positionjoinsel ));
DESCR("is above");
DATA(insert OID = 2589 (  "&<|"    PGNSP PGUID b f f 718 718	16	 0	 0 circle_overbelow positionsel positionjoinsel ));
DESCR("overlaps or is below");
DATA(insert OID = 2590 (  "|&>"    PGNSP PGUID b f f 718 718	16	 0	 0 circle_overabove positionsel positionjoinsel ));
DESCR("overlaps or is above");

/* overlap/contains/contained for arrays */
DATA(insert OID = 2750 (  "&&"	   PGNSP PGUID b f f 2277 2277	16 2750  0 arrayoverlap areasel areajoinsel ));
DESCR("overlaps");
DATA(insert OID = 2751 (  "@>"	   PGNSP PGUID b f f 2277 2277	16 2752  0 arraycontains contsel contjoinsel ));
DESCR("contains");
DATA(insert OID = 2752 (  "<@"	   PGNSP PGUID b f f 2277 2277	16 2751  0 arraycontained contsel contjoinsel ));
DESCR("is contained by");

/* capturing operators to preserve pre-8.3 behavior of text concatenation */
DATA(insert OID = 2779 (  "||"	   PGNSP PGUID b f f 25 2776	25	 0 0 textanycat - - ));
DESCR("concatenate");
DATA(insert OID = 2780 (  "||"	   PGNSP PGUID b f f 2776 25	25	 0 0 anytextcat - - ));
DESCR("concatenate");

/* obsolete names for contains/contained-by operators; remove these someday */
DATA(insert OID = 2860 (  "@"	   PGNSP PGUID b f f 604 604	16 2861  0 poly_contained contsel contjoinsel ));
DESCR("deprecated, use <@ instead");
DATA(insert OID = 2861 (  "~"	   PGNSP PGUID b f f 604 604	16 2860  0 poly_contain contsel contjoinsel ));
DESCR("deprecated, use @> instead");
DATA(insert OID = 2862 (  "@"	   PGNSP PGUID b f f 603 603	16 2863  0 box_contained contsel contjoinsel ));
DESCR("deprecated, use <@ instead");
DATA(insert OID = 2863 (  "~"	   PGNSP PGUID b f f 603 603	16 2862  0 box_contain contsel contjoinsel ));
DESCR("deprecated, use @> instead");
DATA(insert OID = 2864 (  "@"	   PGNSP PGUID b f f 718 718	16 2865  0 circle_contained contsel contjoinsel ));
DESCR("deprecated, use <@ instead");
DATA(insert OID = 2865 (  "~"	   PGNSP PGUID b f f 718 718	16 2864  0 circle_contain contsel contjoinsel ));
DESCR("deprecated, use @> instead");
DATA(insert OID = 2866 (  "@"	   PGNSP PGUID b f f 600 603	16	 0	 0 on_pb - - ));
DESCR("deprecated, use <@ instead");
DATA(insert OID = 2867 (  "@"	   PGNSP PGUID b f f 600 602	16 2868  0 on_ppath - - ));
DESCR("deprecated, use <@ instead");
DATA(insert OID = 2868 (  "~"	   PGNSP PGUID b f f 602 600	 16  2867  0 path_contain_pt - - ));
DESCR("deprecated, use @> instead");
DATA(insert OID = 2869 (  "@"	   PGNSP PGUID b f f 600 604	 16  2870  0 pt_contained_poly - - ));
DESCR("deprecated, use <@ instead");
DATA(insert OID = 2870 (  "~"	   PGNSP PGUID b f f 604 600	 16  2869  0 poly_contain_pt - - ));
DESCR("deprecated, use @> instead");
DATA(insert OID = 2871 (  "@"	   PGNSP PGUID b f f 600 718	 16  2872  0 pt_contained_circle - - ));
DESCR("deprecated, use <@ instead");
DATA(insert OID = 2872 (  "~"	   PGNSP PGUID b f f 718 600	 16  2871  0 circle_contain_pt - - ));
DESCR("deprecated, use @> instead");
DATA(insert OID = 2873 (  "@"	   PGNSP PGUID b f f 600 628 16   0  0 on_pl - - ));
DESCR("deprecated, use <@ instead");
DATA(insert OID = 2874 (  "@"	   PGNSP PGUID b f f 600 601 16   0  0 on_ps - - ));
DESCR("deprecated, use <@ instead");
DATA(insert OID = 2875 (  "@"	   PGNSP PGUID b f f 601 628 16   0  0 on_sl - - ));
DESCR("deprecated, use <@ instead");
DATA(insert OID = 2876 (  "@"	   PGNSP PGUID b f f 601 603 16   0  0 on_sb - - ));
DESCR("deprecated, use <@ instead");
DATA(insert OID = 2877 (  "~"	   PGNSP PGUID b f f 1034 1033	 16 0 0 aclcontains - - ));
DESCR("deprecated, use @> instead");

/* uuid operators */
DATA(insert OID = 2972 (  "="	   PGNSP PGUID b t t 2950 2950 16 2972 2973 uuid_eq eqsel eqjoinsel ));
DESCR("equal");
DATA(insert OID = 2973 (  "<>"	   PGNSP PGUID b f f 2950 2950 16 2973 2972 uuid_ne neqsel neqjoinsel ));
DESCR("not equal");
DATA(insert OID = 2974 (  "<"	   PGNSP PGUID b f f 2950 2950 16 2975 2977 uuid_lt scalarltsel scalarltjoinsel ));
DESCR("less than");
DATA(insert OID = 2975 (  ">"	   PGNSP PGUID b f f 2950 2950 16 2974 2976 uuid_gt scalargtsel scalargtjoinsel ));
DESCR("greater than");
DATA(insert OID = 2976 (  "<="	   PGNSP PGUID b f f 2950 2950 16 2977 2975 uuid_le scalarltsel scalarltjoinsel ));
DESCR("less than or equal");
DATA(insert OID = 2977 (  ">="	   PGNSP PGUID b f f 2950 2950 16 2976 2974 uuid_ge scalargtsel scalargtjoinsel ));
DESCR("greater than or equal");

/* enum operators */
DATA(insert OID = 3516 (  "="	   PGNSP PGUID b t t 3500 3500 16 3516 3517 enum_eq eqsel eqjoinsel ));
DESCR("equal");
DATA(insert OID = 3517 (  "<>"	   PGNSP PGUID b f f 3500 3500 16 3517 3516 enum_ne neqsel neqjoinsel ));
DESCR("not equal");
DATA(insert OID = 3518 (  "<"	   PGNSP PGUID b f f 3500 3500 16 3519 3521 enum_lt scalarltsel scalarltjoinsel ));
DESCR("less than");
DATA(insert OID = 3519 (  ">"	   PGNSP PGUID b f f 3500 3500 16 3518 3520 enum_gt scalargtsel scalargtjoinsel ));
DESCR("greater than");
DATA(insert OID = 3520 (  "<="	   PGNSP PGUID b f f 3500 3500 16 3521 3519 enum_le scalarltsel scalarltjoinsel ));
DESCR("less than or equal");
DATA(insert OID = 3521 (  ">="	   PGNSP PGUID b f f 3500 3500 16 3520 3518 enum_ge scalargtsel scalargtjoinsel ));
DESCR("greater than or equal");

/*
 * tsearch operations
 */
DATA(insert OID = 3627 (  "<"	   PGNSP PGUID b f f 3614	 3614	 16 3632 3631	 tsvector_lt scalarltsel scalarltjoinsel ));
DESCR("less than");
DATA(insert OID = 3628 (  "<="	   PGNSP PGUID b f f 3614	 3614	 16 3631 3632	 tsvector_le scalarltsel scalarltjoinsel ));
DESCR("less than or equal");
DATA(insert OID = 3629 (  "="	   PGNSP PGUID b t f 3614	 3614	 16 3629 3630	 tsvector_eq eqsel eqjoinsel ));
DESCR("equal");
DATA(insert OID = 3630 (  "<>"	   PGNSP PGUID b f f 3614	 3614	 16 3630 3629	 tsvector_ne neqsel neqjoinsel ));
DESCR("not equal");
DATA(insert OID = 3631 (  ">="	   PGNSP PGUID b f f 3614	 3614	 16 3628 3627	 tsvector_ge scalargtsel scalargtjoinsel ));
DESCR("greater than or equal");
DATA(insert OID = 3632 (  ">"	   PGNSP PGUID b f f 3614	 3614	 16 3627 3628	 tsvector_gt scalargtsel scalargtjoinsel ));
DESCR("greater than");
DATA(insert OID = 3633 (  "||"	   PGNSP PGUID b f f 3614	 3614	 3614  0	0	 tsvector_concat   -	-	  ));
DESCR("concatenate");
DATA(insert OID = 3636 (  "@@"	   PGNSP PGUID b f f 3614	 3615	 16 3637	0	 ts_match_vq   tsmatchsel tsmatchjoinsel ));
DESCR("text search match");
DATA(insert OID = 3637 (  "@@"	   PGNSP PGUID b f f 3615	 3614	 16 3636	0	 ts_match_qv   tsmatchsel tsmatchjoinsel ));
DESCR("text search match");
DATA(insert OID = 3660 (  "@@@"    PGNSP PGUID b f f 3614	 3615	 16 3661	0	 ts_match_vq   tsmatchsel tsmatchjoinsel ));
DESCR("deprecated, use @@ instead");
DATA(insert OID = 3661 (  "@@@"    PGNSP PGUID b f f 3615	 3614	 16 3660	0	 ts_match_qv   tsmatchsel tsmatchjoinsel ));
DESCR("deprecated, use @@ instead");
DATA(insert OID = 3674 (  "<"	   PGNSP PGUID b f f 3615	 3615	 16 3679 3678	 tsquery_lt scalarltsel scalarltjoinsel ));
DESCR("less than");
DATA(insert OID = 3675 (  "<="	   PGNSP PGUID b f f 3615	 3615	 16 3678 3679	 tsquery_le scalarltsel scalarltjoinsel ));
DESCR("less than or equal");
DATA(insert OID = 3676 (  "="	   PGNSP PGUID b t f 3615	 3615	 16 3676 3677	 tsquery_eq eqsel eqjoinsel ));
DESCR("equal");
DATA(insert OID = 3677 (  "<>"	   PGNSP PGUID b f f 3615	 3615	 16 3677 3676	 tsquery_ne neqsel neqjoinsel ));
DESCR("not equal");
DATA(insert OID = 3678 (  ">="	   PGNSP PGUID b f f 3615	 3615	 16 3675 3674	 tsquery_ge scalargtsel scalargtjoinsel ));
DESCR("greater than or equal");
DATA(insert OID = 3679 (  ">"	   PGNSP PGUID b f f 3615	 3615	 16 3674 3675	 tsquery_gt scalargtsel scalargtjoinsel ));
DESCR("greater than");
DATA(insert OID = 3680 (  "&&"	   PGNSP PGUID b f f 3615	 3615	 3615  0	0	 tsquery_and   -	-	  ));
DESCR("AND-concatenate");
DATA(insert OID = 3681 (  "||"	   PGNSP PGUID b f f 3615	 3615	 3615  0	0	 tsquery_or   -		-	  ));
DESCR("OR-concatenate");
DATA(insert OID = 3682 (  "!!"	   PGNSP PGUID l f f 0		 3615	 3615  0	0	 tsquery_not   -	-	  ));
DESCR("NOT tsquery");
DATA(insert OID = 3693 (  "@>"	   PGNSP PGUID b f f 3615	 3615	 16 3694	0	 tsq_mcontains	contsel    contjoinsel	 ));
DESCR("contains");
DATA(insert OID = 3694 (  "<@"	   PGNSP PGUID b f f 3615	 3615	 16 3693	0	 tsq_mcontained contsel    contjoinsel	 ));
DESCR("is contained by");
DATA(insert OID = 3762 (  "@@"	   PGNSP PGUID b f f 25		 25		 16    0	0	 ts_match_tt	contsel    contjoinsel	 ));
DESCR("text search match");
DATA(insert OID = 3763 (  "@@"	   PGNSP PGUID b f f 25		 3615	 16    0	0	 ts_match_tq	contsel    contjoinsel	 ));
<<<<<<< HEAD
DATA(insert OID = 3962 (  "->"	   PGNSP PGUID b f f 114 25 114 0 0 json_object_field - - ));
DESCR("get json object field");
DATA(insert OID = 3963 (  "->>"    PGNSP PGUID b f f 114 25 25 0 0 json_object_field_text - - ));
DESCR("get json object field as text");
DATA(insert OID = 3964 (  "->"	   PGNSP PGUID b f f 114 23 114 0 0 json_array_element - - ));
DESCR("get json array element");
DATA(insert OID = 3965 (  "->>"    PGNSP PGUID b f f 114 23 25 0 0 json_array_element_text - - ));
DESCR("get json array element as text");
DATA(insert OID = 3966 (  "#>"     PGNSP PGUID b f f 114 1009 114 0 0 json_extract_path_op - - ));
DESCR("get value from json with path elements");
DATA(insert OID = 3967 (  "#>>"    PGNSP PGUID b f f 114 1009 25 0 0 json_extract_path_text_op - - ));
DESCR("get value from json as text with path elements");
=======
DESCR("text search match");
>>>>>>> a4bebdd9

/* generic record comparison operators */
DATA(insert OID = 2988 (  "="	   PGNSP PGUID b t f 2249 2249 16 2988 2989 record_eq eqsel eqjoinsel ));
DESCR("equal");
#define RECORD_EQ_OP 2988
DATA(insert OID = 2989 (  "<>"	   PGNSP PGUID b f f 2249 2249 16 2989 2988 record_ne neqsel neqjoinsel ));
DESCR("not equal");
DATA(insert OID = 2990 (  "<"	   PGNSP PGUID b f f 2249 2249 16 2991 2993 record_lt scalarltsel scalarltjoinsel ));
DESCR("less than");
#define RECORD_LT_OP 2990
DATA(insert OID = 2991 (  ">"	   PGNSP PGUID b f f 2249 2249 16 2990 2992 record_gt scalargtsel scalargtjoinsel ));
DESCR("greater than");
#define RECORD_GT_OP 2991
DATA(insert OID = 2992 (  "<="	   PGNSP PGUID b f f 2249 2249 16 2993 2991 record_le scalarltsel scalarltjoinsel ));
DESCR("less than or equal");
DATA(insert OID = 2993 (  ">="	   PGNSP PGUID b f f 2249 2249 16 2992 2990 record_ge scalargtsel scalargtjoinsel ));
DESCR("greater than or equal");



/* gpxlogloc operators */
DATA(insert OID = 3325 (  "="     PGNSP PGUID b t f 3310 3310	16 3325 3326 gpxlogloceq eqsel eqjoinsel ));
DATA(insert OID = 3326 (  "<>"    PGNSP PGUID b f f 3310 3310	16 3326 3325 gpxloglocne neqsel neqjoinsel ));
DATA(insert OID = 3327 (  "<"     PGNSP PGUID b f f 3310 3310	16 3328 3330 gpxlogloclt scalarltsel scalarltjoinsel ));
DATA(insert OID = 3328 (  ">"     PGNSP PGUID b f f 3310 3310	16 3327 3329 gpxloglocgt scalargtsel scalargtjoinsel ));
DATA(insert OID = 3329 (  "<="    PGNSP PGUID b f f 3310 3310	16 3330 3328 gpxloglocle scalarltsel scalarltjoinsel ));
DATA(insert OID = 3330 (  ">="    PGNSP PGUID b f f 3310 3310	16 3329 3327 gpxloglocge scalargtsel scalargtjoinsel ));

/* operators for complex data type */
DATA(insert OID = 3469 (  "="	   PGNSP PGUID b t f 195 195 16 3469 3470 complex_eq eqsel eqjoinsel)); 
DATA(insert OID = 3470 (  "<>"	   PGNSP PGUID b f f 195 195 16 3470 3469 complex_ne  neqsel neqjoinsel)); 
DATA(insert OID = 3471 (  "@"	   PGNSP PGUID l f f 0   195 701 0	0	 complexabs  - -)); 
DATA(insert OID = 3472 (  "+"	   PGNSP PGUID b f f 195 195 195 0	0	complex_pl  - -));
DATA(insert OID = 3473 (  "+"	   PGNSP PGUID l f f 0   195 195 0	0	 complex_up  - -));
DATA(insert OID = 3474 (  "-"	   PGNSP PGUID b f f 195 195 195 0	0	 complex_mi  - -));
DATA(insert OID = 3475 (  "-"	   PGNSP PGUID l f f 0   195 195 0	0	 complex_um  - -));
DATA(insert OID = 3476 (  "*"	   PGNSP PGUID b f f 195 195 195 0	0	 complex_mul - -));
DATA(insert OID = 3477 (  "/"	   PGNSP PGUID b f f 195 195 195 0	0	 complex_div - -)); 
DATA(insert OID = 3478 (  "^"	   PGNSP PGUID b f f 195 195 195 0	0	 complex_power 	- -));
DATA(insert OID = 3479 (  "|/"	   PGNSP PGUID l f f 0   195 195 0	0	 complex_sqrt 	- -));
DATA(insert OID = 3480 (  "||/"	   PGNSP PGUID l f f 0   195 195 0	0	 complex_cbrt	- -));
DATA(insert OID = 3481 (  "<<"	   PGNSP PGUID b f f 195 195 16 3482 3484 complex_lt  scalarltsel scalarltjoinsel));
DATA(insert OID = 3482 (  ">>"	   PGNSP PGUID b f f 195 195 16 3481 3483 complex_gt  scalargtsel scalargtjoinsel));
DATA(insert OID = 3483 (  "<<="	   PGNSP PGUID b f f 195 195 16 3484 3482 complex_lte  scalarltsel scalarltjoinsel));
DATA(insert OID = 3484 (  ">>="	   PGNSP PGUID b f f 195 195 16 3483 3481 complex_gte  scalargtsel scalargtjoinsel));

DATA(insert OID = 7095 (  "/"    PGNSP PGUID b f f 1186  1186 701          0  0 interval_interval_div - - ));
DATA(insert OID = 7096 (  "%"    PGNSP PGUID b f f 1186  1186 1186         0  0 interval_interval_mod - - ));

/*
 * function prototypes
 */
extern void OperatorCreate(const char *operatorName,
			   Oid operatorNamespace,
			   Oid leftTypeId,
			   Oid rightTypeId,
			   Oid procedureId,
			   List *commutatorName,
			   List *negatorName,
			   Oid restrictionId,
			   Oid joinId,
			   bool canMerge,
			   bool canHash);

#endif   /* PG_OPERATOR_H */<|MERGE_RESOLUTION|>--- conflicted
+++ resolved
@@ -103,11 +103,8 @@
  */
 
 DATA(insert OID =  15 ( "="		   PGNSP PGUID b t t	23	20	16 416	36 int48eq eqsel eqjoinsel ));
-<<<<<<< HEAD
+DESCR("equal");
 #define Int48EqualOperator 15
-=======
-DESCR("equal");
->>>>>>> a4bebdd9
 DATA(insert OID =  36 ( "<>"	   PGNSP PGUID b f f	23	20	16 417	15 int48ne neqsel neqjoinsel ));
 DESCR("not equal");
 DATA(insert OID =  37 ( "<"		   PGNSP PGUID b f f	23	20	16 419	82 int48lt scalarltsel scalarltjoinsel ));
@@ -135,32 +132,22 @@
 DESCR("greater than or equal");
 
 DATA(insert OID =  92 ( "="		   PGNSP PGUID b t t	18	18	16	92 630 chareq eqsel eqjoinsel ));
-<<<<<<< HEAD
+DESCR("equal");
 #define CharEqualOperator 92
 DATA(insert OID =  93 ( "="		   PGNSP PGUID b t t	19	19	16	93 643 nameeq eqsel eqjoinsel ));
+DESCR("equal");
 #define NameEqualOperator 93
 DATA(insert OID =  94 ( "="		   PGNSP PGUID b t t	21	21	16	94 519 int2eq eqsel eqjoinsel ));
+DESCR("equal");
 #define Int2EqualOperator 94
-=======
-DESCR("equal");
-DATA(insert OID =  93 ( "="		   PGNSP PGUID b t t	19	19	16	93 643 nameeq eqsel eqjoinsel ));
-DESCR("equal");
-DATA(insert OID =  94 ( "="		   PGNSP PGUID b t t	21	21	16	94 519 int2eq eqsel eqjoinsel ));
-DESCR("equal");
->>>>>>> a4bebdd9
 DATA(insert OID =  95 ( "<"		   PGNSP PGUID b f f	21	21	16 520 524 int2lt scalarltsel scalarltjoinsel ));
 DESCR("less than");
 DATA(insert OID =  96 ( "="		   PGNSP PGUID b t t	23	23	16	96 518 int4eq eqsel eqjoinsel ));
-<<<<<<< HEAD
+DESCR("equal");
 #define Int4EqualOperator 96
 DATA(insert OID =  97 ( "<"		   PGNSP PGUID b f f	23	23	16 521 525 int4lt scalarltsel scalarltjoinsel ));
 DESCR("less than");
 #define Int4LessOperator	97
-=======
-DESCR("equal");
-DATA(insert OID =  97 ( "<"		   PGNSP PGUID b f f	23	23	16 521 525 int4lt scalarltsel scalarltjoinsel ));
-DESCR("less than");
->>>>>>> a4bebdd9
 DATA(insert OID =  98 ( "="		   PGNSP PGUID b t t	25	25	16	98 531 texteq eqsel eqjoinsel ));
 DESCR("equal");
 #define TextEqualOperator	98
@@ -173,11 +160,8 @@
 DESCR("concatenate");
 
 DATA(insert OID = 352 (  "="	   PGNSP PGUID b f t	28	28	16 352	 0 xideq eqsel eqjoinsel ));
-<<<<<<< HEAD
+DESCR("equal");
 #define XidEqualOperator 352
-=======
-DESCR("equal");
->>>>>>> a4bebdd9
 DATA(insert OID = 353 (  "="	   PGNSP PGUID b f f	28	23	16	 0	 0 xideqint4 eqsel eqjoinsel ));
 DESCR("equal");
 DATA(insert OID = 388 (  "!"	   PGNSP PGUID r f f	20	 0	1700  0  0 numeric_fac - - ));
@@ -185,11 +169,8 @@
 DATA(insert OID = 389 (  "!!"	   PGNSP PGUID l f f	 0	20	1700  0  0 numeric_fac - - ));
 DESCR("deprecated, use ! instead");
 DATA(insert OID = 385 (  "="	   PGNSP PGUID b f t	29	29	16 385	 0 cideq eqsel eqjoinsel ));
-<<<<<<< HEAD
+DESCR("equal");
 #define CidEqualOperator 385
-=======
-DESCR("equal");
->>>>>>> a4bebdd9
 DATA(insert OID = 386 (  "="	   PGNSP PGUID b f t	22	22	16 386	 0 int2vectoreq eqsel eqjoinsel ));
 DESCR("equal");
 
@@ -209,19 +190,13 @@
 DESCR("greater than or equal");
 
 DATA(insert OID = 410 ( "="		   PGNSP PGUID b t t	20	20	16 410 411 int8eq eqsel eqjoinsel ));
-<<<<<<< HEAD
+DESCR("equal");
 #define Int8EqualOperator 410
-=======
-DESCR("equal");
->>>>>>> a4bebdd9
 DATA(insert OID = 411 ( "<>"	   PGNSP PGUID b f f	20	20	16 411 410 int8ne neqsel neqjoinsel ));
 DESCR("not equal");
 DATA(insert OID = 412 ( "<"		   PGNSP PGUID b f f	20	20	16 413 415 int8lt scalarltsel scalarltjoinsel ));
-<<<<<<< HEAD
+DESCR("less than");
 #define Int8LessOperator	412
-=======
-DESCR("less than");
->>>>>>> a4bebdd9
 DATA(insert OID = 413 ( ">"		   PGNSP PGUID b f f	20	20	16 412 414 int8gt scalargtsel scalargtjoinsel ));
 DESCR("greater than");
 DATA(insert OID = 414 ( "<="	   PGNSP PGUID b f f	20	20	16 415 413 int8le scalarltsel scalarltjoinsel ));
@@ -230,11 +205,8 @@
 DESCR("greater than or equal");
 
 DATA(insert OID = 416 ( "="		   PGNSP PGUID b t t	20	23	16	15 417 int84eq eqsel eqjoinsel ));
-<<<<<<< HEAD
+DESCR("equal");
 #define Int84EqualOperator 416
-=======
-DESCR("equal");
->>>>>>> a4bebdd9
 DATA(insert OID = 417 ( "<>"	   PGNSP PGUID b f f	20	23	16	36 416 int84ne neqsel neqjoinsel ));
 DESCR("not equal");
 DATA(insert OID = 418 ( "<"		   PGNSP PGUID b f f	20	23	16	76 430 int84lt scalarltsel scalarltjoinsel ));
@@ -345,15 +317,11 @@
 DATA(insert OID = 531 (  "<>"	   PGNSP PGUID b f f	25	25	16 531	98 textne neqsel neqjoinsel ));
 DESCR("not equal");
 DATA(insert OID = 532 (  "="	   PGNSP PGUID b t t	21	23	16 533 538 int24eq eqsel eqjoinsel ));
-<<<<<<< HEAD
+DESCR("equal");
 #define Int24EqualOperator 532
 DATA(insert OID = 533 (  "="	   PGNSP PGUID b t t	23	21	16 532 539 int42eq eqsel eqjoinsel ));
+DESCR("equal");
 #define Int42EqualOperator 533
-=======
-DESCR("equal");
-DATA(insert OID = 533 (  "="	   PGNSP PGUID b t t	23	21	16 532 539 int42eq eqsel eqjoinsel ));
-DESCR("equal");
->>>>>>> a4bebdd9
 DATA(insert OID = 534 (  "<"	   PGNSP PGUID b f f	21	23	16 537 542 int24lt scalarltsel scalarltjoinsel ));
 DESCR("less than");
 DATA(insert OID = 535 (  "<"	   PGNSP PGUID b f f	23	21	16 536 543 int42lt scalarltsel scalarltjoinsel ));
@@ -403,11 +371,8 @@
 DATA(insert OID = 559 (  "-"	   PGNSP PGUID l f f	 0	21	21	 0	 0 int2um - - ));
 DESCR("negate");
 DATA(insert OID = 560 (  "="	   PGNSP PGUID b t t 702 702	16 560 561 abstimeeq eqsel eqjoinsel ));
-<<<<<<< HEAD
+DESCR("equal");
 #define AbsTimeEqualOperator 560
-=======
-DESCR("equal");
->>>>>>> a4bebdd9
 DATA(insert OID = 561 (  "<>"	   PGNSP PGUID b f f 702 702	16 561 560 abstimene neqsel neqjoinsel ));
 DESCR("not equal");
 DATA(insert OID = 562 (  "<"	   PGNSP PGUID b f f 702 702	16 563 565 abstimelt scalarltsel scalarltjoinsel ));
@@ -419,11 +384,8 @@
 DATA(insert OID = 565 (  ">="	   PGNSP PGUID b f f 702 702	16 564 562 abstimege scalargtsel scalargtjoinsel ));
 DESCR("greater than or equal");
 DATA(insert OID = 566 (  "="	   PGNSP PGUID b t t 703 703	16 566 567 reltimeeq eqsel eqjoinsel ));
-<<<<<<< HEAD
+DESCR("equal");
 #define RelTimeEqualOperator 566
-=======
-DESCR("equal");
->>>>>>> a4bebdd9
 DATA(insert OID = 567 (  "<>"	   PGNSP PGUID b f f 703 703	16 567 566 reltimene neqsel neqjoinsel ));
 DESCR("not equal");
 DATA(insert OID = 568 (  "<"	   PGNSP PGUID b f f 703 703	16 569 571 reltimelt scalarltsel scalarltjoinsel ));
@@ -492,11 +454,8 @@
 DESCR("convert to tinterval");
 
 DATA(insert OID = 607 (  "="	   PGNSP PGUID b t t	26	26	16 607 608 oideq eqsel eqjoinsel ));
-<<<<<<< HEAD
+DESCR("equal");
 #define OidEqualOperator 607
-=======
-DESCR("equal");
->>>>>>> a4bebdd9
 DATA(insert OID = 608 (  "<>"	   PGNSP PGUID b f f	26	26	16 608 607 oidne neqsel neqjoinsel ));
 DESCR("not equal");
 DATA(insert OID = 609 (  "<"	   PGNSP PGUID b f f	26	26	16 610 612 oidlt scalarltsel scalarltjoinsel ));
@@ -535,11 +494,8 @@
 DESCR("distance between");
 
 DATA(insert OID = 620 (  "="	   PGNSP PGUID b t t	700  700	16 620 621 float4eq eqsel eqjoinsel ));
-<<<<<<< HEAD
+DESCR("equal");
 #define Float4EqualOperator 620
-=======
-DESCR("equal");
->>>>>>> a4bebdd9
 DATA(insert OID = 621 (  "<>"	   PGNSP PGUID b f f	700  700	16 621 620 float4ne neqsel neqjoinsel ));
 DESCR("not equal");
 DATA(insert OID = 622 (  "<"	   PGNSP PGUID b f f	700  700	16 623 625 float4lt scalarltsel scalarltjoinsel ));
@@ -595,11 +551,8 @@
 DESCR("greater than or equal");
 
 DATA(insert OID = 670 (  "="	   PGNSP PGUID b t t	701  701	16 670 671 float8eq eqsel eqjoinsel ));
-<<<<<<< HEAD
+DESCR("equal");
 #define Float8EqualOperator 670
-=======
-DESCR("equal");
->>>>>>> a4bebdd9
 DATA(insert OID = 671 (  "<>"	   PGNSP PGUID b f f	701  701	16 671 670 float8ne neqsel neqjoinsel ));
 DESCR("not equal");
 DATA(insert OID = 672 (  "<"	   PGNSP PGUID b f f	701  701	16 674 675 float8lt scalarltsel scalarltjoinsel ));
@@ -742,11 +695,8 @@
 DESCR("vertically aligned");
 
 DATA(insert OID = 811 (  "="	   PGNSP PGUID b t f 704 704	16 811 812 tintervaleq eqsel eqjoinsel ));
-<<<<<<< HEAD
+DESCR("equal");
 #define TIntervalEqualOperator 811
-=======
-DESCR("equal");
->>>>>>> a4bebdd9
 DATA(insert OID = 812 (  "<>"	   PGNSP PGUID b f f 704 704	16 812 811 tintervalne neqsel neqjoinsel ));
 DESCR("not equal");
 DATA(insert OID = 813 (  "<"	   PGNSP PGUID b f f 704 704	16 814 816 tintervallt scalarltsel scalarltjoinsel ));
@@ -758,24 +708,16 @@
 DATA(insert OID = 816 (  ">="	   PGNSP PGUID b f f 704 704	16 815 813 tintervalge scalargtsel scalargtjoinsel ));
 DESCR("greater than or equal");
 
-<<<<<<< HEAD
 DATA(insert OID = 843 (  "*"	   PGNSP PGUID b f f	790  700	790 845 0 cash_mul_flt4 - - ));
+DESCR("multiply");
 DATA(insert OID = 844 (  "/"	   PGNSP PGUID b f f	790  700	790   0 0 cash_div_flt4 - - ));
+DESCR("divide");
 DATA(insert OID = 845 (  "*"	   PGNSP PGUID b f f	700  790	790 843 0 flt4_mul_cash - - ));
+DESCR("multiply");
 
 DATA(insert OID = 900 (  "="	   PGNSP PGUID b t f	790  790	16 900 901 cash_eq eqsel eqjoinsel ));
+DESCR("equal");
 #define CashEqualOperator 900
-=======
-DATA(insert OID = 843 (  "*"	   PGNSP PGUID b f f	790  700	790 845   0 cash_mul_flt4 - - ));
-DESCR("multiply");
-DATA(insert OID = 844 (  "/"	   PGNSP PGUID b f f	790  700	790   0   0 cash_div_flt4 - - ));
-DESCR("divide");
-DATA(insert OID = 845 (  "*"	   PGNSP PGUID b f f	700  790	790 843   0 flt4_mul_cash - - ));
-DESCR("multiply");
-
-DATA(insert OID = 900 (  "="	   PGNSP PGUID b t f	790  790	16 900 901 cash_eq eqsel eqjoinsel ));
-DESCR("equal");
->>>>>>> a4bebdd9
 DATA(insert OID = 901 (  "<>"	   PGNSP PGUID b f f	790  790	16 901 900 cash_ne neqsel neqjoinsel ));
 DESCR("not equal");
 DATA(insert OID = 902 (  "<"	   PGNSP PGUID b f f	790  790	16 903 905 cash_lt scalarltsel scalarltjoinsel ));
@@ -785,19 +727,6 @@
 DATA(insert OID = 904 (  "<="	   PGNSP PGUID b f f	790  790	16 905 903 cash_le scalarltsel scalarltjoinsel ));
 DESCR("less than or equal");
 DATA(insert OID = 905 (  ">="	   PGNSP PGUID b f f	790  790	16 904 902 cash_ge scalargtsel scalargtjoinsel ));
-<<<<<<< HEAD
-DATA(insert OID = 906 (  "+"	   PGNSP PGUID b f f	790  790	790 906   0  cash_pl - - ));
-DATA(insert OID = 907 (  "-"	   PGNSP PGUID b f f	790  790	790   0   0  cash_mi - - ));
-DATA(insert OID = 908 (  "*"	   PGNSP PGUID b f f	790  701	790 916   0  cash_mul_flt8 - - ));
-DATA(insert OID = 909 (  "/"	   PGNSP PGUID b f f	790  701	790   0   0  cash_div_flt8 - - ));
-DATA(insert OID = 912 (  "*"	   PGNSP PGUID b f f	790  23 790 917   0    cash_mul_int4 - - ));
-DATA(insert OID = 913 (  "/"	   PGNSP PGUID b f f	790  23 790   0   0    cash_div_int4 - - ));
-DATA(insert OID = 914 (  "*"	   PGNSP PGUID b f f	790  21 790 918   0    cash_mul_int2 - - ));
-DATA(insert OID = 915 (  "/"	   PGNSP PGUID b f f	790  21 790   0   0    cash_div_int2 - - ));
-DATA(insert OID = 916 (  "*"	   PGNSP PGUID b f f	701  790	790 908   0  flt8_mul_cash - - ));
-DATA(insert OID = 917 (  "*"	   PGNSP PGUID b f f	23	790 790 912   0   int4_mul_cash - - ));
-DATA(insert OID = 918 (  "*"	   PGNSP PGUID b f f	21	790 790 914   0   int2_mul_cash - - ));
-=======
 DESCR("greater than or equal");
 DATA(insert OID = 906 (  "+"	   PGNSP PGUID b f f	790  790	790 906   0 cash_pl - - ));
 DESCR("add");
@@ -823,7 +752,6 @@
 DESCR("multiply");
 DATA(insert OID = 3825 ( "/"	   PGNSP PGUID b f f	790 790		701   0   0 cash_div_cash - - ));
 DESCR("divide");
->>>>>>> a4bebdd9
 
 DATA(insert OID = 965 (  "^"	   PGNSP PGUID b f f	701  701	701 0 0 dpow - - ));
 DESCR("exponentiation");
@@ -845,12 +773,9 @@
 DESCR("center of");
 
 DATA(insert OID = 1054 ( "="	   PGNSP PGUID b t t 1042 1042	 16 1054 1057 bpchareq eqsel eqjoinsel ));
-<<<<<<< HEAD
+DESCR("equal");
 #define BPCharEqualOperator 1054
-=======
-DESCR("equal");
-
->>>>>>> a4bebdd9
+
 DATA(insert OID = 1055 ( "~"	   PGNSP PGUID b f f 1042 25	 16    0 1056 bpcharregexeq regexeqsel regexeqjoinsel ));
 DESCR("matches regular expression, case-sensitive");
 #define OID_BPCHAR_REGEXEQ_OP		1055
@@ -890,11 +815,8 @@
 DATA(insert OID = 1077 ( "-"	   PGNSP PGUID b f f	1082	1186 1114 0 0 date_mi_interval - - ));
 DESCR("subtract");
 DATA(insert OID = 1093 ( "="	   PGNSP PGUID b t t	1082	1082   16 1093 1094 date_eq eqsel eqjoinsel ));
-<<<<<<< HEAD
+DESCR("equal");
 #define DateEqualOperator 1093
-=======
-DESCR("equal");
->>>>>>> a4bebdd9
 DATA(insert OID = 1094 ( "<>"	   PGNSP PGUID b f f	1082	1082   16 1094 1093 date_ne neqsel neqjoinsel ));
 DESCR("not equal");
 DATA(insert OID = 1095 ( "<"	   PGNSP PGUID b f f	1082	1082   16 1097 1098 date_lt scalarltsel scalarltjoinsel ));
@@ -914,11 +836,8 @@
 
 /* time operators */
 DATA(insert OID = 1108 ( "="	   PGNSP PGUID b t t	1083	1083  16 1108 1109 time_eq eqsel eqjoinsel ));
-<<<<<<< HEAD
+DESCR("equal");
 #define TimeEqualOperator 1108
-=======
-DESCR("equal");
->>>>>>> a4bebdd9
 DATA(insert OID = 1109 ( "<>"	   PGNSP PGUID b f f	1083	1083  16 1109 1108 time_ne neqsel neqjoinsel ));
 DESCR("not equal");
 DATA(insert OID = 1110 ( "<"	   PGNSP PGUID b f f	1083	1083  16 1112 1113 time_lt scalarltsel scalarltjoinsel ));
@@ -932,11 +851,8 @@
 
 /* timetz operators */
 DATA(insert OID = 1550 ( "="	   PGNSP PGUID b t t	1266 1266	16 1550 1551 timetz_eq eqsel eqjoinsel ));
-<<<<<<< HEAD
+DESCR("equal");
 #define TimeTZEqualOperator 1550
-=======
-DESCR("equal");
->>>>>>> a4bebdd9
 DATA(insert OID = 1551 ( "<>"	   PGNSP PGUID b f f	1266 1266	16 1551 1550 timetz_ne neqsel neqjoinsel ));
 DESCR("not equal");
 DATA(insert OID = 1552 ( "<"	   PGNSP PGUID b f f	1266 1266	16 1554 1555 timetz_lt scalarltsel scalarltjoinsel ));
@@ -1029,11 +945,8 @@
 
 /* timestamptz operators */
 DATA(insert OID = 1320 (  "="	   PGNSP PGUID b t t 1184 1184	 16 1320 1321 timestamptz_eq eqsel eqjoinsel ));
-<<<<<<< HEAD
+DESCR("equal");
 #define TimestampTZEqualOperator 1320
-=======
-DESCR("equal");
->>>>>>> a4bebdd9
 DATA(insert OID = 1321 (  "<>"	   PGNSP PGUID b f f 1184 1184	 16 1321 1320 timestamptz_ne neqsel neqjoinsel ));
 DESCR("not equal");
 DATA(insert OID = 1322 (  "<"	   PGNSP PGUID b f f 1184 1184	 16 1324 1325 timestamptz_lt scalarltsel scalarltjoinsel ));
@@ -1053,11 +966,8 @@
 
 /* interval operators */
 DATA(insert OID = 1330 (  "="	   PGNSP PGUID b t t 1186 1186	 16 1330 1331 interval_eq eqsel eqjoinsel ));
-<<<<<<< HEAD
+DESCR("equal");
 #define IntervalEqualOperator 1330
-=======
-DESCR("equal");
->>>>>>> a4bebdd9
 DATA(insert OID = 1331 (  "<>"	   PGNSP PGUID b f f 1186 1186	 16 1331 1330 interval_ne neqsel neqjoinsel ));
 DESCR("not equal");
 DATA(insert OID = 1332 (  "<"	   PGNSP PGUID b f f 1186 1186	 16 1334 1335 interval_lt scalarltsel scalarltjoinsel ));
@@ -1232,11 +1142,8 @@
 
 /* MAC type */
 DATA(insert OID = 1220 (  "="	   PGNSP PGUID b t t 829 829	 16 1220 1221 macaddr_eq eqsel eqjoinsel ));
-<<<<<<< HEAD
+DESCR("equal");
 #define MacAddrEqualOperator 1220
-=======
-DESCR("equal");
->>>>>>> a4bebdd9
 DATA(insert OID = 1221 (  "<>"	   PGNSP PGUID b f f 829 829	 16 1221 1220 macaddr_ne neqsel neqjoinsel ));
 DESCR("not equal");
 DATA(insert OID = 1222 (  "<"	   PGNSP PGUID b f f 829 829	 16 1224 1225 macaddr_lt scalarltsel scalarltjoinsel ));
@@ -1250,11 +1157,8 @@
 
 /* INET type (these also support CIDR via implicit cast) */
 DATA(insert OID = 1201 (  "="	   PGNSP PGUID b t t 869 869	 16 1201 1202 network_eq eqsel eqjoinsel ));
-<<<<<<< HEAD
+DESCR("equal");
 #define InetEqualOperator 1201
-=======
-DESCR("equal");
->>>>>>> a4bebdd9
 DATA(insert OID = 1202 (  "<>"	   PGNSP PGUID b f f 869 869	 16 1202 1201 network_ne neqsel neqjoinsel ));
 DESCR("not equal");
 DATA(insert OID = 1203 (  "<"	   PGNSP PGUID b f f 869 869	 16 1205 1206 network_lt scalarltsel scalarltjoinsel ));
@@ -1314,11 +1218,8 @@
 DATA(insert OID = 1751 (  "-"	   PGNSP PGUID l f f	0 1700 1700    0	0 numeric_uminus - - ));
 DESCR("negate");
 DATA(insert OID = 1752 (  "="	   PGNSP PGUID b t t 1700 1700	 16 1752 1753 numeric_eq eqsel eqjoinsel ));
-<<<<<<< HEAD
+DESCR("equal");
 #define NumericEqualOperator 1752
-=======
-DESCR("equal");
->>>>>>> a4bebdd9
 DATA(insert OID = 1753 (  "<>"	   PGNSP PGUID b f f 1700 1700	 16 1753 1752 numeric_ne neqsel neqjoinsel ));
 DESCR("not equal");
 DATA(insert OID = 1754 (  "<"	   PGNSP PGUID b f f 1700 1700	 16 1756 1757 numeric_lt scalarltsel scalarltjoinsel ));
@@ -1345,11 +1246,8 @@
 DESCR("absolute value");
 
 DATA(insert OID = 1784 (  "="	  PGNSP PGUID b t f 1560 1560 16 1784 1785 biteq eqsel eqjoinsel ));
-<<<<<<< HEAD
+DESCR("equal");
 #define BitEqualOperator 1784
-=======
-DESCR("equal");
->>>>>>> a4bebdd9
 DATA(insert OID = 1785 (  "<>"	  PGNSP PGUID b f f 1560 1560 16 1785 1784 bitne neqsel neqjoinsel ));
 DESCR("not equal");
 DATA(insert OID = 1786 (  "<"	  PGNSP PGUID b f f 1560 1560 16 1787 1789 bitlt scalarltsel scalarltjoinsel ));
@@ -1385,11 +1283,8 @@
 DESCR("subtract");
 
 DATA(insert OID = 1804 (  "="	  PGNSP PGUID b t f 1562 1562 16 1804 1805 varbiteq eqsel eqjoinsel ));
-<<<<<<< HEAD
+DESCR("equal");
 #define VarbitEqualOperator 1804
-=======
-DESCR("equal");
->>>>>>> a4bebdd9
 DATA(insert OID = 1805 (  "<>"	  PGNSP PGUID b f f 1562 1562 16 1805 1804 varbitne neqsel neqjoinsel ));
 DESCR("not equal");
 DATA(insert OID = 1806 (  "<"	  PGNSP PGUID b f f 1562 1562 16 1807 1809 varbitlt scalarltsel scalarltjoinsel ));
@@ -1405,11 +1300,8 @@
 DESCR("add");
 
 DATA(insert OID = 1862 ( "="	   PGNSP PGUID b t t	21	20	16 1868  1863 int28eq eqsel eqjoinsel ));
-<<<<<<< HEAD
+DESCR("equal");
 #define Int28EqualOperator 1862
-=======
-DESCR("equal");
->>>>>>> a4bebdd9
 DATA(insert OID = 1863 ( "<>"	   PGNSP PGUID b f f	21	20	16 1869  1862 int28ne neqsel neqjoinsel ));
 DESCR("not equal");
 DATA(insert OID = 1864 ( "<"	   PGNSP PGUID b f f	21	20	16 1871  1867 int28lt scalarltsel scalarltjoinsel ));
@@ -1422,11 +1314,8 @@
 DESCR("greater than or equal");
 
 DATA(insert OID = 1868 ( "="	   PGNSP PGUID b t t	20	21	16	1862 1869 int82eq eqsel eqjoinsel ));
-<<<<<<< HEAD
+DESCR("equal");
 #define Int82EqualOperator 1868
-=======
-DESCR("equal");
->>>>>>> a4bebdd9
 DATA(insert OID = 1869 ( "<>"	   PGNSP PGUID b f f	20	21	16	1863 1868 int82ne neqsel neqjoinsel ));
 DESCR("not equal");
 DATA(insert OID = 1870 ( "<"	   PGNSP PGUID b f f	20	21	16	1865 1873 int82lt scalarltsel scalarltjoinsel ));
@@ -1492,11 +1381,8 @@
 
 /* bytea operators */
 DATA(insert OID = 1955 ( "="	   PGNSP PGUID b t t 17 17	16 1955 1956 byteaeq eqsel eqjoinsel ));
-<<<<<<< HEAD
+DESCR("equal");
 #define ByteaEqualOperator 1955
-=======
-DESCR("equal");
->>>>>>> a4bebdd9
 DATA(insert OID = 1956 ( "<>"	   PGNSP PGUID b f f 17 17	16 1956 1955 byteane neqsel neqjoinsel ));
 DESCR("not equal");
 DATA(insert OID = 1957 ( "<"	   PGNSP PGUID b f f 17 17	16 1959 1960 bytealt scalarltsel scalarltjoinsel ));
@@ -1518,11 +1404,8 @@
 
 /* timestamp operators */
 DATA(insert OID = 2060 (  "="	   PGNSP PGUID b t t 1114 1114	 16 2060 2061 timestamp_eq eqsel eqjoinsel ));
-<<<<<<< HEAD
+DESCR("equal");
 #define TimestampEqualOperator 2060
-=======
-DESCR("equal");
->>>>>>> a4bebdd9
 DATA(insert OID = 2061 (  "<>"	   PGNSP PGUID b f f 1114 1114	 16 2061 2060 timestamp_ne neqsel neqjoinsel ));
 DESCR("not equal");
 DATA(insert OID = 2062 (  "<"	   PGNSP PGUID b f f 1114 1114	 16 2064 2065 timestamp_lt scalarltsel scalarltjoinsel ));
@@ -1806,7 +1689,8 @@
 DATA(insert OID = 3762 (  "@@"	   PGNSP PGUID b f f 25		 25		 16    0	0	 ts_match_tt	contsel    contjoinsel	 ));
 DESCR("text search match");
 DATA(insert OID = 3763 (  "@@"	   PGNSP PGUID b f f 25		 3615	 16    0	0	 ts_match_tq	contsel    contjoinsel	 ));
-<<<<<<< HEAD
+DESCR("text search match");
+
 DATA(insert OID = 3962 (  "->"	   PGNSP PGUID b f f 114 25 114 0 0 json_object_field - - ));
 DESCR("get json object field");
 DATA(insert OID = 3963 (  "->>"    PGNSP PGUID b f f 114 25 25 0 0 json_object_field_text - - ));
@@ -1819,9 +1703,6 @@
 DESCR("get value from json with path elements");
 DATA(insert OID = 3967 (  "#>>"    PGNSP PGUID b f f 114 1009 25 0 0 json_extract_path_text_op - - ));
 DESCR("get value from json as text with path elements");
-=======
-DESCR("text search match");
->>>>>>> a4bebdd9
 
 /* generic record comparison operators */
 DATA(insert OID = 2988 (  "="	   PGNSP PGUID b t f 2249 2249 16 2988 2989 record_eq eqsel eqjoinsel ));
@@ -1844,32 +1725,56 @@
 
 /* gpxlogloc operators */
 DATA(insert OID = 3325 (  "="     PGNSP PGUID b t f 3310 3310	16 3325 3326 gpxlogloceq eqsel eqjoinsel ));
+DESCR("equal");
 DATA(insert OID = 3326 (  "<>"    PGNSP PGUID b f f 3310 3310	16 3326 3325 gpxloglocne neqsel neqjoinsel ));
+DESCR("not equal");
 DATA(insert OID = 3327 (  "<"     PGNSP PGUID b f f 3310 3310	16 3328 3330 gpxlogloclt scalarltsel scalarltjoinsel ));
+DESCR("less than");
 DATA(insert OID = 3328 (  ">"     PGNSP PGUID b f f 3310 3310	16 3327 3329 gpxloglocgt scalargtsel scalargtjoinsel ));
+DESCR("greater than");
 DATA(insert OID = 3329 (  "<="    PGNSP PGUID b f f 3310 3310	16 3330 3328 gpxloglocle scalarltsel scalarltjoinsel ));
+DESCR("less than or equal");
 DATA(insert OID = 3330 (  ">="    PGNSP PGUID b f f 3310 3310	16 3329 3327 gpxloglocge scalargtsel scalargtjoinsel ));
+DESCR("greater than or equal");
 
 /* operators for complex data type */
-DATA(insert OID = 3469 (  "="	   PGNSP PGUID b t f 195 195 16 3469 3470 complex_eq eqsel eqjoinsel)); 
-DATA(insert OID = 3470 (  "<>"	   PGNSP PGUID b f f 195 195 16 3470 3469 complex_ne  neqsel neqjoinsel)); 
-DATA(insert OID = 3471 (  "@"	   PGNSP PGUID l f f 0   195 701 0	0	 complexabs  - -)); 
-DATA(insert OID = 3472 (  "+"	   PGNSP PGUID b f f 195 195 195 0	0	complex_pl  - -));
-DATA(insert OID = 3473 (  "+"	   PGNSP PGUID l f f 0   195 195 0	0	 complex_up  - -));
-DATA(insert OID = 3474 (  "-"	   PGNSP PGUID b f f 195 195 195 0	0	 complex_mi  - -));
-DATA(insert OID = 3475 (  "-"	   PGNSP PGUID l f f 0   195 195 0	0	 complex_um  - -));
-DATA(insert OID = 3476 (  "*"	   PGNSP PGUID b f f 195 195 195 0	0	 complex_mul - -));
-DATA(insert OID = 3477 (  "/"	   PGNSP PGUID b f f 195 195 195 0	0	 complex_div - -)); 
-DATA(insert OID = 3478 (  "^"	   PGNSP PGUID b f f 195 195 195 0	0	 complex_power 	- -));
-DATA(insert OID = 3479 (  "|/"	   PGNSP PGUID l f f 0   195 195 0	0	 complex_sqrt 	- -));
-DATA(insert OID = 3480 (  "||/"	   PGNSP PGUID l f f 0   195 195 0	0	 complex_cbrt	- -));
-DATA(insert OID = 3481 (  "<<"	   PGNSP PGUID b f f 195 195 16 3482 3484 complex_lt  scalarltsel scalarltjoinsel));
-DATA(insert OID = 3482 (  ">>"	   PGNSP PGUID b f f 195 195 16 3481 3483 complex_gt  scalargtsel scalargtjoinsel));
-DATA(insert OID = 3483 (  "<<="	   PGNSP PGUID b f f 195 195 16 3484 3482 complex_lte  scalarltsel scalarltjoinsel));
-DATA(insert OID = 3484 (  ">>="	   PGNSP PGUID b f f 195 195 16 3483 3481 complex_gte  scalargtsel scalargtjoinsel));
+DATA(insert OID = 3469 (  "="	   PGNSP PGUID b t f 7198 7198 16 3469 3470 complex_eq eqsel eqjoinsel)); 
+DESCR("equal");
+DATA(insert OID = 3470 (  "<>"	   PGNSP PGUID b f f 7198 7198 16 3470 3469 complex_ne  neqsel neqjoinsel)); 
+DESCR("not equal");
+DATA(insert OID = 3471 (  "@"	   PGNSP PGUID l f f 0   7198 701 0	0	 complexabs  - -)); 
+DESCR("absolute value");
+DATA(insert OID = 3472 (  "+"	   PGNSP PGUID b f f 7198 7198 7198 0	0	complex_pl  - -));
+DESCR("add");
+DATA(insert OID = 3473 (  "+"	   PGNSP PGUID l f f 0   7198 7198 0	0	 complex_up  - -));
+DESCR("add");
+DATA(insert OID = 3474 (  "-"	   PGNSP PGUID b f f 7198 7198 7198 0	0	 complex_mi  - -));
+DESCR("subtract");
+DATA(insert OID = 3475 (  "-"	   PGNSP PGUID l f f 0   7198 7198 0	0	 complex_um  - -));
+DESCR("subtract");
+DATA(insert OID = 3476 (  "*"	   PGNSP PGUID b f f 7198 7198 7198 0	0	 complex_mul - -));
+DESCR("multiply");
+DATA(insert OID = 3477 (  "/"	   PGNSP PGUID b f f 7198 7198 7198 0	0	 complex_div - -)); 
+DESCR("divide");
+DATA(insert OID = 3478 (  "^"	   PGNSP PGUID b f f 7198 7198 7198 0	0	 complex_power 	- -));
+DESCR("exponentiation");
+DATA(insert OID = 3479 (  "|/"	   PGNSP PGUID l f f 0   7198 7198 0	0	 complex_sqrt 	- -));
+DESCR("square root");
+DATA(insert OID = 3480 (  "||/"	   PGNSP PGUID l f f 0   7198 7198 0	0	 complex_cbrt	- -));
+DESCR("cube root");
+DATA(insert OID = 3481 (  "<<"	   PGNSP PGUID b f f 7198 7198 16 3482 3484 complex_lt  scalarltsel scalarltjoinsel));
+DESCR("less than (for btree indexes)");
+DATA(insert OID = 3482 (  ">>"	   PGNSP PGUID b f f 7198 7198 16 3481 3483 complex_gt  scalargtsel scalargtjoinsel));
+DESCR("greater than (for btree indexes)");
+DATA(insert OID = 3483 (  "<<="	   PGNSP PGUID b f f 7198 7198 16 3484 3482 complex_lte  scalarltsel scalarltjoinsel));
+DESCR("less than or equal (for btree indexes)");
+DATA(insert OID = 3484 (  ">>="	   PGNSP PGUID b f f 7198 7198 16 3483 3481 complex_gte  scalargtsel scalargtjoinsel));
+DESCR("greater than or equal (for btree indexes)");
 
 DATA(insert OID = 7095 (  "/"    PGNSP PGUID b f f 1186  1186 701          0  0 interval_interval_div - - ));
+DESCR("divide");
 DATA(insert OID = 7096 (  "%"    PGNSP PGUID b f f 1186  1186 1186         0  0 interval_interval_mod - - ));
+DESCR("modulus");
 
 /*
  * function prototypes
