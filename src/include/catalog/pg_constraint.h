/*-------------------------------------------------------------------------
 *
 * pg_constraint.h
 *	  definition of the system "constraint" relation (pg_constraint)
 *	  along with the relation's initial contents.
 *
 *
 * Portions Copyright (c) 1996-2008, PostgreSQL Global Development Group
 * Portions Copyright (c) 1994, Regents of the University of California
 *
 * $PostgreSQL: pgsql/src/include/catalog/pg_constraint.h,v 1.25 2007/02/14 01:58:58 tgl Exp $
 *
 * NOTES
 *	  the genbki.sh script reads this file and generates .bki
 *	  information from the DATA() statements.
 *
 *-------------------------------------------------------------------------
 */
#ifndef PG_CONSTRAINT_H
#define PG_CONSTRAINT_H

#include "catalog/genbki.h"
#include "nodes/pg_list.h"
#include "access/attnum.h"

/* TIDYCAT_BEGINFAKEDEF

   CREATE TABLE pg_constraint
   with (relid=2606, toast_oid=2832, toast_index=2833)
   (
   conname        name, 
   connamespace   oid, 
   contype        "char", 
   condeferrable  boolean, 
   condeferred    boolean, 
   conrelid       oid, 
   contypid       oid, 
   confrelid      oid, 
   confupdtype    "char", 
   confdeltype    "char", 
   confmatchtype  "char", 
   conkey         smallint[], 
   confkey        smallint[], 
   conbin         text, 
   consrc         text
   );

   create unique index on pg_constraint(oid) with (indexid=2667, CamelCase=ConstraintOid);
   create index on pg_constraint(conname, connamespace) with (indexid=2664, CamelCase=ConstraintNameNsp);
   create index on pg_constraint(conrelid) with (indexid=2665, CamelCase=ConstraintRelid);
   create index on pg_constraint(contypid) with (indexid=2666, CamelCase=ConstraintTypid);

   alter table pg_constraint add fk connamespace on pg_namespace(oid);
   alter table pg_constraint add fk conrelid on pg_class(oid);
   alter table pg_constraint add fk contypid on pg_type(oid);
   alter table pg_constraint add fk confrelid on pg_class(oid);

   TIDYCAT_ENDFAKEDEF
*/

/* ----------------
 *		pg_constraint definition.  cpp turns this into
 *		typedef struct FormData_pg_constraint
 * ----------------
 */
#define ConstraintRelationId  2606

CATALOG(pg_constraint,2606)
{
	/*
	 * conname + connamespace is deliberately not unique; we allow, for
	 * example, the same name to be used for constraints of different
	 * relations.  This is partly for backwards compatibility with past
	 * Postgres practice, and partly because we don't want to have to obtain a
	 * global lock to generate a globally unique name for a nameless
	 * constraint.	We associate a namespace with constraint names only for
	 * SQL92 compatibility.
	 */
	NameData	conname;		/* name of this constraint */
	Oid			connamespace;	/* OID of namespace containing constraint */
	char		contype;		/* constraint type; see codes below */
	bool		condeferrable;	/* deferrable constraint? */
	bool		condeferred;	/* deferred by default? */

	/*
	 * conrelid and conkey are only meaningful if the constraint applies to a
	 * specific relation (this excludes domain constraints and assertions).
	 * Otherwise conrelid is 0 and conkey is NULL.
	 */
	Oid			conrelid;		/* relation this constraint constrains */

	/*
	 * contypid links to the pg_type row for a domain if this is a domain
	 * constraint.	Otherwise it's 0.
	 *
	 * For SQL-style global ASSERTIONs, both conrelid and contypid would be
	 * zero. This is not presently supported, however.
	 */
	Oid			contypid;		/* domain this constraint constrains */

	/*
	 * These fields, plus confkey, are only meaningful for a foreign-key
	 * constraint.	Otherwise confrelid is 0 and the char fields are spaces.
	 */
	Oid			confrelid;		/* relation referenced by foreign key */
	char		confupdtype;	/* foreign key's ON UPDATE action */
	char		confdeltype;	/* foreign key's ON DELETE action */
	char		confmatchtype;	/* foreign key's match type */

	/*
	 * VARIABLE LENGTH FIELDS start here.  These fields may be NULL, too.
	 */

	/*
	 * Columns of conrelid that the constraint applies to
	 */
	int2		conkey[1];

	/*
	 * If a foreign key, the referenced columns of confrelid
	 */
	int2		confkey[1];

	/*
	 * If a foreign key, the OIDs of the PK = FK equality operators for each
	 * column of the constraint
	 */
	Oid			conpfeqop[1];

	/*
	 * If a foreign key, the OIDs of the PK = PK equality operators for each
	 * column of the constraint (i.e., equality for the referenced columns)
	 */
	Oid			conppeqop[1];

	/*
	 * If a foreign key, the OIDs of the FK = FK equality operators for each
	 * column of the constraint (i.e., equality for the referencing columns)
	 */
	Oid			conffeqop[1];

	/*
	 * If a check constraint, nodeToString representation of expression
	 */
	text		conbin;

	/*
	 * If a check constraint, source-text representation of expression
	 */
	text		consrc;
} FormData_pg_constraint;

/* ----------------
 *		Form_pg_constraint corresponds to a pointer to a tuple with
 *		the format of pg_constraint relation.
 * ----------------
 */
typedef FormData_pg_constraint *Form_pg_constraint;

/* ----------------
 *		compiler constants for pg_constraint
 * ----------------
 */
#define Natts_pg_constraint					18
#define Anum_pg_constraint_conname			1
#define Anum_pg_constraint_connamespace		2
#define Anum_pg_constraint_contype			3
#define Anum_pg_constraint_condeferrable	4
#define Anum_pg_constraint_condeferred		5
#define Anum_pg_constraint_conrelid			6
#define Anum_pg_constraint_contypid			7
#define Anum_pg_constraint_confrelid		8
#define Anum_pg_constraint_confupdtype		9
#define Anum_pg_constraint_confdeltype		10
#define Anum_pg_constraint_confmatchtype	11
#define Anum_pg_constraint_conkey			12
#define Anum_pg_constraint_confkey			13
#define Anum_pg_constraint_conpfeqop		14
#define Anum_pg_constraint_conppeqop		15
#define Anum_pg_constraint_conffeqop		16
#define Anum_pg_constraint_conbin			17
#define Anum_pg_constraint_consrc			18


/* Valid values for contype */
#define CONSTRAINT_CHECK			'c'
#define CONSTRAINT_FOREIGN			'f'
#define CONSTRAINT_PRIMARY			'p'
#define CONSTRAINT_UNIQUE			'u'

/*
 * Valid values for confupdtype and confdeltype are the FKCONSTR_ACTION_xxx
 * constants defined in parsenodes.h.  Valid values for confmatchtype are
 * the FKCONSTR_MATCH_xxx constants defined in parsenodes.h.
 */

/*
 * Identify constraint type for lookup purposes
 */
typedef enum ConstraintCategory
{
	CONSTRAINT_RELATION,
	CONSTRAINT_DOMAIN,
	CONSTRAINT_ASSERTION		/* for future expansion */
} ConstraintCategory;

/*
 * prototypes for functions in pg_constraint.c
 */
extern Oid CreateConstraintEntry(const char *constraintName,
<<<<<<< HEAD
								 Oid conOid,
								 Oid constraintNamespace,
								 char constraintType,
								 bool isDeferrable,
								 bool isDeferred,
								 Oid relId,
								 const int16 *constraintKey,
								 int constraintNKeys,
								 Oid domainId,
								 Oid foreignRelId,
								 const int16 *foreignKey,
								 int foreignNKeys,
								 char foreignUpdateType,
								 char foreignDeleteType,
								 char foreignMatchType,
								 Oid indexRelId,
								 Node *conExpr,
								 const char *conBin,
								 const char *conSrc);
=======
					  Oid constraintNamespace,
					  char constraintType,
					  bool isDeferrable,
					  bool isDeferred,
					  Oid relId,
					  const int16 *constraintKey,
					  int constraintNKeys,
					  Oid domainId,
					  Oid foreignRelId,
					  const int16 *foreignKey,
					  const Oid *pfEqOp,
					  const Oid *ppEqOp,
					  const Oid *ffEqOp,
					  int foreignNKeys,
					  char foreignUpdateType,
					  char foreignDeleteType,
					  char foreignMatchType,
					  Oid indexRelId,
					  Node *conExpr,
					  const char *conBin,
					  const char *conSrc);
>>>>>>> 5c63829f

extern void RemoveConstraintById(Oid conId);

extern bool ConstraintNameIsUsed(ConstraintCategory conCat, Oid objId,
					 Oid objNamespace, const char *conname);
extern char *ChooseConstraintName(const char *name1, const char *name2,
					 const char *label, Oid namespace,
					 List *others);

<<<<<<< HEAD
extern char *GetConstraintNameForTrigger(Oid triggerId);

extern char * GetConstraintNameByOid(Oid constraintId);

=======
>>>>>>> 5c63829f
extern void AlterConstraintNamespaces(Oid ownerId, Oid oldNspId,
						  Oid newNspId, bool isType);

/**
 * Identify primary key column from foreign key column.
 */
extern bool ConstraintGetPrimaryKeyOf(Oid relid, AttrNumber attno, 
					Oid *pkrelid, AttrNumber *pkattno);

#endif   /* PG_CONSTRAINT_H */<|MERGE_RESOLUTION|>--- conflicted
+++ resolved
@@ -41,6 +41,9 @@
    confmatchtype  "char", 
    conkey         smallint[], 
    confkey        smallint[], 
+   conpfeqop      oid[],
+   conppeqop      oid[],
+   conffeqop      oid[],
    conbin         text, 
    consrc         text
    );
@@ -208,7 +211,6 @@
  * prototypes for functions in pg_constraint.c
  */
 extern Oid CreateConstraintEntry(const char *constraintName,
-<<<<<<< HEAD
 								 Oid conOid,
 								 Oid constraintNamespace,
 								 char constraintType,
@@ -220,6 +222,9 @@
 								 Oid domainId,
 								 Oid foreignRelId,
 								 const int16 *foreignKey,
+								 const Oid *pfEqOp,
+								 const Oid *ppEqOp,
+								 const Oid *ffEqOp,
 								 int foreignNKeys,
 								 char foreignUpdateType,
 								 char foreignDeleteType,
@@ -228,29 +233,6 @@
 								 Node *conExpr,
 								 const char *conBin,
 								 const char *conSrc);
-=======
-					  Oid constraintNamespace,
-					  char constraintType,
-					  bool isDeferrable,
-					  bool isDeferred,
-					  Oid relId,
-					  const int16 *constraintKey,
-					  int constraintNKeys,
-					  Oid domainId,
-					  Oid foreignRelId,
-					  const int16 *foreignKey,
-					  const Oid *pfEqOp,
-					  const Oid *ppEqOp,
-					  const Oid *ffEqOp,
-					  int foreignNKeys,
-					  char foreignUpdateType,
-					  char foreignDeleteType,
-					  char foreignMatchType,
-					  Oid indexRelId,
-					  Node *conExpr,
-					  const char *conBin,
-					  const char *conSrc);
->>>>>>> 5c63829f
 
 extern void RemoveConstraintById(Oid conId);
 
@@ -260,13 +242,8 @@
 					 const char *label, Oid namespace,
 					 List *others);
 
-<<<<<<< HEAD
-extern char *GetConstraintNameForTrigger(Oid triggerId);
-
 extern char * GetConstraintNameByOid(Oid constraintId);
 
-=======
->>>>>>> 5c63829f
 extern void AlterConstraintNamespaces(Oid ownerId, Oid oldNspId,
 						  Oid newNspId, bool isType);
 
