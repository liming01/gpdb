/*-------------------------------------------------------------------------
 *
 * pg_proc.h
 *	  definition of the system "procedure" relation (pg_proc)
 *	  along with the relation's initial contents.
 *
 * Portions Copyright (c) 2006-2010, Greenplum inc
 * Portions Copyright (c) 2012-Present Pivotal Software, Inc.
 * Portions Copyright (c) 1996-2010, PostgreSQL Global Development Group
 * Portions Copyright (c) 1994, Regents of the University of California
 *
 * $PostgreSQL: pgsql/src/include/catalog/pg_proc.h,v 1.488 2008/04/10 22:25:25 tgl Exp $
 *
 * NOTES
 *	  The script catalog/genbki.sh reads this file and generates .bki
 *	  information from the DATA() statements.  utils/Gen_fmgrtab.sh
 *	  generates fmgroids.h and fmgrtab.c the same way.
 *
 *	  XXX do NOT break up DATA() statements into multiple lines!
 *		  the scripts are not as smart as you might think...
 *	  XXX (eg. #if 0 #endif won't do what you think)
 *
 *-------------------------------------------------------------------------
 */
#ifndef PG_PROC_H
#define PG_PROC_H

#include "catalog/genbki.h"

/* ----------------
 *		pg_proc definition.  cpp turns this into
 *		typedef struct FormData_pg_proc
 * ----------------
 */
#define ProcedureRelationId  1255

CATALOG(pg_proc,1255) BKI_BOOTSTRAP
{
	NameData	proname;		/* procedure name */
	Oid			pronamespace;	/* OID of namespace containing this proc */
	Oid			proowner;		/* procedure owner */
	Oid			prolang;		/* OID of pg_language entry */
	float4		procost;		/* estimated execution cost */
	float4		prorows;		/* estimated # of rows out (if proretset) */
	Oid			provariadic;	/* element type of variadic array, or 0 */
	bool		proisagg;		/* is it an aggregate? */
	bool		proiswindow;	/* is it a window function? */
	bool		prosecdef;		/* security definer */
	bool		proisstrict;	/* strict with respect to NULLs? */
	bool		proretset;		/* returns a set? */
	char		provolatile;	/* see PROVOLATILE_ categories below */
	int2		pronargs;		/* number of arguments */
	int2		pronargdefaults;	/* number of arguments with defaults */
	Oid			prorettype;		/* OID of result type */

	/* VARIABLE LENGTH FIELDS: */
	oidvector	proargtypes;	/* parameter types (excludes OUT params) */
	Oid			proallargtypes[1];		/* all param types (NULL if IN only) */
	char		proargmodes[1]; /* parameter modes (NULL if IN only) */
	text		proargnames[1]; /* parameter names (NULL if no names) */
	text		proargdefaults; /* list of expression trees for argument
								 * defaults (NULL if none) */
	text		prosrc;			/* procedure source text */
	bytea		probin;			/* secondary procedure definition field */
	text		proconfig[1];	/* procedure-local GUC settings */
	aclitem		proacl[1];		/* access permissions */
	char		prodataaccess;	/* data access indicator */
	char		proexeclocation; /* EXECUTE ON ANY or SEGMENTS */
} FormData_pg_proc;

/* GPDB added foreign key definitions for gpcheckcat. */
FOREIGN_KEY(pronamespace REFERENCES pg_namespace(oid));
FOREIGN_KEY(proowner REFERENCES pg_authid(oid));
FOREIGN_KEY(prolang REFERENCES pg_language(oid));
FOREIGN_KEY(prorettype REFERENCES pg_type(oid));
/*   alter table pg_proc add vector_fk proargtypes on pg_type(oid); */
/*   alter table pg_proc add vector_fk proallargtypes on pg_type(oid); */

/* ----------------
 *		Form_pg_proc corresponds to a pointer to a tuple with
 *		the format of pg_proc relation.
 * ----------------
 */
typedef FormData_pg_proc *Form_pg_proc;

/* ----------------
 *		compiler constants for pg_proc
 * ----------------
 */
#define Natts_pg_proc					27
#define Anum_pg_proc_proname			1
#define Anum_pg_proc_pronamespace		2
#define Anum_pg_proc_proowner			3
#define Anum_pg_proc_prolang			4
#define Anum_pg_proc_procost			5
#define Anum_pg_proc_prorows			6
#define Anum_pg_proc_provariadic		7
GPDB_COLUMN_DEFAULT(pg_proc_provariadic, 0);
#define Anum_pg_proc_proisagg			8
#define Anum_pg_proc_proiswindow		9
GPDB_COLUMN_DEFAULT(pg_proc_proiswindow, f);
#define Anum_pg_proc_prosecdef			10
#define Anum_pg_proc_proisstrict		11
#define Anum_pg_proc_proretset			12
#define Anum_pg_proc_provolatile		13
#define Anum_pg_proc_pronargs			14
#define Anum_pg_proc_pronargdefaults	15
GPDB_COLUMN_DEFAULT(pg_proc_pronargdefaults, 0);
#define Anum_pg_proc_prorettype			16
#define Anum_pg_proc_proargtypes		17
#define Anum_pg_proc_proallargtypes		18
#define Anum_pg_proc_proargmodes		19
#define Anum_pg_proc_proargnames		20
#define Anum_pg_proc_proargdefaults		21
GPDB_COLUMN_DEFAULT(pg_proc_proargdefaults, _null_);
#define Anum_pg_proc_prosrc				22
#define Anum_pg_proc_probin				23
#define Anum_pg_proc_proconfig			24
#define Anum_pg_proc_proacl				25
#define Anum_pg_proc_prodataaccess		26
GPDB_COLUMN_DEFAULT(pg_proc_prodataaccess, n);
#define Anum_pg_proc_proexeclocation	27
GPDB_COLUMN_DEFAULT(pg_proc_proexeclocation, a);
/*
 * TODO: It would be nice if we could default prodataaccess to 'c' for all
 * SQL-language functions. But the process_col_defaults.pl script isn't
 * currently smart enough for that.
 */

/* ----------------
 *		initial contents of pg_proc
 * ----------------
 */

/* keep the following ordered by OID so that later changes can be made easier */

/* OIDS 1 - 99 */

DATA(insert OID = 1242 (  boolin		   PGNSP PGUID 12 1 0 f f t f i 1 16 "2275" _null_ _null_ _null_ boolin - _null_ _null_ ));
DESCR("I/O");
DATA(insert OID = 1243 (  boolout		   PGNSP PGUID 12 1 0 f f t f i 1 2275 "16" _null_ _null_ _null_ boolout - _null_ _null_ ));
DESCR("I/O");
DATA(insert OID = 1244 (  byteain		   PGNSP PGUID 12 1 0 f f t f i 1 17 "2275" _null_ _null_ _null_ byteain - _null_ _null_ ));
DESCR("I/O");
DATA(insert OID =  31 (  byteaout		   PGNSP PGUID 12 1 0 f f t f i 1 2275 "17" _null_ _null_ _null_ byteaout - _null_ _null_ ));
DESCR("I/O");
DATA(insert OID = 1245 (  charin		   PGNSP PGUID 12 1 0 f f t f i 1 18 "2275" _null_ _null_ _null_ charin - _null_ _null_ ));
DESCR("I/O");
DATA(insert OID =  33 (  charout		   PGNSP PGUID 12 1 0 f f t f i 1 2275 "18" _null_ _null_ _null_ charout - _null_ _null_ ));
DESCR("I/O");
DATA(insert OID =  34 (  namein			   PGNSP PGUID 12 1 0 f f t f i 1 19 "2275" _null_ _null_ _null_ namein - _null_ _null_ ));
DESCR("I/O");
DATA(insert OID =  35 (  nameout		   PGNSP PGUID 12 1 0 f f t f i 1 2275 "19" _null_ _null_ _null_ nameout - _null_ _null_ ));
DESCR("I/O");
DATA(insert OID =  38 (  int2in			   PGNSP PGUID 12 1 0 f f t f i 1 21 "2275" _null_ _null_ _null_ int2in - _null_ _null_ ));
DESCR("I/O");
DATA(insert OID =  39 (  int2out		   PGNSP PGUID 12 1 0 f f t f i 1 2275 "21" _null_ _null_ _null_ int2out - _null_ _null_ ));
DESCR("I/O");
DATA(insert OID =  40 (  int2vectorin	   PGNSP PGUID 12 1 0 f f t f i 1 22 "2275" _null_ _null_ _null_ int2vectorin - _null_ _null_ ));
DESCR("I/O");
DATA(insert OID =  41 (  int2vectorout	   PGNSP PGUID 12 1 0 f f t f i 1 2275 "22" _null_ _null_ _null_ int2vectorout - _null_ _null_ ));
DESCR("I/O");
DATA(insert OID =  42 (  int4in			   PGNSP PGUID 12 1 0 f f t f i 1 23 "2275" _null_ _null_ _null_ int4in - _null_ _null_ ));
DESCR("I/O");
DATA(insert OID =  43 (  int4out		   PGNSP PGUID 12 1 0 f f t f i 1 2275 "23" _null_ _null_ _null_ int4out - _null_ _null_ ));
DESCR("I/O");
DATA(insert OID =  44 (  regprocin		   PGNSP PGUID 12 1 0 f f t f s 1 24 "2275" _null_ _null_ _null_ regprocin - _null_ _null_ ));
DESCR("I/O");
DATA(insert OID =  45 (  regprocout		   PGNSP PGUID 12 1 0 f f t f s 1 2275 "24" _null_ _null_ _null_ regprocout - _null_ _null_ ));
DESCR("I/O");
DATA(insert OID =  46 (  textin			   PGNSP PGUID 12 1 0 f f t f i 1 25 "2275" _null_ _null_ _null_ textin - _null_ _null_ ));
DESCR("I/O");
DATA(insert OID =  47 (  textout		   PGNSP PGUID 12 1 0 f f t f i 1 2275 "25" _null_ _null_ _null_ textout - _null_ _null_ ));
DESCR("I/O");
DATA(insert OID =  48 (  tidin			   PGNSP PGUID 12 1 0 f f t f i 1 27 "2275" _null_ _null_ _null_ tidin - _null_ _null_ ));
DESCR("I/O");
DATA(insert OID =  49 (  tidout			   PGNSP PGUID 12 1 0 f f t f i 1 2275 "27" _null_ _null_ _null_ tidout - _null_ _null_ ));
DESCR("I/O");
DATA(insert OID =  50 (  xidin			   PGNSP PGUID 12 1 0 f f t f i 1 28 "2275" _null_ _null_ _null_ xidin - _null_ _null_ ));
DESCR("I/O");
DATA(insert OID =  51 (  xidout			   PGNSP PGUID 12 1 0 f f t f i 1 2275 "28" _null_ _null_ _null_ xidout - _null_ _null_ ));
DESCR("I/O");
DATA(insert OID =  52 (  cidin			   PGNSP PGUID 12 1 0 f f t f i 1 29 "2275" _null_ _null_ _null_ cidin - _null_ _null_ ));
DESCR("I/O");
DATA(insert OID =  53 (  cidout			   PGNSP PGUID 12 1 0 f f t f i 1 2275 "29" _null_ _null_ _null_ cidout - _null_ _null_ ));
DESCR("I/O");
DATA(insert OID =  54 (  oidvectorin	   PGNSP PGUID 12 1 0 f f t f i 1 30 "2275" _null_ _null_ _null_ oidvectorin - _null_ _null_ ));
DESCR("I/O");
DATA(insert OID =  55 (  oidvectorout	   PGNSP PGUID 12 1 0 f f t f i 1 2275 "30" _null_ _null_ _null_ oidvectorout - _null_ _null_ ));
DESCR("I/O");
DATA(insert OID =  56 (  boollt			   PGNSP PGUID 12 1 0 f f t f i 2 16 "16 16" _null_ _null_ _null_ boollt - _null_ _null_ ));
DESCR("less-than");
DATA(insert OID =  57 (  boolgt			   PGNSP PGUID 12 1 0 f f t f i 2 16 "16 16" _null_ _null_ _null_ boolgt - _null_ _null_ ));
DESCR("greater-than");
DATA(insert OID =  60 (  booleq			   PGNSP PGUID 12 1 0 f f t f i 2 16 "16 16" _null_ _null_ _null_ booleq - _null_ _null_ ));
DESCR("equal");
DATA(insert OID =  61 (  chareq			   PGNSP PGUID 12 1 0 f f t f i 2 16 "18 18" _null_ _null_ _null_ chareq - _null_ _null_ ));
DESCR("equal");
DATA(insert OID =  62 (  nameeq			   PGNSP PGUID 12 1 0 f f t f i 2 16 "19 19" _null_ _null_ _null_ nameeq - _null_ _null_ ));
DESCR("equal");
DATA(insert OID =  63 (  int2eq			   PGNSP PGUID 12 1 0 f f t f i 2 16 "21 21" _null_ _null_ _null_ int2eq - _null_ _null_ ));
DESCR("equal");
DATA(insert OID =  64 (  int2lt			   PGNSP PGUID 12 1 0 f f t f i 2 16 "21 21" _null_ _null_ _null_ int2lt - _null_ _null_ ));
DESCR("less-than");
DATA(insert OID =  65 (  int4eq			   PGNSP PGUID 12 1 0 f f t f i 2 16 "23 23" _null_ _null_ _null_ int4eq - _null_ _null_ ));
DESCR("equal");
DATA(insert OID =  66 (  int4lt			   PGNSP PGUID 12 1 0 f f t f i 2 16 "23 23" _null_ _null_ _null_ int4lt - _null_ _null_ ));
DESCR("less-than");
DATA(insert OID =  67 (  texteq			   PGNSP PGUID 12 1 0 f f t f i 2 16 "25 25" _null_ _null_ _null_ texteq - _null_ _null_ ));
DESCR("equal");
DATA(insert OID =  68 (  xideq			   PGNSP PGUID 12 1 0 f f t f i 2 16 "28 28" _null_ _null_ _null_ xideq - _null_ _null_ ));
DESCR("equal");
DATA(insert OID =  69 (  cideq			   PGNSP PGUID 12 1 0 f f t f i 2 16 "29 29" _null_ _null_ _null_ cideq - _null_ _null_ ));
DESCR("equal");
DATA(insert OID =  70 (  charne			   PGNSP PGUID 12 1 0 f f t f i 2 16 "18 18" _null_ _null_ _null_ charne - _null_ _null_ ));
DESCR("not equal");
DATA(insert OID = 1246 (  charlt		   PGNSP PGUID 12 1 0 f f t f i 2 16 "18 18" _null_ _null_ _null_ charlt - _null_ _null_ ));
DESCR("less-than");
DATA(insert OID =  72 (  charle			   PGNSP PGUID 12 1 0 f f t f i 2 16 "18 18" _null_ _null_ _null_ charle - _null_ _null_ ));
DESCR("less-than-or-equal");
DATA(insert OID =  73 (  chargt			   PGNSP PGUID 12 1 0 f f t f i 2 16 "18 18" _null_ _null_ _null_ chargt - _null_ _null_ ));
DESCR("greater-than");
DATA(insert OID =  74 (  charge			   PGNSP PGUID 12 1 0 f f t f i 2 16 "18 18" _null_ _null_ _null_ charge - _null_ _null_ ));
DESCR("greater-than-or-equal");
DATA(insert OID =  77 (  int4			   PGNSP PGUID 12 1 0 f f t f i 1  23  "18" _null_ _null_ _null_	chartoi4 - _null_ _null_ ));
DESCR("convert char to int4");
DATA(insert OID =  78 (  char			   PGNSP PGUID 12 1 0 f f t f i 1  18  "23" _null_ _null_ _null_	i4tochar - _null_ _null_ ));
DESCR("convert int4 to char");

DATA(insert OID =  79 (  nameregexeq	   PGNSP PGUID 12 1 0 f f t f i 2 16 "19 25" _null_ _null_ _null_ nameregexeq - _null_ _null_ ));
DESCR("matches regex., case-sensitive");
DATA(insert OID = 1252 (  nameregexne	   PGNSP PGUID 12 1 0 f f t f i 2 16 "19 25" _null_ _null_ _null_ nameregexne - _null_ _null_ ));
DESCR("does not match regex., case-sensitive");
DATA(insert OID = 1254 (  textregexeq	   PGNSP PGUID 12 1 0 f f t f i 2 16 "25 25" _null_ _null_ _null_ textregexeq - _null_ _null_ ));
DESCR("matches regex., case-sensitive");
DATA(insert OID = 1256 (  textregexne	   PGNSP PGUID 12 1 0 f f t f i 2 16 "25 25" _null_ _null_ _null_ textregexne - _null_ _null_ ));
DESCR("does not match regex., case-sensitive");
DATA(insert OID = 1257 (  textlen		   PGNSP PGUID 12 1 0 f f t f i 1 23 "25" _null_ _null_ _null_	textlen - _null_ _null_ ));
DESCR("length");
DATA(insert OID = 1258 (  textcat		   PGNSP PGUID 12 1 0 f f t f i 2 25 "25 25" _null_ _null_ _null_ textcat - _null_ _null_ ));
DESCR("concatenate");

DATA(insert OID =  84 (  boolne			   PGNSP PGUID 12 1 0 f f t f i 2 16 "16 16" _null_ _null_ _null_ boolne - _null_ _null_ ));
DESCR("not equal");
DATA(insert OID =  89 (  version		   PGNSP PGUID 12 1 0 f f t f s 0 25 "" _null_ _null_ _null_ pgsql_version - _null_ _null_ ));
DESCR("PostgreSQL version string");

/* OIDS 100 - 199 */

DATA(insert OID = 101 (  eqsel			   PGNSP PGUID 12 1 0 f f t f s 4 701 "2281 26 2281 23" _null_ _null_ _null_	eqsel - _null_ _null_ ));
DESCR("restriction selectivity of = and related operators");
DATA(insert OID = 102 (  neqsel			   PGNSP PGUID 12 1 0 f f t f s 4 701 "2281 26 2281 23" _null_ _null_ _null_	neqsel - _null_ _null_ ));
DESCR("restriction selectivity of <> and related operators");
DATA(insert OID = 103 (  scalarltsel	   PGNSP PGUID 12 1 0 f f t f s 4 701 "2281 26 2281 23" _null_ _null_ _null_	scalarltsel - _null_ _null_ ));
DESCR("restriction selectivity of < and related operators on scalar datatypes");
DATA(insert OID = 104 (  scalargtsel	   PGNSP PGUID 12 1 0 f f t f s 4 701 "2281 26 2281 23" _null_ _null_ _null_	scalargtsel - _null_ _null_ ));
DESCR("restriction selectivity of > and related operators on scalar datatypes");
DATA(insert OID = 105 (  eqjoinsel		   PGNSP PGUID 12 1 0 f f t f s 4 701 "2281 26 2281 21" _null_ _null_ _null_	eqjoinsel - _null_ _null_ ));
DESCR("join selectivity of = and related operators");
DATA(insert OID = 106 (  neqjoinsel		   PGNSP PGUID 12 1 0 f f t f s 4 701 "2281 26 2281 21" _null_ _null_ _null_	neqjoinsel - _null_ _null_ ));
DESCR("join selectivity of <> and related operators");
DATA(insert OID = 107 (  scalarltjoinsel   PGNSP PGUID 12 1 0 f f t f s 4 701 "2281 26 2281 21" _null_ _null_ _null_	scalarltjoinsel - _null_ _null_ ));
DESCR("join selectivity of < and related operators on scalar datatypes");
DATA(insert OID = 108 (  scalargtjoinsel   PGNSP PGUID 12 1 0 f f t f s 4 701 "2281 26 2281 21" _null_ _null_ _null_	scalargtjoinsel - _null_ _null_ ));
DESCR("join selectivity of > and related operators on scalar datatypes");

DATA(insert OID =  109 (  unknownin		   PGNSP PGUID 12 1 0 f f t f i 1 705 "2275" _null_ _null_ _null_ unknownin - _null_ _null_ ));
DESCR("I/O");
DATA(insert OID =  110 (  unknownout	   PGNSP PGUID 12 1 0 f f t f i 1 2275	"705" _null_ _null_ _null_	unknownout - _null_ _null_ ));
DESCR("I/O");
DATA(insert OID = 111 (  numeric_fac	   PGNSP PGUID 12 1 0 f f t f i 1 1700 "20" _null_ _null_ _null_	numeric_fac - _null_ _null_ ));

DATA(insert OID = 115 (  box_above_eq	   PGNSP PGUID 12 1 0 f f t f i 2  16 "603 603" _null_ _null_ _null_	box_above_eq - _null_ _null_ ));
DESCR("is above (allows touching)");
DATA(insert OID = 116 (  box_below_eq	   PGNSP PGUID 12 1 0 f f t f i 2  16 "603 603" _null_ _null_ _null_	box_below_eq - _null_ _null_ ));
DESCR("is below (allows touching)");

DATA(insert OID = 117 (  point_in		   PGNSP PGUID 12 1 0 f f t f i 1 600 "2275" _null_ _null_ _null_  point_in - _null_ _null_ ));
DESCR("I/O");
DATA(insert OID = 118 (  point_out		   PGNSP PGUID 12 1 0 f f t f i 1 2275 "600" _null_ _null_ _null_  point_out - _null_ _null_ ));
DESCR("I/O");
DATA(insert OID = 119 (  lseg_in		   PGNSP PGUID 12 1 0 f f t f i 1 601 "2275" _null_ _null_ _null_  lseg_in - _null_ _null_ ));
DESCR("I/O");
DATA(insert OID = 120 (  lseg_out		   PGNSP PGUID 12 1 0 f f t f i 1 2275 "601" _null_ _null_ _null_  lseg_out - _null_ _null_ ));
DESCR("I/O");
DATA(insert OID = 121 (  path_in		   PGNSP PGUID 12 1 0 f f t f i 1 602 "2275" _null_ _null_ _null_  path_in - _null_ _null_ ));
DESCR("I/O");
DATA(insert OID = 122 (  path_out		   PGNSP PGUID 12 1 0 f f t f i 1 2275 "602" _null_ _null_ _null_  path_out - _null_ _null_ ));
DESCR("I/O");
DATA(insert OID = 123 (  box_in			   PGNSP PGUID 12 1 0 f f t f i 1 603 "2275" _null_ _null_ _null_  box_in - _null_ _null_ ));
DESCR("I/O");
DATA(insert OID = 124 (  box_out		   PGNSP PGUID 12 1 0 f f t f i 1 2275 "603" _null_ _null_ _null_  box_out - _null_ _null_ ));
DESCR("I/O");
DATA(insert OID = 125 (  box_overlap	   PGNSP PGUID 12 1 0 f f t f i 2 16 "603 603" _null_ _null_ _null_ box_overlap - _null_ _null_ ));
DESCR("overlaps");
DATA(insert OID = 126 (  box_ge			   PGNSP PGUID 12 1 0 f f t f i 2 16 "603 603" _null_ _null_ _null_ box_ge - _null_ _null_ ));
DESCR("greater-than-or-equal by area");
DATA(insert OID = 127 (  box_gt			   PGNSP PGUID 12 1 0 f f t f i 2 16 "603 603" _null_ _null_ _null_ box_gt - _null_ _null_ ));
DESCR("greater-than by area");
DATA(insert OID = 128 (  box_eq			   PGNSP PGUID 12 1 0 f f t f i 2 16 "603 603" _null_ _null_ _null_ box_eq - _null_ _null_ ));
DESCR("equal by area");
DATA(insert OID = 129 (  box_lt			   PGNSP PGUID 12 1 0 f f t f i 2 16 "603 603" _null_ _null_ _null_ box_lt - _null_ _null_ ));
DESCR("less-than by area");
DATA(insert OID = 130 (  box_le			   PGNSP PGUID 12 1 0 f f t f i 2 16 "603 603" _null_ _null_ _null_ box_le - _null_ _null_ ));
DESCR("less-than-or-equal by area");
DATA(insert OID = 131 (  point_above	   PGNSP PGUID 12 1 0 f f t f i 2 16 "600 600" _null_ _null_ _null_ point_above - _null_ _null_ ));
DESCR("is above");
DATA(insert OID = 132 (  point_left		   PGNSP PGUID 12 1 0 f f t f i 2 16 "600 600" _null_ _null_ _null_ point_left - _null_ _null_ ));
DESCR("is left of");
DATA(insert OID = 133 (  point_right	   PGNSP PGUID 12 1 0 f f t f i 2 16 "600 600" _null_ _null_ _null_ point_right - _null_ _null_ ));
DESCR("is right of");
DATA(insert OID = 134 (  point_below	   PGNSP PGUID 12 1 0 f f t f i 2 16 "600 600" _null_ _null_ _null_ point_below - _null_ _null_ ));
DESCR("is below");
DATA(insert OID = 135 (  point_eq		   PGNSP PGUID 12 1 0 f f t f i 2 16 "600 600" _null_ _null_ _null_ point_eq - _null_ _null_ ));
DESCR("same as?");
DATA(insert OID = 136 (  on_pb			   PGNSP PGUID 12 1 0 f f t f i 2 16 "600 603" _null_ _null_ _null_ on_pb - _null_ _null_ ));
DESCR("point inside box?");
DATA(insert OID = 137 (  on_ppath		   PGNSP PGUID 12 1 0 f f t f i 2 16 "600 602" _null_ _null_ _null_ on_ppath - _null_ _null_ ));
DESCR("point within closed path, or point on open path");
DATA(insert OID = 138 (  box_center		   PGNSP PGUID 12 1 0 f f t f i 1 600 "603" _null_ _null_ _null_	box_center - _null_ _null_ ));
DESCR("center of");
DATA(insert OID = 139 (  areasel		   PGNSP PGUID 12 1 0 f f t f s 4 701 "2281 26 2281 23" _null_ _null_ _null_	areasel - _null_ _null_ ));
DESCR("restriction selectivity for area-comparison operators");
DATA(insert OID = 140 (  areajoinsel	   PGNSP PGUID 12 1 0 f f t f s 4 701 "2281 26 2281 21" _null_ _null_ _null_	areajoinsel - _null_ _null_ ));
DESCR("join selectivity for area-comparison operators");
DATA(insert OID = 141 (  int4mul		   PGNSP PGUID 12 1 0 f f t f i 2 23 "23 23" _null_ _null_ _null_ int4mul - _null_ _null_ ));
DESCR("multiply");
DATA(insert OID = 144 (  int4ne			   PGNSP PGUID 12 1 0 f f t f i 2 16 "23 23" _null_ _null_ _null_ int4ne - _null_ _null_ ));
DESCR("not equal");
DATA(insert OID = 145 (  int2ne			   PGNSP PGUID 12 1 0 f f t f i 2 16 "21 21" _null_ _null_ _null_ int2ne - _null_ _null_ ));
DESCR("not equal");
DATA(insert OID = 146 (  int2gt			   PGNSP PGUID 12 1 0 f f t f i 2 16 "21 21" _null_ _null_ _null_ int2gt - _null_ _null_ ));
DESCR("greater-than");
DATA(insert OID = 147 (  int4gt			   PGNSP PGUID 12 1 0 f f t f i 2 16 "23 23" _null_ _null_ _null_ int4gt - _null_ _null_ ));
DESCR("greater-than");
DATA(insert OID = 148 (  int2le			   PGNSP PGUID 12 1 0 f f t f i 2 16 "21 21" _null_ _null_ _null_ int2le - _null_ _null_ ));
DESCR("less-than-or-equal");
DATA(insert OID = 149 (  int4le			   PGNSP PGUID 12 1 0 f f t f i 2 16 "23 23" _null_ _null_ _null_ int4le - _null_ _null_ ));
DESCR("less-than-or-equal");
DATA(insert OID = 150 (  int4ge			   PGNSP PGUID 12 1 0 f f t f i 2 16 "23 23" _null_ _null_ _null_ int4ge - _null_ _null_ ));
DESCR("greater-than-or-equal");
DATA(insert OID = 151 (  int2ge			   PGNSP PGUID 12 1 0 f f t f i 2 16 "21 21" _null_ _null_ _null_ int2ge - _null_ _null_ ));
DESCR("greater-than-or-equal");
DATA(insert OID = 152 (  int2mul		   PGNSP PGUID 12 1 0 f f t f i 2 21 "21 21" _null_ _null_ _null_ int2mul - _null_ _null_ ));
DESCR("multiply");
DATA(insert OID = 153 (  int2div		   PGNSP PGUID 12 1 0 f f t f i 2 21 "21 21" _null_ _null_ _null_ int2div - _null_ _null_ ));
DESCR("divide");
DATA(insert OID = 154 (  int4div		   PGNSP PGUID 12 1 0 f f t f i 2 23 "23 23" _null_ _null_ _null_ int4div - _null_ _null_ ));
DESCR("divide");
DATA(insert OID = 155 (  int2mod		   PGNSP PGUID 12 1 0 f f t f i 2 21 "21 21" _null_ _null_ _null_ int2mod - _null_ _null_ ));
DESCR("modulus");
DATA(insert OID = 156 (  int4mod		   PGNSP PGUID 12 1 0 f f t f i 2 23 "23 23" _null_ _null_ _null_ int4mod - _null_ _null_ ));
DESCR("modulus");
DATA(insert OID = 157 (  textne			   PGNSP PGUID 12 1 0 f f t f i 2 16 "25 25" _null_ _null_ _null_ textne - _null_ _null_ ));
DESCR("not equal");
DATA(insert OID = 158 (  int24eq		   PGNSP PGUID 12 1 0 f f t f i 2 16 "21 23" _null_ _null_ _null_ int24eq - _null_ _null_ ));
DESCR("equal");
DATA(insert OID = 159 (  int42eq		   PGNSP PGUID 12 1 0 f f t f i 2 16 "23 21" _null_ _null_ _null_ int42eq - _null_ _null_ ));
DESCR("equal");
DATA(insert OID = 160 (  int24lt		   PGNSP PGUID 12 1 0 f f t f i 2 16 "21 23" _null_ _null_ _null_ int24lt - _null_ _null_ ));
DESCR("less-than");
DATA(insert OID = 161 (  int42lt		   PGNSP PGUID 12 1 0 f f t f i 2 16 "23 21" _null_ _null_ _null_ int42lt - _null_ _null_ ));
DESCR("less-than");
DATA(insert OID = 162 (  int24gt		   PGNSP PGUID 12 1 0 f f t f i 2 16 "21 23" _null_ _null_ _null_ int24gt - _null_ _null_ ));
DESCR("greater-than");
DATA(insert OID = 163 (  int42gt		   PGNSP PGUID 12 1 0 f f t f i 2 16 "23 21" _null_ _null_ _null_ int42gt - _null_ _null_ ));
DESCR("greater-than");
DATA(insert OID = 164 (  int24ne		   PGNSP PGUID 12 1 0 f f t f i 2 16 "21 23" _null_ _null_ _null_ int24ne - _null_ _null_ ));
DESCR("not equal");
DATA(insert OID = 165 (  int42ne		   PGNSP PGUID 12 1 0 f f t f i 2 16 "23 21" _null_ _null_ _null_ int42ne - _null_ _null_ ));
DESCR("not equal");
DATA(insert OID = 166 (  int24le		   PGNSP PGUID 12 1 0 f f t f i 2 16 "21 23" _null_ _null_ _null_ int24le - _null_ _null_ ));
DESCR("less-than-or-equal");
DATA(insert OID = 167 (  int42le		   PGNSP PGUID 12 1 0 f f t f i 2 16 "23 21" _null_ _null_ _null_ int42le - _null_ _null_ ));
DESCR("less-than-or-equal");
DATA(insert OID = 168 (  int24ge		   PGNSP PGUID 12 1 0 f f t f i 2 16 "21 23" _null_ _null_ _null_ int24ge - _null_ _null_ ));
DESCR("greater-than-or-equal");
DATA(insert OID = 169 (  int42ge		   PGNSP PGUID 12 1 0 f f t f i 2 16 "23 21" _null_ _null_ _null_ int42ge - _null_ _null_ ));
DESCR("greater-than-or-equal");
DATA(insert OID = 170 (  int24mul		   PGNSP PGUID 12 1 0 f f t f i 2 23 "21 23" _null_ _null_ _null_ int24mul - _null_ _null_ ));
DESCR("multiply");
DATA(insert OID = 171 (  int42mul		   PGNSP PGUID 12 1 0 f f t f i 2 23 "23 21" _null_ _null_ _null_ int42mul - _null_ _null_ ));
DESCR("multiply");
DATA(insert OID = 172 (  int24div		   PGNSP PGUID 12 1 0 f f t f i 2 23 "21 23" _null_ _null_ _null_ int24div - _null_ _null_ ));
DESCR("divide");
DATA(insert OID = 173 (  int42div		   PGNSP PGUID 12 1 0 f f t f i 2 23 "23 21" _null_ _null_ _null_ int42div - _null_ _null_ ));
DESCR("divide");
DATA(insert OID = 174 (  int24mod		   PGNSP PGUID 12 1 0 f f t f i 2 23 "21 23" _null_ _null_ _null_ int24mod - _null_ _null_ ));
DESCR("modulus");
DATA(insert OID = 175 (  int42mod		   PGNSP PGUID 12 1 0 f f t f i 2 23 "23 21" _null_ _null_ _null_ int42mod - _null_ _null_ ));
DESCR("modulus");
DATA(insert OID = 176 (  int2pl			   PGNSP PGUID 12 1 0 f f t f i 2 21 "21 21" _null_ _null_ _null_ int2pl - _null_ _null_ ));
DESCR("add");
DATA(insert OID = 177 (  int4pl			   PGNSP PGUID 12 1 0 f f t f i 2 23 "23 23" _null_ _null_ _null_ int4pl - _null_ _null_ ));
DESCR("add");
DATA(insert OID = 178 (  int24pl		   PGNSP PGUID 12 1 0 f f t f i 2 23 "21 23" _null_ _null_ _null_ int24pl - _null_ _null_ ));
DESCR("add");
DATA(insert OID = 179 (  int42pl		   PGNSP PGUID 12 1 0 f f t f i 2 23 "23 21" _null_ _null_ _null_ int42pl - _null_ _null_ ));
DESCR("add");
DATA(insert OID = 180 (  int2mi			   PGNSP PGUID 12 1 0 f f t f i 2 21 "21 21" _null_ _null_ _null_ int2mi - _null_ _null_ ));
DESCR("subtract");
DATA(insert OID = 181 (  int4mi			   PGNSP PGUID 12 1 0 f f t f i 2 23 "23 23" _null_ _null_ _null_ int4mi - _null_ _null_ ));
DESCR("subtract");
DATA(insert OID = 182 (  int24mi		   PGNSP PGUID 12 1 0 f f t f i 2 23 "21 23" _null_ _null_ _null_ int24mi - _null_ _null_ ));
DESCR("subtract");
DATA(insert OID = 183 (  int42mi		   PGNSP PGUID 12 1 0 f f t f i 2 23 "23 21" _null_ _null_ _null_ int42mi - _null_ _null_ ));
DESCR("subtract");
DATA(insert OID = 184 (  oideq			   PGNSP PGUID 12 1 0 f f t f i 2 16 "26 26" _null_ _null_ _null_ oideq - _null_ _null_ ));
DESCR("equal");
DATA(insert OID = 185 (  oidne			   PGNSP PGUID 12 1 0 f f t f i 2 16 "26 26" _null_ _null_ _null_ oidne - _null_ _null_ ));
DESCR("not equal");
DATA(insert OID = 186 (  box_same		   PGNSP PGUID 12 1 0 f f t f i 2 16 "603 603" _null_ _null_ _null_ box_same - _null_ _null_ ));
DESCR("same as?");
DATA(insert OID = 187 (  box_contain	   PGNSP PGUID 12 1 0 f f t f i 2 16 "603 603" _null_ _null_ _null_ box_contain - _null_ _null_ ));
DESCR("contains?");
DATA(insert OID = 188 (  box_left		   PGNSP PGUID 12 1 0 f f t f i 2 16 "603 603" _null_ _null_ _null_ box_left - _null_ _null_ ));
DESCR("is left of");
DATA(insert OID = 189 (  box_overleft	   PGNSP PGUID 12 1 0 f f t f i 2 16 "603 603" _null_ _null_ _null_ box_overleft - _null_ _null_ ));
DESCR("overlaps or is left of");
DATA(insert OID = 190 (  box_overright	   PGNSP PGUID 12 1 0 f f t f i 2 16 "603 603" _null_ _null_ _null_ box_overright - _null_ _null_ ));
DESCR("overlaps or is right of");
DATA(insert OID = 191 (  box_right		   PGNSP PGUID 12 1 0 f f t f i 2 16 "603 603" _null_ _null_ _null_ box_right - _null_ _null_ ));
DESCR("is right of");
DATA(insert OID = 192 (  box_contained	   PGNSP PGUID 12 1 0 f f t f i 2 16 "603 603" _null_ _null_ _null_ box_contained - _null_ _null_ ));
DESCR("is contained by?");

/* OIDS 200 - 299 */

DATA(insert OID = 200 (  float4in		   PGNSP PGUID 12 1 0 f f t f i 1 700 "2275" _null_ _null_ _null_  float4in - _null_ _null_ ));
DESCR("I/O");
DATA(insert OID = 201 (  float4out		   PGNSP PGUID 12 1 0 f f t f i 1 2275 "700" _null_ _null_ _null_  float4out - _null_ _null_ ));
DESCR("I/O");
DATA(insert OID = 202 (  float4mul		   PGNSP PGUID 12 1 0 f f t f i 2 700 "700 700" _null_ _null_ _null_	float4mul - _null_ _null_ ));
DESCR("multiply");
DATA(insert OID = 203 (  float4div		   PGNSP PGUID 12 1 0 f f t f i 2 700 "700 700" _null_ _null_ _null_	float4div - _null_ _null_ ));
DESCR("divide");
DATA(insert OID = 204 (  float4pl		   PGNSP PGUID 12 1 0 f f t f i 2 700 "700 700" _null_ _null_ _null_	float4pl - _null_ _null_ ));
DESCR("add");
DATA(insert OID = 205 (  float4mi		   PGNSP PGUID 12 1 0 f f t f i 2 700 "700 700" _null_ _null_ _null_	float4mi - _null_ _null_ ));
DESCR("subtract");
DATA(insert OID = 206 (  float4um		   PGNSP PGUID 12 1 0 f f t f i 1 700 "700" _null_ _null_ _null_	float4um - _null_ _null_ ));
DESCR("negate");
DATA(insert OID = 207 (  float4abs		   PGNSP PGUID 12 1 0 f f t f i 1 700 "700" _null_ _null_ _null_	float4abs - _null_ _null_ ));
DESCR("absolute value");
DATA(insert OID = 208 (  float4_accum	   PGNSP PGUID 12 1 0 f f t f i 2 1022 "1022 700" _null_ _null_ _null_	float4_accum - _null_ _null_ ));
DESCR("aggregate transition function");
DATA(insert OID = 209 (  float4larger	   PGNSP PGUID 12 1 0 f f t f i 2 700 "700 700" _null_ _null_ _null_	float4larger - _null_ _null_ ));
DESCR("larger of two");
DATA(insert OID = 211 (  float4smaller	   PGNSP PGUID 12 1 0 f f t f i 2 700 "700 700" _null_ _null_ _null_	float4smaller - _null_ _null_ ));
DESCR("smaller of two");

DATA(insert OID = 212 (  int4um			   PGNSP PGUID 12 1 0 f f t f i 1 23 "23" _null_ _null_ _null_	int4um - _null_ _null_ ));
DESCR("negate");
DATA(insert OID = 213 (  int2um			   PGNSP PGUID 12 1 0 f f t f i 1 21 "21" _null_ _null_ _null_	int2um - _null_ _null_ ));
DESCR("negate");

DATA(insert OID = 214 (  float8in		   PGNSP PGUID 12 1 0 f f t f i 1 701 "2275" _null_ _null_ _null_  float8in - _null_ _null_ ));
DESCR("I/O");
DATA(insert OID = 215 (  float8out		   PGNSP PGUID 12 1 0 f f t f i 1 2275 "701" _null_ _null_ _null_  float8out - _null_ _null_ ));
DESCR("I/O");
DATA(insert OID = 216 (  float8mul		   PGNSP PGUID 12 1 0 f f t f i 2 701 "701 701" _null_ _null_ _null_	float8mul - _null_ _null_ ));
DESCR("multiply");
DATA(insert OID = 217 (  float8div		   PGNSP PGUID 12 1 0 f f t f i 2 701 "701 701" _null_ _null_ _null_	float8div - _null_ _null_ ));
DESCR("divide");
DATA(insert OID = 218 (  float8pl		   PGNSP PGUID 12 1 0 f f t f i 2 701 "701 701" _null_ _null_ _null_	float8pl - _null_ _null_ ));
DESCR("add");
DATA(insert OID = 219 (  float8mi		   PGNSP PGUID 12 1 0 f f t f i 2 701 "701 701" _null_ _null_ _null_	float8mi - _null_ _null_ ));
DESCR("subtract");
DATA(insert OID = 220 (  float8um		   PGNSP PGUID 12 1 0 f f t f i 1 701 "701" _null_ _null_ _null_	float8um - _null_ _null_ ));
DESCR("negate");
DATA(insert OID = 221 (  float8abs		   PGNSP PGUID 12 1 0 f f t f i 1 701 "701" _null_ _null_ _null_	float8abs - _null_ _null_ ));
DESCR("absolute value");
DATA(insert OID = 222 (  float8_accum	   PGNSP PGUID 12 1 0 f f t f i 2 1022 "1022 701" _null_ _null_ _null_	float8_accum - _null_ _null_ ));
DESCR("aggregate transition function");
DATA(insert OID = 223 (  float8larger	   PGNSP PGUID 12 1 0 f f t f i 2 701 "701 701" _null_ _null_ _null_	float8larger - _null_ _null_ ));
DESCR("larger of two");
DATA(insert OID = 224 (  float8smaller	   PGNSP PGUID 12 1 0 f f t f i 2 701 "701 701" _null_ _null_ _null_	float8smaller - _null_ _null_ ));
DESCR("smaller of two");

DATA(insert OID = 225 (  lseg_center	   PGNSP PGUID 12 1 0 f f t f i 1 600 "601" _null_ _null_ _null_	lseg_center - _null_ _null_ ));
DESCR("center of");
DATA(insert OID = 226 (  path_center	   PGNSP PGUID 12 1 0 f f t f i 1 600 "602" _null_ _null_ _null_	path_center - _null_ _null_ ));
DESCR("center of");
DATA(insert OID = 227 (  poly_center	   PGNSP PGUID 12 1 0 f f t f i 1 600 "604" _null_ _null_ _null_	poly_center - _null_ _null_ ));
DESCR("center of");

DATA(insert OID = 228 (  dround			   PGNSP PGUID 12 1 0 f f t f i 1 701 "701" _null_ _null_ _null_	dround - _null_ _null_ ));
DESCR("round to nearest integer");
DATA(insert OID = 229 (  dtrunc			   PGNSP PGUID 12 1 0 f f t f i 1 701 "701" _null_ _null_ _null_	dtrunc - _null_ _null_ ));
DESCR("truncate to integer");
DATA(insert OID = 2308 ( ceil			   PGNSP PGUID 12 1 0 f f t f i 1 701 "701" _null_ _null_ _null_	dceil - _null_ _null_ ));
DESCR("smallest integer >= value");
DATA(insert OID = 2320 ( ceiling		   PGNSP PGUID 12 1 0 f f t f i 1 701 "701" _null_ _null_ _null_	dceil - _null_ _null_ ));
DESCR("smallest integer >= value");
DATA(insert OID = 2309 ( floor			   PGNSP PGUID 12 1 0 f f t f i 1 701 "701" _null_ _null_ _null_	dfloor - _null_ _null_ ));
DESCR("largest integer <= value");
DATA(insert OID = 2310 ( sign			   PGNSP PGUID 12 1 0 f f t f i 1 701 "701" _null_ _null_ _null_	dsign - _null_ _null_ ));
DESCR("sign of value");
DATA(insert OID = 230 (  dsqrt			   PGNSP PGUID 12 1 0 f f t f i 1 701 "701" _null_ _null_ _null_	dsqrt - _null_ _null_ ));
DESCR("square root");
DATA(insert OID = 231 (  dcbrt			   PGNSP PGUID 12 1 0 f f t f i 1 701 "701" _null_ _null_ _null_	dcbrt - _null_ _null_ ));
DESCR("cube root");
DATA(insert OID = 232 (  dpow			   PGNSP PGUID 12 1 0 f f t f i 2 701 "701 701" _null_ _null_ _null_	dpow - _null_ _null_ ));
DESCR("exponentiation (x^y)");
DATA(insert OID = 233 (  dexp			   PGNSP PGUID 12 1 0 f f t f i 1 701 "701" _null_ _null_ _null_	dexp - _null_ _null_ ));
DESCR("natural exponential (e^x)");
DATA(insert OID = 234 (  dlog1			   PGNSP PGUID 12 1 0 f f t f i 1 701 "701" _null_ _null_ _null_	dlog1 - _null_ _null_ ));
DESCR("natural logarithm");
DATA(insert OID = 235 (  float8			   PGNSP PGUID 12 1 0 f f t f i 1 701  "21" _null_ _null_ _null_	i2tod - _null_ _null_ ));
DESCR("convert int2 to float8");
DATA(insert OID = 236 (  float4			   PGNSP PGUID 12 1 0 f f t f i 1 700  "21" _null_ _null_ _null_	i2tof - _null_ _null_ ));
DESCR("convert int2 to float4");
DATA(insert OID = 237 (  int2			   PGNSP PGUID 12 1 0 f f t f i 1  21 "701" _null_ _null_ _null_	dtoi2 - _null_ _null_ ));
DESCR("convert float8 to int2");
DATA(insert OID = 238 (  int2			   PGNSP PGUID 12 1 0 f f t f i 1  21 "700" _null_ _null_ _null_	ftoi2 - _null_ _null_ ));
DESCR("convert float4 to int2");
DATA(insert OID = 239 (  line_distance	   PGNSP PGUID 12 1 0 f f t f i 2 701 "628 628" _null_ _null_ _null_	line_distance - _null_ _null_ ));
DESCR("distance between");

DATA(insert OID = 240 (  abstimein		   PGNSP PGUID 12 1 0 f f t f s 1 702 "2275" _null_ _null_ _null_  abstimein - _null_ _null_ ));
DESCR("I/O");
DATA(insert OID = 241 (  abstimeout		   PGNSP PGUID 12 1 0 f f t f s 1 2275 "702" _null_ _null_ _null_  abstimeout - _null_ _null_ ));
DESCR("I/O");
DATA(insert OID = 242 (  reltimein		   PGNSP PGUID 12 1 0 f f t f s 1 703 "2275" _null_ _null_ _null_  reltimein - _null_ _null_ ));
DESCR("I/O");
DATA(insert OID = 243 (  reltimeout		   PGNSP PGUID 12 1 0 f f t f s 1 2275 "703" _null_ _null_ _null_  reltimeout - _null_ _null_ ));
DESCR("I/O");
DATA(insert OID = 244 (  timepl			   PGNSP PGUID 12 1 0 f f t f i 2 702 "702 703" _null_ _null_ _null_	timepl - _null_ _null_ ));
DESCR("add");
DATA(insert OID = 245 (  timemi			   PGNSP PGUID 12 1 0 f f t f i 2 702 "702 703" _null_ _null_ _null_	timemi - _null_ _null_ ));
DESCR("subtract");
DATA(insert OID = 246 (  tintervalin	   PGNSP PGUID 12 1 0 f f t f s 1 704 "2275" _null_ _null_ _null_  tintervalin - _null_ _null_ ));
DESCR("I/O");
DATA(insert OID = 247 (  tintervalout	   PGNSP PGUID 12 1 0 f f t f s 1 2275 "704" _null_ _null_ _null_  tintervalout - _null_ _null_ ));
DESCR("I/O");
DATA(insert OID = 248 (  intinterval	   PGNSP PGUID 12 1 0 f f t f i 2 16 "702 704" _null_ _null_ _null_ intinterval - _null_ _null_ ));
DESCR("abstime in tinterval");
DATA(insert OID = 249 (  tintervalrel	   PGNSP PGUID 12 1 0 f f t f i 1 703 "704" _null_ _null_ _null_	tintervalrel - _null_ _null_ ));
DESCR("tinterval to reltime");
DATA(insert OID = 250 (  timenow		   PGNSP PGUID 12 1 0 f f t f s 0 702 "" _null_ _null_ _null_  timenow - _null_ _null_ ));
DESCR("current date and time (abstime)");
DATA(insert OID = 251 (  abstimeeq		   PGNSP PGUID 12 1 0 f f t f i 2 16 "702 702" _null_ _null_ _null_ abstimeeq - _null_ _null_ ));
DESCR("equal");
DATA(insert OID = 252 (  abstimene		   PGNSP PGUID 12 1 0 f f t f i 2 16 "702 702" _null_ _null_ _null_ abstimene - _null_ _null_ ));
DESCR("not equal");
DATA(insert OID = 253 (  abstimelt		   PGNSP PGUID 12 1 0 f f t f i 2 16 "702 702" _null_ _null_ _null_ abstimelt - _null_ _null_ ));
DESCR("less-than");
DATA(insert OID = 254 (  abstimegt		   PGNSP PGUID 12 1 0 f f t f i 2 16 "702 702" _null_ _null_ _null_ abstimegt - _null_ _null_ ));
DESCR("greater-than");
DATA(insert OID = 255 (  abstimele		   PGNSP PGUID 12 1 0 f f t f i 2 16 "702 702" _null_ _null_ _null_ abstimele - _null_ _null_ ));
DESCR("less-than-or-equal");
DATA(insert OID = 256 (  abstimege		   PGNSP PGUID 12 1 0 f f t f i 2 16 "702 702" _null_ _null_ _null_ abstimege - _null_ _null_ ));
DESCR("greater-than-or-equal");
DATA(insert OID = 257 (  reltimeeq		   PGNSP PGUID 12 1 0 f f t f i 2 16 "703 703" _null_ _null_ _null_ reltimeeq - _null_ _null_ ));
DESCR("equal");
DATA(insert OID = 258 (  reltimene		   PGNSP PGUID 12 1 0 f f t f i 2 16 "703 703" _null_ _null_ _null_ reltimene - _null_ _null_ ));
DESCR("not equal");
DATA(insert OID = 259 (  reltimelt		   PGNSP PGUID 12 1 0 f f t f i 2 16 "703 703" _null_ _null_ _null_ reltimelt - _null_ _null_ ));
DESCR("less-than");
DATA(insert OID = 260 (  reltimegt		   PGNSP PGUID 12 1 0 f f t f i 2 16 "703 703" _null_ _null_ _null_ reltimegt - _null_ _null_ ));
DESCR("greater-than");
DATA(insert OID = 261 (  reltimele		   PGNSP PGUID 12 1 0 f f t f i 2 16 "703 703" _null_ _null_ _null_ reltimele - _null_ _null_ ));
DESCR("less-than-or-equal");
DATA(insert OID = 262 (  reltimege		   PGNSP PGUID 12 1 0 f f t f i 2 16 "703 703" _null_ _null_ _null_ reltimege - _null_ _null_ ));
DESCR("greater-than-or-equal");
DATA(insert OID = 263 (  tintervalsame	   PGNSP PGUID 12 1 0 f f t f i 2 16 "704 704" _null_ _null_ _null_ tintervalsame - _null_ _null_ ));
DESCR("same as?");
DATA(insert OID = 264 (  tintervalct	   PGNSP PGUID 12 1 0 f f t f i 2 16 "704 704" _null_ _null_ _null_ tintervalct - _null_ _null_ ));
DESCR("contains?");
DATA(insert OID = 265 (  tintervalov	   PGNSP PGUID 12 1 0 f f t f i 2 16 "704 704" _null_ _null_ _null_ tintervalov - _null_ _null_ ));
DESCR("overlaps");
DATA(insert OID = 266 (  tintervalleneq    PGNSP PGUID 12 1 0 f f t f i 2 16 "704 703" _null_ _null_ _null_ tintervalleneq - _null_ _null_ ));
DESCR("length equal");
DATA(insert OID = 267 (  tintervallenne    PGNSP PGUID 12 1 0 f f t f i 2 16 "704 703" _null_ _null_ _null_ tintervallenne - _null_ _null_ ));
DESCR("length not equal to");
DATA(insert OID = 268 (  tintervallenlt    PGNSP PGUID 12 1 0 f f t f i 2 16 "704 703" _null_ _null_ _null_ tintervallenlt - _null_ _null_ ));
DESCR("length less-than");
DATA(insert OID = 269 (  tintervallengt    PGNSP PGUID 12 1 0 f f t f i 2 16 "704 703" _null_ _null_ _null_ tintervallengt - _null_ _null_ ));
DESCR("length greater-than");
DATA(insert OID = 270 (  tintervallenle    PGNSP PGUID 12 1 0 f f t f i 2 16 "704 703" _null_ _null_ _null_ tintervallenle - _null_ _null_ ));
DESCR("length less-than-or-equal");
DATA(insert OID = 271 (  tintervallenge    PGNSP PGUID 12 1 0 f f t f i 2 16 "704 703" _null_ _null_ _null_ tintervallenge - _null_ _null_ ));
DESCR("length greater-than-or-equal");
DATA(insert OID = 272 (  tintervalstart    PGNSP PGUID 12 1 0 f f t f i 1 702 "704" _null_ _null_ _null_	tintervalstart - _null_ _null_ ));
DESCR("start of interval");
DATA(insert OID = 273 (  tintervalend	   PGNSP PGUID 12 1 0 f f t f i 1 702 "704" _null_ _null_ _null_	tintervalend - _null_ _null_ ));
DESCR("end of interval");
DATA(insert OID = 274 (  timeofday		   PGNSP PGUID 12 1 0 f f t f v 0 25 "" _null_ _null_ _null_ timeofday - _null_ _null_ ));
DESCR("current date and time - increments during transactions");
DATA(insert OID = 275 (  isfinite		   PGNSP PGUID 12 1 0 f f t f i 1 16 "702" _null_ _null_ _null_ abstime_finite - _null_ _null_ ));
DESCR("finite abstime?");

DATA(insert OID = 277 (  inter_sl		   PGNSP PGUID 12 1 0 f f t f i 2 16 "601 628" _null_ _null_ _null_ inter_sl - _null_ _null_ ));
DESCR("intersect?");
DATA(insert OID = 278 (  inter_lb		   PGNSP PGUID 12 1 0 f f t f i 2 16 "628 603" _null_ _null_ _null_ inter_lb - _null_ _null_ ));
DESCR("intersect?");

DATA(insert OID = 279 (  float48mul		   PGNSP PGUID 12 1 0 f f t f i 2 701 "700 701" _null_ _null_ _null_	float48mul - _null_ _null_ ));
DESCR("multiply");
DATA(insert OID = 280 (  float48div		   PGNSP PGUID 12 1 0 f f t f i 2 701 "700 701" _null_ _null_ _null_	float48div - _null_ _null_ ));
DESCR("divide");
DATA(insert OID = 281 (  float48pl		   PGNSP PGUID 12 1 0 f f t f i 2 701 "700 701" _null_ _null_ _null_	float48pl - _null_ _null_ ));
DESCR("add");
DATA(insert OID = 282 (  float48mi		   PGNSP PGUID 12 1 0 f f t f i 2 701 "700 701" _null_ _null_ _null_	float48mi - _null_ _null_ ));
DESCR("subtract");
DATA(insert OID = 283 (  float84mul		   PGNSP PGUID 12 1 0 f f t f i 2 701 "701 700" _null_ _null_ _null_	float84mul - _null_ _null_ ));
DESCR("multiply");
DATA(insert OID = 284 (  float84div		   PGNSP PGUID 12 1 0 f f t f i 2 701 "701 700" _null_ _null_ _null_	float84div - _null_ _null_ ));
DESCR("divide");
DATA(insert OID = 285 (  float84pl		   PGNSP PGUID 12 1 0 f f t f i 2 701 "701 700" _null_ _null_ _null_	float84pl - _null_ _null_ ));
DESCR("add");
DATA(insert OID = 286 (  float84mi		   PGNSP PGUID 12 1 0 f f t f i 2 701 "701 700" _null_ _null_ _null_	float84mi - _null_ _null_ ));
DESCR("subtract");

DATA(insert OID = 287 (  float4eq		   PGNSP PGUID 12 1 0 f f t f i 2 16 "700 700" _null_ _null_ _null_ float4eq - _null_ _null_ ));
DESCR("equal");
DATA(insert OID = 288 (  float4ne		   PGNSP PGUID 12 1 0 f f t f i 2 16 "700 700" _null_ _null_ _null_ float4ne - _null_ _null_ ));
DESCR("not equal");
DATA(insert OID = 289 (  float4lt		   PGNSP PGUID 12 1 0 f f t f i 2 16 "700 700" _null_ _null_ _null_ float4lt - _null_ _null_ ));
DESCR("less-than");
DATA(insert OID = 290 (  float4le		   PGNSP PGUID 12 1 0 f f t f i 2 16 "700 700" _null_ _null_ _null_ float4le - _null_ _null_ ));
DESCR("less-than-or-equal");
DATA(insert OID = 291 (  float4gt		   PGNSP PGUID 12 1 0 f f t f i 2 16 "700 700" _null_ _null_ _null_ float4gt - _null_ _null_ ));
DESCR("greater-than");
DATA(insert OID = 292 (  float4ge		   PGNSP PGUID 12 1 0 f f t f i 2 16 "700 700" _null_ _null_ _null_ float4ge - _null_ _null_ ));
DESCR("greater-than-or-equal");

DATA(insert OID = 293 (  float8eq		   PGNSP PGUID 12 1 0 f f t f i 2 16 "701 701" _null_ _null_ _null_ float8eq - _null_ _null_ ));
DESCR("equal");
DATA(insert OID = 294 (  float8ne		   PGNSP PGUID 12 1 0 f f t f i 2 16 "701 701" _null_ _null_ _null_ float8ne - _null_ _null_ ));
DESCR("not equal");
DATA(insert OID = 295 (  float8lt		   PGNSP PGUID 12 1 0 f f t f i 2 16 "701 701" _null_ _null_ _null_ float8lt - _null_ _null_ ));
DESCR("less-than");
DATA(insert OID = 296 (  float8le		   PGNSP PGUID 12 1 0 f f t f i 2 16 "701 701" _null_ _null_ _null_ float8le - _null_ _null_ ));
DESCR("less-than-or-equal");
DATA(insert OID = 297 (  float8gt		   PGNSP PGUID 12 1 0 f f t f i 2 16 "701 701" _null_ _null_ _null_ float8gt - _null_ _null_ ));
DESCR("greater-than");
DATA(insert OID = 298 (  float8ge		   PGNSP PGUID 12 1 0 f f t f i 2 16 "701 701" _null_ _null_ _null_ float8ge - _null_ _null_ ));
DESCR("greater-than-or-equal");

DATA(insert OID = 299 (  float48eq		   PGNSP PGUID 12 1 0 f f t f i 2 16 "700 701" _null_ _null_ _null_ float48eq - _null_ _null_ ));
DESCR("equal");

/* OIDS 300 - 399 */

DATA(insert OID = 300 (  float48ne		   PGNSP PGUID 12 1 0 f f t f i 2 16 "700 701" _null_ _null_ _null_ float48ne - _null_ _null_ ));
DESCR("not equal");
DATA(insert OID = 301 (  float48lt		   PGNSP PGUID 12 1 0 f f t f i 2 16 "700 701" _null_ _null_ _null_ float48lt - _null_ _null_ ));
DESCR("less-than");
DATA(insert OID = 302 (  float48le		   PGNSP PGUID 12 1 0 f f t f i 2 16 "700 701" _null_ _null_ _null_ float48le - _null_ _null_ ));
DESCR("less-than-or-equal");
DATA(insert OID = 303 (  float48gt		   PGNSP PGUID 12 1 0 f f t f i 2 16 "700 701" _null_ _null_ _null_ float48gt - _null_ _null_ ));
DESCR("greater-than");
DATA(insert OID = 304 (  float48ge		   PGNSP PGUID 12 1 0 f f t f i 2 16 "700 701" _null_ _null_ _null_ float48ge - _null_ _null_ ));
DESCR("greater-than-or-equal");
DATA(insert OID = 305 (  float84eq		   PGNSP PGUID 12 1 0 f f t f i 2 16 "701 700" _null_ _null_ _null_ float84eq - _null_ _null_ ));
DESCR("equal");
DATA(insert OID = 306 (  float84ne		   PGNSP PGUID 12 1 0 f f t f i 2 16 "701 700" _null_ _null_ _null_ float84ne - _null_ _null_ ));
DESCR("not equal");
DATA(insert OID = 307 (  float84lt		   PGNSP PGUID 12 1 0 f f t f i 2 16 "701 700" _null_ _null_ _null_ float84lt - _null_ _null_ ));
DESCR("less-than");
DATA(insert OID = 308 (  float84le		   PGNSP PGUID 12 1 0 f f t f i 2 16 "701 700" _null_ _null_ _null_ float84le - _null_ _null_ ));
DESCR("less-than-or-equal");
DATA(insert OID = 309 (  float84gt		   PGNSP PGUID 12 1 0 f f t f i 2 16 "701 700" _null_ _null_ _null_ float84gt - _null_ _null_ ));
DESCR("greater-than");
DATA(insert OID = 310 (  float84ge		   PGNSP PGUID 12 1 0 f f t f i 2 16 "701 700" _null_ _null_ _null_ float84ge - _null_ _null_ ));
DESCR("greater-than-or-equal");
DATA(insert OID = 320 ( width_bucket	   PGNSP PGUID 12 1 0 f f t f i 4 23 "701 701 701 23" _null_ _null_ _null_	width_bucket_float8 - _null_ _null_ ));
DESCR("bucket number of operand in equidepth histogram");

DATA(insert OID = 311 (  float8			   PGNSP PGUID 12 1 0 f f t f i 1 701 "700" _null_ _null_ _null_	ftod - _null_ _null_ ));
DESCR("convert float4 to float8");
DATA(insert OID = 312 (  float4			   PGNSP PGUID 12 1 0 f f t f i 1 700 "701" _null_ _null_ _null_	dtof - _null_ _null_ ));
DESCR("convert float8 to float4");
DATA(insert OID = 313 (  int4			   PGNSP PGUID 12 1 0 f f t f i 1  23  "21" _null_ _null_ _null_	i2toi4 - _null_ _null_ ));
DESCR("convert int2 to int4");
DATA(insert OID = 314 (  int2			   PGNSP PGUID 12 1 0 f f t f i 1  21  "23" _null_ _null_ _null_	i4toi2 - _null_ _null_ ));
DESCR("convert int4 to int2");
DATA(insert OID = 315 (  int2vectoreq	   PGNSP PGUID 12 1 0 f f t f i 2  16  "22 22" _null_ _null_ _null_ int2vectoreq - _null_ _null_ ));
DESCR("equal");
DATA(insert OID = 316 (  float8			   PGNSP PGUID 12 1 0 f f t f i 1 701  "23" _null_ _null_ _null_	i4tod - _null_ _null_ ));
DESCR("convert int4 to float8");
DATA(insert OID = 317 (  int4			   PGNSP PGUID 12 1 0 f f t f i 1  23 "701" _null_ _null_ _null_	dtoi4 - _null_ _null_ ));
DESCR("convert float8 to int4");
DATA(insert OID = 318 (  float4			   PGNSP PGUID 12 1 0 f f t f i 1 700  "23" _null_ _null_ _null_	i4tof - _null_ _null_ ));
DESCR("convert int4 to float4");
DATA(insert OID = 319 (  int4			   PGNSP PGUID 12 1 0 f f t f i 1  23 "700" _null_ _null_ _null_	ftoi4 - _null_ _null_ ));
DESCR("convert float4 to int4");

DATA(insert OID = 330 (  btgettuple		   PGNSP PGUID 12 1 0 f f t f v 2 16 "2281 2281" _null_ _null_ _null_  btgettuple - _null_ _null_ ));
DESCR("btree(internal)");
<<<<<<< HEAD
DATA(insert OID = 636 (  btgetmulti		   PGNSP PGUID 12 1 0 f f t f v 2 2281 "2281 2281" _null_ _null_ _null_ btgetmulti - _null_ _null_ ));
=======
DATA(insert OID = 636 (  btgetbitmap	   PGNSP PGUID 12 1 0 f f t f v 2 20 "2281 2281" _null_ _null_ _null_  btgetbitmap - _null_ _null_ ));
>>>>>>> 4e82a954
DESCR("btree(internal)");
DATA(insert OID = 331 (  btinsert		   PGNSP PGUID 12 1 0 f f t f v 6 16 "2281 2281 2281 2281 2281 2281" _null_ _null_ _null_	btinsert - _null_ _null_ ));
DESCR("btree(internal)");
DATA(insert OID = 333 (  btbeginscan	   PGNSP PGUID 12 1 0 f f t f v 3 2281 "2281 2281 2281" _null_ _null_ _null_	btbeginscan - _null_ _null_ ));
DESCR("btree(internal)");
DATA(insert OID = 334 (  btrescan		   PGNSP PGUID 12 1 0 f f t f v 2 2278 "2281 2281" _null_ _null_ _null_ btrescan - _null_ _null_ ));
DESCR("btree(internal)");
DATA(insert OID = 335 (  btendscan		   PGNSP PGUID 12 1 0 f f t f v 1 2278 "2281" _null_ _null_ _null_	btendscan - _null_ _null_ ));
DESCR("btree(internal)");
DATA(insert OID = 336 (  btmarkpos		   PGNSP PGUID 12 1 0 f f t f v 1 2278 "2281" _null_ _null_ _null_	btmarkpos - _null_ _null_ ));
DESCR("btree(internal)");
DATA(insert OID = 337 (  btrestrpos		   PGNSP PGUID 12 1 0 f f t f v 1 2278 "2281" _null_ _null_ _null_	btrestrpos - _null_ _null_ ));
DESCR("btree(internal)");
DATA(insert OID = 338 (  btbuild		   PGNSP PGUID 12 1 0 f f t f v 3 2281 "2281 2281 2281" _null_ _null_ _null_ btbuild - _null_ _null_ ));
DESCR("btree(internal)");
DATA(insert OID = 332 (  btbulkdelete	   PGNSP PGUID 12 1 0 f f t f v 4 2281 "2281 2281 2281 2281" _null_ _null_ _null_ btbulkdelete - _null_ _null_ ));
DESCR("btree(internal)");
DATA(insert OID = 972 (  btvacuumcleanup   PGNSP PGUID 12 1 0 f f t f v 2 2281 "2281 2281" _null_ _null_ _null_ btvacuumcleanup - _null_ _null_ ));
DESCR("btree(internal)");
DATA(insert OID = 1268 (  btcostestimate   PGNSP PGUID 12 1 0 f f t f v 8 2278 "2281 2281 2281 2281 2281 2281 2281 2281" _null_ _null_ _null_  btcostestimate - _null_ _null_ ));
DESCR("btree(internal)");
DATA(insert OID = 2785 (  btoptions		   PGNSP PGUID 12 1 0 f f t f s 2 17 "1009 16" _null_ _null_ _null_  btoptions - _null_ _null_ ));
DESCR("btree(internal)");

DATA(insert OID = 339 (  poly_same		   PGNSP PGUID 12 1 0 f f t f i 2 16 "604 604" _null_ _null_ _null_ poly_same - _null_ _null_ ));
DESCR("same as?");
DATA(insert OID = 340 (  poly_contain	   PGNSP PGUID 12 1 0 f f t f i 2 16 "604 604" _null_ _null_ _null_ poly_contain - _null_ _null_ ));
DESCR("contains?");
DATA(insert OID = 341 (  poly_left		   PGNSP PGUID 12 1 0 f f t f i 2 16 "604 604" _null_ _null_ _null_ poly_left - _null_ _null_ ));
DESCR("is left of");
DATA(insert OID = 342 (  poly_overleft	   PGNSP PGUID 12 1 0 f f t f i 2 16 "604 604" _null_ _null_ _null_ poly_overleft - _null_ _null_ ));
DESCR("overlaps or is left of");
DATA(insert OID = 343 (  poly_overright    PGNSP PGUID 12 1 0 f f t f i 2 16 "604 604" _null_ _null_ _null_ poly_overright - _null_ _null_ ));
DESCR("overlaps or is right of");
DATA(insert OID = 344 (  poly_right		   PGNSP PGUID 12 1 0 f f t f i 2 16 "604 604" _null_ _null_ _null_ poly_right - _null_ _null_ ));
DESCR("is right of");
DATA(insert OID = 345 (  poly_contained    PGNSP PGUID 12 1 0 f f t f i 2 16 "604 604" _null_ _null_ _null_ poly_contained - _null_ _null_ ));
DESCR("is contained by?");
DATA(insert OID = 346 (  poly_overlap	   PGNSP PGUID 12 1 0 f f t f i 2 16 "604 604" _null_ _null_ _null_ poly_overlap - _null_ _null_ ));
DESCR("overlaps");
DATA(insert OID = 347 (  poly_in		   PGNSP PGUID 12 1 0 f f t f i 1 604 "2275" _null_ _null_ _null_  poly_in - _null_ _null_ ));
DESCR("I/O");
DATA(insert OID = 348 (  poly_out		   PGNSP PGUID 12 1 0 f f t f i 1 2275 "604" _null_ _null_ _null_  poly_out - _null_ _null_ ));
DESCR("I/O");

DATA(insert OID = 350 (  btint2cmp		   PGNSP PGUID 12 1 0 f f t f i 2 23 "21 21" _null_ _null_ _null_ btint2cmp - _null_ _null_ ));
DESCR("btree less-equal-greater");
DATA(insert OID = 351 (  btint4cmp		   PGNSP PGUID 12 1 0 f f t f i 2 23 "23 23" _null_ _null_ _null_ btint4cmp - _null_ _null_ ));
DESCR("btree less-equal-greater");
DATA(insert OID = 842 (  btint8cmp		   PGNSP PGUID 12 1 0 f f t f i 2 23 "20 20" _null_ _null_ _null_ btint8cmp - _null_ _null_ ));
DESCR("btree less-equal-greater");
DATA(insert OID = 354 (  btfloat4cmp	   PGNSP PGUID 12 1 0 f f t f i 2 23 "700 700" _null_ _null_ _null_ btfloat4cmp - _null_ _null_ ));
DESCR("btree less-equal-greater");
DATA(insert OID = 355 (  btfloat8cmp	   PGNSP PGUID 12 1 0 f f t f i 2 23 "701 701" _null_ _null_ _null_ btfloat8cmp - _null_ _null_ ));
DESCR("btree less-equal-greater");
DATA(insert OID = 356 (  btoidcmp		   PGNSP PGUID 12 1 0 f f t f i 2 23 "26 26" _null_ _null_ _null_ btoidcmp - _null_ _null_ ));
DESCR("btree less-equal-greater");
DATA(insert OID = 404 (  btoidvectorcmp    PGNSP PGUID 12 1 0 f f t f i 2 23 "30 30" _null_ _null_ _null_ btoidvectorcmp - _null_ _null_ ));
DESCR("btree less-equal-greater");
DATA(insert OID = 357 (  btabstimecmp	   PGNSP PGUID 12 1 0 f f t f i 2 23 "702 702" _null_ _null_ _null_ btabstimecmp - _null_ _null_ ));
DESCR("btree less-equal-greater");
DATA(insert OID = 358 (  btcharcmp		   PGNSP PGUID 12 1 0 f f t f i 2 23 "18 18" _null_ _null_ _null_ btcharcmp - _null_ _null_ ));
DESCR("btree less-equal-greater");
DATA(insert OID = 359 (  btnamecmp		   PGNSP PGUID 12 1 0 f f t f i 2 23 "19 19" _null_ _null_ _null_ btnamecmp - _null_ _null_ ));
DESCR("btree less-equal-greater");
DATA(insert OID = 360 (  bttextcmp		   PGNSP PGUID 12 1 0 f f t f i 2 23 "25 25" _null_ _null_ _null_ bttextcmp - _null_ _null_ ));
DESCR("btree less-equal-greater");
DATA(insert OID = 377 (  cash_cmp		   PGNSP PGUID 12 1 0 f f t f i 2 23 "790 790" _null_ _null_ _null_ cash_cmp - _null_ _null_ ));
DESCR("btree less-equal-greater");
DATA(insert OID = 380 (  btreltimecmp	   PGNSP PGUID 12 1 0 f f t f i 2 23 "703 703" _null_ _null_ _null_ btreltimecmp - _null_ _null_ ));
DESCR("btree less-equal-greater");
DATA(insert OID = 381 (  bttintervalcmp    PGNSP PGUID 12 1 0 f f t f i 2 23 "704 704" _null_ _null_ _null_ bttintervalcmp - _null_ _null_ ));
DESCR("btree less-equal-greater");
DATA(insert OID = 382 (  btarraycmp		   PGNSP PGUID 12 1 0 f f t f i 2 23 "2277 2277" _null_ _null_ _null_ btarraycmp - _null_ _null_ ));
DESCR("btree less-equal-greater");

DATA(insert OID = 361 (  lseg_distance	   PGNSP PGUID 12 1 0 f f t f i 2 701 "601 601" _null_ _null_ _null_	lseg_distance - _null_ _null_ ));
DESCR("distance between");
DATA(insert OID = 362 (  lseg_interpt	   PGNSP PGUID 12 1 0 f f t f i 2 600 "601 601" _null_ _null_ _null_	lseg_interpt - _null_ _null_ ));
DESCR("intersection point");
DATA(insert OID = 363 (  dist_ps		   PGNSP PGUID 12 1 0 f f t f i 2 701 "600 601" _null_ _null_ _null_	dist_ps - _null_ _null_ ));
DESCR("distance between");
DATA(insert OID = 364 (  dist_pb		   PGNSP PGUID 12 1 0 f f t f i 2 701 "600 603" _null_ _null_ _null_	dist_pb - _null_ _null_ ));
DESCR("distance between point and box");
DATA(insert OID = 365 (  dist_sb		   PGNSP PGUID 12 1 0 f f t f i 2 701 "601 603" _null_ _null_ _null_	dist_sb - _null_ _null_ ));
DESCR("distance between segment and box");
DATA(insert OID = 366 (  close_ps		   PGNSP PGUID 12 1 0 f f t f i 2 600 "600 601" _null_ _null_ _null_	close_ps - _null_ _null_ ));
DESCR("closest point on line segment");
DATA(insert OID = 367 (  close_pb		   PGNSP PGUID 12 1 0 f f t f i 2 600 "600 603" _null_ _null_ _null_	close_pb - _null_ _null_ ));
DESCR("closest point on box");
DATA(insert OID = 368 (  close_sb		   PGNSP PGUID 12 1 0 f f t f i 2 600 "601 603" _null_ _null_ _null_	close_sb - _null_ _null_ ));
DESCR("closest point to line segment on box");
DATA(insert OID = 369 (  on_ps			   PGNSP PGUID 12 1 0 f f t f i 2 16 "600 601" _null_ _null_ _null_ on_ps - _null_ _null_ ));
DESCR("point contained in segment?");
DATA(insert OID = 370 (  path_distance	   PGNSP PGUID 12 1 0 f f t f i 2 701 "602 602" _null_ _null_ _null_	path_distance - _null_ _null_ ));
DESCR("distance between paths");
DATA(insert OID = 371 (  dist_ppath		   PGNSP PGUID 12 1 0 f f t f i 2 701 "600 602" _null_ _null_ _null_	dist_ppath - _null_ _null_ ));
DESCR("distance between point and path");
DATA(insert OID = 372 (  on_sb			   PGNSP PGUID 12 1 0 f f t f i 2 16 "601 603" _null_ _null_ _null_ on_sb - _null_ _null_ ));
DESCR("lseg contained in box?");
DATA(insert OID = 373 (  inter_sb		   PGNSP PGUID 12 1 0 f f t f i 2 16 "601 603" _null_ _null_ _null_ inter_sb - _null_ _null_ ));
DESCR("intersect?");

/* OIDS 400 - 499 */

DATA(insert OID =  401 (  text			   PGNSP PGUID 12 1 0 f f t f i 1 25 "1042" _null_ _null_ _null_	rtrim1 - _null_ _null_ ));
DESCR("convert char(n) to text");
DATA(insert OID =  406 (  text			   PGNSP PGUID 12 1 0 f f t f i 1 25 "19" _null_ _null_ _null_ name_text - _null_ _null_ ));
DESCR("convert name to text");
DATA(insert OID =  407 (  name			   PGNSP PGUID 12 1 0 f f t f i 1 19 "25" _null_ _null_ _null_ text_name - _null_ _null_ ));
DESCR("convert text to name");
DATA(insert OID =  408 (  bpchar		   PGNSP PGUID 12 1 0 f f t f i 1 1042 "19" _null_ _null_ _null_ name_bpchar - _null_ _null_ ));
DESCR("convert name to char(n)");
DATA(insert OID =  409 (  name			   PGNSP PGUID 12 1 0 f f t f i 1 19 "1042" _null_ _null_ _null_	bpchar_name - _null_ _null_ ));
DESCR("convert char(n) to name");

DATA(insert OID = 440 (  hashgettuple	   PGNSP PGUID 12 1 0 f f t f v 2 16 "2281 2281" _null_ _null_ _null_  hashgettuple - _null_ _null_ ));
DESCR("hash(internal)");
<<<<<<< HEAD
DATA(insert OID = 637 (  hashgetmulti	   PGNSP PGUID 12 1 0 f f t f v 2 2281 "2281 2281" _null_ _null_ _null_ hashgetmulti - _null_ _null_ ));
=======
DATA(insert OID = 637 (  hashgetbitmap	   PGNSP PGUID 12 1 0 f f t f v 2 20 "2281 2281" _null_ _null_ _null_  hashgetbitmap - _null_ _null_ ));
>>>>>>> 4e82a954
DESCR("hash(internal)");
DATA(insert OID = 441 (  hashinsert		   PGNSP PGUID 12 1 0 f f t f v 6 16 "2281 2281 2281 2281 2281 2281" _null_ _null_ _null_	hashinsert - _null_ _null_ ));
DESCR("hash(internal)");
DATA(insert OID = 443 (  hashbeginscan	   PGNSP PGUID 12 1 0 f f t f v 3 2281 "2281 2281 2281" _null_ _null_ _null_	hashbeginscan - _null_ _null_ ));
DESCR("hash(internal)");
DATA(insert OID = 444 (  hashrescan		   PGNSP PGUID 12 1 0 f f t f v 2 2278 "2281 2281" _null_ _null_ _null_ hashrescan - _null_ _null_ ));
DESCR("hash(internal)");
DATA(insert OID = 445 (  hashendscan	   PGNSP PGUID 12 1 0 f f t f v 1 2278 "2281" _null_ _null_ _null_	hashendscan - _null_ _null_ ));
DESCR("hash(internal)");
DATA(insert OID = 446 (  hashmarkpos	   PGNSP PGUID 12 1 0 f f t f v 1 2278 "2281" _null_ _null_ _null_	hashmarkpos - _null_ _null_ ));
DESCR("hash(internal)");
DATA(insert OID = 447 (  hashrestrpos	   PGNSP PGUID 12 1 0 f f t f v 1 2278 "2281" _null_ _null_ _null_	hashrestrpos - _null_ _null_ ));
DESCR("hash(internal)");
DATA(insert OID = 448 (  hashbuild		   PGNSP PGUID 12 1 0 f f t f v 3 2281 "2281 2281 2281" _null_ _null_ _null_ hashbuild - _null_ _null_ ));
DESCR("hash(internal)");
DATA(insert OID = 442 (  hashbulkdelete    PGNSP PGUID 12 1 0 f f t f v 4 2281 "2281 2281 2281 2281" _null_ _null_ _null_ hashbulkdelete - _null_ _null_ ));
DESCR("hash(internal)");
DATA(insert OID = 425 (  hashvacuumcleanup PGNSP PGUID 12 1 0 f f t f v 2 2281 "2281 2281" _null_ _null_ _null_ hashvacuumcleanup - _null_ _null_ ));
DESCR("hash(internal)");
DATA(insert OID = 438 (  hashcostestimate  PGNSP PGUID 12 1 0 f f t f v 8 2278 "2281 2281 2281 2281 2281 2281 2281 2281" _null_ _null_ _null_  hashcostestimate - _null_ _null_ ));
DESCR("hash(internal)");
DATA(insert OID = 2786 (  hashoptions	   PGNSP PGUID 12 1 0 f f t f s 2 17 "1009 16" _null_ _null_ _null_  hashoptions - _null_ _null_ ));
DESCR("hash(internal)");

DATA(insert OID = 449 (  hashint2		   PGNSP PGUID 12 1 0 f f t f i 1 23 "21" _null_ _null_ _null_	hashint2 - _null_ _null_ ));
DESCR("hash");
DATA(insert OID = 450 (  hashint4		   PGNSP PGUID 12 1 0 f f t f i 1 23 "23" _null_ _null_ _null_	hashint4 - _null_ _null_ ));
DESCR("hash");
DATA(insert OID = 949 (  hashint8		   PGNSP PGUID 12 1 0 f f t f i 1 23 "20" _null_ _null_ _null_	hashint8 - _null_ _null_ ));
DESCR("hash");
DATA(insert OID = 451 (  hashfloat4		   PGNSP PGUID 12 1 0 f f t f i 1 23 "700" _null_ _null_ _null_ hashfloat4 - _null_ _null_ ));
DESCR("hash");
DATA(insert OID = 452 (  hashfloat8		   PGNSP PGUID 12 1 0 f f t f i 1 23 "701" _null_ _null_ _null_ hashfloat8 - _null_ _null_ ));
DESCR("hash");
DATA(insert OID = 453 (  hashoid		   PGNSP PGUID 12 1 0 f f t f i 1 23 "26" _null_ _null_ _null_	hashoid - _null_ _null_ ));
DESCR("hash");
DATA(insert OID = 454 (  hashchar		   PGNSP PGUID 12 1 0 f f t f i 1 23 "18" _null_ _null_ _null_	hashchar - _null_ _null_ ));
DESCR("hash");
DATA(insert OID = 455 (  hashname		   PGNSP PGUID 12 1 0 f f t f i 1 23 "19" _null_ _null_ _null_	hashname - _null_ _null_ ));
DESCR("hash");
DATA(insert OID = 400 (  hashtext		   PGNSP PGUID 12 1 0 f f t f i 1 23 "25" _null_ _null_ _null_ hashtext - _null_ _null_ ));
DESCR("hash");
DATA(insert OID = 456 (  hashvarlena	   PGNSP PGUID 12 1 0 f f t f i 1 23 "2281" _null_ _null_ _null_ hashvarlena - _null_ _null_ ));
DESCR("hash any varlena type");
DATA(insert OID = 457 (  hashoidvector	   PGNSP PGUID 12 1 0 f f t f i 1 23 "30" _null_ _null_ _null_	hashoidvector - _null_ _null_ ));
DESCR("hash");
DATA(insert OID = 329 (  hash_aclitem	   PGNSP PGUID 12 1 0 f f t f i 1 23 "1033" _null_ _null_ _null_	hash_aclitem - _null_ _null_ ));
DESCR("hash");
DATA(insert OID = 398 (  hashint2vector    PGNSP PGUID 12 1 0 f f t f i 1 23 "22" _null_ _null_ _null_	hashint2vector - _null_ _null_ ));
DESCR("hash");
DATA(insert OID = 399 (  hashmacaddr	   PGNSP PGUID 12 1 0 f f t f i 1 23 "829" _null_ _null_ _null_ hashmacaddr - _null_ _null_ ));
DESCR("hash");
DATA(insert OID = 422 (  hashinet		   PGNSP PGUID 12 1 0 f f t f i 1 23 "869" _null_ _null_ _null_ hashinet - _null_ _null_ ));
DESCR("hash");
DATA(insert OID = 432 (  hash_numeric	   PGNSP PGUID 12 1 0 f f t f i 1 23 "1700" _null_ _null_ _null_ hash_numeric - _null_ _null_ ));
DESCR("hash");
DATA(insert OID = 458 (  text_larger	   PGNSP PGUID 12 1 0 f f t f i 2 25 "25 25" _null_ _null_ _null_ text_larger - _null_ _null_ ));
DESCR("larger of two");
DATA(insert OID = 459 (  text_smaller	   PGNSP PGUID 12 1 0 f f t f i 2 25 "25 25" _null_ _null_ _null_ text_smaller - _null_ _null_ ));
DESCR("smaller of two");

DATA(insert OID = 460 (  int8in			   PGNSP PGUID 12 1 0 f f t f i 1 20 "2275" _null_ _null_ _null_ int8in - _null_ _null_ ));
DESCR("I/O");
DATA(insert OID = 461 (  int8out		   PGNSP PGUID 12 1 0 f f t f i 1 2275 "20" _null_ _null_ _null_ int8out - _null_ _null_ ));
DESCR("I/O");
DATA(insert OID = 462 (  int8um			   PGNSP PGUID 12 1 0 f f t f i 1 20 "20" _null_ _null_ _null_	int8um - _null_ _null_ ));
DESCR("negate");
DATA(insert OID = 463 (  int8pl			   PGNSP PGUID 12 1 0 f f t f i 2 20 "20 20" _null_ _null_ _null_ int8pl - _null_ _null_ ));
DESCR("add");
DATA(insert OID = 464 (  int8mi			   PGNSP PGUID 12 1 0 f f t f i 2 20 "20 20" _null_ _null_ _null_ int8mi - _null_ _null_ ));
DESCR("subtract");
DATA(insert OID = 465 (  int8mul		   PGNSP PGUID 12 1 0 f f t f i 2 20 "20 20" _null_ _null_ _null_ int8mul - _null_ _null_ ));
DESCR("multiply");
DATA(insert OID = 466 (  int8div		   PGNSP PGUID 12 1 0 f f t f i 2 20 "20 20" _null_ _null_ _null_ int8div - _null_ _null_ ));
DESCR("divide");
DATA(insert OID = 467 (  int8eq			   PGNSP PGUID 12 1 0 f f t f i 2 16 "20 20" _null_ _null_ _null_ int8eq - _null_ _null_ ));
DESCR("equal");
DATA(insert OID = 468 (  int8ne			   PGNSP PGUID 12 1 0 f f t f i 2 16 "20 20" _null_ _null_ _null_ int8ne - _null_ _null_ ));
DESCR("not equal");
DATA(insert OID = 469 (  int8lt			   PGNSP PGUID 12 1 0 f f t f i 2 16 "20 20" _null_ _null_ _null_ int8lt - _null_ _null_ ));
DESCR("less-than");
DATA(insert OID = 470 (  int8gt			   PGNSP PGUID 12 1 0 f f t f i 2 16 "20 20" _null_ _null_ _null_ int8gt - _null_ _null_ ));
DESCR("greater-than");
DATA(insert OID = 471 (  int8le			   PGNSP PGUID 12 1 0 f f t f i 2 16 "20 20" _null_ _null_ _null_ int8le - _null_ _null_ ));
DESCR("less-than-or-equal");
DATA(insert OID = 472 (  int8ge			   PGNSP PGUID 12 1 0 f f t f i 2 16 "20 20" _null_ _null_ _null_ int8ge - _null_ _null_ ));
DESCR("greater-than-or-equal");

DATA(insert OID = 474 (  int84eq		   PGNSP PGUID 12 1 0 f f t f i 2 16 "20 23" _null_ _null_ _null_ int84eq - _null_ _null_ ));
DESCR("equal");
DATA(insert OID = 475 (  int84ne		   PGNSP PGUID 12 1 0 f f t f i 2 16 "20 23" _null_ _null_ _null_ int84ne - _null_ _null_ ));
DESCR("not equal");
DATA(insert OID = 476 (  int84lt		   PGNSP PGUID 12 1 0 f f t f i 2 16 "20 23" _null_ _null_ _null_ int84lt - _null_ _null_ ));
DESCR("less-than");
DATA(insert OID = 477 (  int84gt		   PGNSP PGUID 12 1 0 f f t f i 2 16 "20 23" _null_ _null_ _null_ int84gt - _null_ _null_ ));
DESCR("greater-than");
DATA(insert OID = 478 (  int84le		   PGNSP PGUID 12 1 0 f f t f i 2 16 "20 23" _null_ _null_ _null_ int84le - _null_ _null_ ));
DESCR("less-than-or-equal");
DATA(insert OID = 479 (  int84ge		   PGNSP PGUID 12 1 0 f f t f i 2 16 "20 23" _null_ _null_ _null_ int84ge - _null_ _null_ ));
DESCR("greater-than-or-equal");

DATA(insert OID = 480 (  int4			   PGNSP PGUID 12 1 0 f f t f i 1  23 "20" _null_ _null_ _null_ int84 - _null_ _null_ ));
DESCR("convert int8 to int4");
DATA(insert OID = 481 (  int8			   PGNSP PGUID 12 1 0 f f t f i 1  20 "23" _null_ _null_ _null_ int48 - _null_ _null_ ));
DESCR("convert int4 to int8");
DATA(insert OID = 482 (  float8			   PGNSP PGUID 12 1 0 f f t f i 1 701 "20" _null_ _null_ _null_ i8tod - _null_ _null_ ));
DESCR("convert int8 to float8");
DATA(insert OID = 483 (  int8			   PGNSP PGUID 12 1 0 f f t f i 1  20 "701" _null_ _null_ _null_	dtoi8 - _null_ _null_ ));
DESCR("convert float8 to int8");

/* OIDS 500 - 599 */

/* OIDS 600 - 699 */

DATA(insert OID = 652 (  float4			   PGNSP PGUID 12 1 0 f f t f i 1 700 "20" _null_ _null_ _null_ i8tof - _null_ _null_ ));
DESCR("convert int8 to float4");
DATA(insert OID = 653 (  int8			   PGNSP PGUID 12 1 0 f f t f i 1  20 "700" _null_ _null_ _null_	ftoi8 - _null_ _null_ ));
DESCR("convert float4 to int8");

DATA(insert OID = 714 (  int2			   PGNSP PGUID 12 1 0 f f t f i 1  21 "20" _null_ _null_ _null_ int82 - _null_ _null_ ));
DESCR("convert int8 to int2");
DATA(insert OID = 754 (  int8			   PGNSP PGUID 12 1 0 f f t f i 1  20 "21" _null_ _null_ _null_ int28 - _null_ _null_ ));
DESCR("convert int2 to int8");

DATA(insert OID = 655 (  namelt			   PGNSP PGUID 12 1 0 f f t f i 2 16 "19 19" _null_ _null_ _null_ namelt - _null_ _null_ ));
DESCR("less-than");
DATA(insert OID = 656 (  namele			   PGNSP PGUID 12 1 0 f f t f i 2 16 "19 19" _null_ _null_ _null_ namele - _null_ _null_ ));
DESCR("less-than-or-equal");
DATA(insert OID = 657 (  namegt			   PGNSP PGUID 12 1 0 f f t f i 2 16 "19 19" _null_ _null_ _null_ namegt - _null_ _null_ ));
DESCR("greater-than");
DATA(insert OID = 658 (  namege			   PGNSP PGUID 12 1 0 f f t f i 2 16 "19 19" _null_ _null_ _null_ namege - _null_ _null_ ));
DESCR("greater-than-or-equal");
DATA(insert OID = 659 (  namene			   PGNSP PGUID 12 1 0 f f t f i 2 16 "19 19" _null_ _null_ _null_ namene - _null_ _null_ ));
DESCR("not equal");

DATA(insert OID = 668 (  bpchar			   PGNSP PGUID 12 1 0 f f t f i 3 1042 "1042 23 16" _null_ _null_ _null_ bpchar - _null_ _null_ ));
DESCR("adjust char() to typmod length");
DATA(insert OID = 669 (  varchar		   PGNSP PGUID 12 1 0 f f t f i 3 1043 "1043 23 16" _null_ _null_ _null_ varchar - _null_ _null_ ));
DESCR("adjust varchar() to typmod length");

DATA(insert OID = 676 (  mktinterval	   PGNSP PGUID 12 1 0 f f t f i 2 704 "702 702" _null_ _null_ _null_ mktinterval - _null_ _null_ ));
DESCR("convert to tinterval");
DATA(insert OID = 619 (  oidvectorne	   PGNSP PGUID 12 1 0 f f t f i 2 16 "30 30" _null_ _null_ _null_ oidvectorne - _null_ _null_ ));
DESCR("not equal");
DATA(insert OID = 677 (  oidvectorlt	   PGNSP PGUID 12 1 0 f f t f i 2 16 "30 30" _null_ _null_ _null_ oidvectorlt - _null_ _null_ ));
DESCR("less-than");
DATA(insert OID = 678 (  oidvectorle	   PGNSP PGUID 12 1 0 f f t f i 2 16 "30 30" _null_ _null_ _null_ oidvectorle - _null_ _null_ ));
DESCR("less-than-or-equal");
DATA(insert OID = 679 (  oidvectoreq	   PGNSP PGUID 12 1 0 f f t f i 2 16 "30 30" _null_ _null_ _null_ oidvectoreq - _null_ _null_ ));
DESCR("equal");
DATA(insert OID = 680 (  oidvectorge	   PGNSP PGUID 12 1 0 f f t f i 2 16 "30 30" _null_ _null_ _null_ oidvectorge - _null_ _null_ ));
DESCR("greater-than-or-equal");
DATA(insert OID = 681 (  oidvectorgt	   PGNSP PGUID 12 1 0 f f t f i 2 16 "30 30" _null_ _null_ _null_ oidvectorgt - _null_ _null_ ));
DESCR("greater-than");

/* OIDS 700 - 799 */
DATA(insert OID = 710 (  getpgusername	   PGNSP PGUID 12 1 0 f f t f s 0 19 "" _null_ _null_ _null_ current_user - _null_ _null_ ));
DESCR("deprecated -- use current_user");
DATA(insert OID = 716 (  oidlt			   PGNSP PGUID 12 1 0 f f t f i 2 16 "26 26" _null_ _null_ _null_ oidlt - _null_ _null_ ));
DESCR("less-than");
DATA(insert OID = 717 (  oidle			   PGNSP PGUID 12 1 0 f f t f i 2 16 "26 26" _null_ _null_ _null_ oidle - _null_ _null_ ));
DESCR("less-than-or-equal");

DATA(insert OID = 720 (  octet_length	   PGNSP PGUID 12 1 0 f f t f i 1 23 "17" _null_ _null_ _null_	byteaoctetlen - _null_ _null_ ));
DESCR("octet length");
DATA(insert OID = 721 (  get_byte		   PGNSP PGUID 12 1 0 f f t f i 2 23 "17 23" _null_ _null_ _null_ byteaGetByte - _null_ _null_ ));
DESCR("get byte");
DATA(insert OID = 722 (  set_byte		   PGNSP PGUID 12 1 0 f f t f i 3 17 "17 23 23" _null_ _null_ _null_	byteaSetByte - _null_ _null_ ));
DESCR("set byte");
DATA(insert OID = 723 (  get_bit		   PGNSP PGUID 12 1 0 f f t f i 2 23 "17 23" _null_ _null_ _null_ byteaGetBit - _null_ _null_ ));
DESCR("get bit");
DATA(insert OID = 724 (  set_bit		   PGNSP PGUID 12 1 0 f f t f i 3 17 "17 23 23" _null_ _null_ _null_	byteaSetBit - _null_ _null_ ));
DESCR("set bit");

DATA(insert OID = 725 (  dist_pl		   PGNSP PGUID 12 1 0 f f t f i 2 701 "600 628" _null_ _null_ _null_	dist_pl - _null_ _null_ ));
DESCR("distance between point and line");
DATA(insert OID = 726 (  dist_lb		   PGNSP PGUID 12 1 0 f f t f i 2 701 "628 603" _null_ _null_ _null_	dist_lb - _null_ _null_ ));
DESCR("distance between line and box");
DATA(insert OID = 727 (  dist_sl		   PGNSP PGUID 12 1 0 f f t f i 2 701 "601 628" _null_ _null_ _null_	dist_sl - _null_ _null_ ));
DESCR("distance between lseg and line");
DATA(insert OID = 728 (  dist_cpoly		   PGNSP PGUID 12 1 0 f f t f i 2 701 "718 604" _null_ _null_ _null_	dist_cpoly - _null_ _null_ ));
DESCR("distance between");
DATA(insert OID = 729 (  poly_distance	   PGNSP PGUID 12 1 0 f f t f i 2 701 "604 604" _null_ _null_ _null_	poly_distance - _null_ _null_ ));
DESCR("distance between");

DATA(insert OID = 740 (  text_lt		   PGNSP PGUID 12 1 0 f f t f i 2 16 "25 25" _null_ _null_ _null_ text_lt - _null_ _null_ ));
DESCR("less-than");
DATA(insert OID = 741 (  text_le		   PGNSP PGUID 12 1 0 f f t f i 2 16 "25 25" _null_ _null_ _null_ text_le - _null_ _null_ ));
DESCR("less-than-or-equal");
DATA(insert OID = 742 (  text_gt		   PGNSP PGUID 12 1 0 f f t f i 2 16 "25 25" _null_ _null_ _null_ text_gt - _null_ _null_ ));
DESCR("greater-than");
DATA(insert OID = 743 (  text_ge		   PGNSP PGUID 12 1 0 f f t f i 2 16 "25 25" _null_ _null_ _null_ text_ge - _null_ _null_ ));
DESCR("greater-than-or-equal");

DATA(insert OID = 745 (  current_user	   PGNSP PGUID 12 1 0 f f t f s 0 19 "" _null_ _null_ _null_ current_user - _null_ _null_ ));
DESCR("current user name");
DATA(insert OID = 746 (  session_user	   PGNSP PGUID 12 1 0 f f t f s 0 19 "" _null_ _null_ _null_ session_user - _null_ _null_ ));
DESCR("session user name");

DATA(insert OID = 744 (  array_eq		   PGNSP PGUID 12 1 0 f f t f i 2 16 "2277 2277" _null_ _null_ _null_ array_eq - _null_ _null_ ));
DESCR("array equal");
DATA(insert OID = 390 (  array_ne		   PGNSP PGUID 12 1 0 f f t f i 2 16 "2277 2277" _null_ _null_ _null_ array_ne - _null_ _null_ ));
DESCR("array not equal");
DATA(insert OID = 391 (  array_lt		   PGNSP PGUID 12 1 0 f f t f i 2 16 "2277 2277" _null_ _null_ _null_ array_lt - _null_ _null_ ));
DESCR("array less than");
DATA(insert OID = 392 (  array_gt		   PGNSP PGUID 12 1 0 f f t f i 2 16 "2277 2277" _null_ _null_ _null_ array_gt - _null_ _null_ ));
DESCR("array greater than");
DATA(insert OID = 393 (  array_le		   PGNSP PGUID 12 1 0 f f t f i 2 16 "2277 2277" _null_ _null_ _null_ array_le - _null_ _null_ ));
DESCR("array less than or equal");
DATA(insert OID = 396 (  array_ge		   PGNSP PGUID 12 1 0 f f t f i 2 16 "2277 2277" _null_ _null_ _null_ array_ge - _null_ _null_ ));
DESCR("array greater than or equal");
/* TODO: array_ndims OID is 748 */
DATA(insert OID = 3400 (  array_ndims		   PGNSP PGUID 12 1 0 f f t f i 1 23 "2277" _null_ _null_ _null_ array_ndims - _null_  _null_ ));
DESCR("array dimensions");
DATA(insert OID = 747 (  array_dims		   PGNSP PGUID 12 1 0 f f t f i 1 25 "2277" _null_ _null_ _null_ array_dims - _null_ _null_ ));
DESCR("array dimensions");
DATA(insert OID = 750 (  array_in		   PGNSP PGUID 12 1 0 f f t f s 3 2277 "2275 26 23" _null_ _null_ _null_	array_in - _null_ _null_ ));
DESCR("I/O");
DATA(insert OID = 751 (  array_out		   PGNSP PGUID 12 1 0 f f t f s 1 2275 "2277" _null_ _null_ _null_	array_out - _null_ _null_ ));
DESCR("I/O");
DATA(insert OID = 2091 (  array_lower	   PGNSP PGUID 12 1 0 f f t f i 2 23 "2277 23" _null_ _null_ _null_ array_lower - _null_ _null_ ));
DESCR("array lower dimension");
DATA(insert OID = 2092 (  array_upper	   PGNSP PGUID 12 1 0 f f t f i 2 23 "2277 23" _null_ _null_ _null_ array_upper - _null_ _null_ ));
DESCR("array upper dimension");
/* TODO: array_length OID is 2176 */
DATA(insert OID = 3401 (  array_length	   PGNSP PGUID 12 1 0 f f t f i 2 23 "2277 23" _null_ _null_ _null_ array_length - _null_ _null_ ));
DESCR("array length");
DATA(insert OID = 378 (  array_append	   PGNSP PGUID 12 1 0 f f f f i 2 2277 "2277 2283" _null_ _null_ _null_ array_push - _null_ _null_ ));
DESCR("append element onto end of array");
DATA(insert OID = 379 (  array_prepend	   PGNSP PGUID 12 1 0 f f f f i 2 2277 "2283 2277" _null_ _null_ _null_ array_push - _null_ _null_ ));
DESCR("prepend element onto front of array");
DATA(insert OID = 383 (  array_cat		   PGNSP PGUID 12 1 0 f f f f i 2 2277 "2277 2277" _null_ _null_ _null_ array_cat - _null_ _null_ ));
DESCR("concatenate two arrays");
DATA(insert OID = 394 (  string_to_array   PGNSP PGUID 12 1 0 f f t f i 2 1009 "25 25" _null_ _null_ _null_ text_to_array - _null_ _null_ ));
DESCR("split delimited text into text[]");
DATA(insert OID = 395 (  array_to_string   PGNSP PGUID 12 1 0 f f t f i 2 25 "2277 25" _null_ _null_ _null_ array_to_text - _null_ _null_ ));
DESCR("concatenate array elements, using delimiter, into text");
DATA(insert OID = 515 (  array_larger	   PGNSP PGUID 12 1 0 f f t f i 2 2277 "2277 2277" _null_ _null_ _null_ array_larger - _null_ _null_ ));
DESCR("larger of two");
DATA(insert OID = 516 (  array_smaller	   PGNSP PGUID 12 1 0 f f t f i 2 2277 "2277 2277" _null_ _null_ _null_ array_smaller - _null_ _null_ ));
DESCR("smaller of two");
/* TODO: generate_subscripts OID is 1191 */
DATA(insert OID = 3402 (  generate_subscripts PGNSP PGUID 12 1 1000 f f t t i 3 23 "2277 23 16" _null_ _null_ _null_ generate_subscripts - _null_ _null_ ));
DESCR("array subscripts generator");
/* TODO: generate_subscripts OID is 1192 */
DATA(insert OID = 3403 (  generate_subscripts PGNSP PGUID 12 1 1000 f f t t i 2 23 "2277 23" _null_ _null_ _null_ generate_subscripts_nodir - _null_ _null_ ));
DESCR("array subscripts generator");
/* TODO: array_fill OID is 1193 */
DATA(insert OID = 3404 (  array_fill 	   PGNSP PGUID 12 1 0 f f f f i 2 2277 "2283 1007" _null_ _null_ _null_ array_fill - _null_ _null_ ));
DESCR("array constructor with value");
/* TODO: array_fill OID is 1286 */
DATA(insert OID = 3405 (  array_fill 	   PGNSP PGUID 12 1 0 f f f f i 3 2277 "2283 1007 1007" _null_ _null_ _null_ array_fill_with_lower_bounds - _null_ _null_ ));
DESCR("array constructor with value");

DATA(insert OID = 760 (  smgrin			   PGNSP PGUID 12 1 0 f f t f s 1 210 "2275" _null_ _null_ _null_  smgrin - _null_ _null_ ));
DESCR("I/O");
DATA(insert OID = 761 (  smgrout		   PGNSP PGUID 12 1 0 f f t f s 1 2275 "210" _null_ _null_ _null_  smgrout - _null_ _null_ ));
DESCR("I/O");
DATA(insert OID = 762 (  smgreq			   PGNSP PGUID 12 1 0 f f t f i 2 16 "210 210" _null_ _null_ _null_ smgreq - _null_ _null_ ));
DESCR("storage manager");
DATA(insert OID = 763 (  smgrne			   PGNSP PGUID 12 1 0 f f t f i 2 16 "210 210" _null_ _null_ _null_ smgrne - _null_ _null_ ));
DESCR("storage manager");

DATA(insert OID = 764 (  lo_import		   PGNSP PGUID 12 1 0 f f t f v 1 26 "25" _null_ _null_ _null_	lo_import - _null_ _null_ ));
DESCR("large object import");
DATA(insert OID = 767 (  lo_import		   PGNSP PGUID 12 1 0 f f t f v 2 26 "25 26" _null_ _null_ _null_	lo_import_with_oid - _null_ _null_ ));
DESCR("large object import");
DATA(insert OID = 765 (  lo_export		   PGNSP PGUID 12 1 0 f f t f v 2 23 "26 25" _null_ _null_ _null_ lo_export - _null_ _null_ ));
DESCR("large object export");

DATA(insert OID = 766 (  int4inc		   PGNSP PGUID 12 1 0 f f t f i 1 23 "23" _null_ _null_ _null_	int4inc - _null_ _null_ ));
DESCR("increment");
DATA(insert OID = 768 (  int4larger		   PGNSP PGUID 12 1 0 f f t f i 2 23 "23 23" _null_ _null_ _null_ int4larger - _null_ _null_ ));
DESCR("larger of two");
DATA(insert OID = 769 (  int4smaller	   PGNSP PGUID 12 1 0 f f t f i 2 23 "23 23" _null_ _null_ _null_ int4smaller - _null_ _null_ ));
DESCR("smaller of two");
DATA(insert OID = 770 (  int2larger		   PGNSP PGUID 12 1 0 f f t f i 2 21 "21 21" _null_ _null_ _null_ int2larger - _null_ _null_ ));
DESCR("larger of two");
DATA(insert OID = 771 (  int2smaller	   PGNSP PGUID 12 1 0 f f t f i 2 21 "21 21" _null_ _null_ _null_ int2smaller - _null_ _null_ ));
DESCR("smaller of two");

DATA(insert OID = 774 (  gistgettuple	   PGNSP PGUID 12 1 0 f f t f v 2 16 "2281 2281" _null_ _null_ _null_  gistgettuple - _null_ _null_ ));
DESCR("gist(internal)");
<<<<<<< HEAD
DATA(insert OID = 638 (  gistgetmulti	   PGNSP PGUID 12 1 0 f f t f v 2 2281 "2281 2281" _null_ _null_ _null_ gistgetmulti - _null_ _null_ ));
=======
DATA(insert OID = 638 (  gistgetbitmap	   PGNSP PGUID 12 1 0 f f t f v 2 20 "2281 2281" _null_ _null_ _null_  gistgetbitmap - _null_ _null_ ));
>>>>>>> 4e82a954
DESCR("gist(internal)");
DATA(insert OID = 775 (  gistinsert		   PGNSP PGUID 12 1 0 f f t f v 6 16 "2281 2281 2281 2281 2281 2281" _null_ _null_ _null_	gistinsert - _null_ _null_ ));
DESCR("gist(internal)");
DATA(insert OID = 777 (  gistbeginscan	   PGNSP PGUID 12 1 0 f f t f v 3 2281 "2281 2281 2281" _null_ _null_ _null_	gistbeginscan - _null_ _null_ ));
DESCR("gist(internal)");
DATA(insert OID = 778 (  gistrescan		   PGNSP PGUID 12 1 0 f f t f v 2 2278 "2281 2281" _null_ _null_ _null_ gistrescan - _null_ _null_ ));
DESCR("gist(internal)");
DATA(insert OID = 779 (  gistendscan	   PGNSP PGUID 12 1 0 f f t f v 1 2278 "2281" _null_ _null_ _null_	gistendscan - _null_ _null_ ));
DESCR("gist(internal)");
DATA(insert OID = 780 (  gistmarkpos	   PGNSP PGUID 12 1 0 f f t f v 1 2278 "2281" _null_ _null_ _null_	gistmarkpos - _null_ _null_ ));
DESCR("gist(internal)");
DATA(insert OID = 781 (  gistrestrpos	   PGNSP PGUID 12 1 0 f f t f v 1 2278 "2281" _null_ _null_ _null_	gistrestrpos - _null_ _null_ ));
DESCR("gist(internal)");
DATA(insert OID = 782 (  gistbuild		   PGNSP PGUID 12 1 0 f f t f v 3 2281 "2281 2281 2281" _null_ _null_ _null_ gistbuild - _null_ _null_ ));
DESCR("gist(internal)");
DATA(insert OID = 776 (  gistbulkdelete    PGNSP PGUID 12 1 0 f f t f v 4 2281 "2281 2281 2281 2281" _null_ _null_ _null_ gistbulkdelete - _null_ _null_ ));
DESCR("gist(internal)");
DATA(insert OID = 2561 (  gistvacuumcleanup   PGNSP PGUID 12 1 0 f f t f v 2 2281 "2281 2281" _null_ _null_ _null_ gistvacuumcleanup - _null_ _null_ ));
DESCR("gist(internal)");
DATA(insert OID = 772 (  gistcostestimate  PGNSP PGUID 12 1 0 f f t f v 8 2278 "2281 2281 2281 2281 2281 2281 2281 2281" _null_ _null_ _null_  gistcostestimate - _null_ _null_ ));
DESCR("gist(internal)");
DATA(insert OID = 2787 (  gistoptions	   PGNSP PGUID 12 1 0 f f t f s 2 17 "1009 16" _null_ _null_ _null_  gistoptions - _null_ _null_ ));
DESCR("gist(internal)");

DATA(insert OID = 784 (  tintervaleq	   PGNSP PGUID 12 1 0 f f t f i 2 16 "704 704" _null_ _null_ _null_ tintervaleq - _null_ _null_ ));
DESCR("equal");
DATA(insert OID = 785 (  tintervalne	   PGNSP PGUID 12 1 0 f f t f i 2 16 "704 704" _null_ _null_ _null_ tintervalne - _null_ _null_ ));
DESCR("not equal");
DATA(insert OID = 786 (  tintervallt	   PGNSP PGUID 12 1 0 f f t f i 2 16 "704 704" _null_ _null_ _null_ tintervallt - _null_ _null_ ));
DESCR("less-than");
DATA(insert OID = 787 (  tintervalgt	   PGNSP PGUID 12 1 0 f f t f i 2 16 "704 704" _null_ _null_ _null_ tintervalgt - _null_ _null_ ));
DESCR("greater-than");
DATA(insert OID = 788 (  tintervalle	   PGNSP PGUID 12 1 0 f f t f i 2 16 "704 704" _null_ _null_ _null_ tintervalle - _null_ _null_ ));
DESCR("less-than-or-equal");
DATA(insert OID = 789 (  tintervalge	   PGNSP PGUID 12 1 0 f f t f i 2 16 "704 704" _null_ _null_ _null_ tintervalge - _null_ _null_ ));
DESCR("greater-than-or-equal");

/* OIDS 800 - 899 */

DATA(insert OID =  846 (  cash_mul_flt4    PGNSP PGUID 12 1 0 f f t f i 2 790 "790 700" _null_ _null_ _null_	cash_mul_flt4 - _null_ _null_ ));
DESCR("multiply");
DATA(insert OID =  847 (  cash_div_flt4    PGNSP PGUID 12 1 0 f f t f i 2 790 "790 700" _null_ _null_ _null_	cash_div_flt4 - _null_ _null_ ));
DESCR("divide");
DATA(insert OID =  848 (  flt4_mul_cash    PGNSP PGUID 12 1 0 f f t f i 2 790 "700 790" _null_ _null_ _null_	flt4_mul_cash - _null_ _null_ ));
DESCR("multiply");

DATA(insert OID =  849 (  position		   PGNSP PGUID 12 1 0 f f t f i 2 23 "25 25" _null_ _null_ _null_ textpos - _null_ _null_ ));
DESCR("return position of substring");
DATA(insert OID =  850 (  textlike		   PGNSP PGUID 12 1 0 f f t f i 2 16 "25 25" _null_ _null_ _null_ textlike - _null_ _null_ ));
DESCR("matches LIKE expression");
DATA(insert OID =  851 (  textnlike		   PGNSP PGUID 12 1 0 f f t f i 2 16 "25 25" _null_ _null_ _null_ textnlike - _null_ _null_ ));
DESCR("does not match LIKE expression");

DATA(insert OID =  852 (  int48eq		   PGNSP PGUID 12 1 0 f f t f i 2 16 "23 20" _null_ _null_ _null_ int48eq - _null_ _null_ ));
DESCR("equal");
DATA(insert OID =  853 (  int48ne		   PGNSP PGUID 12 1 0 f f t f i 2 16 "23 20" _null_ _null_ _null_ int48ne - _null_ _null_ ));
DESCR("not equal");
DATA(insert OID =  854 (  int48lt		   PGNSP PGUID 12 1 0 f f t f i 2 16 "23 20" _null_ _null_ _null_ int48lt - _null_ _null_ ));
DESCR("less-than");
DATA(insert OID =  855 (  int48gt		   PGNSP PGUID 12 1 0 f f t f i 2 16 "23 20" _null_ _null_ _null_ int48gt - _null_ _null_ ));
DESCR("greater-than");
DATA(insert OID =  856 (  int48le		   PGNSP PGUID 12 1 0 f f t f i 2 16 "23 20" _null_ _null_ _null_ int48le - _null_ _null_ ));
DESCR("less-than-or-equal");
DATA(insert OID =  857 (  int48ge		   PGNSP PGUID 12 1 0 f f t f i 2 16 "23 20" _null_ _null_ _null_ int48ge - _null_ _null_ ));
DESCR("greater-than-or-equal");

DATA(insert OID =  858 (  namelike		   PGNSP PGUID 12 1 0 f f t f i 2 16 "19 25" _null_ _null_ _null_ namelike - _null_ _null_ ));
DESCR("matches LIKE expression");
DATA(insert OID =  859 (  namenlike		   PGNSP PGUID 12 1 0 f f t f i 2 16 "19 25" _null_ _null_ _null_ namenlike - _null_ _null_ ));
DESCR("does not match LIKE expression");

DATA(insert OID =  860 (  bpchar		   PGNSP PGUID 12 1 0 f f t f i 1 1042 "18" _null_ _null_ _null_	char_bpchar - _null_ _null_ ));
DESCR("convert char to char()");

DATA(insert OID = 861 ( current_database	   PGNSP PGUID 12 1 0 f f t f s 0 19 "" _null_ _null_ _null_ current_database - _null_ _null_ ));
DESCR("returns the current database");
DATA(insert OID = 817 (  current_query        PGNSP PGUID 12 1 0 f f f f v 0 25  "" _null_ _null_ _null_  current_query - _null_ _null_ ));
DESCR("returns the currently executing query");

DATA(insert OID =  862 (  int4_mul_cash		   PGNSP PGUID 12 1 0 f f t f i 2 790 "23 790" _null_ _null_ _null_ int4_mul_cash - _null_ _null_ ));
DESCR("multiply");
DATA(insert OID =  863 (  int2_mul_cash		   PGNSP PGUID 12 1 0 f f t f i 2 790 "21 790" _null_ _null_ _null_ int2_mul_cash - _null_ _null_ ));
DESCR("multiply");
DATA(insert OID =  864 (  cash_mul_int4		   PGNSP PGUID 12 1 0 f f t f i 2 790 "790 23" _null_ _null_ _null_ cash_mul_int4 - _null_ _null_ ));
DESCR("multiply");
DATA(insert OID =  865 (  cash_div_int4		   PGNSP PGUID 12 1 0 f f t f i 2 790 "790 23" _null_ _null_ _null_ cash_div_int4 - _null_ _null_ ));
DESCR("divide");
DATA(insert OID =  866 (  cash_mul_int2		   PGNSP PGUID 12 1 0 f f t f i 2 790 "790 21" _null_ _null_ _null_ cash_mul_int2 - _null_ _null_ ));
DESCR("multiply");
DATA(insert OID =  867 (  cash_div_int2		   PGNSP PGUID 12 1 0 f f t f i 2 790 "790 21" _null_ _null_ _null_ cash_div_int2 - _null_ _null_ ));
DESCR("divide");

DATA(insert OID =  886 (  cash_in		   PGNSP PGUID 12 1 0 f f t f i 1 790 "2275" _null_ _null_ _null_  cash_in - _null_ _null_ ));
DESCR("I/O");
DATA(insert OID =  887 (  cash_out		   PGNSP PGUID 12 1 0 f f t f i 1 2275 "790" _null_ _null_ _null_  cash_out - _null_ _null_ ));
DESCR("I/O");
DATA(insert OID =  888 (  cash_eq		   PGNSP PGUID 12 1 0 f f t f i 2  16 "790 790" _null_ _null_ _null_	cash_eq - _null_ _null_ ));
DESCR("equal");
DATA(insert OID =  889 (  cash_ne		   PGNSP PGUID 12 1 0 f f t f i 2  16 "790 790" _null_ _null_ _null_	cash_ne - _null_ _null_ ));
DESCR("not equal");
DATA(insert OID =  890 (  cash_lt		   PGNSP PGUID 12 1 0 f f t f i 2  16 "790 790" _null_ _null_ _null_	cash_lt - _null_ _null_ ));
DESCR("less-than");
DATA(insert OID =  891 (  cash_le		   PGNSP PGUID 12 1 0 f f t f i 2  16 "790 790" _null_ _null_ _null_	cash_le - _null_ _null_ ));
DESCR("less-than-or-equal");
DATA(insert OID =  892 (  cash_gt		   PGNSP PGUID 12 1 0 f f t f i 2  16 "790 790" _null_ _null_ _null_	cash_gt - _null_ _null_ ));
DESCR("greater-than");
DATA(insert OID =  893 (  cash_ge		   PGNSP PGUID 12 1 0 f f t f i 2  16 "790 790" _null_ _null_ _null_	cash_ge - _null_ _null_ ));
DESCR("greater-than-or-equal");
DATA(insert OID =  894 (  cash_pl		   PGNSP PGUID 12 1 0 f f t f i 2 790 "790 790" _null_ _null_ _null_	cash_pl - _null_ _null_ ));
DESCR("add");
DATA(insert OID =  895 (  cash_mi		   PGNSP PGUID 12 1 0 f f t f i 2 790 "790 790" _null_ _null_ _null_	cash_mi - _null_ _null_ ));
DESCR("subtract");
DATA(insert OID =  896 (  cash_mul_flt8    PGNSP PGUID 12 1 0 f f t f i 2 790 "790 701" _null_ _null_ _null_	cash_mul_flt8 - _null_ _null_ ));
DESCR("multiply");
DATA(insert OID =  897 (  cash_div_flt8    PGNSP PGUID 12 1 0 f f t f i 2 790 "790 701" _null_ _null_ _null_	cash_div_flt8 - _null_ _null_ ));
DESCR("divide");
DATA(insert OID =  898 (  cashlarger	   PGNSP PGUID 12 1 0 f f t f i 2 790 "790 790" _null_ _null_ _null_	cashlarger - _null_ _null_ ));
DESCR("larger of two");
DATA(insert OID =  899 (  cashsmaller	   PGNSP PGUID 12 1 0 f f t f i 2 790 "790 790" _null_ _null_ _null_	cashsmaller - _null_ _null_ ));
DESCR("smaller of two");
DATA(insert OID =  919 (  flt8_mul_cash    PGNSP PGUID 12 1 0 f f t f i 2 790 "701 790" _null_ _null_ _null_	flt8_mul_cash - _null_ _null_ ));
DESCR("multiply");
DATA(insert OID =  935 (  cash_words	   PGNSP PGUID 12 1 0 f f t f i 1  25 "790" _null_ _null_ _null_	cash_words - _null_ _null_ ));
DESCR("output amount as words");

/* OIDS 900 - 999 */

DATA(insert OID = 940 (  mod			   PGNSP PGUID 12 1 0 f f t f i 2 21 "21 21" _null_ _null_ _null_ int2mod - _null_ _null_ ));
DESCR("modulus");
DATA(insert OID = 941 (  mod			   PGNSP PGUID 12 1 0 f f t f i 2 23 "23 23" _null_ _null_ _null_ int4mod - _null_ _null_ ));
DESCR("modulus");
DATA(insert OID = 942 (  mod			   PGNSP PGUID 12 1 0 f f t f i 2 23 "21 23" _null_ _null_ _null_ int24mod - _null_ _null_ ));
DESCR("modulus");
DATA(insert OID = 943 (  mod			   PGNSP PGUID 12 1 0 f f t f i 2 23 "23 21" _null_ _null_ _null_ int42mod - _null_ _null_ ));
DESCR("modulus");

DATA(insert OID = 945 (  int8mod		   PGNSP PGUID 12 1 0 f f t f i 2 20 "20 20" _null_ _null_ _null_ int8mod - _null_ _null_ ));
DESCR("modulus");
DATA(insert OID = 947 (  mod			   PGNSP PGUID 12 1 0 f f t f i 2 20 "20 20" _null_ _null_ _null_ int8mod - _null_ _null_ ));
DESCR("modulus");

DATA(insert OID = 944 (  char			   PGNSP PGUID 12 1 0 f f t f i 1 18 "25" _null_ _null_ _null_	text_char - _null_ _null_ ));
DESCR("convert text to char");
DATA(insert OID = 946 (  text			   PGNSP PGUID 12 1 0 f f t f i 1 25 "18" _null_ _null_ _null_	char_text - _null_ _null_ ));
DESCR("convert char to text");

DATA(insert OID = 952 (  lo_open		   PGNSP PGUID 12 1 0 f f t f v 2 23 "26 23" _null_ _null_ _null_ lo_open - _null_ _null_ ));
DESCR("large object open");
DATA(insert OID = 953 (  lo_close		   PGNSP PGUID 12 1 0 f f t f v 1 23 "23" _null_ _null_ _null_	lo_close - _null_ _null_ ));
DESCR("large object close");
DATA(insert OID = 954 (  loread			   PGNSP PGUID 12 1 0 f f t f v 2 17 "23 23" _null_ _null_ _null_ loread - _null_ _null_ ));
DESCR("large object read");
DATA(insert OID = 955 (  lowrite		   PGNSP PGUID 12 1 0 f f t f v 2 23 "23 17" _null_ _null_ _null_ lowrite - _null_ _null_ ));
DESCR("large object write");
DATA(insert OID = 956 (  lo_lseek		   PGNSP PGUID 12 1 0 f f t f v 3 23 "23 23 23" _null_ _null_ _null_	lo_lseek - _null_ _null_ ));
DESCR("large object seek");
DATA(insert OID = 957 (  lo_creat		   PGNSP PGUID 12 1 0 f f t f v 1 26 "23" _null_ _null_ _null_	lo_creat - _null_ _null_ ));
DESCR("large object create");
DATA(insert OID = 715 (  lo_create		   PGNSP PGUID 12 1 0 f f t f v 1 26 "26" _null_ _null_ _null_	lo_create - _null_ _null_ ));
DESCR("large object create");
DATA(insert OID = 958 (  lo_tell		   PGNSP PGUID 12 1 0 f f t f v 1 23 "23" _null_ _null_ _null_	lo_tell - _null_ _null_ ));
DESCR("large object position");
DATA(insert OID = 1004 (  lo_truncate	   PGNSP PGUID 12 1 0 f f t f v 2 23 "23 23" _null_ _null_ _null_ lo_truncate - _null_ _null_ ));
DESCR("truncate large object");

DATA(insert OID = 959 (  on_pl			   PGNSP PGUID 12 1 0 f f t f i 2  16 "600 628" _null_ _null_ _null_	on_pl - _null_ _null_ ));
DESCR("point on line?");
DATA(insert OID = 960 (  on_sl			   PGNSP PGUID 12 1 0 f f t f i 2  16 "601 628" _null_ _null_ _null_	on_sl - _null_ _null_ ));
DESCR("lseg on line?");
DATA(insert OID = 961 (  close_pl		   PGNSP PGUID 12 1 0 f f t f i 2 600 "600 628" _null_ _null_ _null_	close_pl - _null_ _null_ ));
DESCR("closest point on line");
DATA(insert OID = 962 (  close_sl		   PGNSP PGUID 12 1 0 f f t f i 2 600 "601 628" _null_ _null_ _null_	close_sl - _null_ _null_ ));
DESCR("closest point to line segment on line");
DATA(insert OID = 963 (  close_lb		   PGNSP PGUID 12 1 0 f f t f i 2 600 "628 603" _null_ _null_ _null_	close_lb - _null_ _null_ ));
DESCR("closest point to line on box");

DATA(insert OID = 964 (  lo_unlink		   PGNSP PGUID 12 1 0 f f t f v 1  23 "26" _null_ _null_ _null_ lo_unlink - _null_ _null_ ));
DESCR("large object unlink(delete)");

DATA(insert OID = 973 (  path_inter		   PGNSP PGUID 12 1 0 f f t f i 2  16 "602 602" _null_ _null_ _null_	path_inter - _null_ _null_ ));
DESCR("intersect?");
DATA(insert OID = 975 (  area			   PGNSP PGUID 12 1 0 f f t f i 1 701 "603" _null_ _null_ _null_	box_area - _null_ _null_ ));
DESCR("box area");
DATA(insert OID = 976 (  width			   PGNSP PGUID 12 1 0 f f t f i 1 701 "603" _null_ _null_ _null_	box_width - _null_ _null_ ));
DESCR("box width");
DATA(insert OID = 977 (  height			   PGNSP PGUID 12 1 0 f f t f i 1 701 "603" _null_ _null_ _null_	box_height - _null_ _null_ ));
DESCR("box height");
DATA(insert OID = 978 (  box_distance	   PGNSP PGUID 12 1 0 f f t f i 2 701 "603 603" _null_ _null_ _null_	box_distance - _null_ _null_ ));
DESCR("distance between boxes");
DATA(insert OID = 979 (  area			   PGNSP PGUID 12 1 0 f f t f i 1 701 "602" _null_ _null_ _null_	path_area - _null_ _null_ ));
DESCR("area of a closed path");
DATA(insert OID = 980 (  box_intersect	   PGNSP PGUID 12 1 0 f f t f i 2 603 "603 603" _null_ _null_ _null_	box_intersect - _null_ _null_ ));
DESCR("box intersection (another box)");
DATA(insert OID = 981 (  diagonal		   PGNSP PGUID 12 1 0 f f t f i 1 601 "603" _null_ _null_ _null_	box_diagonal - _null_ _null_ ));
DESCR("box diagonal");
DATA(insert OID = 982 (  path_n_lt		   PGNSP PGUID 12 1 0 f f t f i 2 16 "602 602" _null_ _null_ _null_ path_n_lt - _null_ _null_ ));
DESCR("less-than");
DATA(insert OID = 983 (  path_n_gt		   PGNSP PGUID 12 1 0 f f t f i 2 16 "602 602" _null_ _null_ _null_ path_n_gt - _null_ _null_ ));
DESCR("greater-than");
DATA(insert OID = 984 (  path_n_eq		   PGNSP PGUID 12 1 0 f f t f i 2 16 "602 602" _null_ _null_ _null_ path_n_eq - _null_ _null_ ));
DESCR("equal");
DATA(insert OID = 985 (  path_n_le		   PGNSP PGUID 12 1 0 f f t f i 2 16 "602 602" _null_ _null_ _null_ path_n_le - _null_ _null_ ));
DESCR("less-than-or-equal");
DATA(insert OID = 986 (  path_n_ge		   PGNSP PGUID 12 1 0 f f t f i 2 16 "602 602" _null_ _null_ _null_ path_n_ge - _null_ _null_ ));
DESCR("greater-than-or-equal");
DATA(insert OID = 987 (  path_length	   PGNSP PGUID 12 1 0 f f t f i 1 701 "602" _null_ _null_ _null_	path_length - _null_ _null_ ));
DESCR("sum of path segment lengths");
DATA(insert OID = 988 (  point_ne		   PGNSP PGUID 12 1 0 f f t f i 2 16 "600 600" _null_ _null_ _null_ point_ne - _null_ _null_ ));
DESCR("not equal");
DATA(insert OID = 989 (  point_vert		   PGNSP PGUID 12 1 0 f f t f i 2 16 "600 600" _null_ _null_ _null_ point_vert - _null_ _null_ ));
DESCR("vertically aligned?");
DATA(insert OID = 990 (  point_horiz	   PGNSP PGUID 12 1 0 f f t f i 2 16 "600 600" _null_ _null_ _null_ point_horiz - _null_ _null_ ));
DESCR("horizontally aligned?");
DATA(insert OID = 991 (  point_distance    PGNSP PGUID 12 1 0 f f t f i 2 701 "600 600" _null_ _null_ _null_	point_distance - _null_ _null_ ));
DESCR("distance between");
DATA(insert OID = 992 (  slope			   PGNSP PGUID 12 1 0 f f t f i 2 701 "600 600" _null_ _null_ _null_	point_slope - _null_ _null_ ));
DESCR("slope between points");
DATA(insert OID = 993 (  lseg			   PGNSP PGUID 12 1 0 f f t f i 2 601 "600 600" _null_ _null_ _null_	lseg_construct - _null_ _null_ ));
DESCR("convert points to line segment");
DATA(insert OID = 994 (  lseg_intersect    PGNSP PGUID 12 1 0 f f t f i 2 16 "601 601" _null_ _null_ _null_ lseg_intersect - _null_ _null_ ));
DESCR("intersect?");
DATA(insert OID = 995 (  lseg_parallel	   PGNSP PGUID 12 1 0 f f t f i 2 16 "601 601" _null_ _null_ _null_ lseg_parallel - _null_ _null_ ));
DESCR("parallel?");
DATA(insert OID = 996 (  lseg_perp		   PGNSP PGUID 12 1 0 f f t f i 2 16 "601 601" _null_ _null_ _null_ lseg_perp - _null_ _null_ ));
DESCR("perpendicular?");
DATA(insert OID = 997 (  lseg_vertical	   PGNSP PGUID 12 1 0 f f t f i 1 16 "601" _null_ _null_ _null_ lseg_vertical - _null_ _null_ ));
DESCR("vertical?");
DATA(insert OID = 998 (  lseg_horizontal   PGNSP PGUID 12 1 0 f f t f i 1 16 "601" _null_ _null_ _null_ lseg_horizontal - _null_ _null_ ));
DESCR("horizontal?");
DATA(insert OID = 999 (  lseg_eq		   PGNSP PGUID 12 1 0 f f t f i 2 16 "601 601" _null_ _null_ _null_ lseg_eq - _null_ _null_ ));
DESCR("equal");

/* OIDS 1000 - 1999 */

DATA(insert OID = 1026 (  timezone		   PGNSP PGUID 12 1 0 f f t f i 2 1114 "1186 1184" _null_ _null_ _null_ timestamptz_izone - _null_ _null_ ));
DESCR("adjust timestamp to new time zone");

DATA(insert OID = 1031 (  aclitemin		   PGNSP PGUID 12 1 0 f f t f s 1 1033 "2275" _null_ _null_ _null_	aclitemin - _null_ _null_ ));
DESCR("I/O");
DATA(insert OID = 1032 (  aclitemout	   PGNSP PGUID 12 1 0 f f t f s 1 2275 "1033" _null_ _null_ _null_	aclitemout - _null_ _null_ ));
DESCR("I/O");
DATA(insert OID = 1035 (  aclinsert		   PGNSP PGUID 12 1 0 f f t f i 2 1034 "1034 1033" _null_ _null_ _null_ aclinsert - _null_ _null_ ));
DESCR("add/update ACL item");
DATA(insert OID = 1036 (  aclremove		   PGNSP PGUID 12 1 0 f f t f i 2 1034 "1034 1033" _null_ _null_ _null_ aclremove - _null_ _null_ ));
DESCR("remove ACL item");
DATA(insert OID = 1037 (  aclcontains	   PGNSP PGUID 12 1 0 f f t f i 2 16 "1034 1033" _null_ _null_ _null_ aclcontains - _null_ _null_ ));
DESCR("ACL contains item?");
DATA(insert OID = 1062 (  aclitemeq		   PGNSP PGUID 12 1 0 f f t f i 2 16 "1033 1033" _null_ _null_ _null_ aclitem_eq - _null_ _null_ ));
DESCR("equality operator for ACL items");
DATA(insert OID = 1365 (  makeaclitem	   PGNSP PGUID 12 1 0 f f t f i 4 1033 "26 26 25 16" _null_ _null_ _null_ makeaclitem - _null_ _null_ ));
DESCR("make ACL item");
DATA(insert OID = 1044 (  bpcharin		   PGNSP PGUID 12 1 0 f f t f i 3 1042 "2275 26 23" _null_ _null_ _null_ bpcharin - _null_ _null_ ));
DESCR("I/O");
DATA(insert OID = 1045 (  bpcharout		   PGNSP PGUID 12 1 0 f f t f i 1 2275 "1042" _null_ _null_ _null_	bpcharout - _null_ _null_ ));
DESCR("I/O");
DATA(insert OID = 2913 (  bpchartypmodin   PGNSP PGUID 12 1 0 f f t f i 1 23 "1263" _null_ _null_ _null_	bpchartypmodin - _null_ _null_ ));
DESCR("I/O typmod");
DATA(insert OID = 2914 (  bpchartypmodout  PGNSP PGUID 12 1 0 f f t f i 1 2275 "23" _null_ _null_ _null_	bpchartypmodout - _null_ _null_ ));
DESCR("I/O typmod");
DATA(insert OID = 1046 (  varcharin		   PGNSP PGUID 12 1 0 f f t f i 3 1043 "2275 26 23" _null_ _null_ _null_ varcharin - _null_ _null_ ));
DESCR("I/O");
DATA(insert OID = 1047 (  varcharout	   PGNSP PGUID 12 1 0 f f t f i 1 2275 "1043" _null_ _null_ _null_	varcharout - _null_ _null_ ));
DESCR("I/O");
DATA(insert OID = 2915 (  varchartypmodin  PGNSP PGUID 12 1 0 f f t f i 1 23 "1263" _null_ _null_ _null_	varchartypmodin - _null_ _null_ ));
DESCR("I/O typmod");
DATA(insert OID = 2916 (  varchartypmodout PGNSP PGUID 12 1 0 f f t f i 1 2275 "23" _null_ _null_ _null_	varchartypmodout - _null_ _null_ ));
DESCR("I/O typmod");
DATA(insert OID = 1048 (  bpchareq		   PGNSP PGUID 12 1 0 f f t f i 2 16 "1042 1042" _null_ _null_ _null_ bpchareq - _null_ _null_ ));
DESCR("equal");
DATA(insert OID = 1049 (  bpcharlt		   PGNSP PGUID 12 1 0 f f t f i 2 16 "1042 1042" _null_ _null_ _null_ bpcharlt - _null_ _null_ ));
DESCR("less-than");
DATA(insert OID = 1050 (  bpcharle		   PGNSP PGUID 12 1 0 f f t f i 2 16 "1042 1042" _null_ _null_ _null_ bpcharle - _null_ _null_ ));
DESCR("less-than-or-equal");
DATA(insert OID = 1051 (  bpchargt		   PGNSP PGUID 12 1 0 f f t f i 2 16 "1042 1042" _null_ _null_ _null_ bpchargt - _null_ _null_ ));
DESCR("greater-than");
DATA(insert OID = 1052 (  bpcharge		   PGNSP PGUID 12 1 0 f f t f i 2 16 "1042 1042" _null_ _null_ _null_ bpcharge - _null_ _null_ ));
DESCR("greater-than-or-equal");
DATA(insert OID = 1053 (  bpcharne		   PGNSP PGUID 12 1 0 f f t f i 2 16 "1042 1042" _null_ _null_ _null_ bpcharne - _null_ _null_ ));
DESCR("not equal");
DATA(insert OID = 1063 (  bpchar_larger    PGNSP PGUID 12 1 0 f f t f i 2 1042 "1042 1042" _null_ _null_ _null_ bpchar_larger - _null_ _null_ ));
DESCR("larger of two");
DATA(insert OID = 1064 (  bpchar_smaller   PGNSP PGUID 12 1 0 f f t f i 2 1042 "1042 1042" _null_ _null_ _null_ bpchar_smaller - _null_ _null_ ));
DESCR("smaller of two");
DATA(insert OID = 1078 (  bpcharcmp		   PGNSP PGUID 12 1 0 f f t f i 2 23 "1042 1042" _null_ _null_ _null_ bpcharcmp - _null_ _null_ ));
DESCR("less-equal-greater");
DATA(insert OID = 1080 (  hashbpchar	   PGNSP PGUID 12 1 0 f f t f i 1 23 "1042" _null_ _null_ _null_	hashbpchar - _null_ _null_ ));
DESCR("hash");
DATA(insert OID = 1081 (  format_type	   PGNSP PGUID 12 1 0 f f f f s 2 25 "26 23" _null_ _null_ _null_ format_type - _null_ _null_ ));
DESCR("format a type oid and atttypmod to canonical SQL");
DATA(insert OID = 1084 (  date_in		   PGNSP PGUID 12 1 0 f f t f s 1 1082 "2275" _null_ _null_ _null_	date_in - _null_ _null_ ));
DESCR("I/O");
DATA(insert OID = 1085 (  date_out		   PGNSP PGUID 12 1 0 f f t f s 1 2275 "1082" _null_ _null_ _null_	date_out - _null_ _null_ ));
DESCR("I/O");
DATA(insert OID = 1086 (  date_eq		   PGNSP PGUID 12 1 0 f f t f i 2 16 "1082 1082" _null_ _null_ _null_ date_eq - _null_ _null_ ));
DESCR("equal");
DATA(insert OID = 1087 (  date_lt		   PGNSP PGUID 12 1 0 f f t f i 2 16 "1082 1082" _null_ _null_ _null_ date_lt - _null_ _null_ ));
DESCR("less-than");
DATA(insert OID = 1088 (  date_le		   PGNSP PGUID 12 1 0 f f t f i 2 16 "1082 1082" _null_ _null_ _null_ date_le - _null_ _null_ ));
DESCR("less-than-or-equal");
DATA(insert OID = 1089 (  date_gt		   PGNSP PGUID 12 1 0 f f t f i 2 16 "1082 1082" _null_ _null_ _null_ date_gt - _null_ _null_ ));
DESCR("greater-than");
DATA(insert OID = 1090 (  date_ge		   PGNSP PGUID 12 1 0 f f t f i 2 16 "1082 1082" _null_ _null_ _null_ date_ge - _null_ _null_ ));
DESCR("greater-than-or-equal");
DATA(insert OID = 1091 (  date_ne		   PGNSP PGUID 12 1 0 f f t f i 2 16 "1082 1082" _null_ _null_ _null_ date_ne - _null_ _null_ ));
DESCR("not equal");
DATA(insert OID = 1092 (  date_cmp		   PGNSP PGUID 12 1 0 f f t f i 2 23 "1082 1082" _null_ _null_ _null_ date_cmp - _null_ _null_ ));
DESCR("less-equal-greater");

/* OIDS 1100 - 1199 */

DATA(insert OID = 1102 (  time_lt		   PGNSP PGUID 12 1 0 f f t f i 2 16 "1083 1083" _null_ _null_ _null_ time_lt - _null_ _null_ ));
DESCR("less-than");
DATA(insert OID = 1103 (  time_le		   PGNSP PGUID 12 1 0 f f t f i 2 16 "1083 1083" _null_ _null_ _null_ time_le - _null_ _null_ ));
DESCR("less-than-or-equal");
DATA(insert OID = 1104 (  time_gt		   PGNSP PGUID 12 1 0 f f t f i 2 16 "1083 1083" _null_ _null_ _null_ time_gt - _null_ _null_ ));
DESCR("greater-than");
DATA(insert OID = 1105 (  time_ge		   PGNSP PGUID 12 1 0 f f t f i 2 16 "1083 1083" _null_ _null_ _null_ time_ge - _null_ _null_ ));
DESCR("greater-than-or-equal");
DATA(insert OID = 1106 (  time_ne		   PGNSP PGUID 12 1 0 f f t f i 2 16 "1083 1083" _null_ _null_ _null_ time_ne - _null_ _null_ ));
DESCR("not equal");
DATA(insert OID = 1107 (  time_cmp		   PGNSP PGUID 12 1 0 f f t f i 2 23 "1083 1083" _null_ _null_ _null_ time_cmp - _null_ _null_ ));
DESCR("less-equal-greater");
DATA(insert OID = 1138 (  date_larger	   PGNSP PGUID 12 1 0 f f t f i 2 1082 "1082 1082" _null_ _null_ _null_ date_larger - _null_ _null_ ));
DESCR("larger of two");
DATA(insert OID = 1139 (  date_smaller	   PGNSP PGUID 12 1 0 f f t f i 2 1082 "1082 1082" _null_ _null_ _null_ date_smaller - _null_ _null_ ));
DESCR("smaller of two");
DATA(insert OID = 1140 (  date_mi		   PGNSP PGUID 12 1 0 f f t f i 2 23 "1082 1082" _null_ _null_ _null_ date_mi - _null_ _null_ ));
DESCR("subtract");
DATA(insert OID = 1141 (  date_pli		   PGNSP PGUID 12 1 0 f f t f i 2 1082 "1082 23" _null_ _null_ _null_ date_pli - _null_ _null_ ));
DESCR("add");
DATA(insert OID = 1142 (  date_mii		   PGNSP PGUID 12 1 0 f f t f i 2 1082 "1082 23" _null_ _null_ _null_ date_mii - _null_ _null_ ));
DESCR("subtract");
DATA(insert OID = 1143 (  time_in		   PGNSP PGUID 12 1 0 f f t f s 3 1083 "2275 26 23" _null_ _null_ _null_ time_in - _null_ _null_ ));
DESCR("I/O");
DATA(insert OID = 1144 (  time_out		   PGNSP PGUID 12 1 0 f f t f i 1 2275 "1083" _null_ _null_ _null_	time_out - _null_ _null_ ));
DESCR("I/O");
DATA(insert OID = 2909 (  timetypmodin		PGNSP PGUID 12 1 0 f f t f i 1 23 "1263" _null_ _null_ _null_	timetypmodin - _null_ _null_ ));
DESCR("I/O typmod");
DATA(insert OID = 2910 (  timetypmodout		PGNSP PGUID 12 1 0 f f t f i 1 2275 "23" _null_ _null_ _null_	timetypmodout - _null_ _null_ ));
DESCR("I/O typmod");
DATA(insert OID = 1145 (  time_eq		   PGNSP PGUID 12 1 0 f f t f i 2 16 "1083 1083" _null_ _null_ _null_ time_eq - _null_ _null_ ));
DESCR("equal");

DATA(insert OID = 1146 (  circle_add_pt    PGNSP PGUID 12 1 0 f f t f i 2 718 "718 600" _null_ _null_ _null_	circle_add_pt - _null_ _null_ ));
DESCR("add");
DATA(insert OID = 1147 (  circle_sub_pt    PGNSP PGUID 12 1 0 f f t f i 2 718 "718 600" _null_ _null_ _null_	circle_sub_pt - _null_ _null_ ));
DESCR("subtract");
DATA(insert OID = 1148 (  circle_mul_pt    PGNSP PGUID 12 1 0 f f t f i 2 718 "718 600" _null_ _null_ _null_	circle_mul_pt - _null_ _null_ ));
DESCR("multiply");
DATA(insert OID = 1149 (  circle_div_pt    PGNSP PGUID 12 1 0 f f t f i 2 718 "718 600" _null_ _null_ _null_	circle_div_pt - _null_ _null_ ));
DESCR("divide");

DATA(insert OID = 1150 (  timestamptz_in   PGNSP PGUID 12 1 0 f f t f s 3 1184 "2275 26 23" _null_ _null_ _null_ timestamptz_in - _null_ _null_ ));
DESCR("I/O");
DATA(insert OID = 1151 (  timestamptz_out  PGNSP PGUID 12 1 0 f f t f s 1 2275 "1184" _null_ _null_ _null_	timestamptz_out - _null_ _null_ ));
DESCR("I/O");
DATA(insert OID = 2907 (  timestamptztypmodin		PGNSP PGUID 12 1 0 f f t f i 1 23 "1263" _null_ _null_ _null_	timestamptztypmodin - _null_ _null_ ));
DESCR("I/O typmod");
DATA(insert OID = 2908 (  timestamptztypmodout		PGNSP PGUID 12 1 0 f f t f i 1 2275 "23" _null_ _null_ _null_	timestamptztypmodout - _null_ _null_ ));
DESCR("I/O typmod");
DATA(insert OID = 1152 (  timestamptz_eq   PGNSP PGUID 12 1 0 f f t f i 2 16 "1184 1184" _null_ _null_ _null_ timestamp_eq - _null_ _null_ ));
DESCR("equal");
DATA(insert OID = 1153 (  timestamptz_ne   PGNSP PGUID 12 1 0 f f t f i 2 16 "1184 1184" _null_ _null_ _null_ timestamp_ne - _null_ _null_ ));
DESCR("not equal");
DATA(insert OID = 1154 (  timestamptz_lt   PGNSP PGUID 12 1 0 f f t f i 2 16 "1184 1184" _null_ _null_ _null_ timestamp_lt - _null_ _null_ ));
DESCR("less-than");
DATA(insert OID = 1155 (  timestamptz_le   PGNSP PGUID 12 1 0 f f t f i 2 16 "1184 1184" _null_ _null_ _null_ timestamp_le - _null_ _null_ ));
DESCR("less-than-or-equal");
DATA(insert OID = 1156 (  timestamptz_ge   PGNSP PGUID 12 1 0 f f t f i 2 16 "1184 1184" _null_ _null_ _null_ timestamp_ge - _null_ _null_ ));
DESCR("greater-than-or-equal");
DATA(insert OID = 1157 (  timestamptz_gt   PGNSP PGUID 12 1 0 f f t f i 2 16 "1184 1184" _null_ _null_ _null_ timestamp_gt - _null_ _null_ ));
DESCR("greater-than");
GPDB_EXTRA_COL(pg_proc_prodataaccess = c);
DATA(insert OID = 1158 (  to_timestamp	   PGNSP PGUID 14 1 0 f f t f i 1 1184 "701" _null_ _null_ _null_ "select (''epoch''::pg_catalog.timestamptz + $1 * ''1 second''::pg_catalog.interval)" - _null_ _null_ ));
DESCR("convert UNIX epoch to timestamptz");
DATA(insert OID = 1159 (  timezone		   PGNSP PGUID 12 1 0 f f t f i 2 1114 "25 1184" _null_ _null_ _null_  timestamptz_zone - _null_ _null_ ));
DESCR("adjust timestamp to new time zone");

DATA(insert OID = 1160 (  interval_in	   PGNSP PGUID 12 1 0 f f t f s 3 1186 "2275 26 23" _null_ _null_ _null_ interval_in - _null_ _null_ ));
DESCR("I/O");
DATA(insert OID = 1161 (  interval_out	   PGNSP PGUID 12 1 0 f f t f i 1 2275 "1186" _null_ _null_ _null_	interval_out - _null_ _null_ ));
DESCR("I/O");
DATA(insert OID = 2903 (  intervaltypmodin		PGNSP PGUID 12 1 0 f f t f i 1 23 "1263" _null_ _null_ _null_	intervaltypmodin - _null_ _null_ ));
DESCR("I/O typmod");
DATA(insert OID = 2904 (  intervaltypmodout		PGNSP PGUID 12 1 0 f f t f i 1 2275 "23" _null_ _null_ _null_	intervaltypmodout - _null_ _null_ ));
DESCR("I/O typmod");
DATA(insert OID = 1162 (  interval_eq	   PGNSP PGUID 12 1 0 f f t f i 2 16 "1186 1186" _null_ _null_ _null_ interval_eq - _null_ _null_ ));
DESCR("equal");
DATA(insert OID = 1163 (  interval_ne	   PGNSP PGUID 12 1 0 f f t f i 2 16 "1186 1186" _null_ _null_ _null_ interval_ne - _null_ _null_ ));
DESCR("not equal");
DATA(insert OID = 1164 (  interval_lt	   PGNSP PGUID 12 1 0 f f t f i 2 16 "1186 1186" _null_ _null_ _null_ interval_lt - _null_ _null_ ));
DESCR("less-than");
DATA(insert OID = 1165 (  interval_le	   PGNSP PGUID 12 1 0 f f t f i 2 16 "1186 1186" _null_ _null_ _null_ interval_le - _null_ _null_ ));
DESCR("less-than-or-equal");
DATA(insert OID = 1166 (  interval_ge	   PGNSP PGUID 12 1 0 f f t f i 2 16 "1186 1186" _null_ _null_ _null_ interval_ge - _null_ _null_ ));
DESCR("greater-than-or-equal");
DATA(insert OID = 1167 (  interval_gt	   PGNSP PGUID 12 1 0 f f t f i 2 16 "1186 1186" _null_ _null_ _null_ interval_gt - _null_ _null_ ));
DESCR("greater-than");
DATA(insert OID = 1168 (  interval_um	   PGNSP PGUID 12 1 0 f f t f i 1 1186 "1186" _null_ _null_ _null_	interval_um - _null_ _null_ ));
DESCR("subtract");
DATA(insert OID = 1169 (  interval_pl	   PGNSP PGUID 12 1 0 f f t f i 2 1186 "1186 1186" _null_ _null_ _null_ interval_pl - _null_ _null_ ));
DESCR("add");
DATA(insert OID = 1170 (  interval_mi	   PGNSP PGUID 12 1 0 f f t f i 2 1186 "1186 1186" _null_ _null_ _null_ interval_mi - _null_ _null_ ));
DESCR("subtract");
DATA(insert OID = 1171 (  date_part		   PGNSP PGUID 12 1 0 f f t f s 2  701 "25 1184" _null_ _null_ _null_ timestamptz_part - _null_ _null_ ));
DESCR("extract field from timestamp with time zone");
DATA(insert OID = 1172 (  date_part		   PGNSP PGUID 12 1 0 f f t f i 2  701 "25 1186" _null_ _null_ _null_ interval_part - _null_ _null_ ));
DESCR("extract field from interval");
DATA(insert OID = 1173 (  timestamptz	   PGNSP PGUID 12 1 0 f f t f i 1 1184 "702" _null_ _null_ _null_ abstime_timestamptz - _null_ _null_ ));
DESCR("convert abstime to timestamp with time zone");
DATA(insert OID = 1174 (  timestamptz	   PGNSP PGUID 12 1 0 f f t f s 1 1184 "1082" _null_ _null_ _null_	date_timestamptz - _null_ _null_ ));
DESCR("convert date to timestamp with time zone");
DATA(insert OID = 2711 (  justify_interval PGNSP PGUID 12 1 0 f f t f i 1 1186 "1186" _null_ _null_ _null_	interval_justify_interval - _null_ _null_ ));
DESCR("promote groups of 24 hours to numbers of days and promote groups of 30 days to numbers of months");
DATA(insert OID = 1175 (  justify_hours    PGNSP PGUID 12 1 0 f f t f i 1 1186 "1186" _null_ _null_ _null_	interval_justify_hours - _null_ _null_ ));
DESCR("promote groups of 24 hours to numbers of days");
DATA(insert OID = 1295 (  justify_days	   PGNSP PGUID 12 1 0 f f t f i 1 1186 "1186" _null_ _null_ _null_	interval_justify_days - _null_ _null_ ));
DESCR("promote groups of 30 days to numbers of months");
GPDB_EXTRA_COL(pg_proc_prodataaccess = c);
DATA(insert OID = 1176 (  timestamptz	   PGNSP PGUID 14 1 0 f f t f s 2 1184 "1082 1083" _null_ _null_ _null_ "select cast(($1 + $2) as timestamp with time zone)" - _null_ _null_ ));
DESCR("convert date and time to timestamp with time zone");
DATA(insert OID = 1177 (  interval		   PGNSP PGUID 12 1 0 f f t f i 1 1186 "703" _null_ _null_ _null_ reltime_interval - _null_ _null_ ));
DESCR("convert reltime to interval");
DATA(insert OID = 1178 (  date			   PGNSP PGUID 12 1 0 f f t f s 1 1082 "1184" _null_ _null_ _null_	timestamptz_date - _null_ _null_ ));
DESCR("convert timestamp with time zone to date");
DATA(insert OID = 1179 (  date			   PGNSP PGUID 12 1 0 f f t f s 1 1082 "702" _null_ _null_ _null_ abstime_date - _null_ _null_ ));
DESCR("convert abstime to date");
DATA(insert OID = 1180 (  abstime		   PGNSP PGUID 12 1 0 f f t f i 1  702 "1184" _null_ _null_ _null_	timestamptz_abstime - _null_ _null_ ));
DESCR("convert timestamp with time zone to abstime");
DATA(insert OID = 1181 (  age			   PGNSP PGUID 12 1 0 f f t f s 1 23 "28" _null_ _null_ _null_	xid_age - _null_ _null_ ));
DESCR("age of a transaction ID, in transactions before current transaction");

DATA(insert OID = 1188 (  timestamptz_mi   PGNSP PGUID 12 1 0 f f t f i 2 1186 "1184 1184" _null_ _null_ _null_ timestamp_mi - _null_ _null_ ));
DESCR("subtract");
DATA(insert OID = 1189 (  timestamptz_pl_interval PGNSP PGUID 12 1 0 f f t f s 2 1184 "1184 1186" _null_ _null_ _null_	timestamptz_pl_interval - _null_ _null_ ));
DESCR("plus");
DATA(insert OID = 1190 (  timestamptz_mi_interval PGNSP PGUID 12 1 0 f f t f s 2 1184 "1184 1186" _null_ _null_ _null_	timestamptz_mi_interval - _null_ _null_ ));
DESCR("minus");
DATA(insert OID = 1194 (  reltime			PGNSP PGUID 12 1 0 f f t f i 1	703 "1186" _null_ _null_ _null_ interval_reltime - _null_ _null_ ));
DESCR("convert interval to reltime");
DATA(insert OID = 1195 (  timestamptz_smaller PGNSP PGUID 12 1 0 f f t f i 2 1184 "1184 1184" _null_ _null_ _null_	timestamp_smaller - _null_ _null_ ));
DESCR("smaller of two");
DATA(insert OID = 1196 (  timestamptz_larger  PGNSP PGUID 12 1 0 f f t f i 2 1184 "1184 1184" _null_ _null_ _null_	timestamp_larger - _null_ _null_ ));
DESCR("larger of two");
DATA(insert OID = 1197 (  interval_smaller	PGNSP PGUID 12 1 0 f f t f i 2 1186 "1186 1186" _null_ _null_ _null_	interval_smaller - _null_ _null_ ));
DESCR("smaller of two");
DATA(insert OID = 1198 (  interval_larger	PGNSP PGUID 12 1 0 f f t f i 2 1186 "1186 1186" _null_ _null_ _null_	interval_larger - _null_ _null_ ));
DESCR("larger of two");
DATA(insert OID = 1199 (  age				PGNSP PGUID 12 1 0 f f t f i 2 1186 "1184 1184" _null_ _null_ _null_	timestamptz_age - _null_ _null_ ));
DESCR("date difference preserving months and years");

/* OIDS 1200 - 1299 */

DATA(insert OID = 1200 (  interval			PGNSP PGUID 12 1 0 f f t f i 2 1186 "1186 23" _null_ _null_ _null_	interval_scale - _null_ _null_ ));
DESCR("adjust interval precision");

GPDB_EXTRA_COL(pg_proc_prodataaccess = c);
DATA(insert OID = 1215 (  obj_description	PGNSP PGUID 14 100 0 f f t f s 2	25 "26 19" _null_ _null_ _null_ "select description from pg_catalog.pg_description where objoid = $1 and classoid = (select oid from pg_catalog.pg_class where relname = $2 and relnamespace = PGNSP) and objsubid = 0" - _null_ _null_ ));
DESCR("get description for object id and catalog name");
GPDB_EXTRA_COL(pg_proc_prodataaccess = c);
DATA(insert OID = 1216 (  col_description	PGNSP PGUID 14 100 0 f f t f s 2	25 "26 23" _null_ _null_ _null_ "select description from pg_catalog.pg_description where objoid = $1 and classoid = ''pg_catalog.pg_class''::pg_catalog.regclass and objsubid = $2" - _null_ _null_ ));
DESCR("get description for table column");
GPDB_EXTRA_COL(pg_proc_prodataaccess = c);
DATA(insert OID = 1993 ( shobj_description	PGNSP PGUID 14 100 0 f f t f s 2	25 "26 19" _null_ _null_ _null_ "select description from pg_catalog.pg_shdescription where objoid = $1 and classoid = (select oid from pg_catalog.pg_class where relname = $2 and relnamespace = PGNSP)" - _null_ _null_ ));
DESCR("get description for object id and shared catalog name");

DATA(insert OID = 1217 (  date_trunc	   PGNSP PGUID 12 1 0 f f t f s 2 1184 "25 1184" _null_ _null_ _null_ timestamptz_trunc - _null_ _null_ ));
DESCR("truncate timestamp with time zone to specified units");
DATA(insert OID = 1218 (  date_trunc	   PGNSP PGUID 12 1 0 f f t f i 2 1186 "25 1186" _null_ _null_ _null_ interval_trunc - _null_ _null_ ));
DESCR("truncate interval to specified units");

DATA(insert OID = 1219 (  int8inc		   PGNSP PGUID 12 1 0 f f t f i 1 20 "20" _null_ _null_ _null_	int8inc - _null_ _null_ ));
DESCR("increment");
DATA(insert OID = 2804 (  int8inc_any	   PGNSP PGUID 12 1 0 f f t f i 2 20 "20 2276" _null_ _null_ _null_ int8inc_any - _null_ _null_ ));
DESCR("increment, ignores second argument");
DATA(insert OID = 1230 (  int8abs		   PGNSP PGUID 12 1 0 f f t f i 1 20 "20" _null_ _null_ _null_	int8abs - _null_ _null_ ));
DESCR("absolute value");

DATA(insert OID = 1236 (  int8larger	   PGNSP PGUID 12 1 0 f f t f i 2 20 "20 20" _null_ _null_ _null_ int8larger - _null_ _null_ ));
DESCR("larger of two");
DATA(insert OID = 1237 (  int8smaller	   PGNSP PGUID 12 1 0 f f t f i 2 20 "20 20" _null_ _null_ _null_ int8smaller - _null_ _null_ ));
DESCR("smaller of two");

DATA(insert OID = 1238 (  texticregexeq    PGNSP PGUID 12 1 0 f f t f i 2 16 "25 25" _null_ _null_ _null_ texticregexeq - _null_ _null_ ));
DESCR("matches regex., case-insensitive");
DATA(insert OID = 1239 (  texticregexne    PGNSP PGUID 12 1 0 f f t f i 2 16 "25 25" _null_ _null_ _null_ texticregexne - _null_ _null_ ));
DESCR("does not match regex., case-insensitive");
DATA(insert OID = 1240 (  nameicregexeq    PGNSP PGUID 12 1 0 f f t f i 2 16 "19 25" _null_ _null_ _null_ nameicregexeq - _null_ _null_ ));
DESCR("matches regex., case-insensitive");
DATA(insert OID = 1241 (  nameicregexne    PGNSP PGUID 12 1 0 f f t f i 2 16 "19 25" _null_ _null_ _null_ nameicregexne - _null_ _null_ ));
DESCR("does not match regex., case-insensitive");

DATA(insert OID = 1251 (  int4abs		   PGNSP PGUID 12 1 0 f f t f i 1 23 "23" _null_ _null_ _null_	int4abs - _null_ _null_ ));
DESCR("absolute value");
DATA(insert OID = 1253 (  int2abs		   PGNSP PGUID 12 1 0 f f t f i 1 21 "21" _null_ _null_ _null_	int2abs - _null_ _null_ ));
DESCR("absolute value");

DATA(insert OID = 1271 (  overlaps		   PGNSP PGUID 12 1 0 f f f f i 4 16 "1266 1266 1266 1266" _null_ _null_ _null_ overlaps_timetz - _null_ _null_ ));
DESCR("intervals overlap?");
DATA(insert OID = 1272 (  datetime_pl	   PGNSP PGUID 12 1 0 f f t f i 2 1114 "1082 1083" _null_ _null_ _null_ datetime_timestamp - _null_ _null_ ));
DESCR("convert date and time to timestamp");
DATA(insert OID = 1273 (  date_part		   PGNSP PGUID 12 1 0 f f t f i 2  701 "25 1266" _null_ _null_ _null_ timetz_part - _null_ _null_ ));
DESCR("extract field from time with time zone");
DATA(insert OID = 1274 (  int84pl		   PGNSP PGUID 12 1 0 f f t f i 2 20 "20 23" _null_ _null_ _null_ int84pl - _null_ _null_ ));
DESCR("add");
DATA(insert OID = 1275 (  int84mi		   PGNSP PGUID 12 1 0 f f t f i 2 20 "20 23" _null_ _null_ _null_ int84mi - _null_ _null_ ));
DESCR("subtract");
DATA(insert OID = 1276 (  int84mul		   PGNSP PGUID 12 1 0 f f t f i 2 20 "20 23" _null_ _null_ _null_ int84mul - _null_ _null_ ));
DESCR("multiply");
DATA(insert OID = 1277 (  int84div		   PGNSP PGUID 12 1 0 f f t f i 2 20 "20 23" _null_ _null_ _null_ int84div - _null_ _null_ ));
DESCR("divide");
DATA(insert OID = 1278 (  int48pl		   PGNSP PGUID 12 1 0 f f t f i 2 20 "23 20" _null_ _null_ _null_ int48pl - _null_ _null_ ));
DESCR("add");
DATA(insert OID = 1279 (  int48mi		   PGNSP PGUID 12 1 0 f f t f i 2 20 "23 20" _null_ _null_ _null_ int48mi - _null_ _null_ ));
DESCR("subtract");
DATA(insert OID = 1280 (  int48mul		   PGNSP PGUID 12 1 0 f f t f i 2 20 "23 20" _null_ _null_ _null_ int48mul - _null_ _null_ ));
DESCR("multiply");
DATA(insert OID = 1281 (  int48div		   PGNSP PGUID 12 1 0 f f t f i 2 20 "23 20" _null_ _null_ _null_ int48div - _null_ _null_ ));
DESCR("divide");

DATA(insert OID = 1287 (  oid			   PGNSP PGUID 12 1 0 f f t f i 1 26 "20" _null_ _null_ _null_	i8tooid - _null_ _null_ ));
DESCR("convert int8 to oid");
DATA(insert OID = 1288 (  int8			   PGNSP PGUID 12 1 0 f f t f i 1 20 "26" _null_ _null_ _null_	oidtoi8 - _null_ _null_ ));
DESCR("convert oid to int8");

DATA(insert OID = 1292 ( tideq			   PGNSP PGUID 12 1 0 f f t f i 2 16 "27 27" _null_ _null_ _null_ tideq - _null_ _null_ ));
DESCR("equal");
DATA(insert OID = 1293 ( currtid		   PGNSP PGUID 12 1 0 f f t f v 2 27 "26 27" _null_ _null_ _null_ currtid_byreloid - _null_ _null_ ));
DESCR("latest tid of a tuple");
DATA(insert OID = 1294 ( currtid2		   PGNSP PGUID 12 1 0 f f t f v 2 27 "25 27" _null_ _null_ _null_ currtid_byrelname - _null_ _null_ ));
DESCR("latest tid of a tuple");
DATA(insert OID = 1265 ( tidne			   PGNSP PGUID 12 1 0 f f t f i 2 16 "27 27" _null_ _null_ _null_ tidne - _null_ _null_ ));
DESCR("not equal");
DATA(insert OID = 2790 ( tidgt			   PGNSP PGUID 12 1 0 f f t f i 2 16 "27 27" _null_ _null_ _null_ tidgt - _null_ _null_ ));
DESCR("greater-than");
DATA(insert OID = 2791 ( tidlt			   PGNSP PGUID 12 1 0 f f t f i 2 16 "27 27" _null_ _null_ _null_ tidlt - _null_ _null_ ));
DESCR("less-than");
DATA(insert OID = 2792 ( tidge			   PGNSP PGUID 12 1 0 f f t f i 2 16 "27 27" _null_ _null_ _null_ tidge - _null_ _null_ ));
DESCR("greater-than-or-equal");
DATA(insert OID = 2793 ( tidle			   PGNSP PGUID 12 1 0 f f t f i 2 16 "27 27" _null_ _null_ _null_ tidle - _null_ _null_ ));
DESCR("less-than-or-equal");
DATA(insert OID = 2794 ( bttidcmp		   PGNSP PGUID 12 1 0 f f t f i 2 23 "27 27" _null_ _null_ _null_ bttidcmp - _null_ _null_ ));
DESCR("btree less-equal-greater");
DATA(insert OID = 2795 ( tidlarger		   PGNSP PGUID 12 1 0 f f t f i 2 27 "27 27" _null_ _null_ _null_ tidlarger - _null_ _null_ ));
DESCR("larger of two");
DATA(insert OID = 2796 ( tidsmaller		   PGNSP PGUID 12 1 0 f f t f i 2 27 "27 27" _null_ _null_ _null_ tidsmaller - _null_ _null_ ));
DESCR("smaller of two");

GPDB_EXTRA_COL(pg_proc_prodataaccess = c);
DATA(insert OID = 1296 (  timedate_pl	   PGNSP PGUID 14 1 0 f f t f i 2 1114 "1083 1082" _null_ _null_ _null_ "select ($2 + $1)" - _null_ _null_ ));
DESCR("convert time and date to timestamp");
DATA(insert OID = 1297 (  datetimetz_pl    PGNSP PGUID 12 1 0 f f t f i 2 1184 "1082 1266" _null_ _null_ _null_ datetimetz_timestamptz - _null_ _null_ ));
DESCR("convert date and time with time zone to timestamp with time zone");
GPDB_EXTRA_COL(pg_proc_prodataaccess = c);
DATA(insert OID = 1298 (  timetzdate_pl    PGNSP PGUID 14 1 0 f f t f i 2 1184 "1266 1082" _null_ _null_ _null_ "select ($2 + $1)" - _null_ _null_ ));
DESCR("convert time with time zone and date to timestamp with time zone");
DATA(insert OID = 1299 (  now			   PGNSP PGUID 12 1 0 f f t f s 0 1184 "" _null_ _null_ _null_	now - _null_ _null_ ));
DESCR("current transaction time");
DATA(insert OID = 2647 (  transaction_timestamp PGNSP PGUID 12 1 0 f f t f s 0 1184 "" _null_ _null_ _null_ now - _null_ _null_ ));
DESCR("current transaction time");
DATA(insert OID = 2648 (  statement_timestamp	PGNSP PGUID 12 1 0 f f t f s 0 1184 "" _null_ _null_ _null_ statement_timestamp - _null_ _null_ ));
DESCR("current statement time");
DATA(insert OID = 2649 (  clock_timestamp	PGNSP PGUID 12 1 0 f f t f v 0 1184 "" _null_ _null_ _null_ clock_timestamp - _null_ _null_ ));
DESCR("current clock time");

/* OIDS 1300 - 1399 */

DATA(insert OID = 1300 (  positionsel		   PGNSP PGUID 12 1 0 f f t f s 4 701 "2281 26 2281 23" _null_ _null_ _null_	positionsel - _null_ _null_ ));
DESCR("restriction selectivity for position-comparison operators");
DATA(insert OID = 1301 (  positionjoinsel	   PGNSP PGUID 12 1 0 f f t f s 4 701 "2281 26 2281 21" _null_ _null_ _null_	positionjoinsel - _null_ _null_ ));
DESCR("join selectivity for position-comparison operators");
DATA(insert OID = 1302 (  contsel		   PGNSP PGUID 12 1 0 f f t f s 4 701 "2281 26 2281 23" _null_ _null_ _null_	contsel - _null_ _null_ ));
DESCR("restriction selectivity for containment comparison operators");
DATA(insert OID = 1303 (  contjoinsel	   PGNSP PGUID 12 1 0 f f t f s 4 701 "2281 26 2281 21" _null_ _null_ _null_	contjoinsel - _null_ _null_ ));
DESCR("join selectivity for containment comparison operators");

DATA(insert OID = 1304 ( overlaps			 PGNSP PGUID 12 1 0 f f f f i 4 16 "1184 1184 1184 1184" _null_ _null_ _null_ overlaps_timestamp - _null_ _null_ ));
DESCR("intervals overlap?");
GPDB_EXTRA_COL(pg_proc_prodataaccess = c);
DATA(insert OID = 1305 ( overlaps			 PGNSP PGUID 14 1 0 f f f f s 4 16 "1184 1186 1184 1186" _null_ _null_ _null_ "select ($1, ($1 + $2)) overlaps ($3, ($3 + $4))" - _null_ _null_ ));
DESCR("intervals overlap?");
GPDB_EXTRA_COL(pg_proc_prodataaccess = c);
DATA(insert OID = 1306 ( overlaps			 PGNSP PGUID 14 1 0 f f f f s 4 16 "1184 1184 1184 1186" _null_ _null_ _null_ "select ($1, $2) overlaps ($3, ($3 + $4))" - _null_ _null_ ));
DESCR("intervals overlap?");
GPDB_EXTRA_COL(pg_proc_prodataaccess = c);
DATA(insert OID = 1307 ( overlaps			 PGNSP PGUID 14 1 0 f f f f s 4 16 "1184 1186 1184 1184" _null_ _null_ _null_ "select ($1, ($1 + $2)) overlaps ($3, $4)" - _null_ _null_ ));
DESCR("intervals overlap?");

DATA(insert OID = 1308 ( overlaps			 PGNSP PGUID 12 1 0 f f f f i 4 16 "1083 1083 1083 1083" _null_ _null_ _null_ overlaps_time - _null_ _null_ ));
DESCR("intervals overlap?");
GPDB_EXTRA_COL(pg_proc_prodataaccess = c);
DATA(insert OID = 1309 ( overlaps			 PGNSP PGUID 14 1 0 f f f f i 4 16 "1083 1186 1083 1186" _null_ _null_ _null_ "select ($1, ($1 + $2)) overlaps ($3, ($3 + $4))" - _null_ _null_ ));
DESCR("intervals overlap?");
GPDB_EXTRA_COL(pg_proc_prodataaccess = c);
DATA(insert OID = 1310 ( overlaps			 PGNSP PGUID 14 1 0 f f f f i 4 16 "1083 1083 1083 1186" _null_ _null_ _null_ "select ($1, $2) overlaps ($3, ($3 + $4))" - _null_ _null_ ));
DESCR("intervals overlap?");
GPDB_EXTRA_COL(pg_proc_prodataaccess = c);
DATA(insert OID = 1311 ( overlaps			 PGNSP PGUID 14 1 0 f f f f i 4 16 "1083 1186 1083 1083" _null_ _null_ _null_ "select ($1, ($1 + $2)) overlaps ($3, $4)" - _null_ _null_ ));
DESCR("intervals overlap?");

DATA(insert OID = 1312 (  timestamp_in		 PGNSP PGUID 12 1 0 f f t f s 3 1114 "2275 26 23" _null_ _null_ _null_ timestamp_in - _null_ _null_ ));
DESCR("I/O");
DATA(insert OID = 1313 (  timestamp_out		 PGNSP PGUID 12 1 0 f f t f s 1 2275 "1114" _null_ _null_ _null_ timestamp_out - _null_ _null_ ));
DESCR("I/O");
DATA(insert OID = 2905 (  timestamptypmodin		PGNSP PGUID 12 1 0 f f t f i 1 23 "1263" _null_ _null_ _null_	timestamptypmodin - _null_ _null_ ));
DESCR("I/O typmod");
DATA(insert OID = 2906 (  timestamptypmodout	PGNSP PGUID 12 1 0 f f t f i 1 2275 "23" _null_ _null_ _null_	timestamptypmodout - _null_ _null_ ));
DESCR("I/O typmod");
DATA(insert OID = 1314 (  timestamptz_cmp	 PGNSP PGUID 12 1 0 f f t f i 2 23 "1184 1184" _null_ _null_ _null_ timestamp_cmp - _null_ _null_ ));
DESCR("less-equal-greater");
DATA(insert OID = 1315 (  interval_cmp		 PGNSP PGUID 12 1 0 f f t f i 2 23 "1186 1186" _null_ _null_ _null_ interval_cmp - _null_ _null_ ));
DESCR("less-equal-greater");
DATA(insert OID = 1316 (  time				 PGNSP PGUID 12 1 0 f f t f i 1 1083 "1114" _null_ _null_ _null_	timestamp_time - _null_ _null_ ));
DESCR("convert timestamp to time");

DATA(insert OID = 1317 (  length			 PGNSP PGUID 12 1 0 f f t f i 1 23 "25" _null_ _null_ _null_	textlen - _null_ _null_ ));
DESCR("length");
DATA(insert OID = 1318 (  length			 PGNSP PGUID 12 1 0 f f t f i 1 23 "1042" _null_ _null_ _null_	bpcharlen - _null_ _null_ ));
DESCR("character length");

DATA(insert OID = 1319 (  xideqint4			 PGNSP PGUID 12 1 0 f f t f i 2 16 "28 23" _null_ _null_ _null_ xideq - _null_ _null_ ));
DESCR("equal");

DATA(insert OID = 1326 (  interval_div		 PGNSP PGUID 12 1 0 f f t f i 2 1186 "1186 701" _null_ _null_ _null_	interval_div - _null_ _null_ ));
DESCR("divide");

DATA(insert OID = 1339 (  dlog10			 PGNSP PGUID 12 1 0 f f t f i 1 701 "701" _null_ _null_ _null_	dlog10 - _null_ _null_ ));
DESCR("base 10 logarithm");
DATA(insert OID = 1340 (  log				 PGNSP PGUID 12 1 0 f f t f i 1 701 "701" _null_ _null_ _null_	dlog10 - _null_ _null_ ));
DESCR("base 10 logarithm");
DATA(insert OID = 1341 (  ln				 PGNSP PGUID 12 1 0 f f t f i 1 701 "701" _null_ _null_ _null_	dlog1 - _null_ _null_ ));
DESCR("natural logarithm");
DATA(insert OID = 1342 (  round				 PGNSP PGUID 12 1 0 f f t f i 1 701 "701" _null_ _null_ _null_	dround - _null_ _null_ ));
DESCR("round to nearest integer");
DATA(insert OID = 1343 (  trunc				 PGNSP PGUID 12 1 0 f f t f i 1 701 "701" _null_ _null_ _null_	dtrunc - _null_ _null_ ));
DESCR("truncate to integer");
DATA(insert OID = 1344 (  sqrt				 PGNSP PGUID 12 1 0 f f t f i 1 701 "701" _null_ _null_ _null_	dsqrt - _null_ _null_ ));
DESCR("square root");
DATA(insert OID = 1345 (  cbrt				 PGNSP PGUID 12 1 0 f f t f i 1 701 "701" _null_ _null_ _null_	dcbrt - _null_ _null_ ));
DESCR("cube root");
DATA(insert OID = 1346 (  pow				 PGNSP PGUID 12 1 0 f f t f i 2 701 "701 701" _null_ _null_ _null_	dpow - _null_ _null_ ));
DESCR("exponentiation");
DATA(insert OID = 1368 (  power				 PGNSP PGUID 12 1 0 f f t f i 2 701 "701 701" _null_ _null_ _null_	dpow - _null_ _null_ ));
DESCR("exponentiation");
DATA(insert OID = 1347 (  exp				 PGNSP PGUID 12 1 0 f f t f i 1 701 "701" _null_ _null_ _null_	dexp - _null_ _null_ ));
DESCR("exponential");

/*
 * This form of obj_description is now deprecated, since it will fail if
 * OIDs are not unique across system catalogs.	Use the other forms instead.
 */
GPDB_EXTRA_COL(pg_proc_prodataaccess = c);
DATA(insert OID = 1348 (  obj_description	 PGNSP PGUID 14 100 0 f f t f s 1 25 "26" _null_ _null_ _null_	"select description from pg_catalog.pg_description where objoid = $1 and objsubid = 0" - _null_ _null_ ));
DESCR("get description for object id (deprecated)");
DATA(insert OID = 1349 (  oidvectortypes	 PGNSP PGUID 12 1 0 f f t f s 1 25 "30" _null_ _null_ _null_	oidvectortypes - _null_ _null_ ));
DESCR("print type names of oidvector field");


DATA(insert OID = 1350 (  timetz_in		   PGNSP PGUID 12 1 0 f f t f s 3 1266 "2275 26 23" _null_ _null_ _null_ timetz_in - _null_ _null_ ));
DESCR("I/O");
DATA(insert OID = 1351 (  timetz_out	   PGNSP PGUID 12 1 0 f f t f i 1 2275 "1266" _null_ _null_ _null_	timetz_out - _null_ _null_ ));
DESCR("I/O");
DATA(insert OID = 2911 (  timetztypmodin	PGNSP PGUID 12 1 0 f f t f i 1 23 "1263" _null_ _null_ _null_	timetztypmodin - _null_ _null_ ));
DESCR("I/O typmod");
DATA(insert OID = 2912 (  timetztypmodout	PGNSP PGUID 12 1 0 f f t f i 1 2275 "23" _null_ _null_ _null_	timetztypmodout - _null_ _null_ ));
DESCR("I/O typmod");
DATA(insert OID = 1352 (  timetz_eq		   PGNSP PGUID 12 1 0 f f t f i 2 16 "1266 1266" _null_ _null_ _null_ timetz_eq - _null_ _null_ ));
DESCR("equal");
DATA(insert OID = 1353 (  timetz_ne		   PGNSP PGUID 12 1 0 f f t f i 2 16 "1266 1266" _null_ _null_ _null_ timetz_ne - _null_ _null_ ));
DESCR("not equal");
DATA(insert OID = 1354 (  timetz_lt		   PGNSP PGUID 12 1 0 f f t f i 2 16 "1266 1266" _null_ _null_ _null_ timetz_lt - _null_ _null_ ));
DESCR("less-than");
DATA(insert OID = 1355 (  timetz_le		   PGNSP PGUID 12 1 0 f f t f i 2 16 "1266 1266" _null_ _null_ _null_ timetz_le - _null_ _null_ ));
DESCR("less-than-or-equal");
DATA(insert OID = 1356 (  timetz_ge		   PGNSP PGUID 12 1 0 f f t f i 2 16 "1266 1266" _null_ _null_ _null_ timetz_ge - _null_ _null_ ));
DESCR("greater-than-or-equal");
DATA(insert OID = 1357 (  timetz_gt		   PGNSP PGUID 12 1 0 f f t f i 2 16 "1266 1266" _null_ _null_ _null_ timetz_gt - _null_ _null_ ));
DESCR("greater-than");
DATA(insert OID = 1358 (  timetz_cmp	   PGNSP PGUID 12 1 0 f f t f i 2 23 "1266 1266" _null_ _null_ _null_ timetz_cmp - _null_ _null_ ));
DESCR("less-equal-greater");
DATA(insert OID = 1359 (  timestamptz	   PGNSP PGUID 12 1 0 f f t f i 2 1184 "1082 1266" _null_ _null_ _null_ datetimetz_timestamptz - _null_ _null_ ));
DESCR("convert date and time with time zone to timestamp with time zone");

GPDB_EXTRA_COL(pg_proc_prodataaccess = c);
DATA(insert OID = 1364 (  time			   PGNSP PGUID 14 1 0 f f t f s 1 1083 "702" _null_ _null_ _null_  "select cast(cast($1 as timestamp without time zone) as pg_catalog.time)" - _null_ _null_ ));
DESCR("convert abstime to time");

DATA(insert OID = 1367 (  character_length	PGNSP PGUID 12 1 0 f f t f i 1	23 "1042" _null_ _null_ _null_	bpcharlen - _null_ _null_ ));
DESCR("character length");
DATA(insert OID = 1369 (  character_length	PGNSP PGUID 12 1 0 f f t f i 1	23 "25" _null_ _null_ _null_	textlen - _null_ _null_ ));
DESCR("character length");

DATA(insert OID = 1370 (  interval			 PGNSP PGUID 12 1 0 f f t f i 1 1186 "1083" _null_ _null_ _null_	time_interval - _null_ _null_ ));
DESCR("convert time to interval");
DATA(insert OID = 1372 (  char_length		 PGNSP PGUID 12 1 0 f f t f i 1 23	 "1042" _null_ _null_ _null_	bpcharlen - _null_ _null_ ));
DESCR("character length");
DATA(insert OID = 1374 (  octet_length			 PGNSP PGUID 12 1 0 f f t f i 1 23	 "25" _null_ _null_ _null_	textoctetlen - _null_ _null_ ));
DESCR("octet length");
DATA(insert OID = 1375 (  octet_length			 PGNSP PGUID 12 1 0 f f t f i 1 23	 "1042" _null_ _null_ _null_	bpcharoctetlen - _null_ _null_ ));
DESCR("octet length");

DATA(insert OID = 1377 (  time_larger	   PGNSP PGUID 12 1 0 f f t f i 2 1083 "1083 1083" _null_ _null_ _null_ time_larger - _null_ _null_ ));
DESCR("larger of two");
DATA(insert OID = 1378 (  time_smaller	   PGNSP PGUID 12 1 0 f f t f i 2 1083 "1083 1083" _null_ _null_ _null_ time_smaller - _null_ _null_ ));
DESCR("smaller of two");
DATA(insert OID = 1379 (  timetz_larger    PGNSP PGUID 12 1 0 f f t f i 2 1266 "1266 1266" _null_ _null_ _null_ timetz_larger - _null_ _null_ ));
DESCR("larger of two");
DATA(insert OID = 1380 (  timetz_smaller   PGNSP PGUID 12 1 0 f f t f i 2 1266 "1266 1266" _null_ _null_ _null_ timetz_smaller - _null_ _null_ ));
DESCR("smaller of two");

DATA(insert OID = 1381 (  char_length	   PGNSP PGUID 12 1 0 f f t f i 1 23 "25" _null_ _null_ _null_	textlen - _null_ _null_ ));
DESCR("character length");

GPDB_EXTRA_COL(pg_proc_prodataaccess = c);
DATA(insert OID = 1382 (  date_part    PGNSP PGUID 14 1 0 f f t f s 2  701 "25 702" _null_ _null_ _null_	"select pg_catalog.date_part($1, cast($2 as timestamp with time zone))" - _null_ _null_ ));
DESCR("extract field from abstime");
GPDB_EXTRA_COL(pg_proc_prodataaccess = c);
DATA(insert OID = 1383 (  date_part    PGNSP PGUID 14 1 0 f f t f s 2  701 "25 703" _null_ _null_ _null_	"select pg_catalog.date_part($1, cast($2 as pg_catalog.interval))" - _null_ _null_ ));
DESCR("extract field from reltime");
GPDB_EXTRA_COL(pg_proc_prodataaccess = c);
DATA(insert OID = 1384 (  date_part    PGNSP PGUID 14 1 0 f f t f i 2  701 "25 1082" _null_ _null_ _null_ "select pg_catalog.date_part($1, cast($2 as timestamp without time zone))" - _null_ _null_ ));
DESCR("extract field from date");
DATA(insert OID = 1385 (  date_part    PGNSP PGUID 12 1 0 f f t f i 2  701 "25 1083" _null_ _null_ _null_  time_part - _null_ _null_ ));
DESCR("extract field from time");
GPDB_EXTRA_COL(pg_proc_prodataaccess = c);
DATA(insert OID = 1386 (  age		   PGNSP PGUID 14 1 0 f f t f s 1 1186 "1184" _null_ _null_ _null_	"select pg_catalog.age(cast(current_date as timestamp with time zone), $1)" - _null_ _null_ ));
DESCR("date difference from today preserving months and years");

DATA(insert OID = 1388 (  timetz	   PGNSP PGUID 12 1 0 f f t f s 1 1266 "1184" _null_ _null_ _null_	timestamptz_timetz - _null_ _null_ ));
DESCR("convert timestamptz to timetz");

DATA(insert OID = 1389 (  isfinite	   PGNSP PGUID 12 1 0 f f t f i 1 16 "1184" _null_ _null_ _null_	timestamp_finite - _null_ _null_ ));
DESCR("finite timestamp?");
DATA(insert OID = 1390 (  isfinite	   PGNSP PGUID 12 1 0 f f t f i 1 16 "1186" _null_ _null_ _null_	interval_finite - _null_ _null_ ));
DESCR("finite interval?");


DATA(insert OID = 1376 (  factorial		   PGNSP PGUID 12 1 0 f f t f i 1 1700 "20" _null_ _null_ _null_	numeric_fac - _null_ _null_ ));
DESCR("factorial");
DATA(insert OID = 1394 (  abs			   PGNSP PGUID 12 1 0 f f t f i 1 700 "700" _null_ _null_ _null_	float4abs - _null_ _null_ ));
DESCR("absolute value");
DATA(insert OID = 1395 (  abs			   PGNSP PGUID 12 1 0 f f t f i 1 701 "701" _null_ _null_ _null_	float8abs - _null_ _null_ ));
DESCR("absolute value");
DATA(insert OID = 1396 (  abs			   PGNSP PGUID 12 1 0 f f t f i 1 20 "20" _null_ _null_ _null_	int8abs - _null_ _null_ ));
DESCR("absolute value");
DATA(insert OID = 1397 (  abs			   PGNSP PGUID 12 1 0 f f t f i 1 23 "23" _null_ _null_ _null_	int4abs - _null_ _null_ ));
DESCR("absolute value");
DATA(insert OID = 1398 (  abs			   PGNSP PGUID 12 1 0 f f t f i 1 21 "21" _null_ _null_ _null_	int2abs - _null_ _null_ ));
DESCR("absolute value");

/* OIDS 1400 - 1499 */

DATA(insert OID = 1400 (  name		   PGNSP PGUID 12 1 0 f f t f i 1 19 "1043" _null_ _null_ _null_	text_name - _null_ _null_ ));
DESCR("convert varchar to name");
DATA(insert OID = 1401 (  varchar	   PGNSP PGUID 12 1 0 f f t f i 1 1043 "19" _null_ _null_ _null_	name_text - _null_ _null_ ));
DESCR("convert name to varchar");

DATA(insert OID = 1402 (  current_schema	PGNSP PGUID 12 1 0 f f t f s 0	  19 "" _null_ _null_ _null_ current_schema - _null_ _null_ ));
DESCR("current schema name");
DATA(insert OID = 1403 (  current_schemas	PGNSP PGUID 12 1 0 f f t f s 1	1003 "16" _null_ _null_ _null_	current_schemas - _null_ _null_ ));
DESCR("current schema search list");

GPDB_EXTRA_COL(pg_proc_prodataaccess = c);
DATA(insert OID = 1404 (  overlay			PGNSP PGUID 14 1 0 f f t f i 4 25 "25 25 23 23" _null_ _null_ _null_	"select pg_catalog.substring($1, 1, ($3 - 1)) || $2 || pg_catalog.substring($1, ($3 + $4))" - _null_ _null_ ));
DESCR("substitute portion of string");
GPDB_EXTRA_COL(pg_proc_prodataaccess = c);
DATA(insert OID = 1405 (  overlay			PGNSP PGUID 14 1 0 f f t f i 3 25 "25 25 23" _null_ _null_ _null_  "select pg_catalog.substring($1, 1, ($3 - 1)) || $2 || pg_catalog.substring($1, ($3 + pg_catalog.char_length($2)))" - _null_ _null_ ));
DESCR("substitute portion of string");

DATA(insert OID = 1406 (  isvertical		PGNSP PGUID 12 1 0 f f t f i 2	16 "600 600" _null_ _null_ _null_  point_vert - _null_ _null_ ));
DESCR("vertically aligned?");
DATA(insert OID = 1407 (  ishorizontal		PGNSP PGUID 12 1 0 f f t f i 2	16 "600 600" _null_ _null_ _null_  point_horiz - _null_ _null_ ));
DESCR("horizontally aligned?");
DATA(insert OID = 1408 (  isparallel		PGNSP PGUID 12 1 0 f f t f i 2	16 "601 601" _null_ _null_ _null_  lseg_parallel - _null_ _null_ ));
DESCR("parallel?");
DATA(insert OID = 1409 (  isperp			PGNSP PGUID 12 1 0 f f t f i 2	16 "601 601" _null_ _null_ _null_  lseg_perp - _null_ _null_ ));
DESCR("perpendicular?");
DATA(insert OID = 1410 (  isvertical		PGNSP PGUID 12 1 0 f f t f i 1	16 "601" _null_ _null_ _null_  lseg_vertical - _null_ _null_ ));
DESCR("vertical?");
DATA(insert OID = 1411 (  ishorizontal		PGNSP PGUID 12 1 0 f f t f i 1	16 "601" _null_ _null_ _null_  lseg_horizontal - _null_ _null_ ));
DESCR("horizontal?");
DATA(insert OID = 1412 (  isparallel		PGNSP PGUID 12 1 0 f f t f i 2	16 "628 628" _null_ _null_ _null_  line_parallel - _null_ _null_ ));
DESCR("parallel?");
DATA(insert OID = 1413 (  isperp			PGNSP PGUID 12 1 0 f f t f i 2	16 "628 628" _null_ _null_ _null_  line_perp - _null_ _null_ ));
DESCR("perpendicular?");
DATA(insert OID = 1414 (  isvertical		PGNSP PGUID 12 1 0 f f t f i 1	16 "628" _null_ _null_ _null_  line_vertical - _null_ _null_ ));
DESCR("vertical?");
DATA(insert OID = 1415 (  ishorizontal		PGNSP PGUID 12 1 0 f f t f i 1	16 "628" _null_ _null_ _null_  line_horizontal - _null_ _null_ ));
DESCR("horizontal?");
DATA(insert OID = 1416 (  point				PGNSP PGUID 12 1 0 f f t f i 1 600 "718" _null_ _null_ _null_ circle_center - _null_ _null_ ));
DESCR("center of");

DATA(insert OID = 1419 (  time				PGNSP PGUID 12 1 0 f f t f i 1 1083 "1186" _null_ _null_ _null_ interval_time - _null_ _null_ ));
DESCR("convert interval to time");

DATA(insert OID = 1421 (  box				PGNSP PGUID 12 1 0 f f t f i 2 603 "600 600" _null_ _null_ _null_ points_box - _null_ _null_ ));
DESCR("convert points to box");
DATA(insert OID = 1422 (  box_add			PGNSP PGUID 12 1 0 f f t f i 2 603 "603 600" _null_ _null_ _null_ box_add - _null_ _null_ ));
DESCR("add point to box (translate)");
DATA(insert OID = 1423 (  box_sub			PGNSP PGUID 12 1 0 f f t f i 2 603 "603 600" _null_ _null_ _null_ box_sub - _null_ _null_ ));
DESCR("subtract point from box (translate)");
DATA(insert OID = 1424 (  box_mul			PGNSP PGUID 12 1 0 f f t f i 2 603 "603 600" _null_ _null_ _null_ box_mul - _null_ _null_ ));
DESCR("multiply box by point (scale)");
DATA(insert OID = 1425 (  box_div			PGNSP PGUID 12 1 0 f f t f i 2 603 "603 600" _null_ _null_ _null_ box_div - _null_ _null_ ));
DESCR("divide box by point (scale)");
GPDB_EXTRA_COL(pg_proc_prodataaccess = c);
DATA(insert OID = 1426 (  path_contain_pt	PGNSP PGUID 14 1 0 f f t f i 2	16 "602 600" _null_ _null_ _null_  "select pg_catalog.on_ppath($2, $1)" - _null_ _null_ ));
DESCR("path contains point?");
DATA(insert OID = 1428 (  poly_contain_pt	PGNSP PGUID 12 1 0 f f t f i 2	16 "604 600" _null_ _null_ _null_  poly_contain_pt - _null_ _null_ ));
DESCR("polygon contains point?");
DATA(insert OID = 1429 (  pt_contained_poly PGNSP PGUID 12 1 0 f f t f i 2	16 "600 604" _null_ _null_ _null_  pt_contained_poly - _null_ _null_ ));
DESCR("point contained in polygon?");

DATA(insert OID = 1430 (  isclosed			PGNSP PGUID 12 1 0 f f t f i 1	16 "602" _null_ _null_ _null_  path_isclosed - _null_ _null_ ));
DESCR("path closed?");
DATA(insert OID = 1431 (  isopen			PGNSP PGUID 12 1 0 f f t f i 1	16 "602" _null_ _null_ _null_  path_isopen - _null_ _null_ ));
DESCR("path open?");
DATA(insert OID = 1432 (  path_npoints		PGNSP PGUID 12 1 0 f f t f i 1	23 "602" _null_ _null_ _null_  path_npoints - _null_ _null_ ));
DESCR("number of points in path");

/* pclose and popen might better be named close and open, but that crashes initdb.
 * - thomas 97/04/20
 */

DATA(insert OID = 1433 (  pclose			PGNSP PGUID 12 1 0 f f t f i 1 602 "602" _null_ _null_ _null_ path_close - _null_ _null_ ));
DESCR("close path");
DATA(insert OID = 1434 (  popen				PGNSP PGUID 12 1 0 f f t f i 1 602 "602" _null_ _null_ _null_ path_open - _null_ _null_ ));
DESCR("open path");
DATA(insert OID = 1435 (  path_add			PGNSP PGUID 12 1 0 f f t f i 2 602 "602 602" _null_ _null_ _null_ path_add - _null_ _null_ ));
DESCR("concatenate open paths");
DATA(insert OID = 1436 (  path_add_pt		PGNSP PGUID 12 1 0 f f t f i 2 602 "602 600" _null_ _null_ _null_ path_add_pt - _null_ _null_ ));
DESCR("add (translate path)");
DATA(insert OID = 1437 (  path_sub_pt		PGNSP PGUID 12 1 0 f f t f i 2 602 "602 600" _null_ _null_ _null_ path_sub_pt - _null_ _null_ ));
DESCR("subtract (translate path)");
DATA(insert OID = 1438 (  path_mul_pt		PGNSP PGUID 12 1 0 f f t f i 2 602 "602 600" _null_ _null_ _null_ path_mul_pt - _null_ _null_ ));
DESCR("multiply (rotate/scale path)");
DATA(insert OID = 1439 (  path_div_pt		PGNSP PGUID 12 1 0 f f t f i 2 602 "602 600" _null_ _null_ _null_ path_div_pt - _null_ _null_ ));
DESCR("divide (rotate/scale path)");

DATA(insert OID = 1440 (  point				PGNSP PGUID 12 1 0 f f t f i 2 600 "701 701" _null_ _null_ _null_ construct_point - _null_ _null_ ));
DESCR("convert x, y to point");
DATA(insert OID = 1441 (  point_add			PGNSP PGUID 12 1 0 f f t f i 2 600 "600 600" _null_ _null_ _null_ point_add - _null_ _null_ ));
DESCR("add points (translate)");
DATA(insert OID = 1442 (  point_sub			PGNSP PGUID 12 1 0 f f t f i 2 600 "600 600" _null_ _null_ _null_ point_sub - _null_ _null_ ));
DESCR("subtract points (translate)");
DATA(insert OID = 1443 (  point_mul			PGNSP PGUID 12 1 0 f f t f i 2 600 "600 600" _null_ _null_ _null_ point_mul - _null_ _null_ ));
DESCR("multiply points (scale/rotate)");
DATA(insert OID = 1444 (  point_div			PGNSP PGUID 12 1 0 f f t f i 2 600 "600 600" _null_ _null_ _null_ point_div - _null_ _null_ ));
DESCR("divide points (scale/rotate)");

DATA(insert OID = 1445 (  poly_npoints		PGNSP PGUID 12 1 0 f f t f i 1	23 "604" _null_ _null_ _null_  poly_npoints - _null_ _null_ ));
DESCR("number of points in polygon");
DATA(insert OID = 1446 (  box				PGNSP PGUID 12 1 0 f f t f i 1 603 "604" _null_ _null_ _null_ poly_box - _null_ _null_ ));
DESCR("convert polygon to bounding box");
DATA(insert OID = 1447 (  path				PGNSP PGUID 12 1 0 f f t f i 1 602 "604" _null_ _null_ _null_ poly_path - _null_ _null_ ));
DESCR("convert polygon to path");
DATA(insert OID = 1448 (  polygon			PGNSP PGUID 12 1 0 f f t f i 1 604 "603" _null_ _null_ _null_ box_poly - _null_ _null_ ));
DESCR("convert box to polygon");
DATA(insert OID = 1449 (  polygon			PGNSP PGUID 12 1 0 f f t f i 1 604 "602" _null_ _null_ _null_ path_poly - _null_ _null_ ));
DESCR("convert path to polygon");

DATA(insert OID = 1450 (  circle_in			PGNSP PGUID 12 1 0 f f t f i 1 718 "2275" _null_ _null_ _null_	circle_in - _null_ _null_ ));
DESCR("I/O");
DATA(insert OID = 1451 (  circle_out		PGNSP PGUID 12 1 0 f f t f i 1 2275 "718" _null_ _null_ _null_	circle_out - _null_ _null_ ));
DESCR("I/O");
DATA(insert OID = 1452 (  circle_same		PGNSP PGUID 12 1 0 f f t f i 2	16 "718 718" _null_ _null_ _null_  circle_same - _null_ _null_ ));
DESCR("same as?");
DATA(insert OID = 1453 (  circle_contain	PGNSP PGUID 12 1 0 f f t f i 2	16 "718 718" _null_ _null_ _null_  circle_contain - _null_ _null_ ));
DESCR("contains?");
DATA(insert OID = 1454 (  circle_left		PGNSP PGUID 12 1 0 f f t f i 2	16 "718 718" _null_ _null_ _null_  circle_left - _null_ _null_ ));
DESCR("is left of");
DATA(insert OID = 1455 (  circle_overleft	PGNSP PGUID 12 1 0 f f t f i 2	16 "718 718" _null_ _null_ _null_  circle_overleft - _null_ _null_ ));
DESCR("overlaps or is left of");
DATA(insert OID = 1456 (  circle_overright	PGNSP PGUID 12 1 0 f f t f i 2	16 "718 718" _null_ _null_ _null_  circle_overright - _null_ _null_ ));
DESCR("overlaps or is right of");
DATA(insert OID = 1457 (  circle_right		PGNSP PGUID 12 1 0 f f t f i 2	16 "718 718" _null_ _null_ _null_  circle_right - _null_ _null_ ));
DESCR("is right of");
DATA(insert OID = 1458 (  circle_contained	PGNSP PGUID 12 1 0 f f t f i 2	16 "718 718" _null_ _null_ _null_  circle_contained - _null_ _null_ ));
DESCR("is contained by?");
DATA(insert OID = 1459 (  circle_overlap	PGNSP PGUID 12 1 0 f f t f i 2	16 "718 718" _null_ _null_ _null_  circle_overlap - _null_ _null_ ));
DESCR("overlaps");
DATA(insert OID = 1460 (  circle_below		PGNSP PGUID 12 1 0 f f t f i 2	16 "718 718" _null_ _null_ _null_  circle_below - _null_ _null_ ));
DESCR("is below");
DATA(insert OID = 1461 (  circle_above		PGNSP PGUID 12 1 0 f f t f i 2	16 "718 718" _null_ _null_ _null_  circle_above - _null_ _null_ ));
DESCR("is above");
DATA(insert OID = 1462 (  circle_eq			PGNSP PGUID 12 1 0 f f t f i 2	16 "718 718" _null_ _null_ _null_  circle_eq - _null_ _null_ ));
DESCR("equal by area");
DATA(insert OID = 1463 (  circle_ne			PGNSP PGUID 12 1 0 f f t f i 2	16 "718 718" _null_ _null_ _null_  circle_ne - _null_ _null_ ));
DESCR("not equal by area");
DATA(insert OID = 1464 (  circle_lt			PGNSP PGUID 12 1 0 f f t f i 2	16 "718 718" _null_ _null_ _null_  circle_lt - _null_ _null_ ));
DESCR("less-than by area");
DATA(insert OID = 1465 (  circle_gt			PGNSP PGUID 12 1 0 f f t f i 2	16 "718 718" _null_ _null_ _null_  circle_gt - _null_ _null_ ));
DESCR("greater-than by area");
DATA(insert OID = 1466 (  circle_le			PGNSP PGUID 12 1 0 f f t f i 2	16 "718 718" _null_ _null_ _null_  circle_le - _null_ _null_ ));
DESCR("less-than-or-equal by area");
DATA(insert OID = 1467 (  circle_ge			PGNSP PGUID 12 1 0 f f t f i 2	16 "718 718" _null_ _null_ _null_  circle_ge - _null_ _null_ ));
DESCR("greater-than-or-equal by area");
DATA(insert OID = 1468 (  area				PGNSP PGUID 12 1 0 f f t f i 1 701 "718" _null_ _null_ _null_ circle_area - _null_ _null_ ));
DESCR("area of circle");
DATA(insert OID = 1469 (  diameter			PGNSP PGUID 12 1 0 f f t f i 1 701 "718" _null_ _null_ _null_ circle_diameter - _null_ _null_ ));
DESCR("diameter of circle");
DATA(insert OID = 1470 (  radius			PGNSP PGUID 12 1 0 f f t f i 1 701 "718" _null_ _null_ _null_ circle_radius - _null_ _null_ ));
DESCR("radius of circle");
DATA(insert OID = 1471 (  circle_distance	PGNSP PGUID 12 1 0 f f t f i 2 701 "718 718" _null_ _null_ _null_ circle_distance - _null_ _null_ ));
DESCR("distance between");
DATA(insert OID = 1472 (  circle_center		PGNSP PGUID 12 1 0 f f t f i 1 600 "718" _null_ _null_ _null_ circle_center - _null_ _null_ ));
DESCR("center of");
DATA(insert OID = 1473 (  circle			PGNSP PGUID 12 1 0 f f t f i 2 718 "600 701" _null_ _null_ _null_ cr_circle - _null_ _null_ ));
DESCR("convert point and radius to circle");
DATA(insert OID = 1474 (  circle			PGNSP PGUID 12 1 0 f f t f i 1 718 "604" _null_ _null_ _null_ poly_circle - _null_ _null_ ));
DESCR("convert polygon to circle");
DATA(insert OID = 1475 (  polygon			PGNSP PGUID 12 1 0 f f t f i 2 604 "23 718" _null_ _null_ _null_	circle_poly - _null_ _null_ ));
DESCR("convert vertex count and circle to polygon");
DATA(insert OID = 1476 (  dist_pc			PGNSP PGUID 12 1 0 f f t f i 2 701 "600 718" _null_ _null_ _null_ dist_pc - _null_ _null_ ));
DESCR("distance between point and circle");
DATA(insert OID = 1477 (  circle_contain_pt PGNSP PGUID 12 1 0 f f t f i 2	16 "718 600" _null_ _null_ _null_  circle_contain_pt - _null_ _null_ ));
DESCR("circle contains point?");
DATA(insert OID = 1478 (  pt_contained_circle	PGNSP PGUID 12 1 0 f f t f i 2	16 "600 718" _null_ _null_ _null_  pt_contained_circle - _null_ _null_ ));
DESCR("point contained in circle?");
DATA(insert OID = 1479 (  circle			PGNSP PGUID 12 1 0 f f t f i 1 718 "603" _null_ _null_ _null_ box_circle - _null_ _null_ ));
DESCR("convert box to circle");
DATA(insert OID = 1480 (  box				PGNSP PGUID 12 1 0 f f t f i 1 603 "718" _null_ _null_ _null_ circle_box - _null_ _null_ ));
DESCR("convert circle to box");
DATA(insert OID = 1481 (  tinterval			 PGNSP PGUID 12 1 0 f f t f i 2 704 "702 702" _null_ _null_ _null_ mktinterval - _null_ _null_ ));
DESCR("convert to tinterval");

DATA(insert OID = 1482 (  lseg_ne			PGNSP PGUID 12 1 0 f f t f i 2	16 "601 601" _null_ _null_ _null_  lseg_ne - _null_ _null_ ));
DESCR("not equal");
DATA(insert OID = 1483 (  lseg_lt			PGNSP PGUID 12 1 0 f f t f i 2	16 "601 601" _null_ _null_ _null_  lseg_lt - _null_ _null_ ));
DESCR("less-than by length");
DATA(insert OID = 1484 (  lseg_le			PGNSP PGUID 12 1 0 f f t f i 2	16 "601 601" _null_ _null_ _null_  lseg_le - _null_ _null_ ));
DESCR("less-than-or-equal by length");
DATA(insert OID = 1485 (  lseg_gt			PGNSP PGUID 12 1 0 f f t f i 2	16 "601 601" _null_ _null_ _null_  lseg_gt - _null_ _null_ ));
DESCR("greater-than by length");
DATA(insert OID = 1486 (  lseg_ge			PGNSP PGUID 12 1 0 f f t f i 2	16 "601 601" _null_ _null_ _null_  lseg_ge - _null_ _null_ ));
DESCR("greater-than-or-equal by length");
DATA(insert OID = 1487 (  lseg_length		PGNSP PGUID 12 1 0 f f t f i 1 701 "601" _null_ _null_ _null_ lseg_length - _null_ _null_ ));
DESCR("distance between endpoints");
DATA(insert OID = 1488 (  close_ls			PGNSP PGUID 12 1 0 f f t f i 2 600 "628 601" _null_ _null_ _null_ close_ls - _null_ _null_ ));
DESCR("closest point to line on line segment");
DATA(insert OID = 1489 (  close_lseg		PGNSP PGUID 12 1 0 f f t f i 2 600 "601 601" _null_ _null_ _null_ close_lseg - _null_ _null_ ));
DESCR("closest point to line segment on line segment");

DATA(insert OID = 1490 (  line_in			PGNSP PGUID 12 1 0 f f t f i 1 628 "2275" _null_ _null_ _null_	line_in - _null_ _null_ ));
DESCR("I/O");
DATA(insert OID = 1491 (  line_out			PGNSP PGUID 12 1 0 f f t f i 1 2275 "628" _null_ _null_ _null_	line_out - _null_ _null_ ));
DESCR("I/O");
DATA(insert OID = 1492 (  line_eq			PGNSP PGUID 12 1 0 f f t f i 2	16 "628 628" _null_ _null_ _null_ line_eq - _null_ _null_ ));
DESCR("lines equal?");
DATA(insert OID = 1493 (  line				PGNSP PGUID 12 1 0 f f t f i 2 628 "600 600" _null_ _null_ _null_ line_construct_pp - _null_ _null_ ));
DESCR("line from points");
DATA(insert OID = 1494 (  line_interpt		PGNSP PGUID 12 1 0 f f t f i 2 600 "628 628" _null_ _null_ _null_ line_interpt - _null_ _null_ ));
DESCR("intersection point");
DATA(insert OID = 1495 (  line_intersect	PGNSP PGUID 12 1 0 f f t f i 2	16 "628 628" _null_ _null_ _null_  line_intersect - _null_ _null_ ));
DESCR("intersect?");
DATA(insert OID = 1496 (  line_parallel		PGNSP PGUID 12 1 0 f f t f i 2	16 "628 628" _null_ _null_ _null_  line_parallel - _null_ _null_ ));
DESCR("parallel?");
DATA(insert OID = 1497 (  line_perp			PGNSP PGUID 12 1 0 f f t f i 2	16 "628 628" _null_ _null_ _null_  line_perp - _null_ _null_ ));
DESCR("perpendicular?");
DATA(insert OID = 1498 (  line_vertical		PGNSP PGUID 12 1 0 f f t f i 1	16 "628" _null_ _null_ _null_  line_vertical - _null_ _null_ ));
DESCR("vertical?");
DATA(insert OID = 1499 (  line_horizontal	PGNSP PGUID 12 1 0 f f t f i 1	16 "628" _null_ _null_ _null_  line_horizontal - _null_ _null_ ));
DESCR("horizontal?");

/* OIDS 1500 - 1599 */

DATA(insert OID = 1530 (  length			PGNSP PGUID 12 1 0 f f t f i 1 701 "601" _null_ _null_ _null_ lseg_length - _null_ _null_ ));
DESCR("distance between endpoints");
DATA(insert OID = 1531 (  length			PGNSP PGUID 12 1 0 f f t f i 1 701 "602" _null_ _null_ _null_ path_length - _null_ _null_ ));
DESCR("sum of path segments");


DATA(insert OID = 1532 (  point				PGNSP PGUID 12 1 0 f f t f i 1 600 "601" _null_ _null_ _null_ lseg_center - _null_ _null_ ));
DESCR("center of");
DATA(insert OID = 1533 (  point				PGNSP PGUID 12 1 0 f f t f i 1 600 "602" _null_ _null_ _null_ path_center - _null_ _null_ ));
DESCR("center of");
DATA(insert OID = 1534 (  point				PGNSP PGUID 12 1 0 f f t f i 1 600 "603" _null_ _null_ _null_ box_center - _null_ _null_ ));
DESCR("center of");
DATA(insert OID = 1540 (  point				PGNSP PGUID 12 1 0 f f t f i 1 600 "604" _null_ _null_ _null_ poly_center - _null_ _null_ ));
DESCR("center of");
DATA(insert OID = 1541 (  lseg				PGNSP PGUID 12 1 0 f f t f i 1 601 "603" _null_ _null_ _null_ box_diagonal - _null_ _null_ ));
DESCR("diagonal of");
DATA(insert OID = 1542 (  center			PGNSP PGUID 12 1 0 f f t f i 1 600 "603" _null_ _null_ _null_ box_center - _null_ _null_ ));
DESCR("center of");
DATA(insert OID = 1543 (  center			PGNSP PGUID 12 1 0 f f t f i 1 600 "718" _null_ _null_ _null_ circle_center - _null_ _null_ ));
DESCR("center of");
GPDB_EXTRA_COL(pg_proc_prodataaccess = c);
DATA(insert OID = 1544 (  polygon			PGNSP PGUID 14 1 0 f f t f i 1 604 "718" _null_ _null_ _null_ "select pg_catalog.polygon(12, $1)" - _null_ _null_ ));
DESCR("convert circle to 12-vertex polygon");
DATA(insert OID = 1545 (  npoints			PGNSP PGUID 12 1 0 f f t f i 1	23 "602" _null_ _null_ _null_  path_npoints - _null_ _null_ ));
DESCR("number of points in path");
DATA(insert OID = 1556 (  npoints			PGNSP PGUID 12 1 0 f f t f i 1	23 "604" _null_ _null_ _null_  poly_npoints - _null_ _null_ ));
DESCR("number of points in polygon");

DATA(insert OID = 1564 (  bit_in			PGNSP PGUID 12 1 0 f f t f i 3 1560 "2275 26 23" _null_ _null_ _null_ bit_in - _null_ _null_ ));
DESCR("I/O");
DATA(insert OID = 1565 (  bit_out			PGNSP PGUID 12 1 0 f f t f i 1 2275 "1560" _null_ _null_ _null_ bit_out - _null_ _null_ ));
DESCR("I/O");
DATA(insert OID = 2919 (  bittypmodin		PGNSP PGUID 12 1 0 f f t f i 1 23 "1263" _null_ _null_ _null_	bittypmodin - _null_ _null_ ));
DESCR("I/O typmod");
DATA(insert OID = 2920 (  bittypmodout		PGNSP PGUID 12 1 0 f f t f i 1 2275 "23" _null_ _null_ _null_	bittypmodout - _null_ _null_ ));
DESCR("I/O typmod");

DATA(insert OID = 1569 (  like				PGNSP PGUID 12 1 0 f f t f i 2 16 "25 25" _null_ _null_ _null_	textlike - _null_ _null_ ));
DESCR("matches LIKE expression");
DATA(insert OID = 1570 (  notlike			PGNSP PGUID 12 1 0 f f t f i 2 16 "25 25" _null_ _null_ _null_	textnlike - _null_ _null_ ));
DESCR("does not match LIKE expression");
DATA(insert OID = 1571 (  like				PGNSP PGUID 12 1 0 f f t f i 2 16 "19 25" _null_ _null_ _null_	namelike - _null_ _null_ ));
DESCR("matches LIKE expression");
DATA(insert OID = 1572 (  notlike			PGNSP PGUID 12 1 0 f f t f i 2 16 "19 25" _null_ _null_ _null_	namenlike - _null_ _null_ ));
DESCR("does not match LIKE expression");


/* SEQUENCE functions */
DATA(insert OID = 1574 (  nextval			PGNSP PGUID 12 1 0 f f t f v 1 20 "2205" _null_ _null_ _null_	nextval_oid - _null_ _null_ ));
DESCR("sequence next value");
DATA(insert OID = 1575 (  currval			PGNSP PGUID 12 1 0 f f t f v 1 20 "2205" _null_ _null_ _null_	currval_oid - _null_ _null_ ));
DESCR("sequence current value");
DATA(insert OID = 1576 (  setval			PGNSP PGUID 12 1 0 f f t f v 2 20 "2205 20" _null_ _null_ _null_  setval_oid - _null_ _null_ ));
DESCR("set sequence value");
DATA(insert OID = 1765 (  setval			PGNSP PGUID 12 1 0 f f t f v 3 20 "2205 20 16" _null_ _null_ _null_ setval3_oid - _null_ _null_ ));
DESCR("set sequence value and iscalled status");

DATA(insert OID = 1579 (  varbit_in			PGNSP PGUID 12 1 0 f f t f i 3 1562 "2275 26 23" _null_ _null_ _null_ varbit_in - _null_ _null_ ));
DESCR("I/O");
DATA(insert OID = 1580 (  varbit_out		PGNSP PGUID 12 1 0 f f t f i 1 2275 "1562" _null_ _null_ _null_ varbit_out - _null_ _null_ ));
DESCR("I/O");
DATA(insert OID = 2902 (  varbittypmodin	PGNSP PGUID 12 1 0 f f t f i 1 23 "1263" _null_ _null_ _null_	varbittypmodin - _null_ _null_ ));
DESCR("I/O typmod");
DATA(insert OID = 2921 (  varbittypmodout	PGNSP PGUID 12 1 0 f f t f i 1 2275 "23" _null_ _null_ _null_	varbittypmodout - _null_ _null_ ));
DESCR("I/O typmod");

DATA(insert OID = 1581 (  biteq				PGNSP PGUID 12 1 0 f f t f i 2 16 "1560 1560" _null_ _null_ _null_	biteq - _null_ _null_ ));
DESCR("equal");
DATA(insert OID = 1582 (  bitne				PGNSP PGUID 12 1 0 f f t f i 2 16 "1560 1560" _null_ _null_ _null_	bitne - _null_ _null_ ));
DESCR("not equal");
DATA(insert OID = 1592 (  bitge				PGNSP PGUID 12 1 0 f f t f i 2 16 "1560 1560" _null_ _null_ _null_	bitge - _null_ _null_ ));
DESCR("greater than or equal");
DATA(insert OID = 1593 (  bitgt				PGNSP PGUID 12 1 0 f f t f i 2 16 "1560 1560" _null_ _null_ _null_	bitgt - _null_ _null_ ));
DESCR("greater than");
DATA(insert OID = 1594 (  bitle				PGNSP PGUID 12 1 0 f f t f i 2 16 "1560 1560" _null_ _null_ _null_	bitle - _null_ _null_ ));
DESCR("less than or equal");
DATA(insert OID = 1595 (  bitlt				PGNSP PGUID 12 1 0 f f t f i 2 16 "1560 1560" _null_ _null_ _null_	bitlt - _null_ _null_ ));
DESCR("less than");
DATA(insert OID = 1596 (  bitcmp			PGNSP PGUID 12 1 0 f f t f i 2 23 "1560 1560" _null_ _null_ _null_	bitcmp - _null_ _null_ ));
DESCR("compare");

DATA(insert OID = 1598 (  random			PGNSP PGUID 12 1 0 f f t f v 0 701 "" _null_ _null_ _null_	drandom - _null_ _null_ ));
DESCR("random value");
DATA(insert OID = 1599 (  setseed			PGNSP PGUID 12 1 0 f f t f v 1 2278 "701" _null_ _null_ _null_ setseed - _null_ _null_ ));
DESCR("set random seed");

/* OIDS 1600 - 1699 */

DATA(insert OID = 1600 (  asin				PGNSP PGUID 12 1 0 f f t f i 1 701 "701" _null_ _null_ _null_ dasin - _null_ _null_ ));
DESCR("arcsine");
DATA(insert OID = 1601 (  acos				PGNSP PGUID 12 1 0 f f t f i 1 701 "701" _null_ _null_ _null_ dacos - _null_ _null_ ));
DESCR("arccosine");
DATA(insert OID = 1602 (  atan				PGNSP PGUID 12 1 0 f f t f i 1 701 "701" _null_ _null_ _null_ datan - _null_ _null_ ));
DESCR("arctangent");
DATA(insert OID = 1603 (  atan2				PGNSP PGUID 12 1 0 f f t f i 2 701 "701 701" _null_ _null_ _null_ datan2 - _null_ _null_ ));
DESCR("arctangent, two arguments");
DATA(insert OID = 1604 (  sin				PGNSP PGUID 12 1 0 f f t f i 1 701 "701" _null_ _null_ _null_ dsin - _null_ _null_ ));
DESCR("sine");
DATA(insert OID = 1605 (  cos				PGNSP PGUID 12 1 0 f f t f i 1 701 "701" _null_ _null_ _null_ dcos - _null_ _null_ ));
DESCR("cosine");
DATA(insert OID = 1606 (  tan				PGNSP PGUID 12 1 0 f f t f i 1 701 "701" _null_ _null_ _null_ dtan - _null_ _null_ ));
DESCR("tangent");
DATA(insert OID = 1607 (  cot				PGNSP PGUID 12 1 0 f f t f i 1 701 "701" _null_ _null_ _null_ dcot - _null_ _null_ ));
DESCR("cotangent");
DATA(insert OID = 1608 (  degrees			PGNSP PGUID 12 1 0 f f t f i 1 701 "701" _null_ _null_ _null_ degrees - _null_ _null_ ));
DESCR("radians to degrees");
DATA(insert OID = 1609 (  radians			PGNSP PGUID 12 1 0 f f t f i 1 701 "701" _null_ _null_ _null_ radians - _null_ _null_ ));
DESCR("degrees to radians");
DATA(insert OID = 1610 (  pi				PGNSP PGUID 12 1 0 f f t f i 0 701 "" _null_ _null_ _null_	dpi - _null_ _null_ ));
DESCR("PI");

DATA(insert OID = 1618 (  interval_mul		PGNSP PGUID 12 1 0 f f t f i 2 1186 "1186 701" _null_ _null_ _null_ interval_mul - _null_ _null_ ));
DESCR("multiply interval");

DATA(insert OID = 1620 (  ascii				PGNSP PGUID 12 1 0 f f t f i 1 23 "25" _null_ _null_ _null_ ascii - _null_ _null_ ));
DESCR("convert first char to int4");
DATA(insert OID = 1621 (  chr				PGNSP PGUID 12 1 0 f f t f i 1 25 "23" _null_ _null_ _null_ chr - _null_ _null_ ));
DESCR("convert int4 to char");
DATA(insert OID = 1622 (  repeat			PGNSP PGUID 12 1 0 f f t f i 2 25 "25 23" _null_ _null_ _null_	repeat - _null_ _null_ ));
DESCR("replicate string int4 times");

DATA(insert OID = 1623 (  similar_escape	PGNSP PGUID 12 1 0 f f f f i 2 25 "25 25" _null_ _null_ _null_ similar_escape - _null_ _null_ ));
DESCR("convert SQL99 regexp pattern to POSIX style");

DATA(insert OID = 1624 (  mul_d_interval	PGNSP PGUID 12 1 0 f f t f i 2 1186 "701 1186" _null_ _null_ _null_ mul_d_interval - _null_ _null_ ));

DATA(insert OID = 1631 (  bpcharlike	   PGNSP PGUID 12 1 0 f f t f i 2 16 "1042 25" _null_ _null_ _null_ textlike - _null_ _null_ ));
DESCR("matches LIKE expression");
DATA(insert OID = 1632 (  bpcharnlike	   PGNSP PGUID 12 1 0 f f t f i 2 16 "1042 25" _null_ _null_ _null_ textnlike - _null_ _null_ ));
DESCR("does not match LIKE expression");

DATA(insert OID = 1633 (  texticlike		PGNSP PGUID 12 1 0 f f t f i 2 16 "25 25" _null_ _null_ _null_ texticlike - _null_ _null_ ));
DESCR("matches LIKE expression, case-insensitive");
DATA(insert OID = 1634 (  texticnlike		PGNSP PGUID 12 1 0 f f t f i 2 16 "25 25" _null_ _null_ _null_ texticnlike - _null_ _null_ ));
DESCR("does not match LIKE expression, case-insensitive");
DATA(insert OID = 1635 (  nameiclike		PGNSP PGUID 12 1 0 f f t f i 2 16 "19 25" _null_ _null_ _null_	nameiclike - _null_ _null_ ));
DESCR("matches LIKE expression, case-insensitive");
DATA(insert OID = 1636 (  nameicnlike		PGNSP PGUID 12 1 0 f f t f i 2 16 "19 25" _null_ _null_ _null_	nameicnlike - _null_ _null_ ));
DESCR("does not match LIKE expression, case-insensitive");
DATA(insert OID = 1637 (  like_escape		PGNSP PGUID 12 1 0 f f t f i 2 25 "25 25" _null_ _null_ _null_ like_escape - _null_ _null_ ));
DESCR("convert LIKE pattern to use backslash escapes");

DATA(insert OID = 1656 (  bpcharicregexeq	 PGNSP PGUID 12 1 0 f f t f i 2 16 "1042 25" _null_ _null_ _null_ texticregexeq - _null_ _null_ ));
DESCR("matches regex., case-insensitive");
DATA(insert OID = 1657 (  bpcharicregexne	 PGNSP PGUID 12 1 0 f f t f i 2 16 "1042 25" _null_ _null_ _null_ texticregexne - _null_ _null_ ));
DESCR("does not match regex., case-insensitive");
DATA(insert OID = 1658 (  bpcharregexeq    PGNSP PGUID 12 1 0 f f t f i 2 16 "1042 25" _null_ _null_ _null_ textregexeq - _null_ _null_ ));
DESCR("matches regex., case-sensitive");
DATA(insert OID = 1659 (  bpcharregexne    PGNSP PGUID 12 1 0 f f t f i 2 16 "1042 25" _null_ _null_ _null_ textregexne - _null_ _null_ ));
DESCR("does not match regex., case-sensitive");
DATA(insert OID = 1660 (  bpchariclike		PGNSP PGUID 12 1 0 f f t f i 2 16 "1042 25" _null_ _null_ _null_ texticlike - _null_ _null_ ));
DESCR("matches LIKE expression, case-insensitive");
DATA(insert OID = 1661 (  bpcharicnlike		PGNSP PGUID 12 1 0 f f t f i 2 16 "1042 25" _null_ _null_ _null_ texticnlike - _null_ _null_ ));
DESCR("does not match LIKE expression, case-insensitive");

DATA(insert OID = 1689 (  flatfile_update_trigger  PGNSP PGUID 12 1 0 f f t f v 0 2279	"" _null_ _null_ _null_ flatfile_update_trigger - _null_ _null_ ));
DESCR("update flat-file copy of a shared catalog");

/* Oracle Compatibility Related Functions - By Edmund Mergl <E.Mergl@bawue.de> */
DATA(insert OID =  868 (  strpos	   PGNSP PGUID 12 1 0 f f t f i 2 23 "25 25" _null_ _null_ _null_ textpos - _null_ _null_ ));
DESCR("find position of substring");
DATA(insert OID =  870 (  lower		   PGNSP PGUID 12 1 0 f f t f i 1 25 "25" _null_ _null_ _null_	lower - _null_ _null_ ));
DESCR("lowercase");
DATA(insert OID =  871 (  upper		   PGNSP PGUID 12 1 0 f f t f i 1 25 "25" _null_ _null_ _null_	upper - _null_ _null_ ));
DESCR("uppercase");
DATA(insert OID =  872 (  initcap	   PGNSP PGUID 12 1 0 f f t f i 1 25 "25" _null_ _null_ _null_	initcap - _null_ _null_ ));
DESCR("capitalize each word");
DATA(insert OID =  873 (  lpad		   PGNSP PGUID 12 1 0 f f t f i 3 25 "25 23 25" _null_ _null_ _null_	lpad - _null_ _null_ ));
DESCR("left-pad string to length");
DATA(insert OID =  874 (  rpad		   PGNSP PGUID 12 1 0 f f t f i 3 25 "25 23 25" _null_ _null_ _null_	rpad - _null_ _null_ ));
DESCR("right-pad string to length");
DATA(insert OID =  875 (  ltrim		   PGNSP PGUID 12 1 0 f f t f i 2 25 "25 25" _null_ _null_ _null_ ltrim - _null_ _null_ ));
DESCR("trim selected characters from left end of string");
DATA(insert OID =  876 (  rtrim		   PGNSP PGUID 12 1 0 f f t f i 2 25 "25 25" _null_ _null_ _null_ rtrim - _null_ _null_ ));
DESCR("trim selected characters from right end of string");
DATA(insert OID =  877 (  substr	   PGNSP PGUID 12 1 0 f f t f i 3 25 "25 23 23" _null_ _null_ _null_	text_substr - _null_ _null_ ));
DESCR("return portion of string");
DATA(insert OID =  878 (  translate    PGNSP PGUID 12 1 0 f f t f i 3 25 "25 25 25" _null_ _null_ _null_	translate - _null_ _null_ ));
DESCR("map a set of character appearing in string");
GPDB_EXTRA_COL(pg_proc_prodataaccess = c);
DATA(insert OID =  879 (  lpad		   PGNSP PGUID 14 1 0 f f t f i 2 25 "25 23" _null_ _null_ _null_ "select pg_catalog.lpad($1, $2, '' '')" - _null_ _null_ ));
DESCR("left-pad string to length");
GPDB_EXTRA_COL(pg_proc_prodataaccess = c);
DATA(insert OID =  880 (  rpad		   PGNSP PGUID 14 1 0 f f t f i 2 25 "25 23" _null_ _null_ _null_ "select pg_catalog.rpad($1, $2, '' '')" - _null_ _null_ ));
DESCR("right-pad string to length");
DATA(insert OID =  881 (  ltrim		   PGNSP PGUID 12 1 0 f f t f i 1 25 "25" _null_ _null_ _null_	ltrim1 - _null_ _null_ ));
DESCR("trim spaces from left end of string");
DATA(insert OID =  882 (  rtrim		   PGNSP PGUID 12 1 0 f f t f i 1 25 "25" _null_ _null_ _null_	rtrim1 - _null_ _null_ ));
DESCR("trim spaces from right end of string");
DATA(insert OID =  883 (  substr	   PGNSP PGUID 12 1 0 f f t f i 2 25 "25 23" _null_ _null_ _null_ text_substr_no_len - _null_ _null_ ));
DESCR("return portion of string");
DATA(insert OID =  884 (  btrim		   PGNSP PGUID 12 1 0 f f t f i 2 25 "25 25" _null_ _null_ _null_ btrim - _null_ _null_ ));
DESCR("trim selected characters from both ends of string");
DATA(insert OID =  885 (  btrim		   PGNSP PGUID 12 1 0 f f t f i 1 25 "25" _null_ _null_ _null_	btrim1 - _null_ _null_ ));
DESCR("trim spaces from both ends of string");

DATA(insert OID =  936 (  substring    PGNSP PGUID 12 1 0 f f t f i 3 25 "25 23 23" _null_ _null_ _null_	text_substr - _null_ _null_ ));
DESCR("return portion of string");
DATA(insert OID =  937 (  substring    PGNSP PGUID 12 1 0 f f t f i 2 25 "25 23" _null_ _null_ _null_ text_substr_no_len - _null_ _null_ ));
DESCR("return portion of string");
DATA(insert OID =  2087 ( replace	   PGNSP PGUID 12 1 0 f f t f i 3 25 "25 25 25" _null_ _null_ _null_	replace_text - _null_ _null_ ));
DESCR("replace all occurrences of old_substr with new_substr in string");
DATA(insert OID =  2284 ( regexp_replace	   PGNSP PGUID 12 1 0 f f t f i 3 25 "25 25 25" _null_ _null_ _null_	textregexreplace_noopt - _null_ _null_ ));
DESCR("replace text using regexp");
DATA(insert OID =  2285 ( regexp_replace	   PGNSP PGUID 12 1 0 f f t f i 4 25 "25 25 25 25" _null_ _null_ _null_ textregexreplace - _null_ _null_ ));
DESCR("replace text using regexp");
DATA(insert OID =  2763 ( regexp_matches   PGNSP PGUID 12 1 1 f f t t i 2 1009 "25 25" _null_ _null_ _null_ regexp_matches_no_flags - _null_ _null_ ));
DESCR("return all match groups for regexp");
DATA(insert OID =  2764 ( regexp_matches   PGNSP PGUID 12 1 10 f f t t i 3 1009 "25 25 25" _null_ _null_ _null_ regexp_matches - _null_ _null_ ));
DESCR("return all match groups for regexp");
DATA(insert OID =  2088 ( split_part   PGNSP PGUID 12 1 0 f f t f i 3 25 "25 25 23" _null_ _null_ _null_	split_text - _null_ _null_ ));
DESCR("split string by field_sep and return field_num");
DATA(insert OID =  2765 ( regexp_split_to_table PGNSP PGUID 12 1 1000 f f t t i 2 25 "25 25" _null_ _null_ _null_	regexp_split_to_table_no_flags - _null_ _null_ ));
DESCR("split string by pattern");
DATA(insert OID =  2766 ( regexp_split_to_table PGNSP PGUID 12 1 1000 f f t t i 3 25 "25 25 25" _null_ _null_ _null_	regexp_split_to_table - _null_ _null_ ));
DESCR("split string by pattern");
DATA(insert OID =  2767 ( regexp_split_to_array PGNSP PGUID 12 1 0 f f t f i 2 1009 "25 25" _null_ _null_ _null_	regexp_split_to_array_no_flags - _null_ _null_ ));
DESCR("split string by pattern");
DATA(insert OID =  2768 ( regexp_split_to_array PGNSP PGUID 12 1 0 f f t f i 3 1009 "25 25 25" _null_ _null_ _null_ regexp_split_to_array - _null_ _null_ ));
DESCR("split string by pattern");
DATA(insert OID =  2089 ( to_hex	   PGNSP PGUID 12 1 0 f f t f i 1 25 "23" _null_ _null_ _null_	to_hex32 - _null_ _null_ ));
DESCR("convert int4 number to hex");
DATA(insert OID =  2090 ( to_hex	   PGNSP PGUID 12 1 0 f f t f i 1 25 "20" _null_ _null_ _null_	to_hex64 - _null_ _null_ ));
DESCR("convert int8 number to hex");

/* for character set encoding support */

/* return database encoding name */
DATA(insert OID = 1039 (  getdatabaseencoding	   PGNSP PGUID 12 1 0 f f t f s 0 19 "" _null_ _null_ _null_ getdatabaseencoding - _null_ _null_ ));
DESCR("encoding name of current database");

/* return client encoding name i.e. session encoding */
DATA(insert OID = 810 (  pg_client_encoding    PGNSP PGUID 12 1 0 f f t f s 0 19 "" _null_ _null_ _null_ pg_client_encoding - _null_ _null_ ));
DESCR("encoding name of current database");

DATA(insert OID = 1713 (  length		   PGNSP PGUID 12 1 0 f f t f s 2 23 "17 19" _null_ _null_ _null_ length_in_encoding - _null_ _null_ ));
DESCR("length of string in specified encoding");

DATA(insert OID = 1714 (  convert_from		   PGNSP PGUID 12 1 0 f f t f s 2 25 "17 19" _null_ _null_ _null_ pg_convert_from - _null_ _null_ ));
DESCR("convert string with specified source encoding name");

DATA(insert OID = 1717 (  convert_to		   PGNSP PGUID 12 1 0 f f t f s 2 17 "25 19" _null_ _null_ _null_ pg_convert_to - _null_ _null_ ));
DESCR("convert string with specified destination encoding name");

DATA(insert OID = 1813 (  convert		   PGNSP PGUID 12 1 0 f f t f s 3 17 "17 19 19" _null_ _null_ _null_ pg_convert - _null_ _null_ ));
DESCR("convert string with specified encoding names");

DATA(insert OID = 1264 (  pg_char_to_encoding	   PGNSP PGUID 12 1 0 f f t f s 1 23 "19" _null_ _null_ _null_	PG_char_to_encoding - _null_ _null_ ));
DESCR("convert encoding name to encoding id");

DATA(insert OID = 1597 (  pg_encoding_to_char	   PGNSP PGUID 12 1 0 f f t f s 1 19 "23" _null_ _null_ _null_	PG_encoding_to_char - _null_ _null_ ));
DESCR("convert encoding id to encoding name");

DATA(insert OID = 1638 (  oidgt				   PGNSP PGUID 12 1 0 f f t f i 2 16 "26 26" _null_ _null_ _null_ oidgt - _null_ _null_ ));
DESCR("greater-than");
DATA(insert OID = 1639 (  oidge				   PGNSP PGUID 12 1 0 f f t f i 2 16 "26 26" _null_ _null_ _null_ oidge - _null_ _null_ ));
DESCR("greater-than-or-equal");

/* System-view support functions */
DATA(insert OID = 1573 (  pg_get_ruledef	   PGNSP PGUID 12 1 0 f f t f s 1 25 "26" _null_ _null_ _null_	pg_get_ruledef - _null_ _null_ ));
DESCR("source text of a rule");
DATA(insert OID = 1640 (  pg_get_viewdef	   PGNSP PGUID 12 1 0 f f t f s 1 25 "25" _null_ _null_ _null_	pg_get_viewdef_name - _null_ _null_ ));
DESCR("select statement of a view");
DATA(insert OID = 1641 (  pg_get_viewdef	   PGNSP PGUID 12 1 0 f f t f s 1 25 "26" _null_ _null_ _null_	pg_get_viewdef - _null_ _null_ ));
DESCR("select statement of a view");
DATA(insert OID = 1642 (  pg_get_userbyid	   PGNSP PGUID 12 1 0 f f t f s 1 19 "26" _null_ _null_ _null_	pg_get_userbyid - _null_ _null_ ));
DESCR("role name by OID (with fallback)");
DATA(insert OID = 1643 (  pg_get_indexdef	   PGNSP PGUID 12 1 0 f f t f s 1 25 "26" _null_ _null_ _null_	pg_get_indexdef - _null_ _null_ ));
DESCR("index description");
DATA(insert OID = 1662 (  pg_get_triggerdef    PGNSP PGUID 12 1 0 f f t f s 1 25 "26" _null_ _null_ _null_	pg_get_triggerdef - _null_ _null_ ));
DESCR("trigger description");
DATA(insert OID = 1387 (  pg_get_constraintdef PGNSP PGUID 12 1 0 f f t f s 1 25 "26" _null_ _null_ _null_	pg_get_constraintdef - _null_ _null_ ));
DESCR("constraint description");
DATA(insert OID = 1716 (  pg_get_expr		   PGNSP PGUID 12 1 0 f f t f s 2 25 "25 26" _null_ _null_ _null_ pg_get_expr - _null_ _null_ ));
DESCR("deparse an encoded expression");
DATA(insert OID = 1665 (  pg_get_serial_sequence	PGNSP PGUID 12 1 0 f f t f s 2 25 "25 25" _null_ _null_ _null_	pg_get_serial_sequence - _null_ _null_ ));
DESCR("name of sequence for a serial column");
/* pg_get_function_arguments(oid) => text */
DATA(insert OID = 2096 ( pg_get_function_arguments  PGNSP PGUID 12 1 0 f f t f s 1 25 "26" _null_ _null_ _null_ pg_get_function_arguments - _null_ _null_ ));
DESCR("argument list of a function");

/* pg_get_function_result(oid) => text */
DATA(insert OID = 3238 ( pg_get_function_result  PGNSP PGUID 12 1 0 f f t f s 1 25 "26" _null_ _null_ _null_ pg_get_function_result - _null_ _null_ ));
DESCR("result type of a function");

/* pg_get_function_identity_arguments(oid) => text */
DATA(insert OID = 3239 ( pg_get_function_identity_arguments  PGNSP PGUID 12 1 0 f f t f s 1 25 "26" _null_ _null_ _null_ pg_get_function_identity_arguments - _null_ _null_ ));
DESCR("identity argument list of a function");


/* Generic referential integrity constraint triggers */
GPDB_EXTRA_COL(pg_proc_prodataaccess = m);
DATA(insert OID = 1644 (  RI_FKey_check_ins		PGNSP PGUID 12 1 0 f f t f v 0 2279 "" _null_ _null_ _null_ RI_FKey_check_ins - _null_ _null_ ));
DESCR("referential integrity FOREIGN KEY ... REFERENCES");
GPDB_EXTRA_COL(pg_proc_prodataaccess = m);
DATA(insert OID = 1645 (  RI_FKey_check_upd		PGNSP PGUID 12 1 0 f f t f v 0 2279 "" _null_ _null_ _null_ RI_FKey_check_upd - _null_ _null_ ));
DESCR("referential integrity FOREIGN KEY ... REFERENCES");
GPDB_EXTRA_COL(pg_proc_prodataaccess = m);
DATA(insert OID = 1646 (  RI_FKey_cascade_del	PGNSP PGUID 12 1 0 f f t f v 0 2279 "" _null_ _null_ _null_ RI_FKey_cascade_del - _null_ _null_ ));
DESCR("referential integrity ON DELETE CASCADE");
GPDB_EXTRA_COL(pg_proc_prodataaccess = m);
DATA(insert OID = 1647 (  RI_FKey_cascade_upd	PGNSP PGUID 12 1 0 f f t f v 0 2279 "" _null_ _null_ _null_ RI_FKey_cascade_upd - _null_ _null_ ));
DESCR("referential integrity ON UPDATE CASCADE");
GPDB_EXTRA_COL(pg_proc_prodataaccess = m);
DATA(insert OID = 1648 (  RI_FKey_restrict_del	PGNSP PGUID 12 1 0 f f t f v 0 2279 "" _null_ _null_ _null_ RI_FKey_restrict_del - _null_ _null_ ));
DESCR("referential integrity ON DELETE RESTRICT");
GPDB_EXTRA_COL(pg_proc_prodataaccess = m);
DATA(insert OID = 1649 (  RI_FKey_restrict_upd	PGNSP PGUID 12 1 0 f f t f v 0 2279 "" _null_ _null_ _null_ RI_FKey_restrict_upd - _null_ _null_ ));
DESCR("referential integrity ON UPDATE RESTRICT");
GPDB_EXTRA_COL(pg_proc_prodataaccess = m);
DATA(insert OID = 1650 (  RI_FKey_setnull_del	PGNSP PGUID 12 1 0 f f t f v 0 2279 "" _null_ _null_ _null_ RI_FKey_setnull_del - _null_ _null_ ));
DESCR("referential integrity ON DELETE SET NULL");
GPDB_EXTRA_COL(pg_proc_prodataaccess = m);
DATA(insert OID = 1651 (  RI_FKey_setnull_upd	PGNSP PGUID 12 1 0 f f t f v 0 2279 "" _null_ _null_ _null_ RI_FKey_setnull_upd - _null_ _null_ ));
DESCR("referential integrity ON UPDATE SET NULL");
GPDB_EXTRA_COL(pg_proc_prodataaccess = m);
DATA(insert OID = 1652 (  RI_FKey_setdefault_del PGNSP PGUID 12 1 0 f f t f v 0 2279 "" _null_ _null_ _null_ RI_FKey_setdefault_del - _null_ _null_ ));
DESCR("referential integrity ON DELETE SET DEFAULT");
GPDB_EXTRA_COL(pg_proc_prodataaccess = m);
DATA(insert OID = 1653 (  RI_FKey_setdefault_upd PGNSP PGUID 12 1 0 f f t f v 0 2279 "" _null_ _null_ _null_ RI_FKey_setdefault_upd - _null_ _null_ ));
DESCR("referential integrity ON UPDATE SET DEFAULT");
GPDB_EXTRA_COL(pg_proc_prodataaccess = m);
DATA(insert OID = 1654 (  RI_FKey_noaction_del PGNSP PGUID 12 1 0 f f t f v 0 2279 "" _null_ _null_ _null_	RI_FKey_noaction_del - _null_ _null_ ));
DESCR("referential integrity ON DELETE NO ACTION");
GPDB_EXTRA_COL(pg_proc_prodataaccess = m);
DATA(insert OID = 1655 (  RI_FKey_noaction_upd PGNSP PGUID 12 1 0 f f t f v 0 2279 "" _null_ _null_ _null_	RI_FKey_noaction_upd - _null_ _null_ ));
DESCR("referential integrity ON UPDATE NO ACTION");

DATA(insert OID = 1666 (  varbiteq			PGNSP PGUID 12 1 0 f f t f i 2 16 "1562 1562" _null_ _null_ _null_	biteq - _null_ _null_ ));
DESCR("equal");
DATA(insert OID = 1667 (  varbitne			PGNSP PGUID 12 1 0 f f t f i 2 16 "1562 1562" _null_ _null_ _null_	bitne - _null_ _null_ ));
DESCR("not equal");
DATA(insert OID = 1668 (  varbitge			PGNSP PGUID 12 1 0 f f t f i 2 16 "1562 1562" _null_ _null_ _null_	bitge - _null_ _null_ ));
DESCR("greater than or equal");
DATA(insert OID = 1669 (  varbitgt			PGNSP PGUID 12 1 0 f f t f i 2 16 "1562 1562" _null_ _null_ _null_	bitgt - _null_ _null_ ));
DESCR("greater than");
DATA(insert OID = 1670 (  varbitle			PGNSP PGUID 12 1 0 f f t f i 2 16 "1562 1562" _null_ _null_ _null_	bitle - _null_ _null_ ));
DESCR("less than or equal");
DATA(insert OID = 1671 (  varbitlt			PGNSP PGUID 12 1 0 f f t f i 2 16 "1562 1562" _null_ _null_ _null_	bitlt - _null_ _null_ ));
DESCR("less than");
DATA(insert OID = 1672 (  varbitcmp			PGNSP PGUID 12 1 0 f f t f i 2 23 "1562 1562" _null_ _null_ _null_	bitcmp - _null_ _null_ ));
DESCR("compare");

DATA(insert OID = 1673 (  bitand			PGNSP PGUID 12 1 0 f f t f i 2 1560 "1560 1560" _null_ _null_ _null_	bitand - _null_ _null_ ));
DESCR("bitwise and");
DATA(insert OID = 1674 (  bitor				PGNSP PGUID 12 1 0 f f t f i 2 1560 "1560 1560" _null_ _null_ _null_	bitor - _null_ _null_ ));
DESCR("bitwise or");
DATA(insert OID = 1675 (  bitxor			PGNSP PGUID 12 1 0 f f t f i 2 1560 "1560 1560" _null_ _null_ _null_	bitxor - _null_ _null_ ));
DESCR("bitwise exclusive or");
DATA(insert OID = 1676 (  bitnot			PGNSP PGUID 12 1 0 f f t f i 1 1560 "1560" _null_ _null_ _null_ bitnot - _null_ _null_ ));
DESCR("bitwise not");
DATA(insert OID = 1677 (  bitshiftleft		PGNSP PGUID 12 1 0 f f t f i 2 1560 "1560 23" _null_ _null_ _null_	bitshiftleft - _null_ _null_ ));
DESCR("bitwise left shift");
DATA(insert OID = 1678 (  bitshiftright		PGNSP PGUID 12 1 0 f f t f i 2 1560 "1560 23" _null_ _null_ _null_	bitshiftright - _null_ _null_ ));
DESCR("bitwise right shift");
DATA(insert OID = 1679 (  bitcat			PGNSP PGUID 12 1 0 f f t f i 2 1562 "1562 1562" _null_ _null_ _null_	bitcat - _null_ _null_ ));
DESCR("bitwise concatenation");
DATA(insert OID = 1680 (  substring			PGNSP PGUID 12 1 0 f f t f i 3 1560 "1560 23 23" _null_ _null_ _null_ bitsubstr - _null_ _null_ ));
DESCR("return portion of bitstring");
DATA(insert OID = 1681 (  length			PGNSP PGUID 12 1 0 f f t f i 1 23 "1560" _null_ _null_ _null_ bitlength - _null_ _null_ ));
DESCR("bitstring length");
DATA(insert OID = 1682 (  octet_length		PGNSP PGUID 12 1 0 f f t f i 1 23 "1560" _null_ _null_ _null_ bitoctetlength - _null_ _null_ ));
DESCR("octet length");
DATA(insert OID = 1683 (  bit				PGNSP PGUID 12 1 0 f f t f i 2 1560 "23 23" _null_ _null_ _null_	bitfromint4 - _null_ _null_ ));
DESCR("int4 to bitstring");
DATA(insert OID = 1684 (  int4				PGNSP PGUID 12 1 0 f f t f i 1 23 "1560" _null_ _null_ _null_ bittoint4 - _null_ _null_ ));
DESCR("bitstring to int4");

DATA(insert OID = 1685 (  bit			   PGNSP PGUID 12 1 0 f f t f i 3 1560 "1560 23 16" _null_ _null_ _null_ bit - _null_ _null_ ));
DESCR("adjust bit() to typmod length");
DATA(insert OID = 1687 (  varbit		   PGNSP PGUID 12 1 0 f f t f i 3 1562 "1562 23 16" _null_ _null_ _null_ varbit - _null_ _null_ ));
DESCR("adjust varbit() to typmod length");

DATA(insert OID = 1698 (  position		   PGNSP PGUID 12 1 0 f f t f i 2 23 "1560 1560" _null_ _null_ _null_ bitposition - _null_ _null_ ));
DESCR("return position of sub-bitstring");
GPDB_EXTRA_COL(pg_proc_prodataaccess = c);
DATA(insert OID = 1699 (  substring			PGNSP PGUID 14 1 0 f f t f i 2 1560 "1560 23" _null_ _null_ _null_	"select pg_catalog.substring($1, $2, -1)" - _null_ _null_ ));
DESCR("return portion of bitstring");


/* for mac type support */
DATA(insert OID = 436 (  macaddr_in			PGNSP PGUID 12 1 0 f f t f i 1 829 "2275" _null_ _null_ _null_	macaddr_in - _null_ _null_ ));
DESCR("I/O");
DATA(insert OID = 437 (  macaddr_out		PGNSP PGUID 12 1 0 f f t f i 1 2275 "829" _null_ _null_ _null_	macaddr_out - _null_ _null_ ));
DESCR("I/O");

DATA(insert OID = 753 (  trunc				PGNSP PGUID 12 1 0 f f t f i 1 829 "829" _null_ _null_ _null_ macaddr_trunc - _null_ _null_ ));
DESCR("MAC manufacturer fields");

DATA(insert OID = 830 (  macaddr_eq			PGNSP PGUID 12 1 0 f f t f i 2 16 "829 829" _null_ _null_ _null_	macaddr_eq - _null_ _null_ ));
DESCR("equal");
DATA(insert OID = 831 (  macaddr_lt			PGNSP PGUID 12 1 0 f f t f i 2 16 "829 829" _null_ _null_ _null_	macaddr_lt - _null_ _null_ ));
DESCR("less-than");
DATA(insert OID = 832 (  macaddr_le			PGNSP PGUID 12 1 0 f f t f i 2 16 "829 829" _null_ _null_ _null_	macaddr_le - _null_ _null_ ));
DESCR("less-than-or-equal");
DATA(insert OID = 833 (  macaddr_gt			PGNSP PGUID 12 1 0 f f t f i 2 16 "829 829" _null_ _null_ _null_	macaddr_gt - _null_ _null_ ));
DESCR("greater-than");
DATA(insert OID = 834 (  macaddr_ge			PGNSP PGUID 12 1 0 f f t f i 2 16 "829 829" _null_ _null_ _null_	macaddr_ge - _null_ _null_ ));
DESCR("greater-than-or-equal");
DATA(insert OID = 835 (  macaddr_ne			PGNSP PGUID 12 1 0 f f t f i 2 16 "829 829" _null_ _null_ _null_	macaddr_ne - _null_ _null_ ));
DESCR("not equal");
DATA(insert OID = 836 (  macaddr_cmp		PGNSP PGUID 12 1 0 f f t f i 2 23 "829 829" _null_ _null_ _null_	macaddr_cmp - _null_ _null_ ));
DESCR("less-equal-greater");

/* for inet type support */
DATA(insert OID = 910 (  inet_in			PGNSP PGUID 12 1 0 f f t f i 1 869 "2275" _null_ _null_ _null_	inet_in - _null_ _null_ ));
DESCR("I/O");
DATA(insert OID = 911 (  inet_out			PGNSP PGUID 12 1 0 f f t f i 1 2275 "869" _null_ _null_ _null_	inet_out - _null_ _null_ ));
DESCR("I/O");

/* for cidr type support */
DATA(insert OID = 1267 (  cidr_in			PGNSP PGUID 12 1 0 f f t f i 1 650 "2275" _null_ _null_ _null_	cidr_in - _null_ _null_ ));
DESCR("I/O");
DATA(insert OID = 1427 (  cidr_out			PGNSP PGUID 12 1 0 f f t f i 1 2275 "650" _null_ _null_ _null_	cidr_out - _null_ _null_ ));
DESCR("I/O");

/* these are used for both inet and cidr */
DATA(insert OID = 920 (  network_eq			PGNSP PGUID 12 1 0 f f t f i 2 16 "869 869" _null_ _null_ _null_	network_eq - _null_ _null_ ));
DESCR("equal");
DATA(insert OID = 921 (  network_lt			PGNSP PGUID 12 1 0 f f t f i 2 16 "869 869" _null_ _null_ _null_	network_lt - _null_ _null_ ));
DESCR("less-than");
DATA(insert OID = 922 (  network_le			PGNSP PGUID 12 1 0 f f t f i 2 16 "869 869" _null_ _null_ _null_	network_le - _null_ _null_ ));
DESCR("less-than-or-equal");
DATA(insert OID = 923 (  network_gt			PGNSP PGUID 12 1 0 f f t f i 2 16 "869 869" _null_ _null_ _null_	network_gt - _null_ _null_ ));
DESCR("greater-than");
DATA(insert OID = 924 (  network_ge			PGNSP PGUID 12 1 0 f f t f i 2 16 "869 869" _null_ _null_ _null_	network_ge - _null_ _null_ ));
DESCR("greater-than-or-equal");
DATA(insert OID = 925 (  network_ne			PGNSP PGUID 12 1 0 f f t f i 2 16 "869 869" _null_ _null_ _null_	network_ne - _null_ _null_ ));
DESCR("not equal");
DATA(insert OID = 926 (  network_cmp		PGNSP PGUID 12 1 0 f f t f i 2 23 "869 869" _null_ _null_ _null_	network_cmp - _null_ _null_ ));
DESCR("less-equal-greater");
DATA(insert OID = 927 (  network_sub		PGNSP PGUID 12 1 0 f f t f i 2 16 "869 869" _null_ _null_ _null_	network_sub - _null_ _null_ ));
DESCR("is-subnet");
DATA(insert OID = 928 (  network_subeq		PGNSP PGUID 12 1 0 f f t f i 2 16 "869 869" _null_ _null_ _null_	network_subeq - _null_ _null_ ));
DESCR("is-subnet-or-equal");
DATA(insert OID = 929 (  network_sup		PGNSP PGUID 12 1 0 f f t f i 2 16 "869 869" _null_ _null_ _null_	network_sup - _null_ _null_ ));
DESCR("is-supernet");
DATA(insert OID = 930 (  network_supeq		PGNSP PGUID 12 1 0 f f t f i 2 16 "869 869" _null_ _null_ _null_	network_supeq - _null_ _null_ ));
DESCR("is-supernet-or-equal");

/* inet/cidr functions */
DATA(insert OID = 598 (  abbrev				PGNSP PGUID 12 1 0 f f t f i 1 25 "869" _null_ _null_ _null_	inet_abbrev - _null_ _null_ ));
DESCR("abbreviated display of inet value");
DATA(insert OID = 599 (  abbrev				PGNSP PGUID 12 1 0 f f t f i 1 25 "650" _null_ _null_ _null_	cidr_abbrev - _null_ _null_ ));
DESCR("abbreviated display of cidr value");
DATA(insert OID = 605 (  set_masklen		PGNSP PGUID 12 1 0 f f t f i 2 869 "869 23" _null_ _null_ _null_	inet_set_masklen - _null_ _null_ ));
DESCR("change netmask of inet");
DATA(insert OID = 635 (  set_masklen		PGNSP PGUID 12 1 0 f f t f i 2 650 "650 23" _null_ _null_ _null_	cidr_set_masklen - _null_ _null_ ));
DESCR("change netmask of cidr");
DATA(insert OID = 711 (  family				PGNSP PGUID 12 1 0 f f t f i 1 23 "869" _null_ _null_ _null_	network_family - _null_ _null_ ));
DESCR("address family (4 for IPv4, 6 for IPv6)");
DATA(insert OID = 683 (  network			PGNSP PGUID 12 1 0 f f t f i 1 650 "869" _null_ _null_ _null_ network_network - _null_ _null_ ));
DESCR("network part of address");
DATA(insert OID = 696 (  netmask			PGNSP PGUID 12 1 0 f f t f i 1 869 "869" _null_ _null_ _null_ network_netmask - _null_ _null_ ));
DESCR("netmask of address");
DATA(insert OID = 697 (  masklen			PGNSP PGUID 12 1 0 f f t f i 1 23 "869" _null_ _null_ _null_	network_masklen - _null_ _null_ ));
DESCR("netmask length");
DATA(insert OID = 698 (  broadcast			PGNSP PGUID 12 1 0 f f t f i 1 869 "869" _null_ _null_ _null_ network_broadcast - _null_ _null_ ));
DESCR("broadcast address of network");
DATA(insert OID = 699 (  host				PGNSP PGUID 12 1 0 f f t f i 1 25 "869" _null_ _null_ _null_	network_host - _null_ _null_ ));
DESCR("show address octets only");
DATA(insert OID = 730 (  text				PGNSP PGUID 12 1 0 f f t f i 1 25 "869" _null_ _null_ _null_	network_show - _null_ _null_ ));
DESCR("show all parts of inet/cidr value");
DATA(insert OID = 1362 (  hostmask			PGNSP PGUID 12 1 0 f f t f i 1 869 "869" _null_ _null_ _null_ network_hostmask - _null_ _null_ ));
DESCR("hostmask of address");
DATA(insert OID = 1715 (  cidr				PGNSP PGUID 12 1 0 f f t f i 1 650 "869" _null_ _null_ _null_	inet_to_cidr - _null_ _null_ ));
DESCR("coerce inet to cidr");

DATA(insert OID = 2196 (  inet_client_addr		PGNSP PGUID 12 1 0 f f f f s 0 869 "" _null_ _null_ _null_	inet_client_addr - _null_ _null_ ));
DESCR("inet address of the client");
DATA(insert OID = 2197 (  inet_client_port		PGNSP PGUID 12 1 0 f f f f s 0 23 "" _null_ _null_ _null_  inet_client_port - _null_ _null_ ));
DESCR("client's port number for this connection");
DATA(insert OID = 2198 (  inet_server_addr		PGNSP PGUID 12 1 0 f f f f s 0 869 "" _null_ _null_ _null_	inet_server_addr - _null_ _null_ ));
DESCR("inet address of the server");
DATA(insert OID = 2199 (  inet_server_port		PGNSP PGUID 12 1 0 f f f f s 0 23 "" _null_ _null_ _null_  inet_server_port - _null_ _null_ ));
DESCR("server's port number for this connection");

DATA(insert OID = 2627 (  inetnot			PGNSP PGUID 12 1 0 f f t f i 1 869 "869" _null_ _null_ _null_	inetnot - _null_ _null_ ));
DESCR("bitwise not");
DATA(insert OID = 2628 (  inetand			PGNSP PGUID 12 1 0 f f t f i 2 869 "869 869" _null_ _null_ _null_	inetand - _null_ _null_ ));
DESCR("bitwise and");
DATA(insert OID = 2629 (  inetor			PGNSP PGUID 12 1 0 f f t f i 2 869 "869 869" _null_ _null_ _null_	inetor - _null_ _null_ ));
DESCR("bitwise or");
DATA(insert OID = 2630 (  inetpl			PGNSP PGUID 12 1 0 f f t f i 2 869 "869 20" _null_ _null_ _null_	inetpl - _null_ _null_ ));
DESCR("add integer to inet value");
GPDB_EXTRA_COL(pg_proc_prodataaccess = c);
DATA(insert OID = 2631 (  int8pl_inet		PGNSP PGUID 14 1 0 f f t f i 2 869 "20 869" _null_ _null_ _null_	"select $2 + $1" - _null_ _null_ ));
DESCR("add integer to inet value");
DATA(insert OID = 2632 (  inetmi_int8		PGNSP PGUID 12 1 0 f f t f i 2 869 "869 20" _null_ _null_ _null_	inetmi_int8 - _null_ _null_ ));
DESCR("subtract integer from inet value");
DATA(insert OID = 2633 (  inetmi			PGNSP PGUID 12 1 0 f f t f i 2 20 "869 869" _null_ _null_ _null_	inetmi - _null_ _null_ ));
DESCR("subtract inet values");

DATA(insert OID = 1690 ( time_mi_time		PGNSP PGUID 12 1 0 f f t f i 2 1186 "1083 1083" _null_ _null_ _null_	time_mi_time - _null_ _null_ ));
DESCR("minus");

DATA(insert OID =  1691 (  boolle			PGNSP PGUID 12 1 0 f f t f i 2 16 "16 16" _null_ _null_ _null_	boolle - _null_ _null_ ));
DESCR("less-than-or-equal");
DATA(insert OID =  1692 (  boolge			PGNSP PGUID 12 1 0 f f t f i 2 16 "16 16" _null_ _null_ _null_	boolge - _null_ _null_ ));
DESCR("greater-than-or-equal");
DATA(insert OID = 1693 (  btboolcmp			PGNSP PGUID 12 1 0 f f t f i 2 23 "16 16" _null_ _null_ _null_	btboolcmp - _null_ _null_ ));
DESCR("btree less-equal-greater");

DATA(insert OID = 1688 (  time_hash			PGNSP PGUID 12 1 0 f f t f i 1 23 "1083" _null_ _null_ _null_ time_hash - _null_ _null_ ));
DESCR("hash");
DATA(insert OID = 1696 (  timetz_hash		PGNSP PGUID 12 1 0 f f t f i 1 23 "1266" _null_ _null_ _null_ timetz_hash - _null_ _null_ ));
DESCR("hash");
DATA(insert OID = 1697 (  interval_hash		PGNSP PGUID 12 1 0 f f t f i 1 23 "1186" _null_ _null_ _null_ interval_hash - _null_ _null_ ));
DESCR("hash");


/* OID's 1700 - 1799 NUMERIC data type */
DATA(insert OID = 1701 ( numeric_in				PGNSP PGUID 12 1 0 f f t f i 3 1700 "2275 26 23" _null_ _null_ _null_  numeric_in - _null_ _null_ ));
DESCR("I/O");
DATA(insert OID = 1702 ( numeric_out			PGNSP PGUID 12 1 0 f f t f i 1 2275 "1700" _null_ _null_ _null_ numeric_out - _null_ _null_ ));
DESCR("I/O");
DATA(insert OID = 2917 (  numerictypmodin		PGNSP PGUID 12 1 0 f f t f i 1 23 "1263" _null_ _null_ _null_	numerictypmodin - _null_ _null_ ));
DESCR("I/O typmod");
DATA(insert OID = 2918 (  numerictypmodout		PGNSP PGUID 12 1 0 f f t f i 1 2275 "23" _null_ _null_ _null_	numerictypmodout - _null_ _null_ ));
DESCR("I/O typmod");
DATA(insert OID = 1703 ( numeric				PGNSP PGUID 12 1 0 f f t f i 2 1700 "1700 23" _null_ _null_ _null_	numeric - _null_ _null_ ));
DESCR("adjust numeric to typmod precision/scale");
DATA(insert OID = 1704 ( numeric_abs			PGNSP PGUID 12 1 0 f f t f i 1 1700 "1700" _null_ _null_ _null_ numeric_abs - _null_ _null_ ));
DESCR("absolute value");
DATA(insert OID = 1705 ( abs					PGNSP PGUID 12 1 0 f f t f i 1 1700 "1700" _null_ _null_ _null_ numeric_abs - _null_ _null_ ));
DESCR("absolute value");
DATA(insert OID = 1706 ( sign					PGNSP PGUID 12 1 0 f f t f i 1 1700 "1700" _null_ _null_ _null_ numeric_sign - _null_ _null_ ));
DESCR("sign of value");
DATA(insert OID = 1707 ( round					PGNSP PGUID 12 1 0 f f t f i 2 1700 "1700 23" _null_ _null_ _null_	numeric_round - _null_ _null_ ));
DESCR("value rounded to 'scale'");
GPDB_EXTRA_COL(pg_proc_prodataaccess = c);
DATA(insert OID = 1708 ( round					PGNSP PGUID 14 1 0 f f t f i 1 1700 "1700" _null_ _null_ _null_ "select pg_catalog.round($1,0)" - _null_ _null_ ));
DESCR("value rounded to 'scale' of zero");
DATA(insert OID = 1709 ( trunc					PGNSP PGUID 12 1 0 f f t f i 2 1700 "1700 23" _null_ _null_ _null_	numeric_trunc - _null_ _null_ ));
DESCR("value truncated to 'scale'");
GPDB_EXTRA_COL(pg_proc_prodataaccess = c);
DATA(insert OID = 1710 ( trunc					PGNSP PGUID 14 1 0 f f t f i 1 1700 "1700" _null_ _null_ _null_ "select pg_catalog.trunc($1,0)" - _null_ _null_ ));
DESCR("value truncated to 'scale' of zero");
DATA(insert OID = 1711 ( ceil					PGNSP PGUID 12 1 0 f f t f i 1 1700 "1700" _null_ _null_ _null_ numeric_ceil - _null_ _null_ ));
DESCR("smallest integer >= value");
DATA(insert OID = 2167 ( ceiling				PGNSP PGUID 12 1 0 f f t f i 1 1700 "1700" _null_ _null_ _null_ numeric_ceil - _null_ _null_ ));
DESCR("smallest integer >= value");
DATA(insert OID = 1712 ( floor					PGNSP PGUID 12 1 0 f f t f i 1 1700 "1700" _null_ _null_ _null_ numeric_floor - _null_ _null_ ));
DESCR("largest integer <= value");
DATA(insert OID = 1718 ( numeric_eq				PGNSP PGUID 12 1 0 f f t f i 2 16 "1700 1700" _null_ _null_ _null_	numeric_eq - _null_ _null_ ));
DESCR("equal");
DATA(insert OID = 1719 ( numeric_ne				PGNSP PGUID 12 1 0 f f t f i 2 16 "1700 1700" _null_ _null_ _null_	numeric_ne - _null_ _null_ ));
DESCR("not equal");
DATA(insert OID = 1720 ( numeric_gt				PGNSP PGUID 12 1 0 f f t f i 2 16 "1700 1700" _null_ _null_ _null_	numeric_gt - _null_ _null_ ));
DESCR("greater-than");
DATA(insert OID = 1721 ( numeric_ge				PGNSP PGUID 12 1 0 f f t f i 2 16 "1700 1700" _null_ _null_ _null_	numeric_ge - _null_ _null_ ));
DESCR("greater-than-or-equal");
DATA(insert OID = 1722 ( numeric_lt				PGNSP PGUID 12 1 0 f f t f i 2 16 "1700 1700" _null_ _null_ _null_	numeric_lt - _null_ _null_ ));
DESCR("less-than");
DATA(insert OID = 1723 ( numeric_le				PGNSP PGUID 12 1 0 f f t f i 2 16 "1700 1700" _null_ _null_ _null_	numeric_le - _null_ _null_ ));
DESCR("less-than-or-equal");
DATA(insert OID = 1724 ( numeric_add			PGNSP PGUID 12 1 0 f f t f i 2 1700 "1700 1700" _null_ _null_ _null_	numeric_add - _null_ _null_ ));
DESCR("add");
DATA(insert OID = 1725 ( numeric_sub			PGNSP PGUID 12 1 0 f f t f i 2 1700 "1700 1700" _null_ _null_ _null_	numeric_sub - _null_ _null_ ));
DESCR("subtract");
DATA(insert OID = 1726 ( numeric_mul			PGNSP PGUID 12 1 0 f f t f i 2 1700 "1700 1700" _null_ _null_ _null_	numeric_mul - _null_ _null_ ));
DESCR("multiply");
DATA(insert OID = 1727 ( numeric_div			PGNSP PGUID 12 1 0 f f t f i 2 1700 "1700 1700" _null_ _null_ _null_	numeric_div - _null_ _null_ ));
DESCR("divide");
DATA(insert OID = 1728 ( mod					PGNSP PGUID 12 1 0 f f t f i 2 1700 "1700 1700" _null_ _null_ _null_	numeric_mod - _null_ _null_ ));
DESCR("modulus");
DATA(insert OID = 1729 ( numeric_mod			PGNSP PGUID 12 1 0 f f t f i 2 1700 "1700 1700" _null_ _null_ _null_	numeric_mod - _null_ _null_ ));
DESCR("modulus");
DATA(insert OID = 1730 ( sqrt					PGNSP PGUID 12 1 0 f f t f i 1 1700 "1700" _null_ _null_ _null_ numeric_sqrt - _null_ _null_ ));
DESCR("square root");
DATA(insert OID = 1731 ( numeric_sqrt			PGNSP PGUID 12 1 0 f f t f i 1 1700 "1700" _null_ _null_ _null_ numeric_sqrt - _null_ _null_ ));
DESCR("square root");
DATA(insert OID = 1732 ( exp					PGNSP PGUID 12 1 0 f f t f i 1 1700 "1700" _null_ _null_ _null_ numeric_exp - _null_ _null_ ));
DESCR("e raised to the power of n");
DATA(insert OID = 1733 ( numeric_exp			PGNSP PGUID 12 1 0 f f t f i 1 1700 "1700" _null_ _null_ _null_ numeric_exp - _null_ _null_ ));
DESCR("e raised to the power of n");
DATA(insert OID = 1734 ( ln						PGNSP PGUID 12 1 0 f f t f i 1 1700 "1700" _null_ _null_ _null_ numeric_ln - _null_ _null_ ));
DESCR("natural logarithm of n");
DATA(insert OID = 1735 ( numeric_ln				PGNSP PGUID 12 1 0 f f t f i 1 1700 "1700" _null_ _null_ _null_ numeric_ln - _null_ _null_ ));
DESCR("natural logarithm of n");
DATA(insert OID = 1736 ( log					PGNSP PGUID 12 1 0 f f t f i 2 1700 "1700 1700" _null_ _null_ _null_	numeric_log - _null_ _null_ ));
DESCR("logarithm base m of n");
DATA(insert OID = 1737 ( numeric_log			PGNSP PGUID 12 1 0 f f t f i 2 1700 "1700 1700" _null_ _null_ _null_	numeric_log - _null_ _null_ ));
DESCR("logarithm base m of n");
DATA(insert OID = 1738 ( pow					PGNSP PGUID 12 1 0 f f t f i 2 1700 "1700 1700" _null_ _null_ _null_	numeric_power - _null_ _null_ ));
DESCR("m raised to the power of n");
DATA(insert OID = 2169 ( power					PGNSP PGUID 12 1 0 f f t f i 2 1700 "1700 1700" _null_ _null_ _null_	numeric_power - _null_ _null_ ));
DESCR("m raised to the power of n");
DATA(insert OID = 1739 ( numeric_power			PGNSP PGUID 12 1 0 f f t f i 2 1700 "1700 1700" _null_ _null_ _null_	numeric_power - _null_ _null_ ));
DESCR("m raised to the power of n");
DATA(insert OID = 1740 ( numeric				PGNSP PGUID 12 1 0 f f t f i 1 1700 "23" _null_ _null_ _null_ int4_numeric - _null_ _null_ ));
DESCR("(internal)");
GPDB_EXTRA_COL(pg_proc_prodataaccess = c);
DATA(insert OID = 1741 ( log					PGNSP PGUID 14 1 0 f f t f i 1 1700 "1700" _null_ _null_ _null_ "select pg_catalog.log(10, $1)" - _null_ _null_ ));
DESCR("logarithm base 10 of n");
DATA(insert OID = 1742 ( numeric				PGNSP PGUID 12 1 0 f f t f i 1 1700 "700" _null_ _null_ _null_	float4_numeric - _null_ _null_ ));
DESCR("(internal)");
DATA(insert OID = 1743 ( numeric				PGNSP PGUID 12 1 0 f f t f i 1 1700 "701" _null_ _null_ _null_	float8_numeric - _null_ _null_ ));
DESCR("(internal)");
DATA(insert OID = 1744 ( int4					PGNSP PGUID 12 1 0 f f t f i 1 23 "1700" _null_ _null_ _null_ numeric_int4 - _null_ _null_ ));
DESCR("(internal)");
DATA(insert OID = 1745 ( float4					PGNSP PGUID 12 1 0 f f t f i 1 700 "1700" _null_ _null_ _null_	numeric_float4 - _null_ _null_ ));
DESCR("(internal)");
DATA(insert OID = 1746 ( float8					PGNSP PGUID 12 1 0 f f t f i 1 701 "1700" _null_ _null_ _null_	numeric_float8 - _null_ _null_ ));
DESCR("(internal)");
DATA(insert OID = 1973 ( div					PGNSP PGUID 12 1 0 f f t f i 2 1700 "1700 1700" _null_ _null_ _null_	numeric_div_trunc - _null_ _null_ ));
DESCR("trunc(x/y)");
DATA(insert OID = 1980 ( numeric_div_trunc		PGNSP PGUID 12 1 0 f f t f i 2 1700 "1700 1700" _null_ _null_ _null_	numeric_div_trunc - _null_ _null_ ));
DESCR("trunc(x/y)");
DATA(insert OID = 2170 ( width_bucket			PGNSP PGUID 12 1 0 f f t f i 4 23 "1700 1700 1700 23" _null_ _null_ _null_	width_bucket_numeric - _null_ _null_ ));
DESCR("bucket number of operand in equidepth histogram");

DATA(insert OID = 1747 ( time_pl_interval		PGNSP PGUID 12 1 0 f f t f i 2 1083 "1083 1186" _null_ _null_ _null_	time_pl_interval - _null_ _null_ ));
DESCR("plus");
DATA(insert OID = 1748 ( time_mi_interval		PGNSP PGUID 12 1 0 f f t f i 2 1083 "1083 1186" _null_ _null_ _null_	time_mi_interval - _null_ _null_ ));
DESCR("minus");
DATA(insert OID = 1749 ( timetz_pl_interval		PGNSP PGUID 12 1 0 f f t f i 2 1266 "1266 1186" _null_ _null_ _null_	timetz_pl_interval - _null_ _null_ ));
DESCR("plus");
DATA(insert OID = 1750 ( timetz_mi_interval		PGNSP PGUID 12 1 0 f f t f i 2 1266 "1266 1186" _null_ _null_ _null_	timetz_mi_interval - _null_ _null_ ));
DESCR("minus");

DATA(insert OID = 1764 ( numeric_inc			PGNSP PGUID 12 1 0 f f t f i 1 1700 "1700" _null_ _null_ _null_ numeric_inc - _null_ _null_ ));
DESCR("increment by one");
DATA(insert OID = 1766 ( numeric_smaller		PGNSP PGUID 12 1 0 f f t f i 2 1700 "1700 1700" _null_ _null_ _null_	numeric_smaller - _null_ _null_ ));
DESCR("smaller of two numbers");
DATA(insert OID = 1767 ( numeric_larger			PGNSP PGUID 12 1 0 f f t f i 2 1700 "1700 1700" _null_ _null_ _null_	numeric_larger - _null_ _null_ ));
DESCR("larger of two numbers");
DATA(insert OID = 1769 ( numeric_cmp			PGNSP PGUID 12 1 0 f f t f i 2 23 "1700 1700" _null_ _null_ _null_	numeric_cmp - _null_ _null_ ));
DESCR("compare two numbers");
DATA(insert OID = 1771 ( numeric_uminus			PGNSP PGUID 12 1 0 f f t f i 1 1700 "1700" _null_ _null_ _null_ numeric_uminus - _null_ _null_ ));
DESCR("negate");
DATA(insert OID = 1779 ( int8					PGNSP PGUID 12 1 0 f f t f i 1 20 "1700" _null_ _null_ _null_ numeric_int8 - _null_ _null_ ));
DESCR("(internal)");
DATA(insert OID = 1781 ( numeric				PGNSP PGUID 12 1 0 f f t f i 1 1700 "20" _null_ _null_ _null_ int8_numeric - _null_ _null_ ));
DESCR("(internal)");
DATA(insert OID = 1782 ( numeric				PGNSP PGUID 12 1 0 f f t f i 1 1700 "21" _null_ _null_ _null_ int2_numeric - _null_ _null_ ));
DESCR("(internal)");
DATA(insert OID = 1783 ( int2					PGNSP PGUID 12 1 0 f f t f i 1 21 "1700" _null_ _null_ _null_ numeric_int2 - _null_ _null_ ));
DESCR("(internal)");

/* Complex Number type */
DATA(insert OID = 3057 ( complex_cmp			PGNSP PGUID 12 1 0 f f t f i 2 23 "195 195" _null_ _null_ _null_	complex_cmp - _null_ _null_ ));
DESCR("compare two complex numbers");

/* formatting */
DATA(insert OID = 1770 ( to_char			PGNSP PGUID 12 1 0 f f t f s 2	25 "1184 25" _null_ _null_ _null_  timestamptz_to_char - _null_ _null_ ));
DESCR("format timestamp with time zone to text");
DATA(insert OID = 1772 ( to_char			PGNSP PGUID 12 1 0 f f t f s 2	25 "1700 25" _null_ _null_ _null_  numeric_to_char - _null_ _null_ ));
DESCR("format numeric to text");
DATA(insert OID = 1773 ( to_char			PGNSP PGUID 12 1 0 f f t f s 2	25 "23 25" _null_ _null_ _null_ int4_to_char - _null_ _null_ ));
DESCR("format int4 to text");
DATA(insert OID = 1774 ( to_char			PGNSP PGUID 12 1 0 f f t f s 2	25 "20 25" _null_ _null_ _null_ int8_to_char - _null_ _null_ ));
DESCR("format int8 to text");
DATA(insert OID = 1775 ( to_char			PGNSP PGUID 12 1 0 f f t f s 2	25 "700 25" _null_ _null_ _null_	float4_to_char - _null_ _null_ ));
DESCR("format float4 to text");
DATA(insert OID = 1776 ( to_char			PGNSP PGUID 12 1 0 f f t f s 2	25 "701 25" _null_ _null_ _null_	float8_to_char - _null_ _null_ ));
DESCR("format float8 to text");
DATA(insert OID = 1777 ( to_number			PGNSP PGUID 12 1 0 f f t f s 2	1700 "25 25" _null_ _null_ _null_  numeric_to_number - _null_ _null_ ));
DESCR("convert text to numeric");
DATA(insert OID = 1778 ( to_timestamp		PGNSP PGUID 12 1 0 f f t f s 2	1184 "25 25" _null_ _null_ _null_  to_timestamp - _null_ _null_ ));
DESCR("convert text to timestamp with time zone");
DATA(insert OID = 1780 ( to_date			PGNSP PGUID 12 1 0 f f t f s 2	1082 "25 25" _null_ _null_ _null_  to_date - _null_ _null_ ));
DESCR("convert text to date");
DATA(insert OID = 1768 ( to_char			PGNSP PGUID 12 1 0 f f t f s 2	25 "1186 25" _null_ _null_ _null_  interval_to_char - _null_ _null_ ));
DESCR("format interval to text");

DATA(insert OID =  1282 ( quote_ident	   PGNSP PGUID 12 1 0 f f t f i 1 25 "25" _null_ _null_ _null_ quote_ident - _null_ _null_ ));
DESCR("quote an identifier for usage in a querystring");
DATA(insert OID =  1283 ( quote_literal    PGNSP PGUID 12 1 0 f f t f i 1 25 "25" _null_ _null_ _null_ quote_literal - _null_ _null_ ));
DESCR("quote a literal for usage in a querystring");
DATA(insert OID =  1285 ( quote_literal    PGNSP PGUID 14 1 0 f f t f v 1 25 "2283" _null_ _null_ _null_ "select pg_catalog.quote_literal($1::pg_catalog.text)" - _null_ _null_ ));
DESCR("quote a data value for usage in a querystring");
DATA(insert OID =  1289 ( quote_nullable   PGNSP PGUID 12 1 0 f f f f i 1 25 "25" _null_ _null_ _null_ quote_nullable - _null_ _null_ ));
DESCR("quote a possibly-null literal for usage in a querystring");
DATA(insert OID =  1290 ( quote_nullable   PGNSP PGUID 14 1 0 f f f f v 1 25 "2283" _null_ _null_ _null_ "select pg_catalog.quote_nullable($1::pg_catalog.text)" - _null_ _null_ ));
DESCR("quote a possibly-null data value for usage in a querystring");

DATA(insert OID = 1798 (  oidin			   PGNSP PGUID 12 1 0 f f t f i 1 26 "2275" _null_ _null_ _null_ oidin - _null_ _null_ ));
DESCR("I/O");
DATA(insert OID = 1799 (  oidout		   PGNSP PGUID 12 1 0 f f t f i 1 2275 "26" _null_ _null_ _null_ oidout - _null_ _null_ ));
DESCR("I/O");


GPDB_EXTRA_COL(pg_proc_prodataaccess = c);
DATA(insert OID = 1810 (  bit_length	   PGNSP PGUID 14 1 0 f f t f i 1 23 "17" _null_ _null_ _null_ "select pg_catalog.octet_length($1) * 8" - _null_ _null_ ));
DESCR("length in bits");
GPDB_EXTRA_COL(pg_proc_prodataaccess = c);
DATA(insert OID = 1811 (  bit_length	   PGNSP PGUID 14 1 0 f f t f i 1 23 "25" _null_ _null_ _null_ "select pg_catalog.octet_length($1) * 8" - _null_ _null_ ));
DESCR("length in bits");
GPDB_EXTRA_COL(pg_proc_prodataaccess = c);
DATA(insert OID = 1812 (  bit_length	   PGNSP PGUID 14 1 0 f f t f i 1 23 "1560" _null_ _null_ _null_ "select pg_catalog.length($1)" - _null_ _null_ ));
DESCR("length in bits");

/* Selectivity estimators for LIKE and related operators */
DATA(insert OID = 1814 ( iclikesel			PGNSP PGUID 12 1 0 f f t f s 4 701 "2281 26 2281 23" _null_ _null_ _null_  iclikesel - _null_ _null_ ));
DESCR("restriction selectivity of ILIKE");
DATA(insert OID = 1815 ( icnlikesel			PGNSP PGUID 12 1 0 f f t f s 4 701 "2281 26 2281 23" _null_ _null_ _null_  icnlikesel - _null_ _null_ ));
DESCR("restriction selectivity of NOT ILIKE");
DATA(insert OID = 1816 ( iclikejoinsel		PGNSP PGUID 12 1 0 f f t f s 4 701 "2281 26 2281 21" _null_ _null_ _null_  iclikejoinsel - _null_ _null_ ));
DESCR("join selectivity of ILIKE");
DATA(insert OID = 1817 ( icnlikejoinsel		PGNSP PGUID 12 1 0 f f t f s 4 701 "2281 26 2281 21" _null_ _null_ _null_  icnlikejoinsel - _null_ _null_ ));
DESCR("join selectivity of NOT ILIKE");
DATA(insert OID = 1818 ( regexeqsel			PGNSP PGUID 12 1 0 f f t f s 4 701 "2281 26 2281 23" _null_ _null_ _null_  regexeqsel - _null_ _null_ ));
DESCR("restriction selectivity of regex match");
DATA(insert OID = 1819 ( likesel			PGNSP PGUID 12 1 0 f f t f s 4 701 "2281 26 2281 23" _null_ _null_ _null_  likesel - _null_ _null_ ));
DESCR("restriction selectivity of LIKE");
DATA(insert OID = 1820 ( icregexeqsel		PGNSP PGUID 12 1 0 f f t f s 4 701 "2281 26 2281 23" _null_ _null_ _null_  icregexeqsel - _null_ _null_ ));
DESCR("restriction selectivity of case-insensitive regex match");
DATA(insert OID = 1821 ( regexnesel			PGNSP PGUID 12 1 0 f f t f s 4 701 "2281 26 2281 23" _null_ _null_ _null_  regexnesel - _null_ _null_ ));
DESCR("restriction selectivity of regex non-match");
DATA(insert OID = 1822 ( nlikesel			PGNSP PGUID 12 1 0 f f t f s 4 701 "2281 26 2281 23" _null_ _null_ _null_  nlikesel - _null_ _null_ ));
DESCR("restriction selectivity of NOT LIKE");
DATA(insert OID = 1823 ( icregexnesel		PGNSP PGUID 12 1 0 f f t f s 4 701 "2281 26 2281 23" _null_ _null_ _null_  icregexnesel - _null_ _null_ ));
DESCR("restriction selectivity of case-insensitive regex non-match");
DATA(insert OID = 1824 ( regexeqjoinsel		PGNSP PGUID 12 1 0 f f t f s 4 701 "2281 26 2281 21" _null_ _null_ _null_  regexeqjoinsel - _null_ _null_ ));
DESCR("join selectivity of regex match");
DATA(insert OID = 1825 ( likejoinsel		PGNSP PGUID 12 1 0 f f t f s 4 701 "2281 26 2281 21" _null_ _null_ _null_  likejoinsel - _null_ _null_ ));
DESCR("join selectivity of LIKE");
DATA(insert OID = 1826 ( icregexeqjoinsel	PGNSP PGUID 12 1 0 f f t f s 4 701 "2281 26 2281 21" _null_ _null_ _null_  icregexeqjoinsel - _null_ _null_ ));
DESCR("join selectivity of case-insensitive regex match");
DATA(insert OID = 1827 ( regexnejoinsel		PGNSP PGUID 12 1 0 f f t f s 4 701 "2281 26 2281 21" _null_ _null_ _null_  regexnejoinsel - _null_ _null_ ));
DESCR("join selectivity of regex non-match");
DATA(insert OID = 1828 ( nlikejoinsel		PGNSP PGUID 12 1 0 f f t f s 4 701 "2281 26 2281 21" _null_ _null_ _null_  nlikejoinsel - _null_ _null_ ));
DESCR("join selectivity of NOT LIKE");
DATA(insert OID = 1829 ( icregexnejoinsel	PGNSP PGUID 12 1 0 f f t f s 4 701 "2281 26 2281 21" _null_ _null_ _null_  icregexnejoinsel - _null_ _null_ ));
DESCR("join selectivity of case-insensitive regex non-match");

/* Aggregate-related functions */
DATA(insert OID = 1830 (  float8_avg	   PGNSP PGUID 12 1 0 f f t f i 1 701 "17" _null_ _null_ _null_ float8_avg - _null_ _null_ ));
DESCR("AVG aggregate final function");
DATA(insert OID = 2512 (  float8_var_pop   PGNSP PGUID 12 1 0 f f t f i 1 701 "1022" _null_ _null_ _null_ float8_var_pop - _null_ _null_ ));
DESCR("VAR_POP aggregate final function");
DATA(insert OID = 1831 (  float8_var_samp  PGNSP PGUID 12 1 0 f f t f i 1 701 "1022" _null_ _null_ _null_ float8_var_samp - _null_ _null_ ));
DESCR("VAR_SAMP aggregate final function");
DATA(insert OID = 2513 (  float8_stddev_pop PGNSP PGUID 12 1 0 f f t f i 1 701 "1022" _null_ _null_ _null_ float8_stddev_pop - _null_ _null_ ));
DESCR("STDDEV_POP aggregate final function");
DATA(insert OID = 1832 (  float8_stddev_samp	PGNSP PGUID 12 1 0 f f t f i 1 701 "1022" _null_ _null_ _null_ float8_stddev_samp - _null_ _null_ ));
DESCR("STDDEV_SAMP aggregate final function");
DATA(insert OID = 1833 (  numeric_accum    PGNSP PGUID 12 1 0 f f t f i 2 1231 "1231 1700" _null_ _null_ _null_ numeric_accum - _null_ _null_ ));
DESCR("aggregate transition function");
DATA(insert OID = 1834 (  int2_accum	   PGNSP PGUID 12 1 0 f f t f i 2 1231 "1231 21" _null_ _null_ _null_ int2_accum - _null_ _null_ ));
DESCR("aggregate transition function");
DATA(insert OID = 1835 (  int4_accum	   PGNSP PGUID 12 1 0 f f t f i 2 1231 "1231 23" _null_ _null_ _null_ int4_accum - _null_ _null_ ));
DESCR("aggregate transition function");
DATA(insert OID = 1836 (  int8_accum	   PGNSP PGUID 12 1 0 f f t f i 2 1231 "1231 20" _null_ _null_ _null_ int8_accum - _null_ _null_ ));
DESCR("aggregate transition function");
DATA(insert OID = 1837 (  numeric_avg	   PGNSP PGUID 12 1 0 f f t f i 1 1700 "17" _null_ _null_ _null_  numeric_avg - _null_ _null_ ));
DESCR("AVG aggregate final function");
DATA(insert OID = 2514 (  numeric_var_pop  PGNSP PGUID 12 1 0 f f t f i 1 1700 "1231" _null_ _null_ _null_	numeric_var_pop - _null_ _null_ ));
DESCR("VAR_POP aggregate final function");
DATA(insert OID = 1838 (  numeric_var_samp PGNSP PGUID 12 1 0 f f t f i 1 1700 "1231" _null_ _null_ _null_	numeric_var_samp - _null_ _null_ ));
DESCR("VAR_SAMP aggregate final function");
DATA(insert OID = 2596 (  numeric_stddev_pop PGNSP PGUID 12 1 0 f f t f i 1 1700 "1231" _null_ _null_ _null_	numeric_stddev_pop - _null_ _null_ ));
DESCR("STDDEV_POP aggregate final function");
DATA(insert OID = 1839 (  numeric_stddev_samp	PGNSP PGUID 12 1 0 f f t f i 1 1700 "1231" _null_ _null_ _null_ numeric_stddev_samp - _null_ _null_ ));
DESCR("STDDEV_SAMP aggregate final function");
DATA(insert OID = 1840 (  int2_sum		   PGNSP PGUID 12 1 0 f f f f i 2 20 "20 21" _null_ _null_ _null_ int2_sum - _null_ _null_ ));
DESCR("SUM(int2) transition function");
DATA(insert OID = 1841 (  int4_sum		   PGNSP PGUID 12 1 0 f f f f i 2 20 "20 23" _null_ _null_ _null_ int4_sum - _null_ _null_ ));
DESCR("SUM(int4) transition function");
DATA(insert OID = 1842 (  int8_sum		   PGNSP PGUID 12 1 0 f f f f i 2 1700 "1700 20" _null_ _null_ _null_ int8_sum - _null_ _null_ ));
DESCR("SUM(int8) transition function");
DATA(insert OID = 1843 (  interval_accum   PGNSP PGUID 12 1 0 f f t f i 2 1187 "1187 1186" _null_ _null_ _null_ interval_accum - _null_ _null_ ));
DESCR("aggregate transition function");
DATA(insert OID = 1844 (  interval_avg	   PGNSP PGUID 12 1 0 f f t f i 1 1186 "1187" _null_ _null_ _null_	interval_avg - _null_ _null_ ));
DESCR("AVG aggregate final function");
DATA(insert OID = 1962 (  int2_avg_accum   PGNSP PGUID 12 1 0 f f t f i 2 17 "17 21" _null_ _null_ _null_ int2_avg_accum - _null_ _null_ ));
DESCR("AVG(int2) transition function");
DATA(insert OID = 1963 (  int4_avg_accum   PGNSP PGUID 12 1 0 f f t f i 2 17 "17 23" _null_ _null_ _null_ int4_avg_accum - _null_ _null_ ));
DESCR("AVG(int4) transition function");
DATA(insert OID = 1964 (  int8_avg		   PGNSP PGUID 12 1 0 f f t f i 1 1700 "17" _null_ _null_ _null_ int8_avg - _null_ _null_ ));
DESCR("AVG(int) aggregate final function");
DATA(insert OID = 2805 (  int8inc_float8_float8		PGNSP PGUID 12 1 0 f f t f i 3 20 "20 701 701" _null_ _null_ _null_ int8inc_float8_float8 - _null_ _null_ ));
DESCR("REGR_COUNT(double, double) transition function");
DATA(insert OID = 2806 (  float8_regr_accum			PGNSP PGUID 12 1 0 f f t f i 3 1022 "1022 701 701" _null_ _null_ _null_ float8_regr_accum - _null_ _null_ ));
DESCR("REGR_...(double, double) transition function");
DATA(insert OID = 2807 (  float8_regr_sxx			PGNSP PGUID 12 1 0 f f t f i 1 701 "1022" _null_ _null_ _null_ float8_regr_sxx - _null_ _null_ ));
DESCR("REGR_SXX(double, double) aggregate final function");
DATA(insert OID = 2808 (  float8_regr_syy			PGNSP PGUID 12 1 0 f f t f i 1 701 "1022" _null_ _null_ _null_ float8_regr_syy - _null_ _null_ ));
DESCR("REGR_SYY(double, double) aggregate final function");
DATA(insert OID = 2809 (  float8_regr_sxy			PGNSP PGUID 12 1 0 f f t f i 1 701 "1022" _null_ _null_ _null_ float8_regr_sxy - _null_ _null_ ));
DESCR("REGR_SXY(double, double) aggregate final function");
DATA(insert OID = 2810 (  float8_regr_avgx			PGNSP PGUID 12 1 0 f f t f i 1 701 "1022" _null_ _null_ _null_ float8_regr_avgx - _null_ _null_ ));
DESCR("REGR_AVGX(double, double) aggregate final function");
DATA(insert OID = 2811 (  float8_regr_avgy			PGNSP PGUID 12 1 0 f f t f i 1 701 "1022" _null_ _null_ _null_ float8_regr_avgy - _null_ _null_ ));
DESCR("REGR_AVGY(double, double) aggregate final function");
DATA(insert OID = 2812 (  float8_regr_r2			PGNSP PGUID 12 1 0 f f t f i 1 701 "1022" _null_ _null_ _null_ float8_regr_r2 - _null_ _null_ ));
DESCR("REGR_R2(double, double) aggregate final function");
DATA(insert OID = 2813 (  float8_regr_slope			PGNSP PGUID 12 1 0 f f t f i 1 701 "1022" _null_ _null_ _null_ float8_regr_slope - _null_ _null_ ));
DESCR("REGR_SLOPE(double, double) aggregate final function");
DATA(insert OID = 2814 (  float8_regr_intercept		PGNSP PGUID 12 1 0 f f t f i 1 701 "1022" _null_ _null_ _null_ float8_regr_intercept - _null_ _null_ ));
DESCR("REGR_INTERCEPT(double, double) aggregate final function");
DATA(insert OID = 2815 (  float8_covar_pop			PGNSP PGUID 12 1 0 f f t f i 1 701 "1022" _null_ _null_ _null_ float8_covar_pop - _null_ _null_ ));
DESCR("COVAR_POP(double, double) aggregate final function");
DATA(insert OID = 2816 (  float8_covar_samp			PGNSP PGUID 12 1 0 f f t f i 1 701 "1022" _null_ _null_ _null_ float8_covar_samp - _null_ _null_ ));
DESCR("COVAR_SAMP(double, double) aggregate final function");
DATA(insert OID = 2817 (  float8_corr				PGNSP PGUID 12 1 0 f f t f i 1 701 "1022" _null_ _null_ _null_ float8_corr - _null_ _null_ ));
DESCR("CORR(double, double) aggregate final function");

/* To ASCII conversion */
DATA(insert OID = 1845 ( to_ascii	PGNSP PGUID 12 1 0 f f t f i 1	25 "25" _null_ _null_ _null_	to_ascii_default - _null_ _null_ ));
DESCR("encode text from DB encoding to ASCII text");
DATA(insert OID = 1846 ( to_ascii	PGNSP PGUID 12 1 0 f f t f i 2	25 "25 23" _null_ _null_ _null_ to_ascii_enc - _null_ _null_ ));
DESCR("encode text from encoding to ASCII text");
DATA(insert OID = 1847 ( to_ascii	PGNSP PGUID 12 1 0 f f t f i 2	25 "25 19" _null_ _null_ _null_ to_ascii_encname - _null_ _null_ ));
DESCR("encode text from encoding to ASCII text");

GPDB_EXTRA_COL(pg_proc_prodataaccess = c);
DATA(insert OID = 1848 ( interval_pl_time	PGNSP PGUID 14 1 0 f f t f i 2 1083 "1186 1083" _null_ _null_ _null_	"select $2 + $1" - _null_ _null_ ));
DESCR("plus");

DATA(insert OID = 1850 (  int28eq		   PGNSP PGUID 12 1 0 f f t f i 2 16 "21 20" _null_ _null_ _null_ int28eq - _null_ _null_ ));
DESCR("equal");
DATA(insert OID = 1851 (  int28ne		   PGNSP PGUID 12 1 0 f f t f i 2 16 "21 20" _null_ _null_ _null_ int28ne - _null_ _null_ ));
DESCR("not equal");
DATA(insert OID = 1852 (  int28lt		   PGNSP PGUID 12 1 0 f f t f i 2 16 "21 20" _null_ _null_ _null_ int28lt - _null_ _null_ ));
DESCR("less-than");
DATA(insert OID = 1853 (  int28gt		   PGNSP PGUID 12 1 0 f f t f i 2 16 "21 20" _null_ _null_ _null_ int28gt - _null_ _null_ ));
DESCR("greater-than");
DATA(insert OID = 1854 (  int28le		   PGNSP PGUID 12 1 0 f f t f i 2 16 "21 20" _null_ _null_ _null_ int28le - _null_ _null_ ));
DESCR("less-than-or-equal");
DATA(insert OID = 1855 (  int28ge		   PGNSP PGUID 12 1 0 f f t f i 2 16 "21 20" _null_ _null_ _null_ int28ge - _null_ _null_ ));
DESCR("greater-than-or-equal");

DATA(insert OID = 1856 (  int82eq		   PGNSP PGUID 12 1 0 f f t f i 2 16 "20 21" _null_ _null_ _null_ int82eq - _null_ _null_ ));
DESCR("equal");
DATA(insert OID = 1857 (  int82ne		   PGNSP PGUID 12 1 0 f f t f i 2 16 "20 21" _null_ _null_ _null_ int82ne - _null_ _null_ ));
DESCR("not equal");
DATA(insert OID = 1858 (  int82lt		   PGNSP PGUID 12 1 0 f f t f i 2 16 "20 21" _null_ _null_ _null_ int82lt - _null_ _null_ ));
DESCR("less-than");
DATA(insert OID = 1859 (  int82gt		   PGNSP PGUID 12 1 0 f f t f i 2 16 "20 21" _null_ _null_ _null_ int82gt - _null_ _null_ ));
DESCR("greater-than");
DATA(insert OID = 1860 (  int82le		   PGNSP PGUID 12 1 0 f f t f i 2 16 "20 21" _null_ _null_ _null_ int82le - _null_ _null_ ));
DESCR("less-than-or-equal");
DATA(insert OID = 1861 (  int82ge		   PGNSP PGUID 12 1 0 f f t f i 2 16 "20 21" _null_ _null_ _null_ int82ge - _null_ _null_ ));
DESCR("greater-than-or-equal");

DATA(insert OID = 1892 (  int2and		   PGNSP PGUID 12 1 0 f f t f i 2 21 "21 21" _null_ _null_ _null_ int2and - _null_ _null_ ));
DESCR("bitwise and");
DATA(insert OID = 1893 (  int2or		   PGNSP PGUID 12 1 0 f f t f i 2 21 "21 21" _null_ _null_ _null_ int2or - _null_ _null_ ));
DESCR("bitwise or");
DATA(insert OID = 1894 (  int2xor		   PGNSP PGUID 12 1 0 f f t f i 2 21 "21 21" _null_ _null_ _null_ int2xor - _null_ _null_ ));
DESCR("bitwise xor");
DATA(insert OID = 1895 (  int2not		   PGNSP PGUID 12 1 0 f f t f i 1 21 "21" _null_ _null_ _null_	int2not - _null_ _null_ ));
DESCR("bitwise not");
DATA(insert OID = 1896 (  int2shl		   PGNSP PGUID 12 1 0 f f t f i 2 21 "21 23" _null_ _null_ _null_ int2shl - _null_ _null_ ));
DESCR("bitwise shift left");
DATA(insert OID = 1897 (  int2shr		   PGNSP PGUID 12 1 0 f f t f i 2 21 "21 23" _null_ _null_ _null_ int2shr - _null_ _null_ ));
DESCR("bitwise shift right");

DATA(insert OID = 1898 (  int4and		   PGNSP PGUID 12 1 0 f f t f i 2 23 "23 23" _null_ _null_ _null_ int4and - _null_ _null_ ));
DESCR("bitwise and");
DATA(insert OID = 1899 (  int4or		   PGNSP PGUID 12 1 0 f f t f i 2 23 "23 23" _null_ _null_ _null_ int4or - _null_ _null_ ));
DESCR("bitwise or");
DATA(insert OID = 1900 (  int4xor		   PGNSP PGUID 12 1 0 f f t f i 2 23 "23 23" _null_ _null_ _null_ int4xor - _null_ _null_ ));
DESCR("bitwise xor");
DATA(insert OID = 1901 (  int4not		   PGNSP PGUID 12 1 0 f f t f i 1 23 "23" _null_ _null_ _null_	int4not - _null_ _null_ ));
DESCR("bitwise not");
DATA(insert OID = 1902 (  int4shl		   PGNSP PGUID 12 1 0 f f t f i 2 23 "23 23" _null_ _null_ _null_ int4shl - _null_ _null_ ));
DESCR("bitwise shift left");
DATA(insert OID = 1903 (  int4shr		   PGNSP PGUID 12 1 0 f f t f i 2 23 "23 23" _null_ _null_ _null_ int4shr - _null_ _null_ ));
DESCR("bitwise shift right");

DATA(insert OID = 1904 (  int8and		   PGNSP PGUID 12 1 0 f f t f i 2 20 "20 20" _null_ _null_ _null_ int8and - _null_ _null_ ));
DESCR("bitwise and");
DATA(insert OID = 1905 (  int8or		   PGNSP PGUID 12 1 0 f f t f i 2 20 "20 20" _null_ _null_ _null_ int8or - _null_ _null_ ));
DESCR("bitwise or");
DATA(insert OID = 1906 (  int8xor		   PGNSP PGUID 12 1 0 f f t f i 2 20 "20 20" _null_ _null_ _null_ int8xor - _null_ _null_ ));
DESCR("bitwise xor");
DATA(insert OID = 1907 (  int8not		   PGNSP PGUID 12 1 0 f f t f i 1 20 "20" _null_ _null_ _null_	int8not - _null_ _null_ ));
DESCR("bitwise not");
DATA(insert OID = 1908 (  int8shl		   PGNSP PGUID 12 1 0 f f t f i 2 20 "20 23" _null_ _null_ _null_ int8shl - _null_ _null_ ));
DESCR("bitwise shift left");
DATA(insert OID = 1909 (  int8shr		   PGNSP PGUID 12 1 0 f f t f i 2 20 "20 23" _null_ _null_ _null_ int8shr - _null_ _null_ ));
DESCR("bitwise shift right");

DATA(insert OID = 1910 (  int8up		   PGNSP PGUID 12 1 0 f f t f i 1 20	"20" _null_ _null_ _null_ int8up - _null_ _null_ ));
DESCR("unary plus");
DATA(insert OID = 1911 (  int2up		   PGNSP PGUID 12 1 0 f f t f i 1 21	"21" _null_ _null_ _null_ int2up - _null_ _null_ ));
DESCR("unary plus");
DATA(insert OID = 1912 (  int4up		   PGNSP PGUID 12 1 0 f f t f i 1 23	"23" _null_ _null_ _null_ int4up - _null_ _null_ ));
DESCR("unary plus");
DATA(insert OID = 1913 (  float4up		   PGNSP PGUID 12 1 0 f f t f i 1 700 "700" _null_ _null_ _null_		float4up - _null_ _null_ ));
DESCR("unary plus");
DATA(insert OID = 1914 (  float8up		   PGNSP PGUID 12 1 0 f f t f i 1 701 "701" _null_ _null_ _null_		float8up - _null_ _null_ ));
DESCR("unary plus");
DATA(insert OID = 1915 (  numeric_uplus    PGNSP PGUID 12 1 0 f f t f i 1 1700 "1700" _null_ _null_ _null_	numeric_uplus - _null_ _null_ ));
DESCR("unary plus");

DATA(insert OID = 1922 (  has_table_privilege		   PGNSP PGUID 12 1 0 f f t f s 3 16 "19 25 25" _null_ _null_ _null_	has_table_privilege_name_name - _null_ _null_ ));
DESCR("user privilege on relation by username, rel name");
DATA(insert OID = 1923 (  has_table_privilege		   PGNSP PGUID 12 1 0 f f t f s 3 16 "19 26 25" _null_ _null_ _null_	has_table_privilege_name_id - _null_ _null_ ));
DESCR("user privilege on relation by username, rel oid");
DATA(insert OID = 1924 (  has_table_privilege		   PGNSP PGUID 12 1 0 f f t f s 3 16 "26 25 25" _null_ _null_ _null_	has_table_privilege_id_name - _null_ _null_ ));
DESCR("user privilege on relation by user oid, rel name");
DATA(insert OID = 1925 (  has_table_privilege		   PGNSP PGUID 12 1 0 f f t f s 3 16 "26 26 25" _null_ _null_ _null_	has_table_privilege_id_id - _null_ _null_ ));
DESCR("user privilege on relation by user oid, rel oid");
DATA(insert OID = 1926 (  has_table_privilege		   PGNSP PGUID 12 1 0 f f t f s 2 16 "25 25" _null_ _null_ _null_ has_table_privilege_name - _null_ _null_ ));
DESCR("current user privilege on relation by rel name");
DATA(insert OID = 1927 (  has_table_privilege		   PGNSP PGUID 12 1 0 f f t f s 2 16 "26 25" _null_ _null_ _null_ has_table_privilege_id - _null_ _null_ ));
DESCR("current user privilege on relation by rel oid");


DATA(insert OID = 1928 (  pg_stat_get_numscans			PGNSP PGUID 12 1 0 f f t f s 1 20 "26" _null_ _null_ _null_ pg_stat_get_numscans - _null_ _null_ ));
DESCR("statistics: number of scans done for table/index");
DATA(insert OID = 1929 (  pg_stat_get_tuples_returned	PGNSP PGUID 12 1 0 f f t f s 1 20 "26" _null_ _null_ _null_ pg_stat_get_tuples_returned - _null_ _null_ ));
DESCR("statistics: number of tuples read by seqscan");
DATA(insert OID = 1930 (  pg_stat_get_tuples_fetched	PGNSP PGUID 12 1 0 f f t f s 1 20 "26" _null_ _null_ _null_ pg_stat_get_tuples_fetched - _null_ _null_ ));
DESCR("statistics: number of tuples fetched by idxscan");
DATA(insert OID = 1931 (  pg_stat_get_tuples_inserted	PGNSP PGUID 12 1 0 f f t f s 1 20 "26" _null_ _null_ _null_ pg_stat_get_tuples_inserted - _null_ _null_ ));
DESCR("statistics: number of tuples inserted");
DATA(insert OID = 1932 (  pg_stat_get_tuples_updated	PGNSP PGUID 12 1 0 f f t f s 1 20 "26" _null_ _null_ _null_ pg_stat_get_tuples_updated - _null_ _null_ ));
DESCR("statistics: number of tuples updated");
DATA(insert OID = 1933 (  pg_stat_get_tuples_deleted	PGNSP PGUID 12 1 0 f f t f s 1 20 "26" _null_ _null_ _null_ pg_stat_get_tuples_deleted - _null_ _null_ ));
DESCR("statistics: number of tuples deleted");
DATA(insert OID = 1972 (  pg_stat_get_tuples_hot_updated PGNSP PGUID 12 1 0 f f t f s 1 20 "26" _null_ _null_ _null_ pg_stat_get_tuples_hot_updated - _null_ _null_ ));
DESCR("statistics: number of tuples hot updated");
DATA(insert OID = 2878 (  pg_stat_get_live_tuples	PGNSP PGUID 12 1 0 f f t f s 1 20 "26" _null_ _null_ _null_ pg_stat_get_live_tuples - _null_ _null_ ));
DESCR("statistics: number of live tuples");
DATA(insert OID = 2879 (  pg_stat_get_dead_tuples	PGNSP PGUID 12 1 0 f f t f s 1 20 "26" _null_ _null_ _null_ pg_stat_get_dead_tuples - _null_ _null_ ));
DESCR("statistics: number of dead tuples");
DATA(insert OID = 1934 (  pg_stat_get_blocks_fetched	PGNSP PGUID 12 1 0 f f t f s 1 20 "26" _null_ _null_ _null_ pg_stat_get_blocks_fetched - _null_ _null_ ));
DESCR("statistics: number of blocks fetched");
DATA(insert OID = 1935 (  pg_stat_get_blocks_hit		PGNSP PGUID 12 1 0 f f t f s 1 20 "26" _null_ _null_ _null_ pg_stat_get_blocks_hit - _null_ _null_ ));
DESCR("statistics: number of blocks found in cache");
DATA(insert OID = 2781 (  pg_stat_get_last_vacuum_time PGNSP PGUID 12 1 0 f f t f s 1 1184 "26" _null_ _null_ _null_	pg_stat_get_last_vacuum_time - _null_ _null_ ));
DESCR("statistics: last manual vacuum time for a table");
DATA(insert OID = 2782 (  pg_stat_get_last_autovacuum_time PGNSP PGUID 12 1 0 f f t f s 1 1184 "26" _null_ _null_ _null_	pg_stat_get_last_autovacuum_time - _null_ _null_ ));
DESCR("statistics: last auto vacuum time for a table");
DATA(insert OID = 2783 (  pg_stat_get_last_analyze_time PGNSP PGUID 12 1 0 f f t f s 1 1184 "26" _null_ _null_ _null_	pg_stat_get_last_analyze_time - _null_ _null_ ));
DESCR("statistics: last manual analyze time for a table");
DATA(insert OID = 2784 (  pg_stat_get_last_autoanalyze_time PGNSP PGUID 12 1 0 f f t f s 1 1184 "26" _null_ _null_ _null_	pg_stat_get_last_autoanalyze_time - _null_ _null_ ));
DESCR("statistics: last auto analyze time for a table");
DATA(insert OID = 1936 (  pg_stat_get_backend_idset		PGNSP PGUID 12 1 100 f f t t s 0 23 "" _null_ _null_ _null_ pg_stat_get_backend_idset - _null_ _null_ ));
DESCR("statistics: currently active backend IDs");
DATA(insert OID = 2026 (  pg_backend_pid				PGNSP PGUID 12 1 0 f f t f s 0 23 "" _null_ _null_ _null_ pg_backend_pid - _null_ _null_ ));
DESCR("statistics: current backend PID");
DATA(insert OID = 1937 (  pg_stat_get_backend_pid		PGNSP PGUID 12 1 0 f f t f s 1 23 "23" _null_ _null_ _null_ pg_stat_get_backend_pid - _null_ _null_ ));
DESCR("statistics: PID of backend");
DATA(insert OID = 1938 (  pg_stat_get_backend_dbid		PGNSP PGUID 12 1 0 f f t f s 1 26 "23" _null_ _null_ _null_ pg_stat_get_backend_dbid - _null_ _null_ ));
DESCR("statistics: database ID of backend");
DATA(insert OID = 1939 (  pg_stat_get_backend_userid	PGNSP PGUID 12 1 0 f f t f s 1 26 "23" _null_ _null_ _null_ pg_stat_get_backend_userid - _null_ _null_ ));
DESCR("statistics: user ID of backend");
DATA(insert OID = 1940 (  pg_stat_get_backend_activity	PGNSP PGUID 12 1 0 f f t f s 1 25 "23" _null_ _null_ _null_ pg_stat_get_backend_activity - _null_ _null_ ));
DESCR("statistics: current query of backend");
DATA(insert OID = 2853 (  pg_stat_get_backend_waiting	PGNSP PGUID 12 1 0 f f t f s 1 16 "23" _null_ _null_ _null_ pg_stat_get_backend_waiting - _null_ _null_ ));
DESCR("statistics: is backend currently waiting for a lock");
DATA(insert OID = 2094 (  pg_stat_get_backend_activity_start PGNSP PGUID 12 1 0 f f t f s 1 1184 "23" _null_ _null_ _null_	pg_stat_get_backend_activity_start - _null_ _null_ ));
DESCR("statistics: start time for current query of backend");
DATA(insert OID = 2857 (  pg_stat_get_backend_txn_start PGNSP PGUID 12 1 0 f f t f s 1 1184 "23" _null_ _null_ _null_	pg_stat_get_backend_xact_start - _null_ _null_ ));
DESCR("statistics: start time for backend's current transaction");
DATA(insert OID = 1391 ( pg_stat_get_backend_start PGNSP PGUID 12 1 0 f f t f s 1 1184 "23" _null_ _null_ _null_ pg_stat_get_backend_start - _null_ _null_ ));
DESCR("statistics: start time for current backend session");
DATA(insert OID = 1392 ( pg_stat_get_backend_client_addr PGNSP PGUID 12 1 0 f f t f s 1 869 "23" _null_ _null_ _null_ pg_stat_get_backend_client_addr - _null_ _null_ ));
DESCR("statistics: address of client connected to backend");
DATA(insert OID = 1393 ( pg_stat_get_backend_client_port PGNSP PGUID 12 1 0 f f t f s 1 23 "23" _null_ _null_ _null_ pg_stat_get_backend_client_port - _null_ _null_ ));
DESCR("statistics: port number of client connected to backend");
DATA(insert OID = 1941 (  pg_stat_get_db_numbackends	PGNSP PGUID 12 1 0 f f t f s 1 23 "26" _null_ _null_ _null_ pg_stat_get_db_numbackends - _null_ _null_ ));
DESCR("statistics: number of backends in database");
DATA(insert OID = 1942 (  pg_stat_get_db_xact_commit	PGNSP PGUID 12 1 0 f f t f s 1 20 "26" _null_ _null_ _null_ pg_stat_get_db_xact_commit - _null_ _null_ ));
DESCR("statistics: transactions committed");
DATA(insert OID = 1943 (  pg_stat_get_db_xact_rollback	PGNSP PGUID 12 1 0 f f t f s 1 20 "26" _null_ _null_ _null_ pg_stat_get_db_xact_rollback - _null_ _null_ ));
DESCR("statistics: transactions rolled back");
DATA(insert OID = 1944 (  pg_stat_get_db_blocks_fetched PGNSP PGUID 12 1 0 f f t f s 1 20 "26" _null_ _null_ _null_ pg_stat_get_db_blocks_fetched - _null_ _null_ ));
DESCR("statistics: blocks fetched for database");
DATA(insert OID = 1945 (  pg_stat_get_db_blocks_hit		PGNSP PGUID 12 1 0 f f t f s 1 20 "26" _null_ _null_ _null_ pg_stat_get_db_blocks_hit - _null_ _null_ ));
DESCR("statistics: blocks found in cache for database");
DATA(insert OID = 2758 (  pg_stat_get_db_tuples_returned PGNSP PGUID 12 1 0 f f t f s 1 20 "26" _null_ _null_ _null_ pg_stat_get_db_tuples_returned - _null_ _null_ ));
DESCR("statistics: tuples returned for database");
DATA(insert OID = 2759 (  pg_stat_get_db_tuples_fetched PGNSP PGUID 12 1 0 f f t f s 1 20 "26" _null_ _null_ _null_ pg_stat_get_db_tuples_fetched - _null_ _null_ ));
DESCR("statistics: tuples fetched for database");
DATA(insert OID = 2760 (  pg_stat_get_db_tuples_inserted PGNSP PGUID 12 1 0 f f t f s 1 20 "26" _null_ _null_ _null_ pg_stat_get_db_tuples_inserted - _null_ _null_ ));
DESCR("statistics: tuples inserted in database");
DATA(insert OID = 2761 (  pg_stat_get_db_tuples_updated PGNSP PGUID 12 1 0 f f t f s 1 20 "26" _null_ _null_ _null_ pg_stat_get_db_tuples_updated - _null_ _null_ ));
DESCR("statistics: tuples updated in database");
DATA(insert OID = 2762 (  pg_stat_get_db_tuples_deleted PGNSP PGUID 12 1 0 f f t f s 1 20 "26" _null_ _null_ _null_ pg_stat_get_db_tuples_deleted - _null_ _null_ ));
DESCR("statistics: tuples deleted in database");
DATA(insert OID = 2769 ( pg_stat_get_bgwriter_timed_checkpoints PGNSP PGUID 12 1 0 f f t f s 0 20 "" _null_ _null_ _null_ pg_stat_get_bgwriter_timed_checkpoints - _null_ _null_ ));
DESCR("statistics: number of timed checkpoints started by the bgwriter");
DATA(insert OID = 2770 ( pg_stat_get_bgwriter_requested_checkpoints PGNSP PGUID 12 1 0 f f t f s 0 20 "" _null_ _null_ _null_ pg_stat_get_bgwriter_requested_checkpoints - _null_ _null_ ));
DESCR("statistics: number of backend requested checkpoints started by the bgwriter");
DATA(insert OID = 2771 ( pg_stat_get_bgwriter_buf_written_checkpoints PGNSP PGUID 12 1 0 f f t f s 0 20 "" _null_ _null_ _null_ pg_stat_get_bgwriter_buf_written_checkpoints - _null_ _null_ ));
DESCR("statistics: number of buffers written by the bgwriter during checkpoints");
DATA(insert OID = 2772 ( pg_stat_get_bgwriter_buf_written_clean PGNSP PGUID 12 1 0 f f t f s 0 20 "" _null_ _null_ _null_ pg_stat_get_bgwriter_buf_written_clean - _null_ _null_ ));
DESCR("statistics: number of buffers written by the bgwriter for cleaning dirty buffers");
DATA(insert OID = 2773 ( pg_stat_get_bgwriter_maxwritten_clean PGNSP PGUID 12 1 0 f f t f s 0 20 "" _null_ _null_ _null_ pg_stat_get_bgwriter_maxwritten_clean - _null_ _null_ ));
DESCR("statistics: number of times the bgwriter stopped processing when it had written too many buffers while cleaning");
DATA(insert OID = 2775 ( pg_stat_get_buf_written_backend PGNSP PGUID 12 1 0 f f t f s 0 20 "" _null_ _null_ _null_ pg_stat_get_buf_written_backend - _null_ _null_ ));
DESCR("statistics: number of buffers written by backends");
DATA(insert OID = 2859 ( pg_stat_get_buf_alloc			PGNSP PGUID 12 1 0 f f t f s 0 20 "" _null_ _null_ _null_ pg_stat_get_buf_alloc - _null_ _null_ ));
DESCR("statistics: number of buffer allocations");

DATA(insert OID = 2230 (  pg_stat_clear_snapshot		PGNSP PGUID 12 1 0 f f f f v 0 2278  "" _null_ _null_ _null_	pg_stat_clear_snapshot - _null_ _null_ ));
DESCR("statistics: discard current transaction's statistics snapshot");
DATA(insert OID = 2274 (  pg_stat_reset					PGNSP PGUID 12 1 0 f f f f v 0 2278  "" _null_ _null_ _null_	pg_stat_reset - _null_ _null_ ));
DESCR("statistics: reset collected statistics for current database");

DATA(insert OID = 1946 (  encode						PGNSP PGUID 12 1 0 f f t f i 2 25 "17 25" _null_ _null_ _null_	binary_encode - _null_ _null_ ));
DESCR("convert bytea value into some ascii-only text string");
DATA(insert OID = 1947 (  decode						PGNSP PGUID 12 1 0 f f t f i 2 17 "25 25" _null_ _null_ _null_	binary_decode - _null_ _null_ ));
DESCR("convert ascii-encoded text string into bytea value");

DATA(insert OID = 1948 (  byteaeq		   PGNSP PGUID 12 1 0 f f t f i 2 16 "17 17" _null_ _null_ _null_ byteaeq - _null_ _null_ ));
DESCR("equal");
DATA(insert OID = 1949 (  bytealt		   PGNSP PGUID 12 1 0 f f t f i 2 16 "17 17" _null_ _null_ _null_ bytealt - _null_ _null_ ));
DESCR("less-than");
DATA(insert OID = 1950 (  byteale		   PGNSP PGUID 12 1 0 f f t f i 2 16 "17 17" _null_ _null_ _null_ byteale - _null_ _null_ ));
DESCR("less-than-or-equal");
DATA(insert OID = 1951 (  byteagt		   PGNSP PGUID 12 1 0 f f t f i 2 16 "17 17" _null_ _null_ _null_ byteagt - _null_ _null_ ));
DESCR("greater-than");
DATA(insert OID = 1952 (  byteage		   PGNSP PGUID 12 1 0 f f t f i 2 16 "17 17" _null_ _null_ _null_ byteage - _null_ _null_ ));
DESCR("greater-than-or-equal");
DATA(insert OID = 1953 (  byteane		   PGNSP PGUID 12 1 0 f f t f i 2 16 "17 17" _null_ _null_ _null_ byteane - _null_ _null_ ));
DESCR("not equal");
DATA(insert OID = 1954 (  byteacmp		   PGNSP PGUID 12 1 0 f f t f i 2 23 "17 17" _null_ _null_ _null_ byteacmp - _null_ _null_ ));
DESCR("less-equal-greater");

DATA(insert OID = 1961 (  timestamp		   PGNSP PGUID 12 1 0 f f t f i 2 1114 "1114 23" _null_ _null_ _null_ timestamp_scale - _null_ _null_ ));
DESCR("adjust timestamp precision");

DATA(insert OID = 1965 (  oidlarger		   PGNSP PGUID 12 1 0 f f t f i 2 26 "26 26" _null_ _null_ _null_ oidlarger - _null_ _null_ ));
DESCR("larger of two");
DATA(insert OID = 1966 (  oidsmaller	   PGNSP PGUID 12 1 0 f f t f i 2 26 "26 26" _null_ _null_ _null_ oidsmaller - _null_ _null_ ));
DESCR("smaller of two");

DATA(insert OID = 1967 (  timestamptz	   PGNSP PGUID 12 1 0 f f t f i 2 1184 "1184 23" _null_ _null_ _null_ timestamptz_scale - _null_ _null_ ));
DESCR("adjust timestamptz precision");
DATA(insert OID = 1968 (  time			   PGNSP PGUID 12 1 0 f f t f i 2 1083 "1083 23" _null_ _null_ _null_ time_scale - _null_ _null_ ));
DESCR("adjust time precision");
DATA(insert OID = 1969 (  timetz		   PGNSP PGUID 12 1 0 f f t f i 2 1266 "1266 23" _null_ _null_ _null_ timetz_scale - _null_ _null_ ));
DESCR("adjust time with time zone precision");

DATA(insert OID = 2003 (  textanycat	   PGNSP PGUID 14 1 0 f f t f i 2 25 "25 2776" _null_ _null_ _null_ "select $1 || $2::pg_catalog.text" - _null_ _null_ ));
DESCR("concatenate");
DATA(insert OID = 2004 (  anytextcat	   PGNSP PGUID 14 1 0 f f t f i 2 25 "2776 25" _null_ _null_ _null_ "select $1::pg_catalog.text || $2" - _null_ _null_ ));
DESCR("concatenate");

DATA(insert OID = 2005 (  bytealike		   PGNSP PGUID 12 1 0 f f t f i 2 16 "17 17" _null_ _null_ _null_ bytealike - _null_ _null_ ));
DESCR("matches LIKE expression");
DATA(insert OID = 2006 (  byteanlike	   PGNSP PGUID 12 1 0 f f t f i 2 16 "17 17" _null_ _null_ _null_ byteanlike - _null_ _null_ ));
DESCR("does not match LIKE expression");
DATA(insert OID = 2007 (  like			   PGNSP PGUID 12 1 0 f f t f i 2 16 "17 17" _null_ _null_ _null_ bytealike - _null_ _null_ ));
DESCR("matches LIKE expression");
DATA(insert OID = 2008 (  notlike		   PGNSP PGUID 12 1 0 f f t f i 2 16 "17 17" _null_ _null_ _null_ byteanlike - _null_ _null_ ));
DESCR("does not match LIKE expression");
DATA(insert OID = 2009 (  like_escape	   PGNSP PGUID 12 1 0 f f t f i 2 17 "17 17" _null_ _null_ _null_ like_escape_bytea - _null_ _null_ ));
DESCR("convert LIKE pattern to use backslash escapes");
DATA(insert OID = 2010 (  length		   PGNSP PGUID 12 1 0 f f t f i 1 23 "17" _null_ _null_ _null_	byteaoctetlen - _null_ _null_ ));
DESCR("octet length");
DATA(insert OID = 2011 (  byteacat		   PGNSP PGUID 12 1 0 f f t f i 2 17 "17 17" _null_ _null_ _null_ byteacat - _null_ _null_ ));
DESCR("concatenate");
DATA(insert OID = 2012 (  substring		   PGNSP PGUID 12 1 0 f f t f i 3 17 "17 23 23" _null_ _null_ _null_	bytea_substr - _null_ _null_ ));
DESCR("return portion of string");
DATA(insert OID = 2013 (  substring		   PGNSP PGUID 12 1 0 f f t f i 2 17 "17 23" _null_ _null_ _null_ bytea_substr_no_len - _null_ _null_ ));
DESCR("return portion of string");
DATA(insert OID = 2085 (  substr		   PGNSP PGUID 12 1 0 f f t f i 3 17 "17 23 23" _null_ _null_ _null_	bytea_substr - _null_ _null_ ));
DESCR("return portion of string");
DATA(insert OID = 2086 (  substr		   PGNSP PGUID 12 1 0 f f t f i 2 17 "17 23" _null_ _null_ _null_ bytea_substr_no_len - _null_ _null_ ));
DESCR("return portion of string");
DATA(insert OID = 2014 (  position		   PGNSP PGUID 12 1 0 f f t f i 2 23 "17 17" _null_ _null_ _null_ byteapos - _null_ _null_ ));
DESCR("return position of substring");
DATA(insert OID = 2015 (  btrim			   PGNSP PGUID 12 1 0 f f t f i 2 17 "17 17" _null_ _null_ _null_ byteatrim - _null_ _null_ ));
DESCR("trim both ends of string");

DATA(insert OID = 2019 (  time				PGNSP PGUID 12 1 0 f f t f s 1 1083 "1184" _null_ _null_ _null_ timestamptz_time - _null_ _null_ ));
DESCR("convert timestamptz to time");
DATA(insert OID = 2020 (  date_trunc		PGNSP PGUID 12 1 0 f f t f i 2 1114 "25 1114" _null_ _null_ _null_	timestamp_trunc - _null_ _null_ ));
DESCR("truncate timestamp to specified units");
DATA(insert OID = 2021 (  date_part			PGNSP PGUID 12 1 0 f f t f i 2	701 "25 1114" _null_ _null_ _null_	timestamp_part - _null_ _null_ ));
DESCR("extract field from timestamp");
DATA(insert OID = 2023 (  timestamp			PGNSP PGUID 12 1 0 f f t f s 1 1114 "702" _null_ _null_ _null_	abstime_timestamp - _null_ _null_ ));
DESCR("convert abstime to timestamp");
DATA(insert OID = 2024 (  timestamp			PGNSP PGUID 12 1 0 f f t f i 1 1114 "1082" _null_ _null_ _null_ date_timestamp - _null_ _null_ ));
DESCR("convert date to timestamp");
DATA(insert OID = 2025 (  timestamp			PGNSP PGUID 12 1 0 f f t f i 2 1114 "1082 1083" _null_ _null_ _null_	datetime_timestamp - _null_ _null_ ));
DESCR("convert date and time to timestamp");
DATA(insert OID = 2027 (  timestamp			PGNSP PGUID 12 1 0 f f t f s 1 1114 "1184" _null_ _null_ _null_ timestamptz_timestamp - _null_ _null_ ));
DESCR("convert timestamp with time zone to timestamp");
DATA(insert OID = 2028 (  timestamptz		PGNSP PGUID 12 1 0 f f t f s 1 1184 "1114" _null_ _null_ _null_ timestamp_timestamptz - _null_ _null_ ));
DESCR("convert timestamp to timestamp with time zone");
DATA(insert OID = 2029 (  date				PGNSP PGUID 12 1 0 f f t f i 1 1082 "1114" _null_ _null_ _null_ timestamp_date - _null_ _null_ ));
DESCR("convert timestamp to date");
DATA(insert OID = 2030 (  abstime			PGNSP PGUID 12 1 0 f f t f s 1	702 "1114" _null_ _null_ _null_ timestamp_abstime - _null_ _null_ ));
DESCR("convert timestamp to abstime");
DATA(insert OID = 2031 (  timestamp_mi		PGNSP PGUID 12 1 0 f f t f i 2 1186 "1114 1114" _null_ _null_ _null_	timestamp_mi - _null_ _null_ ));
DESCR("subtract");
DATA(insert OID = 2032 (  timestamp_pl_interval PGNSP PGUID 12 1 0 f f t f i 2 1114 "1114 1186" _null_ _null_ _null_	timestamp_pl_interval - _null_ _null_ ));
DESCR("plus");
DATA(insert OID = 2033 (  timestamp_mi_interval PGNSP PGUID 12 1 0 f f t f i 2 1114 "1114 1186" _null_ _null_ _null_	timestamp_mi_interval - _null_ _null_ ));
DESCR("minus");
DATA(insert OID = 2035 (  timestamp_smaller PGNSP PGUID 12 1 0 f f t f i 2 1114 "1114 1114" _null_ _null_ _null_	timestamp_smaller - _null_ _null_ ));
DESCR("smaller of two");
DATA(insert OID = 2036 (  timestamp_larger	PGNSP PGUID 12 1 0 f f t f i 2 1114 "1114 1114" _null_ _null_ _null_	timestamp_larger - _null_ _null_ ));
DESCR("larger of two");
DATA(insert OID = 2037 (  timezone			PGNSP PGUID 12 1 0 f f t f v 2 1266 "25 1266" _null_ _null_ _null_	timetz_zone - _null_ _null_ ));
DESCR("adjust time with time zone to new zone");
DATA(insert OID = 2038 (  timezone			PGNSP PGUID 12 1 0 f f t f i 2 1266 "1186 1266" _null_ _null_ _null_	timetz_izone - _null_ _null_ ));
DESCR("adjust time with time zone to new zone");
DATA(insert OID = 2039 (  timestamp_hash	PGNSP PGUID 12 1 0 f f t f i 1	23 "1114" _null_ _null_ _null_ timestamp_hash - _null_ _null_ ));
DESCR("hash");
DATA(insert OID = 2041 ( overlaps			PGNSP PGUID 12 1 0 f f f f i 4 16 "1114 1114 1114 1114" _null_ _null_ _null_	overlaps_timestamp - _null_ _null_ ));
DESCR("intervals overlap?");
GPDB_EXTRA_COL(pg_proc_prodataaccess = c);
DATA(insert OID = 2042 ( overlaps			PGNSP PGUID 14 1 0 f f f f i 4 16 "1114 1186 1114 1186" _null_ _null_ _null_	"select ($1, ($1 + $2)) overlaps ($3, ($3 + $4))" - _null_ _null_ ));
DESCR("intervals overlap?");
GPDB_EXTRA_COL(pg_proc_prodataaccess = c);
DATA(insert OID = 2043 ( overlaps			PGNSP PGUID 14 1 0 f f f f i 4 16 "1114 1114 1114 1186" _null_ _null_ _null_	"select ($1, $2) overlaps ($3, ($3 + $4))" - _null_ _null_ ));
DESCR("intervals overlap?");
GPDB_EXTRA_COL(pg_proc_prodataaccess = c);
DATA(insert OID = 2044 ( overlaps			PGNSP PGUID 14 1 0 f f f f i 4 16 "1114 1186 1114 1114" _null_ _null_ _null_	"select ($1, ($1 + $2)) overlaps ($3, $4)" - _null_ _null_ ));
DESCR("intervals overlap?");
DATA(insert OID = 2045 (  timestamp_cmp		PGNSP PGUID 12 1 0 f f t f i 2	23 "1114 1114" _null_ _null_ _null_ timestamp_cmp - _null_ _null_ ));
DESCR("less-equal-greater");
DATA(insert OID = 2046 (  time				PGNSP PGUID 12 1 0 f f t f i 1 1083 "1266" _null_ _null_ _null_ timetz_time - _null_ _null_ ));
DESCR("convert time with time zone to time");
DATA(insert OID = 2047 (  timetz			PGNSP PGUID 12 1 0 f f t f s 1 1266 "1083" _null_ _null_ _null_ time_timetz - _null_ _null_ ));
DESCR("convert time to timetz");
DATA(insert OID = 2048 (  isfinite			PGNSP PGUID 12 1 0 f f t f i 1	 16 "1114" _null_ _null_ _null_ timestamp_finite - _null_ _null_ ));
DESCR("finite timestamp?");
DATA(insert OID = 2049 ( to_char			PGNSP PGUID 12 1 0 f f t f s 2	25 "1114 25" _null_ _null_ _null_  timestamp_to_char - _null_ _null_ ));
DESCR("format timestamp to text");
DATA(insert OID = 2052 (  timestamp_eq		PGNSP PGUID 12 1 0 f f t f i 2 16 "1114 1114" _null_ _null_ _null_	timestamp_eq - _null_ _null_ ));
DESCR("equal");
DATA(insert OID = 2053 (  timestamp_ne		PGNSP PGUID 12 1 0 f f t f i 2 16 "1114 1114" _null_ _null_ _null_	timestamp_ne - _null_ _null_ ));
DESCR("not equal");
DATA(insert OID = 2054 (  timestamp_lt		PGNSP PGUID 12 1 0 f f t f i 2 16 "1114 1114" _null_ _null_ _null_	timestamp_lt - _null_ _null_ ));
DESCR("less-than");
DATA(insert OID = 2055 (  timestamp_le		PGNSP PGUID 12 1 0 f f t f i 2 16 "1114 1114" _null_ _null_ _null_	timestamp_le - _null_ _null_ ));
DESCR("less-than-or-equal");
DATA(insert OID = 2056 (  timestamp_ge		PGNSP PGUID 12 1 0 f f t f i 2 16 "1114 1114" _null_ _null_ _null_	timestamp_ge - _null_ _null_ ));
DESCR("greater-than-or-equal");
DATA(insert OID = 2057 (  timestamp_gt		PGNSP PGUID 12 1 0 f f t f i 2 16 "1114 1114" _null_ _null_ _null_	timestamp_gt - _null_ _null_ ));
DESCR("greater-than");
DATA(insert OID = 2058 (  age				PGNSP PGUID 12 1 0 f f t f i 2 1186 "1114 1114" _null_ _null_ _null_	timestamp_age - _null_ _null_ ));
DESCR("date difference preserving months and years");
GPDB_EXTRA_COL(pg_proc_prodataaccess = c);
DATA(insert OID = 2059 (  age				PGNSP PGUID 14 1 0 f f t f s 1 1186 "1114" _null_ _null_ _null_ "select pg_catalog.age(cast(current_date as timestamp without time zone), $1)" - _null_ _null_ ));
DESCR("date difference from today preserving months and years");

DATA(insert OID = 2069 (  timezone			PGNSP PGUID 12 1 0 f f t f i 2 1184 "25 1114" _null_ _null_ _null_	timestamp_zone - _null_ _null_ ));
DESCR("adjust timestamp to new time zone");
DATA(insert OID = 2070 (  timezone			PGNSP PGUID 12 1 0 f f t f i 2 1184 "1186 1114" _null_ _null_ _null_	timestamp_izone - _null_ _null_ ));
DESCR("adjust timestamp to new time zone");
DATA(insert OID = 2071 (  date_pl_interval	PGNSP PGUID 12 1 0 f f t f i 2 1114 "1082 1186" _null_ _null_ _null_	date_pl_interval - _null_ _null_ ));
DESCR("add");
DATA(insert OID = 2072 (  date_mi_interval	PGNSP PGUID 12 1 0 f f t f i 2 1114 "1082 1186" _null_ _null_ _null_	date_mi_interval - _null_ _null_ ));
DESCR("subtract");

DATA(insert OID = 2073 (  substring			PGNSP PGUID 12 1 0 f f t f i 2 25 "25 25" _null_ _null_ _null_	textregexsubstr - _null_ _null_ ));
DESCR("extracts text matching regular expression");
GPDB_EXTRA_COL(pg_proc_prodataaccess = c);
DATA(insert OID = 2074 (  substring			PGNSP PGUID 14 1 0 f f t f i 3 25 "25 25 25" _null_ _null_ _null_ "select pg_catalog.substring($1, pg_catalog.similar_escape($2, $3))" - _null_ _null_ ));
DESCR("extracts text matching SQL99 regular expression");

DATA(insert OID = 2075 (  bit				PGNSP PGUID 12 1 0 f f t f i 2 1560 "20 23" _null_ _null_ _null_	bitfromint8 - _null_ _null_ ));
DESCR("int8 to bitstring");
DATA(insert OID = 2076 (  int8				PGNSP PGUID 12 1 0 f f t f i 1 20 "1560" _null_ _null_ _null_ bittoint8 - _null_ _null_ ));
DESCR("bitstring to int8");

DATA(insert OID = 2077 (  current_setting	PGNSP PGUID 12 1 0 f f t f s 1 25 "25" _null_ _null_ _null_ show_config_by_name - _null_ _null_ ));
DESCR("SHOW X as a function");
DATA(insert OID = 2078 (  set_config		PGNSP PGUID 12 1 0 f f f f v 3 25 "25 25 16" _null_ _null_ _null_ set_config_by_name - _null_ _null_ ));
DESCR("SET X as a function");
DATA(insert OID = 2084 (  pg_show_all_settings	PGNSP PGUID 12 1 1000 f f t t s 0 2249 "" _null_ _null_ _null_ show_all_settings - _null_ _null_ ));
DESCR("SHOW ALL as a function");
GPDB_EXTRA_COL(pg_proc_prodataaccess = r);
DATA(insert OID = 1371 (  pg_lock_status   PGNSP PGUID 12 1 1000 f f t t v 0 2249 "" _null_ _null_ _null_ pg_lock_status - _null_ _null_ ));
DESCR("view system lock information");
DATA(insert OID = 1065 (  pg_prepared_xact PGNSP PGUID 12 1 1000 f f t t v 0 2249 "" _null_ _null_ _null_ pg_prepared_xact - _null_ _null_ ));
DESCR("view two-phase transactions");

DATA(insert OID = 2079 (  pg_table_is_visible		PGNSP PGUID 12 1 0 f f t f s 1 16 "26" _null_ _null_ _null_ pg_table_is_visible - _null_ _null_ ));
DESCR("is table visible in search path?");
DATA(insert OID = 2080 (  pg_type_is_visible		PGNSP PGUID 12 1 0 f f t f s 1 16 "26" _null_ _null_ _null_ pg_type_is_visible - _null_ _null_ ));
DESCR("is type visible in search path?");
DATA(insert OID = 2081 (  pg_function_is_visible	PGNSP PGUID 12 1 0 f f t f s 1 16 "26" _null_ _null_ _null_ pg_function_is_visible - _null_ _null_ ));
DESCR("is function visible in search path?");
DATA(insert OID = 2082 (  pg_operator_is_visible	PGNSP PGUID 12 1 0 f f t f s 1 16 "26" _null_ _null_ _null_ pg_operator_is_visible - _null_ _null_ ));
DESCR("is operator visible in search path?");
DATA(insert OID = 2083 (  pg_opclass_is_visible		PGNSP PGUID 12 1 0 f f t f s 1 16 "26" _null_ _null_ _null_ pg_opclass_is_visible - _null_ _null_ ));
DESCR("is opclass visible in search path?");
DATA(insert OID = 2093 (  pg_conversion_is_visible	PGNSP PGUID 12 1 0 f f t f s 1 16 "26" _null_ _null_ _null_ pg_conversion_is_visible - _null_ _null_ ));
DESCR("is conversion visible in search path?");
DATA(insert OID = 3756 (  pg_ts_parser_is_visible	PGNSP PGUID 12 1 0 f f t f s 1 16 "26" _null_ _null_ _null_ pg_ts_parser_is_visible - _null_ _null_ ));
DESCR("is text search parser visible in search path?");
DATA(insert OID = 3757 (  pg_ts_dict_is_visible		PGNSP PGUID 12 1 0 f f t f s 1 16 "26" _null_ _null_ _null_ pg_ts_dict_is_visible - _null_ _null_ ));
DESCR("is text search dictionary visible in search path?");
DATA(insert OID = 3768 (  pg_ts_template_is_visible PGNSP PGUID 12 1 0 f f t f s 1 16 "26" _null_ _null_ _null_ pg_ts_template_is_visible - _null_ _null_ ));
DESCR("is text search template visible in search path?");
DATA(insert OID = 3758 (  pg_ts_config_is_visible	PGNSP PGUID 12 1 0 f f t f s 1 16 "26" _null_ _null_ _null_ pg_ts_config_is_visible - _null_ _null_ ));
DESCR("is text search configuration visible in search path?");

DATA(insert OID = 2854 (  pg_my_temp_schema			PGNSP PGUID 12 1 0 f f t f s 0 26 "" _null_ _null_ _null_ pg_my_temp_schema - _null_ _null_ ));
DESCR("get OID of current session's temp schema, if any");
DATA(insert OID = 2855 (  pg_is_other_temp_schema	PGNSP PGUID 12 1 0 f f t f s 1 16 "26" _null_ _null_ _null_ pg_is_other_temp_schema - _null_ _null_ ));
DESCR("is schema another session's temp schema?");

DATA(insert OID = 2171 ( pg_cancel_backend		PGNSP PGUID 12 1 0 f f t f v 1 16 "23" _null_ _null_ _null_ pg_cancel_backend - _null_ _null_ ));
DESCR("cancel a server process' current query");
DATA(insert OID = 950 ( pg_cancel_backend		PGNSP PGUID 12 1 0 f f t f v 2 16 "23 25" _null_ _null_ _null_ pg_cancel_backend_msg - _null_ _null_ ));
DESCR("cancel a server process' current query");
DATA(insert OID = 2172 ( pg_start_backup		PGNSP PGUID 12 1 0 f f t f v 1 25 "25" _null_ _null_ _null_ pg_start_backup - _null_ _null_ ));
DESCR("prepare for taking an online backup");
DATA(insert OID = 2173 ( pg_stop_backup			PGNSP PGUID 12 1 0 f f t f v 0 25 "" _null_ _null_ _null_ pg_stop_backup - _null_ _null_ ));
DESCR("finish taking an online backup");
DATA(insert OID = 2848 ( pg_switch_xlog			PGNSP PGUID 12 1 0 f f t f v 0 25 "" _null_ _null_ _null_ pg_switch_xlog - _null_ _null_ ));
DESCR("switch to new xlog file");
DATA(insert OID = 2849 ( pg_current_xlog_location	PGNSP PGUID 12 1 0 f f t f v 0 25 "" _null_ _null_ _null_ pg_current_xlog_location - _null_ _null_ ));
DESCR("current xlog write location");
DATA(insert OID = 2852 ( pg_current_xlog_insert_location	PGNSP PGUID 12 1 0 f f t f v 0 25 "" _null_ _null_ _null_ pg_current_xlog_insert_location - _null_ _null_ ));
DESCR("current xlog insert location");
DATA(insert OID = 2850 ( pg_xlogfile_name_offset	PGNSP PGUID 12 1 0 f f t f i 1 2249 "25" "{25,25,23}" "{i,o,o}" "{wal_location,file_name,file_offset}" pg_xlogfile_name_offset - _null_ _null_ ));
DESCR("xlog filename and byte offset, given an xlog location");
DATA(insert OID = 2851 ( pg_xlogfile_name			PGNSP PGUID 12 1 0 f f t f i 1 25 "25" _null_ _null_ _null_ pg_xlogfile_name - _null_ _null_ ));
DESCR("xlog filename, given an xlog location");

DATA(insert OID = 2621 ( pg_reload_conf			PGNSP PGUID 12 1 0 f f t f v 0 16 "" _null_ _null_ _null_ pg_reload_conf - _null_ _null_ ));
DESCR("reload configuration files");
DATA(insert OID = 2622 ( pg_rotate_logfile		PGNSP PGUID 12 1 0 f f t f v 0 16 "" _null_ _null_ _null_ pg_rotate_logfile - _null_ _null_ ));
DESCR("rotate log file");

DATA(insert OID = 2623 ( pg_stat_file		PGNSP PGUID 12 1 0 f f t f v 1 2249 "25" "{25,20,1184,1184,1184,1184,16}" "{i,o,o,o,o,o,o}" "{filename,size,access,modification,change,creation,isdir}" pg_stat_file - _null_ _null_ ));
DESCR("return file information");
DATA(insert OID = 2624 ( pg_read_file		PGNSP PGUID 12 1 0 f f t f v 3 25 "25 20 20" _null_ _null_ _null_ pg_read_file - _null_ _null_ ));
DESCR("read text from a file");
DATA(insert OID = 2625 ( pg_ls_dir			PGNSP PGUID 12 1 1000 f f t t v 1 25 "25" _null_ _null_ _null_ pg_ls_dir - _null_ _null_ ));
DESCR("list all files in a directory");
DATA(insert OID = 2626 ( pg_sleep			PGNSP PGUID 12 1 0 f f t f v 1 2278 "701" _null_ _null_ _null_ pg_sleep - _null_ _null_ ));
DESCR("sleep for the specified time in seconds");

DATA(insert OID = 2971 (  text				PGNSP PGUID 12 1 0 f f t f i 1 25 "16" _null_ _null_ _null_ booltext - _null_ _null_ ));
DESCR("convert boolean to text");

/* Aggregates (moved here from pg_aggregate for 7.3) */

DATA(insert OID = 2100 (  avg				PGNSP PGUID 12 1 0 t f f f i 1 1700 "20" _null_ _null_ _null_  aggregate_dummy - _null_ _null_ ));
DATA(insert OID = 2101 (  avg				PGNSP PGUID 12 1 0 t f f f i 1 1700 "23" _null_ _null_ _null_  aggregate_dummy - _null_ _null_ ));
DATA(insert OID = 2102 (  avg				PGNSP PGUID 12 1 0 t f f f i 1 1700 "21" _null_ _null_ _null_  aggregate_dummy - _null_ _null_ ));
DATA(insert OID = 2103 (  avg				PGNSP PGUID 12 1 0 t f f f i 1 1700 "1700" _null_ _null_ _null_ aggregate_dummy - _null_ _null_ ));
DATA(insert OID = 2104 (  avg				PGNSP PGUID 12 1 0 t f f f i 1 701 "700" _null_ _null_ _null_  aggregate_dummy - _null_ _null_ ));
DATA(insert OID = 2105 (  avg				PGNSP PGUID 12 1 0 t f f f i 1 701 "701" _null_ _null_ _null_  aggregate_dummy - _null_ _null_ ));
DATA(insert OID = 2106 (  avg				PGNSP PGUID 12 1 0 t f f f i 1 1186 "1186" _null_ _null_ _null_ aggregate_dummy - _null_ _null_ ));

#define SUM_OID_MIN 2107
DATA(insert OID = 2107 (  sum				PGNSP PGUID 12 1 0 t f f f i 1 1700 "20" _null_ _null_ _null_  aggregate_dummy - _null_ _null_ ));
DATA(insert OID = 2108 (  sum				PGNSP PGUID 12 1 0 t f f f i 1 20 "23" _null_ _null_ _null_ aggregate_dummy - _null_ _null_ ));
DATA(insert OID = 2109 (  sum				PGNSP PGUID 12 1 0 t f f f i 1 20 "21" _null_ _null_ _null_ aggregate_dummy - _null_ _null_ ));
DATA(insert OID = 2110 (  sum				PGNSP PGUID 12 1 0 t f f f i 1 700 "700" _null_ _null_ _null_  aggregate_dummy - _null_ _null_ ));
DATA(insert OID = 2111 (  sum				PGNSP PGUID 12 1 0 t f f f i 1 701 "701" _null_ _null_ _null_  aggregate_dummy - _null_ _null_ ));
DATA(insert OID = 2112 (  sum				PGNSP PGUID 12 1 0 t f f f i 1 790 "790" _null_ _null_ _null_  aggregate_dummy - _null_ _null_ ));
DATA(insert OID = 2113 (  sum				PGNSP PGUID 12 1 0 t f f f i 1 1186 "1186" _null_ _null_ _null_ aggregate_dummy - _null_ _null_ ));
DATA(insert OID = 2114 (  sum				PGNSP PGUID 12 1 0 t f f f i 1 1700 "1700" _null_ _null_ _null_ aggregate_dummy - _null_ _null_ ));
#define SUM_OID_MAX 2114

DATA(insert OID = 2115 (  max				PGNSP PGUID 12 1 0 t f f f i 1 20 "20" _null_ _null_ _null_ aggregate_dummy - _null_ _null_ ));
DATA(insert OID = 2116 (  max				PGNSP PGUID 12 1 0 t f f f i 1 23 "23" _null_ _null_ _null_ aggregate_dummy - _null_ _null_ ));
DATA(insert OID = 2117 (  max				PGNSP PGUID 12 1 0 t f f f i 1 21 "21" _null_ _null_ _null_ aggregate_dummy - _null_ _null_ ));
DATA(insert OID = 2118 (  max				PGNSP PGUID 12 1 0 t f f f i 1 26 "26" _null_ _null_ _null_ aggregate_dummy - _null_ _null_ ));
DATA(insert OID = 2119 (  max				PGNSP PGUID 12 1 0 t f f f i 1 700 "700" _null_ _null_ _null_  aggregate_dummy - _null_ _null_ ));
DATA(insert OID = 2120 (  max				PGNSP PGUID 12 1 0 t f f f i 1 701 "701" _null_ _null_ _null_  aggregate_dummy - _null_ _null_ ));
DATA(insert OID = 2121 (  max				PGNSP PGUID 12 1 0 t f f f i 1 702 "702" _null_ _null_ _null_  aggregate_dummy - _null_ _null_ ));
DATA(insert OID = 2122 (  max				PGNSP PGUID 12 1 0 t f f f i 1 1082 "1082" _null_ _null_ _null_ aggregate_dummy - _null_ _null_ ));
DATA(insert OID = 2123 (  max				PGNSP PGUID 12 1 0 t f f f i 1 1083 "1083" _null_ _null_ _null_ aggregate_dummy - _null_ _null_ ));
DATA(insert OID = 2124 (  max				PGNSP PGUID 12 1 0 t f f f i 1 1266 "1266" _null_ _null_ _null_ aggregate_dummy - _null_ _null_ ));
DATA(insert OID = 2125 (  max				PGNSP PGUID 12 1 0 t f f f i 1 790 "790" _null_ _null_ _null_  aggregate_dummy - _null_ _null_ ));
DATA(insert OID = 2126 (  max				PGNSP PGUID 12 1 0 t f f f i 1 1114 "1114" _null_ _null_ _null_ aggregate_dummy - _null_ _null_ ));
DATA(insert OID = 2127 (  max				PGNSP PGUID 12 1 0 t f f f i 1 1184 "1184" _null_ _null_ _null_ aggregate_dummy - _null_ _null_ ));
DATA(insert OID = 2128 (  max				PGNSP PGUID 12 1 0 t f f f i 1 1186 "1186" _null_ _null_ _null_ aggregate_dummy - _null_ _null_ ));
DATA(insert OID = 2129 (  max				PGNSP PGUID 12 1 0 t f f f i 1 25 "25" _null_ _null_ _null_ aggregate_dummy - _null_ _null_ ));
DATA(insert OID = 2130 (  max				PGNSP PGUID 12 1 0 t f f f i 1 1700 "1700" _null_ _null_ _null_ aggregate_dummy - _null_ _null_ ));
DATA(insert OID = 2050 (  max				PGNSP PGUID 12 1 0 t f f f i 1 2277 "2277" _null_ _null_ _null_ aggregate_dummy - _null_ _null_ ));
DATA(insert OID = 2244 (  max				PGNSP PGUID 12 1 0 t f f f i 1 1042 "1042" _null_ _null_ _null_ aggregate_dummy - _null_ _null_ ));
DATA(insert OID = 2797 (  max				PGNSP PGUID 12 1 0 t f f f i 1 27 "27" _null_ _null_ _null_ aggregate_dummy - _null_ _null_ ));

DATA(insert OID = 2131 (  min				PGNSP PGUID 12 1 0 t f f f i 1 20 "20" _null_ _null_ _null_ aggregate_dummy - _null_ _null_ ));
DATA(insert OID = 2132 (  min				PGNSP PGUID 12 1 0 t f f f i 1 23 "23" _null_ _null_ _null_ aggregate_dummy - _null_ _null_ ));
DATA(insert OID = 2133 (  min				PGNSP PGUID 12 1 0 t f f f i 1 21 "21" _null_ _null_ _null_ aggregate_dummy - _null_ _null_ ));
DATA(insert OID = 2134 (  min				PGNSP PGUID 12 1 0 t f f f i 1 26 "26" _null_ _null_ _null_ aggregate_dummy - _null_ _null_ ));
DATA(insert OID = 2135 (  min				PGNSP PGUID 12 1 0 t f f f i 1 700 "700" _null_ _null_ _null_  aggregate_dummy - _null_ _null_ ));
DATA(insert OID = 2136 (  min				PGNSP PGUID 12 1 0 t f f f i 1 701 "701" _null_ _null_ _null_  aggregate_dummy - _null_ _null_ ));
DATA(insert OID = 2137 (  min				PGNSP PGUID 12 1 0 t f f f i 1 702 "702" _null_ _null_ _null_  aggregate_dummy - _null_ _null_ ));
DATA(insert OID = 2138 (  min				PGNSP PGUID 12 1 0 t f f f i 1 1082 "1082" _null_ _null_ _null_ aggregate_dummy - _null_ _null_ ));
DATA(insert OID = 2139 (  min				PGNSP PGUID 12 1 0 t f f f i 1 1083 "1083" _null_ _null_ _null_ aggregate_dummy - _null_ _null_ ));
DATA(insert OID = 2140 (  min				PGNSP PGUID 12 1 0 t f f f i 1 1266 "1266" _null_ _null_ _null_ aggregate_dummy - _null_ _null_ ));
DATA(insert OID = 2141 (  min				PGNSP PGUID 12 1 0 t f f f i 1 790 "790" _null_ _null_ _null_  aggregate_dummy - _null_ _null_ ));
DATA(insert OID = 2142 (  min				PGNSP PGUID 12 1 0 t f f f i 1 1114 "1114" _null_ _null_ _null_ aggregate_dummy - _null_ _null_ ));
DATA(insert OID = 2143 (  min				PGNSP PGUID 12 1 0 t f f f i 1 1184 "1184" _null_ _null_ _null_ aggregate_dummy - _null_ _null_ ));
DATA(insert OID = 2144 (  min				PGNSP PGUID 12 1 0 t f f f i 1 1186 "1186" _null_ _null_ _null_ aggregate_dummy - _null_ _null_ ));
DATA(insert OID = 2145 (  min				PGNSP PGUID 12 1 0 t f f f i 1 25 "25" _null_ _null_ _null_ aggregate_dummy - _null_ _null_ ));
DATA(insert OID = 2146 (  min				PGNSP PGUID 12 1 0 t f f f i 1 1700 "1700" _null_ _null_ _null_ aggregate_dummy - _null_ _null_ ));
DATA(insert OID = 2051 (  min				PGNSP PGUID 12 1 0 t f f f i 1 2277 "2277" _null_ _null_ _null_ aggregate_dummy - _null_ _null_ ));
DATA(insert OID = 2245 (  min				PGNSP PGUID 12 1 0 t f f f i 1 1042 "1042" _null_ _null_ _null_ aggregate_dummy - _null_ _null_ ));
DATA(insert OID = 2798 (  min				PGNSP PGUID 12 1 0 t f f f i 1 27 "27" _null_ _null_ _null_ aggregate_dummy - _null_ _null_ ));

/* count has two forms: count(any) and count(*) */
DATA(insert OID = 2147 (  count				PGNSP PGUID 12 1 0 t f f f i 1 20 "2276" _null_ _null_ _null_  aggregate_dummy - _null_ _null_ ));
#define COUNT_ANY_OID 2147
DATA(insert OID = 2803 (  count				PGNSP PGUID 12 1 0 t f f f i 0 20 "" _null_ _null_ _null_  aggregate_dummy - _null_ _null_ ));
#define COUNT_STAR_OID  2803

DATA(insert OID = 2718 (  var_pop			PGNSP PGUID 12 1 0 t f f f i 1 1700 "20" _null_ _null_ _null_  aggregate_dummy - _null_ _null_ ));
DATA(insert OID = 2719 (  var_pop			PGNSP PGUID 12 1 0 t f f f i 1 1700 "23" _null_ _null_ _null_  aggregate_dummy - _null_ _null_ ));
DATA(insert OID = 2720 (  var_pop			PGNSP PGUID 12 1 0 t f f f i 1 1700 "21" _null_ _null_ _null_  aggregate_dummy - _null_ _null_ ));
DATA(insert OID = 2721 (  var_pop			PGNSP PGUID 12 1 0 t f f f i 1 701 "700" _null_ _null_ _null_  aggregate_dummy - _null_ _null_ ));
DATA(insert OID = 2722 (  var_pop			PGNSP PGUID 12 1 0 t f f f i 1 701 "701" _null_ _null_ _null_  aggregate_dummy - _null_ _null_ ));
DATA(insert OID = 2723 (  var_pop			PGNSP PGUID 12 1 0 t f f f i 1 1700 "1700" _null_ _null_ _null_ aggregate_dummy - _null_ _null_ ));

DATA(insert OID = 2641 (  var_samp			PGNSP PGUID 12 1 0 t f f f i 1 1700 "20" _null_ _null_ _null_  aggregate_dummy - _null_ _null_ ));
DATA(insert OID = 2642 (  var_samp			PGNSP PGUID 12 1 0 t f f f i 1 1700 "23" _null_ _null_ _null_  aggregate_dummy - _null_ _null_ ));
DATA(insert OID = 2643 (  var_samp			PGNSP PGUID 12 1 0 t f f f i 1 1700 "21" _null_ _null_ _null_  aggregate_dummy - _null_ _null_ ));
DATA(insert OID = 2644 (  var_samp			PGNSP PGUID 12 1 0 t f f f i 1 701 "700" _null_ _null_ _null_  aggregate_dummy - _null_ _null_ ));
DATA(insert OID = 2645 (  var_samp			PGNSP PGUID 12 1 0 t f f f i 1 701 "701" _null_ _null_ _null_  aggregate_dummy - _null_ _null_ ));
DATA(insert OID = 2646 (  var_samp			PGNSP PGUID 12 1 0 t f f f i 1 1700 "1700" _null_ _null_ _null_ aggregate_dummy - _null_ _null_ ));

DATA(insert OID = 2148 (  variance			PGNSP PGUID 12 1 0 t f f f i 1 1700 "20" _null_ _null_ _null_  aggregate_dummy - _null_ _null_ ));
DATA(insert OID = 2149 (  variance			PGNSP PGUID 12 1 0 t f f f i 1 1700 "23" _null_ _null_ _null_  aggregate_dummy - _null_ _null_ ));
DATA(insert OID = 2150 (  variance			PGNSP PGUID 12 1 0 t f f f i 1 1700 "21" _null_ _null_ _null_  aggregate_dummy - _null_ _null_ ));
DATA(insert OID = 2151 (  variance			PGNSP PGUID 12 1 0 t f f f i 1 701 "700" _null_ _null_ _null_  aggregate_dummy - _null_ _null_ ));
DATA(insert OID = 2152 (  variance			PGNSP PGUID 12 1 0 t f f f i 1 701 "701" _null_ _null_ _null_  aggregate_dummy - _null_ _null_ ));
DATA(insert OID = 2153 (  variance			PGNSP PGUID 12 1 0 t f f f i 1 1700 "1700" _null_ _null_ _null_ aggregate_dummy - _null_ _null_ ));

DATA(insert OID = 2724 (  stddev_pop		PGNSP PGUID 12 1 0 t f f f i 1 1700 "20" _null_ _null_ _null_  aggregate_dummy - _null_ _null_ ));
DATA(insert OID = 2725 (  stddev_pop		PGNSP PGUID 12 1 0 t f f f i 1 1700 "23" _null_ _null_ _null_  aggregate_dummy - _null_ _null_ ));
DATA(insert OID = 2726 (  stddev_pop		PGNSP PGUID 12 1 0 t f f f i 1 1700 "21" _null_ _null_ _null_  aggregate_dummy - _null_ _null_ ));
DATA(insert OID = 2727 (  stddev_pop		PGNSP PGUID 12 1 0 t f f f i 1 701 "700" _null_ _null_ _null_  aggregate_dummy - _null_ _null_ ));
DATA(insert OID = 2728 (  stddev_pop		PGNSP PGUID 12 1 0 t f f f i 1 701 "701" _null_ _null_ _null_  aggregate_dummy - _null_ _null_ ));
DATA(insert OID = 2729 (  stddev_pop		PGNSP PGUID 12 1 0 t f f f i 1 1700 "1700" _null_ _null_ _null_ aggregate_dummy - _null_ _null_ ));

DATA(insert OID = 2712 (  stddev_samp		PGNSP PGUID 12 1 0 t f f f i 1 1700 "20" _null_ _null_ _null_  aggregate_dummy - _null_ _null_ ));
DATA(insert OID = 2713 (  stddev_samp		PGNSP PGUID 12 1 0 t f f f i 1 1700 "23" _null_ _null_ _null_  aggregate_dummy - _null_ _null_ ));
DATA(insert OID = 2714 (  stddev_samp		PGNSP PGUID 12 1 0 t f f f i 1 1700 "21" _null_ _null_ _null_  aggregate_dummy - _null_ _null_ ));
DATA(insert OID = 2715 (  stddev_samp		PGNSP PGUID 12 1 0 t f f f i 1 701 "700" _null_ _null_ _null_  aggregate_dummy - _null_ _null_ ));
DATA(insert OID = 2716 (  stddev_samp		PGNSP PGUID 12 1 0 t f f f i 1 701 "701" _null_ _null_ _null_  aggregate_dummy - _null_ _null_ ));
DATA(insert OID = 2717 (  stddev_samp		PGNSP PGUID 12 1 0 t f f f i 1 1700 "1700" _null_ _null_ _null_ aggregate_dummy - _null_ _null_ ));

DATA(insert OID = 2154 (  stddev			PGNSP PGUID 12 1 0 t f f f i 1 1700 "20" _null_ _null_ _null_  aggregate_dummy - _null_ _null_ ));
DATA(insert OID = 2155 (  stddev			PGNSP PGUID 12 1 0 t f f f i 1 1700 "23" _null_ _null_ _null_  aggregate_dummy - _null_ _null_ ));
DATA(insert OID = 2156 (  stddev			PGNSP PGUID 12 1 0 t f f f i 1 1700 "21" _null_ _null_ _null_  aggregate_dummy - _null_ _null_ ));
DATA(insert OID = 2157 (  stddev			PGNSP PGUID 12 1 0 t f f f i 1 701 "700" _null_ _null_ _null_  aggregate_dummy - _null_ _null_ ));
DATA(insert OID = 2158 (  stddev			PGNSP PGUID 12 1 0 t f f f i 1 701 "701" _null_ _null_ _null_  aggregate_dummy - _null_ _null_ ));
DATA(insert OID = 2159 (  stddev			PGNSP PGUID 12 1 0 t f f f i 1 1700 "1700" _null_ _null_ _null_ aggregate_dummy - _null_ _null_ ));

DATA(insert OID = 2818 (  regr_count		PGNSP PGUID 12 1 0 t f f f i 2 20 "701 701" _null_ _null_ _null_  aggregate_dummy - _null_ _null_ ));
DATA(insert OID = 2819 (  regr_sxx			PGNSP PGUID 12 1 0 t f f f i 2 701 "701 701" _null_ _null_ _null_  aggregate_dummy - _null_ _null_ ));
DATA(insert OID = 2820 (  regr_syy			PGNSP PGUID 12 1 0 t f f f i 2 701 "701 701" _null_ _null_ _null_  aggregate_dummy - _null_ _null_ ));
DATA(insert OID = 2821 (  regr_sxy			PGNSP PGUID 12 1 0 t f f f i 2 701 "701 701" _null_ _null_ _null_  aggregate_dummy - _null_ _null_ ));
DATA(insert OID = 2822 (  regr_avgx			PGNSP PGUID 12 1 0 t f f f i 2 701 "701 701" _null_ _null_ _null_  aggregate_dummy - _null_ _null_ ));
DATA(insert OID = 2823 (  regr_avgy			PGNSP PGUID 12 1 0 t f f f i 2 701 "701 701" _null_ _null_ _null_  aggregate_dummy - _null_ _null_ ));
DATA(insert OID = 2824 (  regr_r2			PGNSP PGUID 12 1 0 t f f f i 2 701 "701 701" _null_ _null_ _null_  aggregate_dummy - _null_ _null_ ));
DATA(insert OID = 2825 (  regr_slope		PGNSP PGUID 12 1 0 t f f f i 2 701 "701 701" _null_ _null_ _null_  aggregate_dummy - _null_ _null_ ));
DATA(insert OID = 2826 (  regr_intercept	PGNSP PGUID 12 1 0 t f f f i 2 701 "701 701" _null_ _null_ _null_  aggregate_dummy - _null_ _null_ ));

DATA(insert OID = 2827 (  covar_pop			PGNSP PGUID 12 1 0 t f f f i 2 701 "701 701" _null_ _null_ _null_  aggregate_dummy - _null_ _null_ ));
DATA(insert OID = 2828 (  covar_samp		PGNSP PGUID 12 1 0 t f f f i 2 701 "701 701" _null_ _null_ _null_  aggregate_dummy - _null_ _null_ ));
DATA(insert OID = 2829 (  corr				PGNSP PGUID 12 1 0 t f f f i 2 701 "701 701" _null_ _null_ _null_  aggregate_dummy - _null_ _null_ ));

DATA(insert OID = 2160 ( text_pattern_lt	 PGNSP PGUID 12 1 0 f f t f i 2 16 "25 25" _null_ _null_ _null_ text_pattern_lt - _null_ _null_ ));
DATA(insert OID = 2161 ( text_pattern_le	 PGNSP PGUID 12 1 0 f f t f i 2 16 "25 25" _null_ _null_ _null_ text_pattern_le - _null_ _null_ ));
DATA(insert OID = 2162 ( text_pattern_eq	 PGNSP PGUID 12 1 0 f f t f i 2 16 "25 25" _null_ _null_ _null_ text_pattern_eq - _null_ _null_ ));
DATA(insert OID = 2163 ( text_pattern_ge	 PGNSP PGUID 12 1 0 f f t f i 2 16 "25 25" _null_ _null_ _null_ text_pattern_ge - _null_ _null_ ));
DATA(insert OID = 2164 ( text_pattern_gt	 PGNSP PGUID 12 1 0 f f t f i 2 16 "25 25" _null_ _null_ _null_ text_pattern_gt - _null_ _null_ ));
DATA(insert OID = 2165 ( text_pattern_ne	 PGNSP PGUID 12 1 0 f f t f i 2 16 "25 25" _null_ _null_ _null_ text_pattern_ne - _null_ _null_ ));
DATA(insert OID = 2166 ( bttext_pattern_cmp  PGNSP PGUID 12 1 0 f f t f i 2 23 "25 25" _null_ _null_ _null_ bttext_pattern_cmp - _null_ _null_ ));

/* We use the same procedures here as above since the types are binary compatible. */
DATA(insert OID = 2174 ( bpchar_pattern_lt	  PGNSP PGUID 12 1 0 f f t f i 2 16 "1042 1042" _null_ _null_ _null_ text_pattern_lt - _null_ _null_ ));
DATA(insert OID = 2175 ( bpchar_pattern_le	  PGNSP PGUID 12 1 0 f f t f i 2 16 "1042 1042" _null_ _null_ _null_ text_pattern_le - _null_ _null_ ));
DATA(insert OID = 2176 ( bpchar_pattern_eq	  PGNSP PGUID 12 1 0 f f t f i 2 16 "1042 1042" _null_ _null_ _null_ text_pattern_eq - _null_ _null_ ));
DATA(insert OID = 2177 ( bpchar_pattern_ge	  PGNSP PGUID 12 1 0 f f t f i 2 16 "1042 1042" _null_ _null_ _null_ text_pattern_ge - _null_ _null_ ));
DATA(insert OID = 2178 ( bpchar_pattern_gt	  PGNSP PGUID 12 1 0 f f t f i 2 16 "1042 1042" _null_ _null_ _null_ text_pattern_gt - _null_ _null_ ));
DATA(insert OID = 2179 ( bpchar_pattern_ne	  PGNSP PGUID 12 1 0 f f t f i 2 16 "1042 1042" _null_ _null_ _null_ text_pattern_ne - _null_ _null_ ));
DATA(insert OID = 2180 ( btbpchar_pattern_cmp PGNSP PGUID 12 1 0 f f t f i 2 23 "1042 1042" _null_ _null_ _null_ bttext_pattern_cmp - _null_ _null_ ));

DATA(insert OID = 2181 ( name_pattern_lt	PGNSP PGUID 12 1 0 f f t f i 2 16 "19 19" _null_ _null_ _null_ name_pattern_lt - _null_ _null_ ));
DATA(insert OID = 2182 ( name_pattern_le	PGNSP PGUID 12 1 0 f f t f i 2 16 "19 19" _null_ _null_ _null_ name_pattern_le - _null_ _null_ ));
DATA(insert OID = 2183 ( name_pattern_eq	PGNSP PGUID 12 1 0 f f t f i 2 16 "19 19" _null_ _null_ _null_ name_pattern_eq - _null_ _null_ ));
DATA(insert OID = 2184 ( name_pattern_ge	PGNSP PGUID 12 1 0 f f t f i 2 16 "19 19" _null_ _null_ _null_ name_pattern_ge - _null_ _null_ ));
DATA(insert OID = 2185 ( name_pattern_gt	PGNSP PGUID 12 1 0 f f t f i 2 16 "19 19" _null_ _null_ _null_ name_pattern_gt - _null_ _null_ ));
DATA(insert OID = 2186 ( name_pattern_ne	PGNSP PGUID 12 1 0 f f t f i 2 16 "19 19" _null_ _null_ _null_ name_pattern_ne - _null_ _null_ ));
DATA(insert OID = 2187 ( btname_pattern_cmp PGNSP PGUID 12 1 0 f f t f i 2 23 "19 19" _null_ _null_ _null_ btname_pattern_cmp - _null_ _null_ ));

DATA(insert OID = 2188 ( btint48cmp			PGNSP PGUID 12 1 0 f f t f i 2 23 "23 20" _null_ _null_ _null_ btint48cmp - _null_ _null_ ));
DATA(insert OID = 2189 ( btint84cmp			PGNSP PGUID 12 1 0 f f t f i 2 23 "20 23" _null_ _null_ _null_ btint84cmp - _null_ _null_ ));
DATA(insert OID = 2190 ( btint24cmp			PGNSP PGUID 12 1 0 f f t f i 2 23 "21 23" _null_ _null_ _null_ btint24cmp - _null_ _null_ ));
DATA(insert OID = 2191 ( btint42cmp			PGNSP PGUID 12 1 0 f f t f i 2 23 "23 21" _null_ _null_ _null_ btint42cmp - _null_ _null_ ));
DATA(insert OID = 2192 ( btint28cmp			PGNSP PGUID 12 1 0 f f t f i 2 23 "21 20" _null_ _null_ _null_ btint28cmp - _null_ _null_ ));
DATA(insert OID = 2193 ( btint82cmp			PGNSP PGUID 12 1 0 f f t f i 2 23 "20 21" _null_ _null_ _null_ btint82cmp - _null_ _null_ ));
DATA(insert OID = 2194 ( btfloat48cmp		PGNSP PGUID 12 1 0 f f t f i 2 23 "700 701" _null_ _null_ _null_ btfloat48cmp - _null_ _null_ ));
DATA(insert OID = 2195 ( btfloat84cmp		PGNSP PGUID 12 1 0 f f t f i 2 23 "701 700" _null_ _null_ _null_ btfloat84cmp - _null_ _null_ ));


DATA(insert OID = 2212 (  regprocedurein	PGNSP PGUID 12 1 0 f f t f s 1 2202 "2275" _null_ _null_ _null_ regprocedurein - _null_ _null_ ));
DESCR("I/O");
DATA(insert OID = 2213 (  regprocedureout	PGNSP PGUID 12 1 0 f f t f s 1 2275 "2202" _null_ _null_ _null_ regprocedureout - _null_ _null_ ));
DESCR("I/O");
DATA(insert OID = 2214 (  regoperin			PGNSP PGUID 12 1 0 f f t f s 1 2203 "2275" _null_ _null_ _null_ regoperin - _null_ _null_ ));
DESCR("I/O");
DATA(insert OID = 2215 (  regoperout		PGNSP PGUID 12 1 0 f f t f s 1 2275 "2203" _null_ _null_ _null_ regoperout - _null_ _null_ ));
DESCR("I/O");
DATA(insert OID = 2216 (  regoperatorin		PGNSP PGUID 12 1 0 f f t f s 1 2204 "2275" _null_ _null_ _null_ regoperatorin - _null_ _null_ ));
DESCR("I/O");
DATA(insert OID = 2217 (  regoperatorout	PGNSP PGUID 12 1 0 f f t f s 1 2275 "2204" _null_ _null_ _null_ regoperatorout - _null_ _null_ ));
DESCR("I/O");
DATA(insert OID = 2218 (  regclassin		PGNSP PGUID 12 1 0 f f t f s 1 2205 "2275" _null_ _null_ _null_ regclassin - _null_ _null_ ));
DESCR("I/O");
DATA(insert OID = 2219 (  regclassout		PGNSP PGUID 12 1 0 f f t f s 1 2275 "2205" _null_ _null_ _null_ regclassout - _null_ _null_ ));
DESCR("I/O");
DATA(insert OID = 2220 (  regtypein			PGNSP PGUID 12 1 0 f f t f s 1 2206 "2275" _null_ _null_ _null_ regtypein - _null_ _null_ ));
DESCR("I/O");
DATA(insert OID = 2221 (  regtypeout		PGNSP PGUID 12 1 0 f f t f s 1 2275 "2206" _null_ _null_ _null_ regtypeout - _null_ _null_ ));
DESCR("I/O");
DATA(insert OID = 1079 (  regclass			PGNSP PGUID 12 1 0 f f t f s 1 2205 "25" _null_ _null_ _null_	text_regclass - _null_ _null_ ));
DESCR("convert text to regclass");

DATA(insert OID = 2246 ( fmgr_internal_validator PGNSP PGUID 12 1 0 f f t f s 1 2278 "26" _null_ _null_ _null_ fmgr_internal_validator - _null_ _null_ ));
DESCR("(internal)");
DATA(insert OID = 2247 ( fmgr_c_validator	PGNSP PGUID 12 1 0 f f t f s 1	 2278 "26" _null_ _null_ _null_ fmgr_c_validator - _null_ _null_ ));
DESCR("(internal)");
DATA(insert OID = 2248 ( fmgr_sql_validator PGNSP PGUID 12 1 0 f f t f s 1	 2278 "26" _null_ _null_ _null_ fmgr_sql_validator - _null_ _null_ ));
DESCR("(internal)");

DATA(insert OID = 2250 (  has_database_privilege		   PGNSP PGUID 12 1 0 f f t f s 3 16 "19 25 25" _null_ _null_ _null_	has_database_privilege_name_name - _null_ _null_ ));
DESCR("user privilege on database by username, database name");
DATA(insert OID = 2251 (  has_database_privilege		   PGNSP PGUID 12 1 0 f f t f s 3 16 "19 26 25" _null_ _null_ _null_	has_database_privilege_name_id - _null_ _null_ ));
DESCR("user privilege on database by username, database oid");
DATA(insert OID = 2252 (  has_database_privilege		   PGNSP PGUID 12 1 0 f f t f s 3 16 "26 25 25" _null_ _null_ _null_	has_database_privilege_id_name - _null_ _null_ ));
DESCR("user privilege on database by user oid, database name");
DATA(insert OID = 2253 (  has_database_privilege		   PGNSP PGUID 12 1 0 f f t f s 3 16 "26 26 25" _null_ _null_ _null_	has_database_privilege_id_id - _null_ _null_ ));
DESCR("user privilege on database by user oid, database oid");
DATA(insert OID = 2254 (  has_database_privilege		   PGNSP PGUID 12 1 0 f f t f s 2 16 "25 25" _null_ _null_ _null_ has_database_privilege_name - _null_ _null_ ));
DESCR("current user privilege on database by database name");
DATA(insert OID = 2255 (  has_database_privilege		   PGNSP PGUID 12 1 0 f f t f s 2 16 "26 25" _null_ _null_ _null_ has_database_privilege_id - _null_ _null_ ));
DESCR("current user privilege on database by database oid");

DATA(insert OID = 2256 (  has_function_privilege		   PGNSP PGUID 12 1 0 f f t f s 3 16 "19 25 25" _null_ _null_ _null_	has_function_privilege_name_name - _null_ _null_ ));
DESCR("user privilege on function by username, function name");
DATA(insert OID = 2257 (  has_function_privilege		   PGNSP PGUID 12 1 0 f f t f s 3 16 "19 26 25" _null_ _null_ _null_	has_function_privilege_name_id - _null_ _null_ ));
DESCR("user privilege on function by username, function oid");
DATA(insert OID = 2258 (  has_function_privilege		   PGNSP PGUID 12 1 0 f f t f s 3 16 "26 25 25" _null_ _null_ _null_	has_function_privilege_id_name - _null_ _null_ ));
DESCR("user privilege on function by user oid, function name");
DATA(insert OID = 2259 (  has_function_privilege		   PGNSP PGUID 12 1 0 f f t f s 3 16 "26 26 25" _null_ _null_ _null_	has_function_privilege_id_id - _null_ _null_ ));
DESCR("user privilege on function by user oid, function oid");
DATA(insert OID = 2260 (  has_function_privilege		   PGNSP PGUID 12 1 0 f f t f s 2 16 "25 25" _null_ _null_ _null_ has_function_privilege_name - _null_ _null_ ));
DESCR("current user privilege on function by function name");
DATA(insert OID = 2261 (  has_function_privilege		   PGNSP PGUID 12 1 0 f f t f s 2 16 "26 25" _null_ _null_ _null_ has_function_privilege_id - _null_ _null_ ));
DESCR("current user privilege on function by function oid");

DATA(insert OID = 2262 (  has_language_privilege		   PGNSP PGUID 12 1 0 f f t f s 3 16 "19 25 25" _null_ _null_ _null_	has_language_privilege_name_name - _null_ _null_ ));
DESCR("user privilege on language by username, language name");
DATA(insert OID = 2263 (  has_language_privilege		   PGNSP PGUID 12 1 0 f f t f s 3 16 "19 26 25" _null_ _null_ _null_	has_language_privilege_name_id - _null_ _null_ ));
DESCR("user privilege on language by username, language oid");
DATA(insert OID = 2264 (  has_language_privilege		   PGNSP PGUID 12 1 0 f f t f s 3 16 "26 25 25" _null_ _null_ _null_	has_language_privilege_id_name - _null_ _null_ ));
DESCR("user privilege on language by user oid, language name");
DATA(insert OID = 2265 (  has_language_privilege		   PGNSP PGUID 12 1 0 f f t f s 3 16 "26 26 25" _null_ _null_ _null_	has_language_privilege_id_id - _null_ _null_ ));
DESCR("user privilege on language by user oid, language oid");
DATA(insert OID = 2266 (  has_language_privilege		   PGNSP PGUID 12 1 0 f f t f s 2 16 "25 25" _null_ _null_ _null_ has_language_privilege_name - _null_ _null_ ));
DESCR("current user privilege on language by language name");
DATA(insert OID = 2267 (  has_language_privilege		   PGNSP PGUID 12 1 0 f f t f s 2 16 "26 25" _null_ _null_ _null_ has_language_privilege_id - _null_ _null_ ));
DESCR("current user privilege on language by language oid");

DATA(insert OID = 2268 (  has_schema_privilege		   PGNSP PGUID 12 1 0 f f t f s 3 16 "19 25 25" _null_ _null_ _null_	has_schema_privilege_name_name - _null_ _null_ ));
DESCR("user privilege on schema by username, schema name");
DATA(insert OID = 2269 (  has_schema_privilege		   PGNSP PGUID 12 1 0 f f t f s 3 16 "19 26 25" _null_ _null_ _null_	has_schema_privilege_name_id - _null_ _null_ ));
DESCR("user privilege on schema by username, schema oid");
DATA(insert OID = 2270 (  has_schema_privilege		   PGNSP PGUID 12 1 0 f f t f s 3 16 "26 25 25" _null_ _null_ _null_	has_schema_privilege_id_name - _null_ _null_ ));
DESCR("user privilege on schema by user oid, schema name");
DATA(insert OID = 2271 (  has_schema_privilege		   PGNSP PGUID 12 1 0 f f t f s 3 16 "26 26 25" _null_ _null_ _null_	has_schema_privilege_id_id - _null_ _null_ ));
DESCR("user privilege on schema by user oid, schema oid");
DATA(insert OID = 2272 (  has_schema_privilege		   PGNSP PGUID 12 1 0 f f t f s 2 16 "25 25" _null_ _null_ _null_ has_schema_privilege_name - _null_ _null_ ));
DESCR("current user privilege on schema by schema name");
DATA(insert OID = 2273 (  has_schema_privilege		   PGNSP PGUID 12 1 0 f f t f s 2 16 "26 25" _null_ _null_ _null_ has_schema_privilege_id - _null_ _null_ ));
DESCR("current user privilege on schema by schema oid");

DATA(insert OID = 2390 (  has_tablespace_privilege		   PGNSP PGUID 12 1 0 f f t f s 3 16 "19 25 25" _null_ _null_ _null_	has_tablespace_privilege_name_name - _null_ _null_ ));
DESCR("user privilege on tablespace by username, tablespace name");
DATA(insert OID = 2391 (  has_tablespace_privilege		   PGNSP PGUID 12 1 0 f f t f s 3 16 "19 26 25" _null_ _null_ _null_	has_tablespace_privilege_name_id - _null_ _null_ ));
DESCR("user privilege on tablespace by username, tablespace oid");
DATA(insert OID = 2392 (  has_tablespace_privilege		   PGNSP PGUID 12 1 0 f f t f s 3 16 "26 25 25" _null_ _null_ _null_	has_tablespace_privilege_id_name - _null_ _null_ ));
DESCR("user privilege on tablespace by user oid, tablespace name");
DATA(insert OID = 2393 (  has_tablespace_privilege		   PGNSP PGUID 12 1 0 f f t f s 3 16 "26 26 25" _null_ _null_ _null_	has_tablespace_privilege_id_id - _null_ _null_ ));
DESCR("user privilege on tablespace by user oid, tablespace oid");
DATA(insert OID = 2394 (  has_tablespace_privilege		   PGNSP PGUID 12 1 0 f f t f s 2 16 "25 25" _null_ _null_ _null_ has_tablespace_privilege_name - _null_ _null_ ));
DESCR("current user privilege on tablespace by tablespace name");
DATA(insert OID = 2395 (  has_tablespace_privilege		   PGNSP PGUID 12 1 0 f f t f s 2 16 "26 25" _null_ _null_ _null_ has_tablespace_privilege_id - _null_ _null_ ));
DESCR("current user privilege on tablespace by tablespace oid");

DATA(insert OID = 2705 (  pg_has_role		PGNSP PGUID 12 1 0 f f t f s 3 16 "19 19 25" _null_ _null_ _null_	pg_has_role_name_name - _null_ _null_ ));
DESCR("user privilege on role by username, role name");
DATA(insert OID = 2706 (  pg_has_role		PGNSP PGUID 12 1 0 f f t f s 3 16 "19 26 25" _null_ _null_ _null_	pg_has_role_name_id - _null_ _null_ ));
DESCR("user privilege on role by username, role oid");
DATA(insert OID = 2707 (  pg_has_role		PGNSP PGUID 12 1 0 f f t f s 3 16 "26 19 25" _null_ _null_ _null_	pg_has_role_id_name - _null_ _null_ ));
DESCR("user privilege on role by user oid, role name");
DATA(insert OID = 2708 (  pg_has_role		PGNSP PGUID 12 1 0 f f t f s 3 16 "26 26 25" _null_ _null_ _null_	pg_has_role_id_id - _null_ _null_ ));
DESCR("user privilege on role by user oid, role oid");
DATA(insert OID = 2709 (  pg_has_role		PGNSP PGUID 12 1 0 f f t f s 2 16 "19 25" _null_ _null_ _null_ pg_has_role_name - _null_ _null_ ));
DESCR("current user privilege on role by role name");
DATA(insert OID = 2710 (  pg_has_role		PGNSP PGUID 12 1 0 f f t f s 2 16 "26 25" _null_ _null_ _null_ pg_has_role_id - _null_ _null_ ));
DESCR("current user privilege on role by role oid");

DATA(insert OID = 1269 (  pg_column_size		PGNSP PGUID 12 1 0 f f t f s 1 23 "2276" _null_ _null_ _null_  pg_column_size - _null_ _null_ ));
DESCR("bytes required to store the value, perhaps with compression");
DATA(insert OID = 2322 ( pg_tablespace_size		PGNSP PGUID 12 1 0 f f t f v 1 20 "26" _null_ _null_ _null_ pg_tablespace_size_oid - _null_ _null_ ));
DESCR("total disk space usage for the specified tablespace");
DATA(insert OID = 2323 ( pg_tablespace_size		PGNSP PGUID 12 1 0 f f t f v 1 20 "19" _null_ _null_ _null_ pg_tablespace_size_name - _null_ _null_ ));
DESCR("total disk space usage for the specified tablespace");
DATA(insert OID = 2324 ( pg_database_size		PGNSP PGUID 12 1 0 f f t f v 1 20 "26" _null_ _null_ _null_ pg_database_size_oid - _null_ _null_ ));
DESCR("total disk space usage for the specified database");
DATA(insert OID = 2168 ( pg_database_size		PGNSP PGUID 12 1 0 f f t f v 1 20 "19" _null_ _null_ _null_ pg_database_size_name - _null_ _null_ ));
DESCR("total disk space usage for the specified database");
DATA(insert OID = 2325 ( pg_relation_size		PGNSP PGUID 12 1 0 f f t f v 1 20 "26" _null_ _null_ _null_ pg_relation_size_oid - _null_ _null_ ));
DESCR("disk space usage for the specified table or index");
DATA(insert OID = 2289 ( pg_relation_size		PGNSP PGUID 12 1 0 f f t f v 1 20 "25" _null_ _null_ _null_ pg_relation_size_name - _null_ _null_ ));
DESCR("disk space usage for the specified table or index");
DATA(insert OID = 2286 ( pg_total_relation_size		PGNSP PGUID 12 1 0 f f t f v 1 20 "26" _null_ _null_ _null_ pg_total_relation_size_oid - _null_ _null_ ));
DESCR("total disk space usage for the specified table and associated indexes and toast tables");
/* 2287 is used for RECORDARRAYOID in upstream postgreSQL */
DATA(insert OID = 3287 ( pg_total_relation_size		PGNSP PGUID 12 1 0 f f t f v 1 20 "25" _null_ _null_ _null_ pg_total_relation_size_name - _null_ _null_ ));
DESCR("total disk space usage for the specified table and associated indexes and toast tables");
DATA(insert OID = 2288 ( pg_size_pretty			PGNSP PGUID 12 1 0 f f t f v 1 25 "20" _null_ _null_ _null_ pg_size_pretty - _null_ _null_ ));
DESCR("convert a long int to a human readable text using size units");

DATA(insert OID = 2290 (  record_in			PGNSP PGUID 12 1 0 f f t f v 3 2249 "2275 26 23" _null_ _null_ _null_	record_in - _null_ _null_ ));
DESCR("I/O");
DATA(insert OID = 2291 (  record_out		PGNSP PGUID 12 1 0 f f t f v 1 2275 "2249" _null_ _null_ _null_ record_out - _null_ _null_ ));
DESCR("I/O");
DATA(insert OID = 2292 (  cstring_in		PGNSP PGUID 12 1 0 f f t f i 1 2275 "2275" _null_ _null_ _null_ cstring_in - _null_ _null_ ));
DESCR("I/O");
DATA(insert OID = 2293 (  cstring_out		PGNSP PGUID 12 1 0 f f t f i 1 2275 "2275" _null_ _null_ _null_ cstring_out - _null_ _null_ ));
DESCR("I/O");
DATA(insert OID = 2294 (  any_in			PGNSP PGUID 12 1 0 f f t f i 1 2276 "2275" _null_ _null_ _null_ any_in - _null_ _null_ ));
DESCR("I/O");
DATA(insert OID = 2295 (  any_out			PGNSP PGUID 12 1 0 f f t f i 1 2275 "2276" _null_ _null_ _null_ any_out - _null_ _null_ ));
DESCR("I/O");
DATA(insert OID = 2296 (  anyarray_in		PGNSP PGUID 12 1 0 f f t f i 1 2277 "2275" _null_ _null_ _null_ anyarray_in - _null_ _null_ ));
DESCR("I/O");
DATA(insert OID = 2297 (  anyarray_out		PGNSP PGUID 12 1 0 f f t f s 1 2275 "2277" _null_ _null_ _null_ anyarray_out - _null_ _null_ ));
DESCR("I/O");
DATA(insert OID = 2298 (  void_in			PGNSP PGUID 12 1 0 f f t f i 1 2278 "2275" _null_ _null_ _null_ void_in - _null_ _null_ ));
DESCR("I/O");
DATA(insert OID = 2299 (  void_out			PGNSP PGUID 12 1 0 f f t f i 1 2275 "2278" _null_ _null_ _null_ void_out - _null_ _null_ ));
DESCR("I/O");
DATA(insert OID = 2300 (  trigger_in		PGNSP PGUID 12 1 0 f f t f i 1 2279 "2275" _null_ _null_ _null_ trigger_in - _null_ _null_ ));
DESCR("I/O");
DATA(insert OID = 2301 (  trigger_out		PGNSP PGUID 12 1 0 f f t f i 1 2275 "2279" _null_ _null_ _null_ trigger_out - _null_ _null_ ));
DESCR("I/O");
DATA(insert OID = 2302 (  language_handler_in	PGNSP PGUID 12 1 0 f f t f i 1 2280 "2275" _null_ _null_ _null_ language_handler_in - _null_ _null_ ));
DESCR("I/O");
DATA(insert OID = 2303 (  language_handler_out	PGNSP PGUID 12 1 0 f f t f i 1 2275 "2280" _null_ _null_ _null_ language_handler_out - _null_ _null_ ));
DESCR("I/O");
DATA(insert OID = 2304 (  internal_in		PGNSP PGUID 12 1 0 f f t f i 1 2281 "2275" _null_ _null_ _null_ internal_in - _null_ _null_ ));
DESCR("I/O");
DATA(insert OID = 2305 (  internal_out		PGNSP PGUID 12 1 0 f f t f i 1 2275 "2281" _null_ _null_ _null_ internal_out - _null_ _null_ ));
DESCR("I/O");
DATA(insert OID = 2306 (  opaque_in			PGNSP PGUID 12 1 0 f f t f i 1 2282 "2275" _null_ _null_ _null_ opaque_in - _null_ _null_ ));
DESCR("I/O");
DATA(insert OID = 2307 (  opaque_out		PGNSP PGUID 12 1 0 f f t f i 1 2275 "2282" _null_ _null_ _null_ opaque_out - _null_ _null_ ));
DESCR("I/O");
DATA(insert OID = 2312 (  anyelement_in		PGNSP PGUID 12 1 0 f f t f i 1 2283 "2275" _null_ _null_ _null_ anyelement_in - _null_ _null_ ));
DESCR("I/O");
DATA(insert OID = 2313 (  anyelement_out	PGNSP PGUID 12 1 0 f f t f i 1 2275 "2283" _null_ _null_ _null_ anyelement_out - _null_ _null_ ));
DESCR("I/O");
DATA(insert OID = 2398 (  shell_in			PGNSP PGUID 12 1 0 f f t f i 1 2282 "2275" _null_ _null_ _null_ shell_in - _null_ _null_ ));
DESCR("I/O");
DATA(insert OID = 2399 (  shell_out			PGNSP PGUID 12 1 0 f f t f i 1 2275 "2282" _null_ _null_ _null_ shell_out - _null_ _null_ ));
DESCR("I/O");
DATA(insert OID = 2597 (  domain_in			PGNSP PGUID 12 1 0 f f f f v 3 2276 "2275 26 23" _null_ _null_ _null_ domain_in - _null_ _null_ ));
DESCR("I/O");
DATA(insert OID = 2598 (  domain_recv		PGNSP PGUID 12 1 0 f f f f v 3 2276 "2281 26 23" _null_ _null_ _null_ domain_recv - _null_ _null_ ));
DESCR("I/O");
DATA(insert OID = 2777 (  anynonarray_in	PGNSP PGUID 12 1 0 f f t f i 1 2776 "2275" _null_ _null_ _null_ anynonarray_in - _null_ _null_ ));
DESCR("I/O");
DATA(insert OID = 2778 (  anynonarray_out	PGNSP PGUID 12 1 0 f f t f i 1 2275 "2776" _null_ _null_ _null_ anynonarray_out - _null_ _null_ ));
DESCR("I/O");

/* cryptographic */
DATA(insert OID =  2311 (  md5	   PGNSP PGUID 12 1 0 f f t f i 1 25 "25" _null_ _null_ _null_	md5_text - _null_ _null_ ));
DESCR("calculates md5 hash");
DATA(insert OID =  2321 (  md5	   PGNSP PGUID 12 1 0 f f t f i 1 25 "17" _null_ _null_ _null_	md5_bytea - _null_ _null_ ));
DESCR("calculates md5 hash");

/* crosstype operations for date vs. timestamp and timestamptz */
DATA(insert OID = 2338 (  date_lt_timestamp		   PGNSP PGUID 12 1 0 f f t f i 2 16 "1082 1114" _null_ _null_ _null_ date_lt_timestamp - _null_ _null_ ));
DESCR("less-than");
DATA(insert OID = 2339 (  date_le_timestamp		   PGNSP PGUID 12 1 0 f f t f i 2 16 "1082 1114" _null_ _null_ _null_ date_le_timestamp - _null_ _null_ ));
DESCR("less-than-or-equal");
DATA(insert OID = 2340 (  date_eq_timestamp		   PGNSP PGUID 12 1 0 f f t f i 2 16 "1082 1114" _null_ _null_ _null_ date_eq_timestamp - _null_ _null_ ));
DESCR("equal");
DATA(insert OID = 2341 (  date_gt_timestamp		   PGNSP PGUID 12 1 0 f f t f i 2 16 "1082 1114" _null_ _null_ _null_ date_gt_timestamp - _null_ _null_ ));
DESCR("greater-than");
DATA(insert OID = 2342 (  date_ge_timestamp		   PGNSP PGUID 12 1 0 f f t f i 2 16 "1082 1114" _null_ _null_ _null_ date_ge_timestamp - _null_ _null_ ));
DESCR("greater-than-or-equal");
DATA(insert OID = 2343 (  date_ne_timestamp		   PGNSP PGUID 12 1 0 f f t f i 2 16 "1082 1114" _null_ _null_ _null_ date_ne_timestamp - _null_ _null_ ));
DESCR("not equal");
DATA(insert OID = 2344 (  date_cmp_timestamp	   PGNSP PGUID 12 1 0 f f t f i 2 23 "1082 1114" _null_ _null_ _null_ date_cmp_timestamp - _null_ _null_ ));
DESCR("less-equal-greater");

DATA(insert OID = 2351 (  date_lt_timestamptz	   PGNSP PGUID 12 1 0 f f t f s 2 16 "1082 1184" _null_ _null_ _null_ date_lt_timestamptz - _null_ _null_ ));
DESCR("less-than");
DATA(insert OID = 2352 (  date_le_timestamptz	   PGNSP PGUID 12 1 0 f f t f s 2 16 "1082 1184" _null_ _null_ _null_ date_le_timestamptz - _null_ _null_ ));
DESCR("less-than-or-equal");
DATA(insert OID = 2353 (  date_eq_timestamptz	   PGNSP PGUID 12 1 0 f f t f s 2 16 "1082 1184" _null_ _null_ _null_ date_eq_timestamptz - _null_ _null_ ));
DESCR("equal");
DATA(insert OID = 2354 (  date_gt_timestamptz	   PGNSP PGUID 12 1 0 f f t f s 2 16 "1082 1184" _null_ _null_ _null_ date_gt_timestamptz - _null_ _null_ ));
DESCR("greater-than");
DATA(insert OID = 2355 (  date_ge_timestamptz	   PGNSP PGUID 12 1 0 f f t f s 2 16 "1082 1184" _null_ _null_ _null_ date_ge_timestamptz - _null_ _null_ ));
DESCR("greater-than-or-equal");
DATA(insert OID = 2356 (  date_ne_timestamptz	   PGNSP PGUID 12 1 0 f f t f s 2 16 "1082 1184" _null_ _null_ _null_ date_ne_timestamptz - _null_ _null_ ));
DESCR("not equal");
DATA(insert OID = 2357 (  date_cmp_timestamptz	   PGNSP PGUID 12 1 0 f f t f s 2 23 "1082 1184" _null_ _null_ _null_ date_cmp_timestamptz - _null_ _null_ ));
DESCR("less-equal-greater");

DATA(insert OID = 2364 (  timestamp_lt_date		   PGNSP PGUID 12 1 0 f f t f i 2 16 "1114 1082" _null_ _null_ _null_ timestamp_lt_date - _null_ _null_ ));
DESCR("less-than");
DATA(insert OID = 2365 (  timestamp_le_date		   PGNSP PGUID 12 1 0 f f t f i 2 16 "1114 1082" _null_ _null_ _null_ timestamp_le_date - _null_ _null_ ));
DESCR("less-than-or-equal");
DATA(insert OID = 2366 (  timestamp_eq_date		   PGNSP PGUID 12 1 0 f f t f i 2 16 "1114 1082" _null_ _null_ _null_ timestamp_eq_date - _null_ _null_ ));
DESCR("equal");
DATA(insert OID = 2367 (  timestamp_gt_date		   PGNSP PGUID 12 1 0 f f t f i 2 16 "1114 1082" _null_ _null_ _null_ timestamp_gt_date - _null_ _null_ ));
DESCR("greater-than");
DATA(insert OID = 2368 (  timestamp_ge_date		   PGNSP PGUID 12 1 0 f f t f i 2 16 "1114 1082" _null_ _null_ _null_ timestamp_ge_date - _null_ _null_ ));
DESCR("greater-than-or-equal");
DATA(insert OID = 2369 (  timestamp_ne_date		   PGNSP PGUID 12 1 0 f f t f i 2 16 "1114 1082" _null_ _null_ _null_ timestamp_ne_date - _null_ _null_ ));
DESCR("not equal");
DATA(insert OID = 2370 (  timestamp_cmp_date	   PGNSP PGUID 12 1 0 f f t f i 2 23 "1114 1082" _null_ _null_ _null_ timestamp_cmp_date - _null_ _null_ ));
DESCR("less-equal-greater");

DATA(insert OID = 2377 (  timestamptz_lt_date	   PGNSP PGUID 12 1 0 f f t f s 2 16 "1184 1082" _null_ _null_ _null_ timestamptz_lt_date - _null_ _null_ ));
DESCR("less-than");
DATA(insert OID = 2378 (  timestamptz_le_date	   PGNSP PGUID 12 1 0 f f t f s 2 16 "1184 1082" _null_ _null_ _null_ timestamptz_le_date - _null_ _null_ ));
DESCR("less-than-or-equal");
DATA(insert OID = 2379 (  timestamptz_eq_date	   PGNSP PGUID 12 1 0 f f t f s 2 16 "1184 1082" _null_ _null_ _null_ timestamptz_eq_date - _null_ _null_ ));
DESCR("equal");
DATA(insert OID = 2380 (  timestamptz_gt_date	   PGNSP PGUID 12 1 0 f f t f s 2 16 "1184 1082" _null_ _null_ _null_ timestamptz_gt_date - _null_ _null_ ));
DESCR("greater-than");
DATA(insert OID = 2381 (  timestamptz_ge_date	   PGNSP PGUID 12 1 0 f f t f s 2 16 "1184 1082" _null_ _null_ _null_ timestamptz_ge_date - _null_ _null_ ));
DESCR("greater-than-or-equal");
DATA(insert OID = 2382 (  timestamptz_ne_date	   PGNSP PGUID 12 1 0 f f t f s 2 16 "1184 1082" _null_ _null_ _null_ timestamptz_ne_date - _null_ _null_ ));
DESCR("not equal");
DATA(insert OID = 2383 (  timestamptz_cmp_date	   PGNSP PGUID 12 1 0 f f t f s 2 23 "1184 1082" _null_ _null_ _null_ timestamptz_cmp_date - _null_ _null_ ));
DESCR("less-equal-greater");

/* crosstype operations for timestamp vs. timestamptz */
DATA(insert OID = 2520 (  timestamp_lt_timestamptz	PGNSP PGUID 12 1 0 f f t f s 2 16 "1114 1184" _null_ _null_ _null_	timestamp_lt_timestamptz - _null_ _null_ ));
DESCR("less-than");
DATA(insert OID = 2521 (  timestamp_le_timestamptz	PGNSP PGUID 12 1 0 f f t f s 2 16 "1114 1184" _null_ _null_ _null_	timestamp_le_timestamptz - _null_ _null_ ));
DESCR("less-than-or-equal");
DATA(insert OID = 2522 (  timestamp_eq_timestamptz	PGNSP PGUID 12 1 0 f f t f s 2 16 "1114 1184" _null_ _null_ _null_	timestamp_eq_timestamptz - _null_ _null_ ));
DESCR("equal");
DATA(insert OID = 2523 (  timestamp_gt_timestamptz	PGNSP PGUID 12 1 0 f f t f s 2 16 "1114 1184" _null_ _null_ _null_	timestamp_gt_timestamptz - _null_ _null_ ));
DESCR("greater-than");
DATA(insert OID = 2524 (  timestamp_ge_timestamptz	PGNSP PGUID 12 1 0 f f t f s 2 16 "1114 1184" _null_ _null_ _null_	timestamp_ge_timestamptz - _null_ _null_ ));
DESCR("greater-than-or-equal");
DATA(insert OID = 2525 (  timestamp_ne_timestamptz	PGNSP PGUID 12 1 0 f f t f s 2 16 "1114 1184" _null_ _null_ _null_	timestamp_ne_timestamptz - _null_ _null_ ));
DESCR("not equal");
DATA(insert OID = 2526 (  timestamp_cmp_timestamptz PGNSP PGUID 12 1 0 f f t f s 2 23 "1114 1184" _null_ _null_ _null_	timestamp_cmp_timestamptz - _null_ _null_ ));
DESCR("less-equal-greater");

DATA(insert OID = 2527 (  timestamptz_lt_timestamp	PGNSP PGUID 12 1 0 f f t f s 2 16 "1184 1114" _null_ _null_ _null_	timestamptz_lt_timestamp - _null_ _null_ ));
DESCR("less-than");
DATA(insert OID = 2528 (  timestamptz_le_timestamp	PGNSP PGUID 12 1 0 f f t f s 2 16 "1184 1114" _null_ _null_ _null_	timestamptz_le_timestamp - _null_ _null_ ));
DESCR("less-than-or-equal");
DATA(insert OID = 2529 (  timestamptz_eq_timestamp	PGNSP PGUID 12 1 0 f f t f s 2 16 "1184 1114" _null_ _null_ _null_	timestamptz_eq_timestamp - _null_ _null_ ));
DESCR("equal");
DATA(insert OID = 2530 (  timestamptz_gt_timestamp	PGNSP PGUID 12 1 0 f f t f s 2 16 "1184 1114" _null_ _null_ _null_	timestamptz_gt_timestamp - _null_ _null_ ));
DESCR("greater-than");
DATA(insert OID = 2531 (  timestamptz_ge_timestamp	PGNSP PGUID 12 1 0 f f t f s 2 16 "1184 1114" _null_ _null_ _null_	timestamptz_ge_timestamp - _null_ _null_ ));
DESCR("greater-than-or-equal");
DATA(insert OID = 2532 (  timestamptz_ne_timestamp	PGNSP PGUID 12 1 0 f f t f s 2 16 "1184 1114" _null_ _null_ _null_	timestamptz_ne_timestamp - _null_ _null_ ));
DESCR("not equal");
DATA(insert OID = 2533 (  timestamptz_cmp_timestamp PGNSP PGUID 12 1 0 f f t f s 2 23 "1184 1114" _null_ _null_ _null_	timestamptz_cmp_timestamp - _null_ _null_ ));
DESCR("less-equal-greater");


/* send/receive functions */
DATA(insert OID = 2400 (  array_recv		   PGNSP PGUID 12 1 0 f f t f s 3 2277 "2281 26 23" _null_ _null_ _null_  array_recv - _null_ _null_ ));
DESCR("I/O");
DATA(insert OID = 2401 (  array_send		   PGNSP PGUID 12 1 0 f f t f s 1 17 "2277" _null_ _null_ _null_	array_send - _null_ _null_ ));
DESCR("I/O");
DATA(insert OID = 2402 (  record_recv		   PGNSP PGUID 12 1 0 f f t f v 3 2249 "2281 26 23" _null_ _null_ _null_  record_recv - _null_ _null_ ));
DESCR("I/O");
DATA(insert OID = 2403 (  record_send		   PGNSP PGUID 12 1 0 f f t f v 1 17 "2249" _null_ _null_ _null_  record_send - _null_ _null_ ));
DESCR("I/O");
DATA(insert OID = 2404 (  int2recv			   PGNSP PGUID 12 1 0 f f t f i 1 21 "2281" _null_ _null_ _null_	int2recv - _null_ _null_ ));
DESCR("I/O");
DATA(insert OID = 2405 (  int2send			   PGNSP PGUID 12 1 0 f f t f i 1 17 "21" _null_ _null_ _null_	int2send - _null_ _null_ ));
DESCR("I/O");
DATA(insert OID = 2406 (  int4recv			   PGNSP PGUID 12 1 0 f f t f i 1 23 "2281" _null_ _null_ _null_	int4recv - _null_ _null_ ));
DESCR("I/O");
DATA(insert OID = 2407 (  int4send			   PGNSP PGUID 12 1 0 f f t f i 1 17 "23" _null_ _null_ _null_	int4send - _null_ _null_ ));
DESCR("I/O");
DATA(insert OID = 2408 (  int8recv			   PGNSP PGUID 12 1 0 f f t f i 1 20 "2281" _null_ _null_ _null_	int8recv - _null_ _null_ ));
DESCR("I/O");
DATA(insert OID = 2409 (  int8send			   PGNSP PGUID 12 1 0 f f t f i 1 17 "20" _null_ _null_ _null_	int8send - _null_ _null_ ));
DESCR("I/O");
DATA(insert OID = 2410 (  int2vectorrecv	   PGNSP PGUID 12 1 0 f f t f i 1 22 "2281" _null_ _null_ _null_	int2vectorrecv - _null_ _null_ ));
DESCR("I/O");
DATA(insert OID = 2411 (  int2vectorsend	   PGNSP PGUID 12 1 0 f f t f i 1 17 "22" _null_ _null_ _null_	int2vectorsend - _null_ _null_ ));
DESCR("I/O");
DATA(insert OID = 2412 (  bytearecv			   PGNSP PGUID 12 1 0 f f t f i 1 17 "2281" _null_ _null_ _null_	bytearecv - _null_ _null_ ));
DESCR("I/O");
DATA(insert OID = 2413 (  byteasend			   PGNSP PGUID 12 1 0 f f t f i 1 17 "17" _null_ _null_ _null_	byteasend - _null_ _null_ ));
DESCR("I/O");
DATA(insert OID = 2414 (  textrecv			   PGNSP PGUID 12 1 0 f f t f s 1 25 "2281" _null_ _null_ _null_	textrecv - _null_ _null_ ));
DESCR("I/O");
DATA(insert OID = 2415 (  textsend			   PGNSP PGUID 12 1 0 f f t f s 1 17 "25" _null_ _null_ _null_	textsend - _null_ _null_ ));
DESCR("I/O");
DATA(insert OID = 2416 (  unknownrecv		   PGNSP PGUID 12 1 0 f f t f i 1 705 "2281" _null_ _null_ _null_  unknownrecv - _null_ _null_ ));
DESCR("I/O");
DATA(insert OID = 2417 (  unknownsend		   PGNSP PGUID 12 1 0 f f t f i 1 17 "705" _null_ _null_ _null_ unknownsend - _null_ _null_ ));
DESCR("I/O");
DATA(insert OID = 2418 (  oidrecv			   PGNSP PGUID 12 1 0 f f t f i 1 26 "2281" _null_ _null_ _null_	oidrecv - _null_ _null_ ));
DESCR("I/O");
DATA(insert OID = 2419 (  oidsend			   PGNSP PGUID 12 1 0 f f t f i 1 17 "26" _null_ _null_ _null_	oidsend - _null_ _null_ ));
DESCR("I/O");
DATA(insert OID = 2420 (  oidvectorrecv		   PGNSP PGUID 12 1 0 f f t f i 1 30 "2281" _null_ _null_ _null_	oidvectorrecv - _null_ _null_ ));
DESCR("I/O");
DATA(insert OID = 2421 (  oidvectorsend		   PGNSP PGUID 12 1 0 f f t f i 1 17 "30" _null_ _null_ _null_	oidvectorsend - _null_ _null_ ));
DESCR("I/O");
DATA(insert OID = 2422 (  namerecv			   PGNSP PGUID 12 1 0 f f t f s 1 19 "2281" _null_ _null_ _null_	namerecv - _null_ _null_ ));
DESCR("I/O");
DATA(insert OID = 2423 (  namesend			   PGNSP PGUID 12 1 0 f f t f s 1 17 "19" _null_ _null_ _null_	namesend - _null_ _null_ ));
DESCR("I/O");
DATA(insert OID = 2424 (  float4recv		   PGNSP PGUID 12 1 0 f f t f i 1 700 "2281" _null_ _null_ _null_  float4recv - _null_ _null_ ));
DESCR("I/O");
DATA(insert OID = 2425 (  float4send		   PGNSP PGUID 12 1 0 f f t f i 1 17 "700" _null_ _null_ _null_ float4send - _null_ _null_ ));
DESCR("I/O");
DATA(insert OID = 2426 (  float8recv		   PGNSP PGUID 12 1 0 f f t f i 1 701 "2281" _null_ _null_ _null_  float8recv - _null_ _null_ ));
DESCR("I/O");
DATA(insert OID = 2427 (  float8send		   PGNSP PGUID 12 1 0 f f t f i 1 17 "701" _null_ _null_ _null_ float8send - _null_ _null_ ));
DESCR("I/O");
DATA(insert OID = 2428 (  point_recv		   PGNSP PGUID 12 1 0 f f t f i 1 600 "2281" _null_ _null_ _null_  point_recv - _null_ _null_ ));
DESCR("I/O");
DATA(insert OID = 2429 (  point_send		   PGNSP PGUID 12 1 0 f f t f i 1 17 "600" _null_ _null_ _null_ point_send - _null_ _null_ ));
DESCR("I/O");
DATA(insert OID = 2430 (  bpcharrecv		   PGNSP PGUID 12 1 0 f f t f s 3 1042 "2281 26 23" _null_ _null_ _null_  bpcharrecv - _null_ _null_ ));
DESCR("I/O");
DATA(insert OID = 2431 (  bpcharsend		   PGNSP PGUID 12 1 0 f f t f s 1 17 "1042" _null_ _null_ _null_	bpcharsend - _null_ _null_ ));
DESCR("I/O");
DATA(insert OID = 2432 (  varcharrecv		   PGNSP PGUID 12 1 0 f f t f s 3 1043 "2281 26 23" _null_ _null_ _null_  varcharrecv - _null_ _null_ ));
DESCR("I/O");
DATA(insert OID = 2433 (  varcharsend		   PGNSP PGUID 12 1 0 f f t f s 1 17 "1043" _null_ _null_ _null_	varcharsend - _null_ _null_ ));
DESCR("I/O");
DATA(insert OID = 2434 (  charrecv			   PGNSP PGUID 12 1 0 f f t f i 1 18 "2281" _null_ _null_ _null_	charrecv - _null_ _null_ ));
DESCR("I/O");
DATA(insert OID = 2435 (  charsend			   PGNSP PGUID 12 1 0 f f t f i 1 17 "18" _null_ _null_ _null_	charsend - _null_ _null_ ));
DESCR("I/O");
DATA(insert OID = 2436 (  boolrecv			   PGNSP PGUID 12 1 0 f f t f i 1 16 "2281" _null_ _null_ _null_	boolrecv - _null_ _null_ ));
DESCR("I/O");
DATA(insert OID = 2437 (  boolsend			   PGNSP PGUID 12 1 0 f f t f i 1 17 "16" _null_ _null_ _null_	boolsend - _null_ _null_ ));
DESCR("I/O");
DATA(insert OID = 2438 (  tidrecv			   PGNSP PGUID 12 1 0 f f t f i 1 27 "2281" _null_ _null_ _null_	tidrecv - _null_ _null_ ));
DESCR("I/O");
DATA(insert OID = 2439 (  tidsend			   PGNSP PGUID 12 1 0 f f t f i 1 17 "27" _null_ _null_ _null_	tidsend - _null_ _null_ ));
DESCR("I/O");
DATA(insert OID = 2440 (  xidrecv			   PGNSP PGUID 12 1 0 f f t f i 1 28 "2281" _null_ _null_ _null_	xidrecv - _null_ _null_ ));
DESCR("I/O");
DATA(insert OID = 2441 (  xidsend			   PGNSP PGUID 12 1 0 f f t f i 1 17 "28" _null_ _null_ _null_	xidsend - _null_ _null_ ));
DESCR("I/O");
DATA(insert OID = 2442 (  cidrecv			   PGNSP PGUID 12 1 0 f f t f i 1 29 "2281" _null_ _null_ _null_	cidrecv - _null_ _null_ ));
DESCR("I/O");
DATA(insert OID = 2443 (  cidsend			   PGNSP PGUID 12 1 0 f f t f i 1 17 "29" _null_ _null_ _null_	cidsend - _null_ _null_ ));
DESCR("I/O");
DATA(insert OID = 2444 (  regprocrecv		   PGNSP PGUID 12 1 0 f f t f i 1 24 "2281" _null_ _null_ _null_	regprocrecv - _null_ _null_ ));
DESCR("I/O");
DATA(insert OID = 2445 (  regprocsend		   PGNSP PGUID 12 1 0 f f t f i 1 17 "24" _null_ _null_ _null_	regprocsend - _null_ _null_ ));
DESCR("I/O");
DATA(insert OID = 2446 (  regprocedurerecv	   PGNSP PGUID 12 1 0 f f t f i 1 2202 "2281" _null_ _null_ _null_	regprocedurerecv - _null_ _null_ ));
DESCR("I/O");
DATA(insert OID = 2447 (  regproceduresend	   PGNSP PGUID 12 1 0 f f t f i 1 17 "2202" _null_ _null_ _null_	regproceduresend - _null_ _null_ ));
DESCR("I/O");
DATA(insert OID = 2448 (  regoperrecv		   PGNSP PGUID 12 1 0 f f t f i 1 2203 "2281" _null_ _null_ _null_	regoperrecv - _null_ _null_ ));
DESCR("I/O");
DATA(insert OID = 2449 (  regopersend		   PGNSP PGUID 12 1 0 f f t f i 1 17 "2203" _null_ _null_ _null_	regopersend - _null_ _null_ ));
DESCR("I/O");
DATA(insert OID = 2450 (  regoperatorrecv	   PGNSP PGUID 12 1 0 f f t f i 1 2204 "2281" _null_ _null_ _null_	regoperatorrecv - _null_ _null_ ));
DESCR("I/O");
DATA(insert OID = 2451 (  regoperatorsend	   PGNSP PGUID 12 1 0 f f t f i 1 17 "2204" _null_ _null_ _null_	regoperatorsend - _null_ _null_ ));
DESCR("I/O");
DATA(insert OID = 2452 (  regclassrecv		   PGNSP PGUID 12 1 0 f f t f i 1 2205 "2281" _null_ _null_ _null_	regclassrecv - _null_ _null_ ));
DESCR("I/O");
DATA(insert OID = 2453 (  regclasssend		   PGNSP PGUID 12 1 0 f f t f i 1 17 "2205" _null_ _null_ _null_	regclasssend - _null_ _null_ ));
DESCR("I/O");
DATA(insert OID = 2454 (  regtyperecv		   PGNSP PGUID 12 1 0 f f t f i 1 2206 "2281" _null_ _null_ _null_	regtyperecv - _null_ _null_ ));
DESCR("I/O");
DATA(insert OID = 2455 (  regtypesend		   PGNSP PGUID 12 1 0 f f t f i 1 17 "2206" _null_ _null_ _null_	regtypesend - _null_ _null_ ));
DESCR("I/O");
DATA(insert OID = 2456 (  bit_recv			   PGNSP PGUID 12 1 0 f f t f i 3 1560 "2281 26 23" _null_ _null_ _null_  bit_recv - _null_ _null_ ));
DESCR("I/O");
DATA(insert OID = 2457 (  bit_send			   PGNSP PGUID 12 1 0 f f t f i 1 17 "1560" _null_ _null_ _null_	bit_send - _null_ _null_ ));
DESCR("I/O");
DATA(insert OID = 2458 (  varbit_recv		   PGNSP PGUID 12 1 0 f f t f i 3 1562 "2281 26 23" _null_ _null_ _null_  varbit_recv - _null_ _null_ ));
DESCR("I/O");
DATA(insert OID = 2459 (  varbit_send		   PGNSP PGUID 12 1 0 f f t f i 1 17 "1562" _null_ _null_ _null_	varbit_send - _null_ _null_ ));
DESCR("I/O");
DATA(insert OID = 2460 (  numeric_recv		   PGNSP PGUID 12 1 0 f f t f i 3 1700 "2281 26 23" _null_ _null_ _null_  numeric_recv - _null_ _null_ ));
DESCR("I/O");
DATA(insert OID = 2461 (  numeric_send		   PGNSP PGUID 12 1 0 f f t f i 1 17 "1700" _null_ _null_ _null_	numeric_send - _null_ _null_ ));
DESCR("I/O");
DATA(insert OID = 2462 (  abstimerecv		   PGNSP PGUID 12 1 0 f f t f i 1 702 "2281" _null_ _null_ _null_  abstimerecv - _null_ _null_ ));
DESCR("I/O");
DATA(insert OID = 2463 (  abstimesend		   PGNSP PGUID 12 1 0 f f t f i 1 17 "702" _null_ _null_ _null_ abstimesend - _null_ _null_ ));
DESCR("I/O");
DATA(insert OID = 2464 (  reltimerecv		   PGNSP PGUID 12 1 0 f f t f i 1 703 "2281" _null_ _null_ _null_  reltimerecv - _null_ _null_ ));
DESCR("I/O");
DATA(insert OID = 2465 (  reltimesend		   PGNSP PGUID 12 1 0 f f t f i 1 17 "703" _null_ _null_ _null_ reltimesend - _null_ _null_ ));
DESCR("I/O");
DATA(insert OID = 2466 (  tintervalrecv		   PGNSP PGUID 12 1 0 f f t f i 1 704 "2281" _null_ _null_ _null_  tintervalrecv - _null_ _null_ ));
DESCR("I/O");
DATA(insert OID = 2467 (  tintervalsend		   PGNSP PGUID 12 1 0 f f t f i 1 17 "704" _null_ _null_ _null_ tintervalsend - _null_ _null_ ));
DESCR("I/O");
DATA(insert OID = 2468 (  date_recv			   PGNSP PGUID 12 1 0 f f t f i 1 1082 "2281" _null_ _null_ _null_	date_recv - _null_ _null_ ));
DESCR("I/O");
DATA(insert OID = 2469 (  date_send			   PGNSP PGUID 12 1 0 f f t f i 1 17 "1082" _null_ _null_ _null_	date_send - _null_ _null_ ));
DESCR("I/O");
DATA(insert OID = 2470 (  time_recv			   PGNSP PGUID 12 1 0 f f t f i 3 1083 "2281 26 23" _null_ _null_ _null_  time_recv - _null_ _null_ ));
DESCR("I/O");
DATA(insert OID = 2471 (  time_send			   PGNSP PGUID 12 1 0 f f t f i 1 17 "1083" _null_ _null_ _null_	time_send - _null_ _null_ ));
DESCR("I/O");
DATA(insert OID = 2472 (  timetz_recv		   PGNSP PGUID 12 1 0 f f t f i 3 1266 "2281 26 23" _null_ _null_ _null_  timetz_recv - _null_ _null_ ));
DESCR("I/O");
DATA(insert OID = 2473 (  timetz_send		   PGNSP PGUID 12 1 0 f f t f i 1 17 "1266" _null_ _null_ _null_	timetz_send - _null_ _null_ ));
DESCR("I/O");
DATA(insert OID = 2474 (  timestamp_recv	   PGNSP PGUID 12 1 0 f f t f i 3 1114 "2281 26 23" _null_ _null_ _null_  timestamp_recv - _null_ _null_ ));
DESCR("I/O");
DATA(insert OID = 2475 (  timestamp_send	   PGNSP PGUID 12 1 0 f f t f i 1 17 "1114" _null_ _null_ _null_	timestamp_send - _null_ _null_ ));
DESCR("I/O");
DATA(insert OID = 2476 (  timestamptz_recv	   PGNSP PGUID 12 1 0 f f t f i 3 1184 "2281 26 23" _null_ _null_ _null_  timestamptz_recv - _null_ _null_ ));
DESCR("I/O");
DATA(insert OID = 2477 (  timestamptz_send	   PGNSP PGUID 12 1 0 f f t f i 1 17 "1184" _null_ _null_ _null_	timestamptz_send - _null_ _null_ ));
DESCR("I/O");
DATA(insert OID = 2478 (  interval_recv		   PGNSP PGUID 12 1 0 f f t f i 3 1186 "2281 26 23" _null_ _null_ _null_  interval_recv - _null_ _null_ ));
DESCR("I/O");
DATA(insert OID = 2479 (  interval_send		   PGNSP PGUID 12 1 0 f f t f i 1 17 "1186" _null_ _null_ _null_	interval_send - _null_ _null_ ));
DESCR("I/O");
DATA(insert OID = 2480 (  lseg_recv			   PGNSP PGUID 12 1 0 f f t f i 1 601 "2281" _null_ _null_ _null_  lseg_recv - _null_ _null_ ));
DESCR("I/O");
DATA(insert OID = 2481 (  lseg_send			   PGNSP PGUID 12 1 0 f f t f i 1 17 "601" _null_ _null_ _null_ lseg_send - _null_ _null_ ));
DESCR("I/O");
DATA(insert OID = 2482 (  path_recv			   PGNSP PGUID 12 1 0 f f t f i 1 602 "2281" _null_ _null_ _null_  path_recv - _null_ _null_ ));
DESCR("I/O");
DATA(insert OID = 2483 (  path_send			   PGNSP PGUID 12 1 0 f f t f i 1 17 "602" _null_ _null_ _null_ path_send - _null_ _null_ ));
DESCR("I/O");
DATA(insert OID = 2484 (  box_recv			   PGNSP PGUID 12 1 0 f f t f i 1 603 "2281" _null_ _null_ _null_  box_recv - _null_ _null_ ));
DESCR("I/O");
DATA(insert OID = 2485 (  box_send			   PGNSP PGUID 12 1 0 f f t f i 1 17 "603" _null_ _null_ _null_ box_send - _null_ _null_ ));
DESCR("I/O");
DATA(insert OID = 2486 (  poly_recv			   PGNSP PGUID 12 1 0 f f t f i 1 604 "2281" _null_ _null_ _null_  poly_recv - _null_ _null_ ));
DESCR("I/O");
DATA(insert OID = 2487 (  poly_send			   PGNSP PGUID 12 1 0 f f t f i 1 17 "604" _null_ _null_ _null_ poly_send - _null_ _null_ ));
DESCR("I/O");
DATA(insert OID = 2488 (  line_recv			   PGNSP PGUID 12 1 0 f f t f i 1 628 "2281" _null_ _null_ _null_  line_recv - _null_ _null_ ));
DESCR("I/O");
DATA(insert OID = 2489 (  line_send			   PGNSP PGUID 12 1 0 f f t f i 1 17 "628" _null_ _null_ _null_ line_send - _null_ _null_ ));
DESCR("I/O");
DATA(insert OID = 2490 (  circle_recv		   PGNSP PGUID 12 1 0 f f t f i 1 718 "2281" _null_ _null_ _null_  circle_recv - _null_ _null_ ));
DESCR("I/O");
DATA(insert OID = 2491 (  circle_send		   PGNSP PGUID 12 1 0 f f t f i 1 17 "718" _null_ _null_ _null_ circle_send - _null_ _null_ ));
DESCR("I/O");
DATA(insert OID = 2492 (  cash_recv			   PGNSP PGUID 12 1 0 f f t f i 1 790 "2281" _null_ _null_ _null_  cash_recv - _null_ _null_ ));
DESCR("I/O");
DATA(insert OID = 2493 (  cash_send			   PGNSP PGUID 12 1 0 f f t f i 1 17 "790" _null_ _null_ _null_ cash_send - _null_ _null_ ));
DESCR("I/O");
DATA(insert OID = 2494 (  macaddr_recv		   PGNSP PGUID 12 1 0 f f t f i 1 829 "2281" _null_ _null_ _null_  macaddr_recv - _null_ _null_ ));
DESCR("I/O");
DATA(insert OID = 2495 (  macaddr_send		   PGNSP PGUID 12 1 0 f f t f i 1 17 "829" _null_ _null_ _null_ macaddr_send - _null_ _null_ ));
DESCR("I/O");
DATA(insert OID = 2496 (  inet_recv			   PGNSP PGUID 12 1 0 f f t f i 1 869 "2281" _null_ _null_ _null_  inet_recv - _null_ _null_ ));
DESCR("I/O");
DATA(insert OID = 2497 (  inet_send			   PGNSP PGUID 12 1 0 f f t f i 1 17 "869" _null_ _null_ _null_ inet_send - _null_ _null_ ));
DESCR("I/O");
DATA(insert OID = 2498 (  cidr_recv			   PGNSP PGUID 12 1 0 f f t f i 1 650 "2281" _null_ _null_ _null_  cidr_recv - _null_ _null_ ));
DESCR("I/O");
DATA(insert OID = 2499 (  cidr_send			   PGNSP PGUID 12 1 0 f f t f i 1 17 "650" _null_ _null_ _null_ cidr_send - _null_ _null_ ));
DESCR("I/O");
DATA(insert OID = 2500 (  cstring_recv		   PGNSP PGUID 12 1 0 f f t f s 1 2275 "2281" _null_ _null_ _null_	cstring_recv - _null_ _null_ ));
DESCR("I/O");
DATA(insert OID = 2501 (  cstring_send		   PGNSP PGUID 12 1 0 f f t f s 1 17 "2275" _null_ _null_ _null_	cstring_send - _null_ _null_ ));
DESCR("I/O");
DATA(insert OID = 2502 (  anyarray_recv		   PGNSP PGUID 12 1 0 f f t f s 1 2277 "2281" _null_ _null_ _null_	anyarray_recv - _null_ _null_ ));
DESCR("I/O");
DATA(insert OID = 2503 (  anyarray_send		   PGNSP PGUID 12 1 0 f f t f s 1 17 "2277" _null_ _null_ _null_	anyarray_send - _null_ _null_ ));
DESCR("I/O");

/* System-view support functions with pretty-print option */
DATA(insert OID = 2504 (  pg_get_ruledef	   PGNSP PGUID 12 1 0 f f t f s 2 25 "26 16" _null_ _null_ _null_  pg_get_ruledef_ext - _null_ _null_ ));
DESCR("source text of a rule with pretty-print option");
DATA(insert OID = 2505 (  pg_get_viewdef	   PGNSP PGUID 12 1 0 f f t f s 2 25 "25 16" _null_ _null_ _null_  pg_get_viewdef_name_ext - _null_ _null_ ));
DESCR("select statement of a view with pretty-print option");
DATA(insert OID = 2506 (  pg_get_viewdef	   PGNSP PGUID 12 1 0 f f t f s 2 25 "26 16" _null_ _null_ _null_  pg_get_viewdef_ext - _null_ _null_ ));
DESCR("select statement of a view with pretty-print option");
DATA(insert OID = 2507 (  pg_get_indexdef	   PGNSP PGUID 12 1 0 f f t f s 3 25 "26 23 16" _null_ _null_ _null_	pg_get_indexdef_ext - _null_ _null_ ));
DESCR("index description (full create statement or single expression) with pretty-print option");
DATA(insert OID = 2508 (  pg_get_constraintdef PGNSP PGUID 12 1 0 f f t f s 2 25 "26 16" _null_ _null_ _null_  pg_get_constraintdef_ext - _null_ _null_ ));
DESCR("constraint description with pretty-print option");
DATA(insert OID = 2509 (  pg_get_expr		   PGNSP PGUID 12 1 0 f f t f s 3 25 "25 26 16" _null_ _null_ _null_ pg_get_expr_ext - _null_ _null_ ));
DESCR("deparse an encoded expression with pretty-print option");
DATA(insert OID = 2510 (  pg_prepared_statement PGNSP PGUID 12 1 1000 f f t t s 0 2249 "" _null_ _null_ _null_ pg_prepared_statement - _null_ _null_ ));
DESCR("get the prepared statements for this session");
DATA(insert OID = 2511 (  pg_cursor PGNSP PGUID 12 1 1000 f f t t s 0 2249 "" _null_ _null_ _null_ pg_cursor - _null_ _null_ ));
DESCR("get the open cursors for this session");
DATA(insert OID = 2599 (  pg_timezone_abbrevs	PGNSP PGUID 12 1 1000 f f t t s 0 2249 "" "{25,1186,16}" "{o,o,o}" "{abbrev,utc_offset,is_dst}" pg_timezone_abbrevs - _null_ _null_ ));
DESCR("get the available time zone abbreviations");
DATA(insert OID = 2856 (  pg_timezone_names		PGNSP PGUID 12 1 1000 f f t t s 0 2249 "" "{25,25,1186,16}" "{o,o,o,o}" "{name,abbrev,utc_offset,is_dst}" pg_timezone_names - _null_ _null_ ));
DESCR("get the available time zone names");

/* non-persistent series generator */
DATA(insert OID = 1066 (  generate_series PGNSP PGUID 12 1 1000 f f t t v 3 23 "23 23 23" _null_ _null_ _null_ generate_series_step_int4 - _null_ _null_ ));
DESCR("non-persistent series generator");
DATA(insert OID = 1067 (  generate_series PGNSP PGUID 12 1 1000 f f t t v 2 23 "23 23" _null_ _null_ _null_ generate_series_int4 - _null_ _null_ ));
DESCR("non-persistent series generator");
DATA(insert OID = 1068 (  generate_series PGNSP PGUID 12 1 1000 f f t t v 3 20 "20 20 20" _null_ _null_ _null_ generate_series_step_int8 - _null_ _null_ ));
DESCR("non-persistent series generator");
DATA(insert OID = 1069 (  generate_series PGNSP PGUID 12 1 1000 f f t t v 2 20 "20 20" _null_ _null_ _null_ generate_series_int8 - _null_ _null_ ));
DESCR("non-persistent series generator");

/* boolean aggregates */
DATA(insert OID = 2515 ( booland_statefunc			   PGNSP PGUID 12 1 0 f f t f i 2 16 "16 16" _null_ _null_ _null_ booland_statefunc - _null_ _null_ ));
DESCR("boolean-and aggregate transition function");
DATA(insert OID = 2516 ( boolor_statefunc			   PGNSP PGUID 12 1 0 f f t f i 2 16 "16 16" _null_ _null_ _null_ boolor_statefunc - _null_ _null_ ));
DESCR("boolean-or aggregate transition function");
DATA(insert OID = 2517 ( bool_and					   PGNSP PGUID 12 1 0 t f f f i 1 16 "16" _null_ _null_ _null_ aggregate_dummy - _null_ _null_ ));
DESCR("boolean-and aggregate");
/* ANY, SOME? These names conflict with subquery operators. See doc. */
DATA(insert OID = 2518 ( bool_or					   PGNSP PGUID 12 1 0 t f f f i 1 16 "16" _null_ _null_ _null_ aggregate_dummy - _null_ _null_ ));
DESCR("boolean-or aggregate");
DATA(insert OID = 2519 ( every						   PGNSP PGUID 12 1 0 t f f f i 1 16 "16" _null_ _null_ _null_ aggregate_dummy - _null_ _null_ ));
DESCR("boolean-and aggregate");

/* bitwise integer aggregates */
DATA(insert OID = 2236 ( bit_and					   PGNSP PGUID 12 1 0 t f f f i 1 21 "21" _null_ _null_ _null_ aggregate_dummy - _null_ _null_ ));
DESCR("bitwise-and smallint aggregate");
DATA(insert OID = 2237 ( bit_or						   PGNSP PGUID 12 1 0 t f f f i 1 21 "21" _null_ _null_ _null_ aggregate_dummy - _null_ _null_ ));
DESCR("bitwise-or smallint aggregate");
DATA(insert OID = 2238 ( bit_and					   PGNSP PGUID 12 1 0 t f f f i 1 23 "23" _null_ _null_ _null_ aggregate_dummy - _null_ _null_ ));
DESCR("bitwise-and integer aggregate");
DATA(insert OID = 2239 ( bit_or						   PGNSP PGUID 12 1 0 t f f f i 1 23 "23" _null_ _null_ _null_ aggregate_dummy - _null_ _null_ ));
DESCR("bitwise-or integer aggregate");
DATA(insert OID = 2240 ( bit_and					   PGNSP PGUID 12 1 0 t f f f i 1 20 "20" _null_ _null_ _null_ aggregate_dummy - _null_ _null_ ));
DESCR("bitwise-and bigint aggregate");
DATA(insert OID = 2241 ( bit_or						   PGNSP PGUID 12 1 0 t f f f i 1 20 "20" _null_ _null_ _null_ aggregate_dummy - _null_ _null_ ));
DESCR("bitwise-or bigint aggregate");
DATA(insert OID = 2242 ( bit_and					   PGNSP PGUID 12 1 0 t f f f i 1 1560 "1560" _null_ _null_ _null_ aggregate_dummy - _null_ _null_ ));
DESCR("bitwise-and bit aggregate");
DATA(insert OID = 2243 ( bit_or						   PGNSP PGUID 12 1 0 t f f f i 1 1560 "1560" _null_ _null_ _null_ aggregate_dummy - _null_ _null_ ));
DESCR("bitwise-or bit aggregate");

/* formerly-missing interval + datetime operators */
GPDB_EXTRA_COL(pg_proc_prodataaccess = c);
DATA(insert OID = 2546 ( interval_pl_date			PGNSP PGUID 14 1 0 f f t f i 2 1114 "1186 1082" _null_ _null_ _null_	"select $2 + $1" - _null_ _null_ ));
GPDB_EXTRA_COL(pg_proc_prodataaccess = c);
DATA(insert OID = 2547 ( interval_pl_timetz			PGNSP PGUID 14 1 0 f f t f i 2 1266 "1186 1266" _null_ _null_ _null_	"select $2 + $1" - _null_ _null_ ));
GPDB_EXTRA_COL(pg_proc_prodataaccess = c);
DATA(insert OID = 2548 ( interval_pl_timestamp		PGNSP PGUID 14 1 0 f f t f i 2 1114 "1186 1114" _null_ _null_ _null_	"select $2 + $1" - _null_ _null_ ));
GPDB_EXTRA_COL(pg_proc_prodataaccess = c);
DATA(insert OID = 2549 ( interval_pl_timestamptz	PGNSP PGUID 14 1 0 f f t f s 2 1184 "1186 1184" _null_ _null_ _null_	"select $2 + $1" - _null_ _null_ ));
GPDB_EXTRA_COL(pg_proc_prodataaccess = c);
DATA(insert OID = 2550 ( integer_pl_date			PGNSP PGUID 14 1 0 f f t f i 2 1082 "23 1082" _null_ _null_ _null_	"select $2 + $1" - _null_ _null_ ));

DATA(insert OID = 2556 ( pg_tablespace_databases	PGNSP PGUID 12 1 1000 f f t t s 1 26 "26" _null_ _null_ _null_ pg_tablespace_databases - _null_ _null_ ));
DESCR("returns database oids in a tablespace");

DATA(insert OID = 2557 ( bool				   PGNSP PGUID 12 1 0 f f t f i 1  16 "23" _null_ _null_ _null_ int4_bool - _null_ _null_ ));
DESCR("convert int4 to boolean");
DATA(insert OID = 2558 ( int4				   PGNSP PGUID 12 1 0 f f t f i 1  23 "16" _null_ _null_ _null_ bool_int4 - _null_ _null_ ));
DESCR("convert boolean to int4");
DATA(insert OID = 2559 ( lastval			   PGNSP PGUID 12 1 0 f f t f v 0 20 "" _null_ _null_ _null_	lastval - _null_ _null_ ));
DESCR("current value from last used sequence");

/* start time function */
DATA(insert OID = 2560 (  pg_postmaster_start_time PGNSP PGUID 12 1 0 f f t f s 0 1184 "" _null_ _null_ _null_ pgsql_postmaster_start_time - _null_ _null_ ));
DESCR("postmaster start time");

/* new functions for Y-direction rtree opclasses */
DATA(insert OID = 2562 (  box_below		   PGNSP PGUID 12 1 0 f f t f i 2 16 "603 603" _null_ _null_ _null_ box_below - _null_ _null_ ));
DESCR("is below");
DATA(insert OID = 2563 (  box_overbelow    PGNSP PGUID 12 1 0 f f t f i 2 16 "603 603" _null_ _null_ _null_ box_overbelow - _null_ _null_ ));
DESCR("overlaps or is below");
DATA(insert OID = 2564 (  box_overabove    PGNSP PGUID 12 1 0 f f t f i 2 16 "603 603" _null_ _null_ _null_ box_overabove - _null_ _null_ ));
DESCR("overlaps or is above");
DATA(insert OID = 2565 (  box_above		   PGNSP PGUID 12 1 0 f f t f i 2 16 "603 603" _null_ _null_ _null_ box_above - _null_ _null_ ));
DESCR("is above");
DATA(insert OID = 2566 (  poly_below	   PGNSP PGUID 12 1 0 f f t f i 2 16 "604 604" _null_ _null_ _null_ poly_below - _null_ _null_ ));
DESCR("is below");
DATA(insert OID = 2567 (  poly_overbelow   PGNSP PGUID 12 1 0 f f t f i 2 16 "604 604" _null_ _null_ _null_ poly_overbelow - _null_ _null_ ));
DESCR("overlaps or is below");
DATA(insert OID = 2568 (  poly_overabove   PGNSP PGUID 12 1 0 f f t f i 2 16 "604 604" _null_ _null_ _null_ poly_overabove - _null_ _null_ ));
DESCR("overlaps or is above");
DATA(insert OID = 2569 (  poly_above	   PGNSP PGUID 12 1 0 f f t f i 2 16 "604 604" _null_ _null_ _null_ poly_above - _null_ _null_ ));
DESCR("is above");
DATA(insert OID = 2587 (  circle_overbelow		PGNSP PGUID 12 1 0 f f t f i 2	16 "718 718" _null_ _null_ _null_  circle_overbelow - _null_ _null_ ));
DESCR("overlaps or is below");
DATA(insert OID = 2588 (  circle_overabove		PGNSP PGUID 12 1 0 f f t f i 2	16 "718 718" _null_ _null_ _null_  circle_overabove - _null_ _null_ ));
DESCR("overlaps or is above");

/* support functions for GiST r-tree emulation */
DATA(insert OID = 2578 (  gist_box_consistent	PGNSP PGUID 12 1 0 f f t f i 3 16 "2281 603 23" _null_ _null_ _null_	gist_box_consistent - _null_ _null_ ));
DESCR("GiST support");
DATA(insert OID = 2579 (  gist_box_compress		PGNSP PGUID 12 1 0 f f t f i 1 2281 "2281" _null_ _null_ _null_ gist_box_compress - _null_ _null_ ));
DESCR("GiST support");
DATA(insert OID = 2580 (  gist_box_decompress	PGNSP PGUID 12 1 0 f f t f i 1 2281 "2281" _null_ _null_ _null_ gist_box_decompress - _null_ _null_ ));
DESCR("GiST support");
DATA(insert OID = 2581 (  gist_box_penalty		PGNSP PGUID 12 1 0 f f t f i 3 2281 "2281 2281 2281" _null_ _null_ _null_	gist_box_penalty - _null_ _null_ ));
DESCR("GiST support");
DATA(insert OID = 2582 (  gist_box_picksplit	PGNSP PGUID 12 1 0 f f t f i 2 2281 "2281 2281" _null_ _null_ _null_	gist_box_picksplit - _null_ _null_ ));
DESCR("GiST support");
DATA(insert OID = 2583 (  gist_box_union		PGNSP PGUID 12 1 0 f f t f i 2 603 "2281 2281" _null_ _null_ _null_ gist_box_union - _null_ _null_ ));
DESCR("GiST support");
DATA(insert OID = 2584 (  gist_box_same			PGNSP PGUID 12 1 0 f f t f i 3 2281 "603 603 2281" _null_ _null_ _null_ gist_box_same - _null_ _null_ ));
DESCR("GiST support");
DATA(insert OID = 2585 (  gist_poly_consistent	PGNSP PGUID 12 1 0 f f t f i 3 16 "2281 604 23" _null_ _null_ _null_	gist_poly_consistent - _null_ _null_ ));
DESCR("GiST support");
DATA(insert OID = 2586 (  gist_poly_compress	PGNSP PGUID 12 1 0 f f t f i 1 2281 "2281" _null_ _null_ _null_ gist_poly_compress - _null_ _null_ ));
DESCR("GiST support");
DATA(insert OID = 2591 (  gist_circle_consistent PGNSP PGUID 12 1 0 f f t f i 3 16 "2281 718 23" _null_ _null_ _null_	gist_circle_consistent - _null_ _null_ ));
DESCR("GiST support");
DATA(insert OID = 2592 (  gist_circle_compress	PGNSP PGUID 12 1 0 f f t f i 1 2281 "2281" _null_ _null_ _null_ gist_circle_compress - _null_ _null_ ));
DESCR("GiST support");

/* GIN */
DATA(insert OID = 2730 (  gingettuple	   PGNSP PGUID 12 1 0 f f t f v 2 16 "2281 2281" _null_ _null_ _null_  gingettuple - _null_ _null_ ));
DESCR("gin(internal)");
<<<<<<< HEAD
DATA(insert OID = 2731 (  gingetmulti	   PGNSP PGUID 12 1 0 f f t f v 2 2281 "2281 2281" _null_ _null_ _null_	gingetmulti - _null_ _null_ ));
=======
DATA(insert OID = 2731 (  gingetbitmap	   PGNSP PGUID 12 1 0 f f t f v 2 20 "2281 2281" _null_ _null_ _null_  gingetbitmap - _null_ _null_ ));
>>>>>>> 4e82a954
DESCR("gin(internal)");
DATA(insert OID = 2732 (  gininsert		   PGNSP PGUID 12 1 0 f f t f v 6 16 "2281 2281 2281 2281 2281 2281" _null_ _null_ _null_	gininsert - _null_ _null_ ));
DESCR("gin(internal)");
DATA(insert OID = 2733 (  ginbeginscan	   PGNSP PGUID 12 1 0 f f t f v 3 2281 "2281 2281 2281" _null_ _null_ _null_	ginbeginscan - _null_ _null_ ));
DESCR("gin(internal)");
DATA(insert OID = 2734 (  ginrescan		   PGNSP PGUID 12 1 0 f f t f v 2 2278 "2281 2281" _null_ _null_ _null_ ginrescan - _null_ _null_ ));
DESCR("gin(internal)");
DATA(insert OID = 2735 (  ginendscan	   PGNSP PGUID 12 1 0 f f t f v 1 2278 "2281" _null_ _null_ _null_	ginendscan - _null_ _null_ ));
DESCR("gin(internal)");
DATA(insert OID = 2736 (  ginmarkpos	   PGNSP PGUID 12 1 0 f f t f v 1 2278 "2281" _null_ _null_ _null_	ginmarkpos - _null_ _null_ ));
DESCR("gin(internal)");
DATA(insert OID = 2737 (  ginrestrpos	   PGNSP PGUID 12 1 0 f f t f v 1 2278 "2281" _null_ _null_ _null_	ginrestrpos - _null_ _null_ ));
DESCR("gin(internal)");
DATA(insert OID = 2738 (  ginbuild		   PGNSP PGUID 12 1 0 f f t f v 3 2281 "2281 2281 2281" _null_ _null_ _null_ ginbuild - _null_ _null_ ));
DESCR("gin(internal)");
DATA(insert OID = 2739 (  ginbulkdelete    PGNSP PGUID 12 1 0 f f t f v 4 2281 "2281 2281 2281 2281" _null_ _null_ _null_ ginbulkdelete - _null_ _null_ ));
DESCR("gin(internal)");
DATA(insert OID = 2740 (  ginvacuumcleanup PGNSP PGUID 12 1 0 f f t f v 2 2281 "2281 2281" _null_ _null_ _null_ ginvacuumcleanup - _null_ _null_ ));
DESCR("gin(internal)");
DATA(insert OID = 2741 (  gincostestimate  PGNSP PGUID 12 1 0 f f t f v 8 2278 "2281 2281 2281 2281 2281 2281 2281 2281" _null_ _null_ _null_  gincostestimate - _null_ _null_ ));
DESCR("gin(internal)");
DATA(insert OID = 2788 (  ginoptions	   PGNSP PGUID 12 1 0 f f t f s 2 17 "1009 16" _null_ _null_ _null_  ginoptions - _null_ _null_ ));
DESCR("gin(internal)");

/* GIN array support */
DATA(insert OID = 2743 (  ginarrayextract	 PGNSP PGUID 12 1 0 f f t f i 2 2281 "2277 2281" _null_ _null_ _null_	ginarrayextract - _null_ _null_ ));
DESCR("GIN array support");
DATA(insert OID = 2774 (  ginqueryarrayextract	PGNSP PGUID 12 1 0 f f t f i 3 2281 "2277 2281 21" _null_ _null_ _null_ ginqueryarrayextract - _null_ _null_ ));
DESCR("GIN array support");
DATA(insert OID = 2744 (  ginarrayconsistent PGNSP PGUID 12 1 0 f f t f i 3 16 "2281 21 2281" _null_ _null_ _null_	ginarrayconsistent - _null_ _null_ ));
DESCR("GIN array support");

/* overlap/contains/contained */
DATA(insert OID = 2747 (  arrayoverlap		   PGNSP PGUID 12 1 0 f f t f i 2 16 "2277 2277" _null_ _null_ _null_ arrayoverlap - _null_ _null_ ));
DESCR("overlaps");
DATA(insert OID = 2748 (  arraycontains		   PGNSP PGUID 12 1 0 f f t f i 2 16 "2277 2277" _null_ _null_ _null_ arraycontains - _null_ _null_ ));
DESCR("contains");
DATA(insert OID = 2749 (  arraycontained	   PGNSP PGUID 12 1 0 f f t f i 2 16 "2277 2277" _null_ _null_ _null_ arraycontained - _null_ _null_ ));
DESCR("is contained by");

/* userlock replacements */
DATA(insert OID = 2880 (  pg_advisory_lock				PGNSP PGUID 12 1 0 f f t f v 1 2278 "20" _null_ _null_ _null_ pg_advisory_lock_int8 - _null_ _null_ ));
DESCR("obtain exclusive advisory lock");
DATA(insert OID = 2881 (  pg_advisory_lock_shared		PGNSP PGUID 12 1 0 f f t f v 1 2278 "20" _null_ _null_ _null_ pg_advisory_lock_shared_int8 - _null_ _null_ ));
DESCR("obtain shared advisory lock");
DATA(insert OID = 2882 (  pg_try_advisory_lock			PGNSP PGUID 12 1 0 f f t f v 1 16 "20" _null_ _null_ _null_ pg_try_advisory_lock_int8 - _null_ _null_ ));
DESCR("obtain exclusive advisory lock if available");
DATA(insert OID = 2883 (  pg_try_advisory_lock_shared	PGNSP PGUID 12 1 0 f f t f v 1 16 "20" _null_ _null_ _null_ pg_try_advisory_lock_shared_int8 - _null_ _null_ ));
DESCR("obtain shared advisory lock if available");
DATA(insert OID = 2884 (  pg_advisory_unlock			PGNSP PGUID 12 1 0 f f t f v 1 16 "20" _null_ _null_ _null_ pg_advisory_unlock_int8 - _null_ _null_ ));
DESCR("release exclusive advisory lock");
DATA(insert OID = 2885 (  pg_advisory_unlock_shared		PGNSP PGUID 12 1 0 f f t f v 1 16 "20" _null_ _null_ _null_ pg_advisory_unlock_shared_int8 - _null_ _null_ ));
DESCR("release shared advisory lock");
DATA(insert OID = 2886 (  pg_advisory_lock				PGNSP PGUID 12 1 0 f f t f v 2 2278 "23 23" _null_ _null_ _null_ pg_advisory_lock_int4 - _null_ _null_ ));
DESCR("obtain exclusive advisory lock");
DATA(insert OID = 2887 (  pg_advisory_lock_shared		PGNSP PGUID 12 1 0 f f t f v 2 2278 "23 23" _null_ _null_ _null_ pg_advisory_lock_shared_int4 - _null_ _null_ ));
DESCR("obtain shared advisory lock");
DATA(insert OID = 2888 (  pg_try_advisory_lock			PGNSP PGUID 12 1 0 f f t f v 2 16 "23 23" _null_ _null_ _null_ pg_try_advisory_lock_int4 - _null_ _null_ ));
DESCR("obtain exclusive advisory lock if available");
DATA(insert OID = 2889 (  pg_try_advisory_lock_shared	PGNSP PGUID 12 1 0 f f t f v 2 16 "23 23" _null_ _null_ _null_ pg_try_advisory_lock_shared_int4 - _null_ _null_ ));
DESCR("obtain shared advisory lock if available");
DATA(insert OID = 2890 (  pg_advisory_unlock			PGNSP PGUID 12 1 0 f f t f v 2 16 "23 23" _null_ _null_ _null_ pg_advisory_unlock_int4 - _null_ _null_ ));
DESCR("release exclusive advisory lock");
DATA(insert OID = 2891 (  pg_advisory_unlock_shared		PGNSP PGUID 12 1 0 f f t f v 2 16 "23 23" _null_ _null_ _null_ pg_advisory_unlock_shared_int4 - _null_ _null_ ));
DESCR("release shared advisory lock");
DATA(insert OID = 2892 (  pg_advisory_unlock_all		PGNSP PGUID 12 1 0 f f t f v 0 2278 "" _null_ _null_ _null_ pg_advisory_unlock_all - _null_ _null_ ));
DESCR("release all advisory locks");

/* XML support */
DATA(insert OID = 2893 (  xml_in		   PGNSP PGUID 12 1 0 f f t f s 1 142 "2275" _null_ _null_ _null_ xml_in - _null_ _null_ ));
DESCR("I/O");
DATA(insert OID = 2894 (  xml_out		   PGNSP PGUID 12 1 0 f f t f i 1 2275 "142" _null_ _null_ _null_ xml_out - _null_ _null_ ));
DESCR("I/O");
DATA(insert OID = 2895 (  xmlcomment	   PGNSP PGUID 12 1 0 f f t f i 1 142 "25" _null_ _null_ _null_ xmlcomment - _null_ _null_ ));
DESCR("generate an XML comment");
DATA(insert OID = 2896 (  xml			   PGNSP PGUID 12 1 0 f f t f i 1 142 "25" _null_ _null_ _null_ texttoxml - _null_ _null_ ));
DESCR("perform a non-validating parse of a character string to produce an XML value");
DATA(insert OID = 2987 (  xmlvalidate	   PGNSP PGUID 12 1 0 f f t f i 2 16 "142 25" _null_ _null_ _null_ xmlvalidate - _null_ _null_ ));
DESCR("validate an XML value");
DATA(insert OID = 2898 (  xml_recv		   PGNSP PGUID 12 1 0 f f t f s 1 142 "2281" _null_ _null_ _null_	xml_recv - _null_ _null_ ));
DESCR("I/O");
DATA(insert OID = 2899 (  xml_send		   PGNSP PGUID 12 1 0 f f t f s 1 17 "142" _null_ _null_ _null_ xml_send - _null_ _null_ ));
DESCR("I/O");
DATA(insert OID = 2900 (  xmlconcat2	   PGNSP PGUID 12 1 0 f f f f i 2 142 "142 142" _null_ _null_ _null_ xmlconcat2 - _null_ _null_ ));
DESCR("aggregate transition function");
DATA(insert OID = 2901 (  xmlagg		   PGNSP PGUID 12 1 0 t f f f i 1 142 "142" _null_ _null_ _null_ aggregate_dummy - _null_ _null_ ));
DESCR("concatenate XML values");
DATA(insert OID = 2922 (  text			   PGNSP PGUID 12 1 0 f f t f i 1 25 "142" _null_ _null_ _null_ xmltotext - _null_ _null_ ));
DESCR("serialize an XML value to a character string");

DATA(insert OID = 2923 (  table_to_xml				  PGNSP PGUID 12 100 0 f f t f s 4 142 "2205 16 16 25" _null_ _null_ "{tbl,nulls,tableforest,targetns}" table_to_xml - _null_ _null_ ));
DESCR("map table contents to XML");
DATA(insert OID = 2924 (  query_to_xml				  PGNSP PGUID 12 100 0 f f t f s 4 142 "25 16 16 25" _null_ _null_ "{query,nulls,tableforest,targetns}" query_to_xml - _null_ _null_ ));
DESCR("map query result to XML");
DATA(insert OID = 2925 (  cursor_to_xml				  PGNSP PGUID 12 100 0 f f t f s 5 142 "1790 23 16 16 25" _null_ _null_ "{cursor,count,nulls,tableforest,targetns}" cursor_to_xml - _null_ _null_ ));
DESCR("map rows from cursor to XML");
DATA(insert OID = 2926 (  table_to_xmlschema		  PGNSP PGUID 12 100 0 f f t f s 4 142 "2205 16 16 25" _null_ _null_ "{tbl,nulls,tableforest,targetns}" table_to_xmlschema - _null_ _null_ ));
DESCR("map table structure to XML Schema");
DATA(insert OID = 2927 (  query_to_xmlschema		  PGNSP PGUID 12 100 0 f f t f s 4 142 "25 16 16 25" _null_ _null_ "{query,nulls,tableforest,targetns}" query_to_xmlschema - _null_ _null_ ));
DESCR("map query result structure to XML Schema");
DATA(insert OID = 2928 (  cursor_to_xmlschema		  PGNSP PGUID 12 100 0 f f t f s 4 142 "1790 16 16 25" _null_ _null_ "{cursor,nulls,tableforest,targetns}" cursor_to_xmlschema - _null_ _null_ ));
DESCR("map cursor structure to XML Schema");
DATA(insert OID = 2929 (  table_to_xml_and_xmlschema  PGNSP PGUID 12 100 0 f f t f s 4 142 "2205 16 16 25" _null_ _null_ "{tbl,nulls,tableforest,targetns}" table_to_xml_and_xmlschema - _null_ _null_ ));
DESCR("map table contents and structure to XML and XML Schema");
DATA(insert OID = 2930 (  query_to_xml_and_xmlschema  PGNSP PGUID 12 100 0 f f t f s 4 142 "25 16 16 25" _null_ _null_ "{query,nulls,tableforest,targetns}" query_to_xml_and_xmlschema - _null_ _null_ ));
DESCR("map query result and structure to XML and XML Schema");

DATA(insert OID = 2933 (  schema_to_xml				  PGNSP PGUID 12 100 0 f f t f s 4 142 "19 16 16 25" _null_ _null_ "{schema,nulls,tableforest,targetns}" schema_to_xml - _null_ _null_ ));
DESCR("map schema contents to XML");
DATA(insert OID = 2934 (  schema_to_xmlschema		  PGNSP PGUID 12 100 0 f f t f s 4 142 "19 16 16 25" _null_ _null_ "{schema,nulls,tableforest,targetns}" schema_to_xmlschema - _null_ _null_ ));
DESCR("map schema structure to XML Schema");
DATA(insert OID = 2935 (  schema_to_xml_and_xmlschema PGNSP PGUID 12 100 0 f f t f s 4 142 "19 16 16 25" _null_ _null_ "{schema,nulls,tableforest,targetns}" schema_to_xml_and_xmlschema - _null_ _null_ ));
DESCR("map schema contents and structure to XML and XML Schema");

DATA(insert OID = 2936 (  database_to_xml			  PGNSP PGUID 12 100 0 f f t f s 3 142 "16 16 25" _null_ _null_ "{nulls,tableforest,targetns}" database_to_xml - _null_ _null_ ));
DESCR("map database contents to XML");
DATA(insert OID = 2937 (  database_to_xmlschema		  PGNSP PGUID 12 100 0 f f t f s 3 142 "16 16 25" _null_ _null_ "{nulls,tableforest,targetns}" database_to_xmlschema - _null_ _null_ ));
DESCR("map database structure to XML Schema");
DATA(insert OID = 2938 (  database_to_xml_and_xmlschema PGNSP PGUID 12 100 0 f f t f s 3 142 "16 16 25" _null_ _null_ "{nulls,tableforest,targetns}" database_to_xml_and_xmlschema - _null_ _null_ ));
DESCR("map database contents and structure to XML and XML Schema");

DATA(insert OID = 2931 (  xpath		 PGNSP PGUID 12 1 0 f f t f i 3 143 "25 142 1009" _null_ _null_ _null_ xpath - _null_ _null_ ));
DESCR("evaluate XPath expression, with namespaces support");
DATA(insert OID = 2932 (  xpath		 PGNSP PGUID 14 1 0 f f t f i 2 143 "25 142" _null_ _null_ _null_ "select pg_catalog.xpath($1, $2, ''{}''::pg_catalog.text[])" - _null_ _null_ ));
DESCR("evaluate XPath expression");

/* json */
DATA(insert OID = 321 (  json_in		   PGNSP PGUID 12 1 0 f f t f s 1 114 "2275" _null_ _null_ _null_ json_in - _null_ _null_ ));
DESCR("I/O");
DATA(insert OID = 322 (  json_out		   PGNSP PGUID 12 1 0 f f t f i 1 2275 "114" _null_ _null_ _null_ json_out - _null_ _null_ ));
DESCR("I/O");
DATA(insert OID = 323 (  json_recv		   PGNSP PGUID 12 1 0 f f t f s 1 114 "2281" _null_ _null_ _null_	json_recv - _null_ _null_ ));
DESCR("I/O");
DATA(insert OID = 324 (  json_send		   PGNSP PGUID 12 1 0 f f t f s 1 17 "114" _null_ _null_ _null_ json_send - _null_ _null_ ));
DESCR("I/O");
DATA(insert OID = 3153 (  array_to_json	   PGNSP PGUID 12 1 0 f f t f s 1 114 "2277" _null_ _null_ _null_ array_to_json - _null_ _null_ ));
DESCR("map array to json");
DATA(insert OID = 3154 (  array_to_json	   PGNSP PGUID 12 1 0 f f t f s 2 114 "2277 16" _null_ _null_ _null_ array_to_json_pretty - _null_ _null_ ));
DESCR("map array to json with optional pretty printing");
DATA(insert OID = 3155 (  row_to_json	   PGNSP PGUID 12 1 0 f f t f s 1 114 "2249" _null_ _null_ _null_ row_to_json - _null_ _null_ ));
DESCR("map row to json");
DATA(insert OID = 3156 (  row_to_json	   PGNSP PGUID 12 1 0 f f t f s 2 114 "2249 16" _null_ _null_ _null_ row_to_json_pretty - _null_ _null_ ));
DESCR("map row to json with optional pretty printing");

DATA(insert OID = 3947 (  json_object_field         PGNSP PGUID 12 1 0  f f t f i  2 114 "114 25" _null_ _null_ "{from_json,field_name}" json_object_field - _null_ _null_ ));
DESCR("get json object field");
DATA(insert OID = 3948 (  json_object_field_text    PGNSP PGUID 12 1 0  f f t f i  2 25  "114 25" _null_ _null_ "{from_json,field_name}" json_object_field_text - _null_ _null_ ));
DESCR("get json object field as text");
DATA(insert OID = 3949 (  json_array_element        PGNSP PGUID 12 1 0  f f t f i  2 114 "114 23" _null_ _null_ "{from_json,element_index}" json_array_element - _null_ _null_ ));
DESCR("get json array element");
DATA(insert OID = 3950 (  json_array_element_text   PGNSP PGUID 12 1 0  f f t f i  2 25  "114 23" _null_ _null_ "{from_json,element_index}" json_array_element_text - _null_ _null_ ));
DESCR("get json array element as text");
DATA(insert OID = 3951 (  json_extract_path	        PGNSP PGUID 12 1 0 25 f f f t f i  2 0 114 "114 1009" "{114,1009}" "{i,v}" "{from_json,path_elems}" _null_ json_extract_path - _null_ _null_ n a ));
DESCR("get value from json with path elements");
DATA(insert OID = 3952 (  json_extract_path_op      PGNSP PGUID 12 1 0 f f t f i  2 114 "114 1009" _null_ _null_  "{from_json,path_elems}" json_extract_path - _null_ _null_ ));
DESCR("get value from json with path elements");
DATA(insert OID = 3953 (  json_extract_path_text	PGNSP PGUID 12 1 0 25 f f f t f i  2 0 25 "114 1009" "{114,1009}" "{i,v}" "{from_json,path_elems}" _null_ json_extract_path_text - _null_ _null_ n a ));
DESCR("get value from json as text with path elements");
DATA(insert OID = 3954 (  json_extract_path_text_op PGNSP PGUID 12 1 0  f f t f i  2 25 "114 1009" _null_ _null_  "{from_json,path_elems}" json_extract_path_text - _null_ _null_ ));
DESCR("get value from json as text with path elements");
DATA(insert OID = 3955 (  json_array_elements       PGNSP PGUID 12 1 100  f f t t i  1 114 "114" "{114,114}" "{i,o}" "{from_json,value}" json_array_elements - _null_ _null_ ));
DESCR("key value pairs of a json object");
DATA(insert OID = 3956 (  json_array_length         PGNSP PGUID 12 1 0 f f t f i  1 23 "114" _null_ _null_ _null_ json_array_length - _null_ _null_ ));
DESCR("length of json array");
DATA(insert OID = 3957 (  json_object_keys          PGNSP PGUID 12 1 100 f f t t i  1 25 "114" _null_ _null_ _null_ json_object_keys - _null_ _null_ ));
DESCR("get json object keys");
DATA(insert OID = 3958 (  json_each                PGNSP PGUID 12 1 100 f f t t i  1 2249 "114" "{114,25,114}" "{i,o,o}" "{from_json,key,value}" json_each - _null_ _null_ ));
DESCR("key value pairs of a json object");
DATA(insert OID = 3959 (  json_each_text           PGNSP PGUID 12 1 100 f f t t i  1 2249 "114" "{114,25,114}" "{i,o,o}" "{from_json,key,value}" json_each_text - _null_ _null_ ));
DESCR("key value pairs of a json object");
DATA(insert OID = 3960 (  json_populate_record     PGNSP PGUID 12 1 0 f f f f s  3 2283 "2283 114 16" _null_ _null_ _null_ json_populate_record - _null_ _null_  ));
DESCR("get record fields from a json object");
DATA(insert OID = 3961 (  json_populate_recordset  PGNSP PGUID 12 1 100 f f f t s  3 2283 "2283 114 16" _null_ _null_ _null_ json_populate_recordset - _null_ _null_ ));
DESCR("get set of records with fields from a json array of objects");

/* uuid */
DATA(insert OID = 2952 (  uuid_in		   PGNSP PGUID 12 1 0 f f t f i 1 2950 "2275" _null_ _null_ _null_ uuid_in - _null_ _null_ ));
DESCR("I/O");
DATA(insert OID = 2953 (  uuid_out		   PGNSP PGUID 12 1 0 f f t f i 1 2275 "2950" _null_ _null_ _null_ uuid_out - _null_ _null_ ));
DESCR("I/O");
DATA(insert OID = 2954 (  uuid_lt		   PGNSP PGUID 12 1 0 f f t f i 2 16 "2950 2950" _null_ _null_ _null_ uuid_lt - _null_ _null_ ));
DESCR("less-than");
DATA(insert OID = 2955 (  uuid_le		   PGNSP PGUID 12 1 0 f f t f i 2 16 "2950 2950" _null_ _null_ _null_ uuid_le - _null_ _null_ ));
DESCR("less-than-or-equal");
DATA(insert OID = 2956 (  uuid_eq		   PGNSP PGUID 12 1 0 f f t f i 2 16 "2950 2950" _null_ _null_ _null_ uuid_eq - _null_ _null_ ));
DESCR("equal");
DATA(insert OID = 2957 (  uuid_ge		   PGNSP PGUID 12 1 0 f f t f i 2 16 "2950 2950" _null_ _null_ _null_ uuid_ge - _null_ _null_ ));
DESCR("greater-than-or-equal");
DATA(insert OID = 2958 (  uuid_gt		   PGNSP PGUID 12 1 0 f f t f i 2 16 "2950 2950" _null_ _null_ _null_ uuid_gt - _null_ _null_ ));
DESCR("greater-than");
DATA(insert OID = 2959 (  uuid_ne		   PGNSP PGUID 12 1 0 f f t f i 2 16 "2950 2950" _null_ _null_ _null_ uuid_ne - _null_ _null_ ));
DESCR("not-equal");
DATA(insert OID = 2960 (  uuid_cmp		   PGNSP PGUID 12 1 0 f f t f i 2 23 "2950 2950" _null_ _null_ _null_ uuid_cmp - _null_ _null_ ));
DESCR("btree less-equal-greater");
DATA(insert OID = 2961 (  uuid_recv		   PGNSP PGUID 12 1 0 f f t f i 1 2950 "2281" _null_ _null_ _null_ uuid_recv - _null_ _null_ ));
DESCR("I/O");
DATA(insert OID = 2962 (  uuid_send		   PGNSP PGUID 12 1 0 f f t f i 1 17 "2950" _null_ _null_ _null_ uuid_send - _null_ _null_ ));
DESCR("I/O");
DATA(insert OID = 2963 (  uuid_hash		   PGNSP PGUID 12 1 0 f f t f i 1 23 "2950" _null_ _null_ _null_ uuid_hash - _null_ _null_ ));
DESCR("hash");

/* enum related procs */
DATA(insert OID = 3504 (  anyenum_in	PGNSP PGUID 12 1 0 f f t f i 1 3500 "2275" _null_ _null_ _null_ anyenum_in - _null_ _null_ ));
DESCR("I/O");
DATA(insert OID = 3505 (  anyenum_out	PGNSP PGUID 12 1 0 f f t f s 1 2275 "3500" _null_ _null_ _null_ anyenum_out - _null_ _null_ ));
DESCR("I/O");
DATA(insert OID = 3506 (  enum_in		PGNSP PGUID 12 1 0 f f t f s 2 3500 "2275 26" _null_ _null_ _null_ enum_in - _null_ _null_ ));
DESCR("I/O");
DATA(insert OID = 3507 (  enum_out		PGNSP PGUID 12 1 0 f f t f s 1 2275 "3500" _null_ _null_ _null_ enum_out - _null_ _null_ ));
DESCR("I/O");
DATA(insert OID = 3508 (  enum_eq		PGNSP PGUID 12 1 0 f f t f i 2 16 "3500 3500" _null_ _null_ _null_ enum_eq - _null_ _null_ ));
DESCR("equal");
DATA(insert OID = 3509 (  enum_ne		PGNSP PGUID 12 1 0 f f t f i 2 16 "3500 3500" _null_ _null_ _null_ enum_ne - _null_ _null_ ));
DESCR("not equal");
DATA(insert OID = 3510 (  enum_lt		PGNSP PGUID 12 1 0 f f t f i 2 16 "3500 3500" _null_ _null_ _null_ enum_lt - _null_ _null_ ));
DESCR("less-than");
DATA(insert OID = 3511 (  enum_gt		PGNSP PGUID 12 1 0 f f t f i 2 16 "3500 3500" _null_ _null_ _null_ enum_gt - _null_ _null_ ));
DESCR("greater-than");
DATA(insert OID = 3512 (  enum_le		PGNSP PGUID 12 1 0 f f t f i 2 16 "3500 3500" _null_ _null_ _null_ enum_le - _null_ _null_ ));
DESCR("less-than-or-equal");
DATA(insert OID = 3513 (  enum_ge		PGNSP PGUID 12 1 0 f f t f i 2 16 "3500 3500" _null_ _null_ _null_ enum_ge - _null_ _null_ ));
DESCR("greater-than-or-equal");
DATA(insert OID = 3514 (  enum_cmp		PGNSP PGUID 12 1 0 f f t f i 2 23 "3500 3500" _null_ _null_ _null_ enum_cmp - _null_ _null_ ));
DESCR("btree-less-equal-greater");
DATA(insert OID = 3515 (  hashenum		PGNSP PGUID 12 1 0 f f t f i 1 23 "3500" _null_ _null_ _null_ hashenum - _null_ _null_ ));
DESCR("hash");
DATA(insert OID = 3524 (  enum_smaller	PGNSP PGUID 12 1 0 f f t f i 2 3500 "3500 3500" _null_ _null_ _null_ enum_smaller - _null_ _null_ ));
DESCR("smaller of two");
DATA(insert OID = 3525 (  enum_larger	PGNSP PGUID 12 1 0 f f t f i 2 3500 "3500 3500" _null_ _null_ _null_ enum_larger - _null_ _null_ ));
DESCR("larger of two");
DATA(insert OID = 3526 (  max			PGNSP PGUID 12 1 0 t f f f i 1 3500 "3500" _null_ _null_ _null_ aggregate_dummy - _null_ _null_ ));
DESCR("maximum value of all enum input values");
DATA(insert OID = 3527 (  min			PGNSP PGUID 12 1 0 t f f f i 1 3500 "3500" _null_ _null_ _null_ aggregate_dummy - _null_ _null_ ));
DESCR("minimum value of all enum input values");
DATA(insert OID = 3528 (  enum_first	PGNSP PGUID 12 1 0 f f f f s 1 3500 "3500" _null_ _null_ _null_ enum_first - _null_ _null_ ));
DESCR("first value of the input enum type");
DATA(insert OID = 3529 (  enum_last		PGNSP PGUID 12 1 0 f f f f s 1 3500 "3500" _null_ _null_ _null_ enum_last - _null_ _null_ ));
DESCR("last value of the input enum type");
DATA(insert OID = 3530 (  enum_range	PGNSP PGUID 12 1 0 f f f f s 2 2277 "3500 3500" _null_ _null_ _null_ enum_range_bounds - _null_ _null_ ));
DESCR("range between the two given enum values, as an ordered array");
DATA(insert OID = 3531 (  enum_range	PGNSP PGUID 12 1 0 f f f f s 1 2277 "3500" _null_ _null_ _null_ enum_range_all - _null_ _null_ ));
DESCR("range of the given enum type, as an ordered array");
DATA(insert OID = 3532 (  enum_recv		PGNSP PGUID 12 1 0 f f t f s 2 3500 "2281 26" _null_ _null_ _null_ enum_recv - _null_ _null_ ));
DESCR("I/O");
DATA(insert OID = 3533 (  enum_send		PGNSP PGUID 12 1 0 f f t f s 1 17	"3500" _null_ _null_ _null_ enum_send - _null_ _null_ ));
DESCR("I/O");

/* text search stuff */
DATA(insert OID =  3610 (  tsvectorin			PGNSP PGUID 12 1 0 f f t f i 1 3614 "2275" _null_ _null_ _null_ tsvectorin - _null_ _null_ ));
DESCR("I/O");
DATA(insert OID =  3639 (  tsvectorrecv			PGNSP PGUID 12 1 0 f f t f i 1 3614 "2281" _null_ _null_ _null_ tsvectorrecv - _null_ _null_ ));
DESCR("I/O");
DATA(insert OID =  3611 (  tsvectorout			PGNSP PGUID 12 1 0 f f t f i 1 2275 "3614" _null_ _null_ _null_ tsvectorout - _null_ _null_ ));
DESCR("I/O");
DATA(insert OID =  3638 (  tsvectorsend			PGNSP PGUID 12 1 0 f f t f i 1 17 "3614" _null_ _null_ _null_	tsvectorsend - _null_ _null_ ));
DESCR("I/O");
DATA(insert OID =  3612 (  tsqueryin			PGNSP PGUID 12 1 0 f f t f i 1 3615 "2275" _null_ _null_ _null_ tsqueryin - _null_ _null_ ));
DESCR("I/O");
DATA(insert OID =  3641 (  tsqueryrecv			PGNSP PGUID 12 1 0 f f t f i 1 3615 "2281" _null_ _null_ _null_ tsqueryrecv - _null_ _null_ ));
DESCR("I/O");
DATA(insert OID =  3613 (  tsqueryout			PGNSP PGUID 12 1 0 f f t f i 1 2275 "3615" _null_ _null_ _null_ tsqueryout - _null_ _null_ ));
DESCR("I/O");
DATA(insert OID =  3640 (  tsquerysend			PGNSP PGUID 12 1 0 f f t f i 1 17 "3615" _null_ _null_ _null_	tsquerysend - _null_ _null_ ));
DESCR("I/O");
DATA(insert OID =  3646 (  gtsvectorin			PGNSP PGUID 12 1 0 f f t f i 1 3642 "2275" _null_ _null_ _null_ gtsvectorin - _null_ _null_ ));
DESCR("I/O");
DATA(insert OID =  3647 (  gtsvectorout			PGNSP PGUID 12 1 0 f f t f i 1 2275 "3642" _null_ _null_ _null_ gtsvectorout - _null_ _null_ ));
DESCR("I/O");

DATA(insert OID = 3616 (  tsvector_lt			PGNSP PGUID 12 1 0 f f t f i 2 16 "3614 3614" _null_ _null_ _null_ tsvector_lt - _null_ _null_ ));
DESCR("less-than");
DATA(insert OID = 3617 (  tsvector_le			PGNSP PGUID 12 1 0 f f t f i 2 16 "3614 3614" _null_ _null_ _null_ tsvector_le - _null_ _null_ ));
DESCR("less-than-or-equal");
DATA(insert OID = 3618 (  tsvector_eq			PGNSP PGUID 12 1 0 f f t f i 2 16 "3614 3614" _null_ _null_ _null_ tsvector_eq - _null_ _null_ ));
DESCR("equal");
DATA(insert OID = 3619 (  tsvector_ne			PGNSP PGUID 12 1 0 f f t f i 2 16 "3614 3614" _null_ _null_ _null_ tsvector_ne - _null_ _null_ ));
DESCR("not equal");
DATA(insert OID = 3620 (  tsvector_ge			PGNSP PGUID 12 1 0 f f t f i 2 16 "3614 3614" _null_ _null_ _null_ tsvector_ge - _null_ _null_ ));
DESCR("greater-than-or-equal");
DATA(insert OID = 3621 (  tsvector_gt			PGNSP PGUID 12 1 0 f f t f i 2 16 "3614 3614" _null_ _null_ _null_ tsvector_gt - _null_ _null_ ));
DESCR("greater-than");
DATA(insert OID = 3622 (  tsvector_cmp			PGNSP PGUID 12 1 0 f f t f i 2 23 "3614 3614" _null_ _null_ _null_ tsvector_cmp - _null_ _null_ ));
DESCR("btree less-equal-greater");

DATA(insert OID = 3711 (  length				PGNSP PGUID 12 1 0 f f t f i 1 23 "3614" _null_ _null_ _null_ tsvector_length - _null_ _null_ ));
DESCR("number of lexemes");
DATA(insert OID = 3623 (  strip					PGNSP PGUID 12 1 0 f f t f i 1 3614 "3614" _null_ _null_ _null_ tsvector_strip - _null_ _null_ ));
DESCR("strip position information");
DATA(insert OID = 3624 (  setweight				PGNSP PGUID 12 1 0 f f t f i 2 3614 "3614 18" _null_ _null_ _null_ tsvector_setweight - _null_ _null_ ));
DESCR("set weight of lexeme's entries");
DATA(insert OID = 3625 (  tsvector_concat		PGNSP PGUID 12 1 0 f f t f i 2 3614 "3614 3614" _null_ _null_ _null_ tsvector_concat - _null_ _null_ ));
DESCR("concatenate");

DATA(insert OID = 3634 (  ts_match_vq			PGNSP PGUID 12 1 0 f f t f i 2 16 "3614 3615" _null_ _null_ _null_ ts_match_vq - _null_ _null_ ));
DESCR("match tsvector to tsquery");
DATA(insert OID = 3635 (  ts_match_qv			PGNSP PGUID 12 1 0 f f t f i 2 16 "3615 3614" _null_ _null_ _null_ ts_match_qv - _null_ _null_ ));
DESCR("match tsquery to tsvector");
DATA(insert OID = 3760 (  ts_match_tt			PGNSP PGUID 12 3 0 f f t f s 2 16 "25 25" _null_ _null_ _null_ ts_match_tt - _null_ _null_ ));
DESCR("text search match");
DATA(insert OID = 3761 (  ts_match_tq			PGNSP PGUID 12 2 0 f f t f s 2 16 "25 3615" _null_ _null_ _null_ ts_match_tq - _null_ _null_ ));
DESCR("match text to tsquery");

DATA(insert OID = 3648 (  gtsvector_compress	PGNSP PGUID 12 1 0 f f t f i 1 2281 "2281" _null_ _null_ _null_ gtsvector_compress - _null_ _null_ ));
DESCR("GiST tsvector support");
DATA(insert OID = 3649 (  gtsvector_decompress	PGNSP PGUID 12 1 0 f f t f i 1 2281 "2281" _null_ _null_ _null_ gtsvector_decompress - _null_ _null_ ));
DESCR("GiST tsvector support");
DATA(insert OID = 3650 (  gtsvector_picksplit	PGNSP PGUID 12 1 0 f f t f i 2 2281 "2281 2281" _null_ _null_ _null_ gtsvector_picksplit - _null_ _null_ ));
DESCR("GiST tsvector support");
DATA(insert OID = 3651 (  gtsvector_union		PGNSP PGUID 12 1 0 f f t f i 2 2281 "2281 2281" _null_ _null_ _null_ gtsvector_union - _null_ _null_ ));
DESCR("GiST tsvector support");
DATA(insert OID = 3652 (  gtsvector_same		PGNSP PGUID 12 1 0 f f t f i 3 2281 "3642 3642 2281" _null_ _null_ _null_ gtsvector_same - _null_ _null_ ));
DESCR("GiST tsvector support");
DATA(insert OID = 3653 (  gtsvector_penalty		PGNSP PGUID 12 1 0 f f t f i 3 2281 "2281 2281 2281" _null_ _null_ _null_ gtsvector_penalty - _null_ _null_ ));
DESCR("GiST tsvector support");
DATA(insert OID = 3654 (  gtsvector_consistent	PGNSP PGUID 12 1 0 f f t f i 3 16 "3642 2281 23" _null_ _null_ _null_ gtsvector_consistent - _null_ _null_ ));
DESCR("GiST tsvector support");

DATA(insert OID = 3656 (  gin_extract_tsvector	PGNSP PGUID 12 1 0 f f t f i 2 2281 "3614 2281" _null_ _null_ _null_	gin_extract_tsvector - _null_ _null_ ));
DESCR("GIN tsvector support");
DATA(insert OID = 3657 (  gin_extract_tsquery	PGNSP PGUID 12 1 0 f f t f i 3 2281 "3615 2281 21" _null_ _null_ _null_ gin_extract_tsquery - _null_ _null_ ));
DESCR("GIN tsvector support");
DATA(insert OID = 3658 (  gin_tsquery_consistent PGNSP PGUID 12 1 0 f f t f i 3 16 "2281 21 3615" _null_ _null_ _null_	gin_tsquery_consistent - _null_ _null_ ));
DESCR("GIN tsvector support");

DATA(insert OID = 3662 (  tsquery_lt			PGNSP PGUID 12 1 0 f f t f i 2 16 "3615 3615" _null_ _null_ _null_ tsquery_lt - _null_ _null_ ));
DESCR("less-than");
DATA(insert OID = 3663 (  tsquery_le			PGNSP PGUID 12 1 0 f f t f i 2 16 "3615 3615" _null_ _null_ _null_ tsquery_le - _null_ _null_ ));
DESCR("less-than-or-equal");
DATA(insert OID = 3664 (  tsquery_eq			PGNSP PGUID 12 1 0 f f t f i 2 16 "3615 3615" _null_ _null_ _null_ tsquery_eq - _null_ _null_ ));
DESCR("equal");
DATA(insert OID = 3665 (  tsquery_ne			PGNSP PGUID 12 1 0 f f t f i 2 16 "3615 3615" _null_ _null_ _null_ tsquery_ne - _null_ _null_ ));
DESCR("not equal");
DATA(insert OID = 3666 (  tsquery_ge			PGNSP PGUID 12 1 0 f f t f i 2 16 "3615 3615" _null_ _null_ _null_ tsquery_ge - _null_ _null_ ));
DESCR("greater-than-or-equal");
DATA(insert OID = 3667 (  tsquery_gt			PGNSP PGUID 12 1 0 f f t f i 2 16 "3615 3615" _null_ _null_ _null_ tsquery_gt - _null_ _null_ ));
DESCR("greater-than");
DATA(insert OID = 3668 (  tsquery_cmp			PGNSP PGUID 12 1 0 f f t f i 2 23 "3615 3615" _null_ _null_ _null_ tsquery_cmp - _null_ _null_ ));
DESCR("btree less-equal-greater");

DATA(insert OID = 3669 (  tsquery_and		PGNSP PGUID 12 1 0 f f t f i 2 3615 "3615 3615" _null_ _null_ _null_ tsquery_and - _null_ _null_ ));
DESCR("AND-concatenate");
DATA(insert OID = 3670 (  tsquery_or		PGNSP PGUID 12 1 0 f f t f i 2 3615 "3615 3615" _null_ _null_ _null_ tsquery_or - _null_ _null_ ));
DESCR("OR-concatenate");
DATA(insert OID = 3671 (  tsquery_not		PGNSP PGUID 12 1 0 f f t f i 1 3615 "3615" _null_ _null_ _null_ tsquery_not - _null_ _null_ ));
DESCR("NOT-tsquery");

DATA(insert OID = 3691 (  tsq_mcontains		PGNSP PGUID 12 1 0 f f t f i 2 16 "3615 3615" _null_ _null_ _null_ tsq_mcontains - _null_ _null_ ));
DESCR("contains");
DATA(insert OID = 3692 (  tsq_mcontained	PGNSP PGUID 12 1 0 f f t f i 2 16 "3615 3615" _null_ _null_ _null_ tsq_mcontained - _null_ _null_ ));
DESCR("contained");

DATA(insert OID = 3672 (  numnode			PGNSP PGUID 12 1 0 f f t f i 1 23 "3615" _null_ _null_ _null_ tsquery_numnode - _null_ _null_ ));
DESCR("number of nodes");
DATA(insert OID = 3673 (  querytree			PGNSP PGUID 12 1 0 f f t f i 1 25 "3615" _null_ _null_ _null_ tsquerytree - _null_ _null_ ));
DESCR("show real useful query for GiST index");

DATA(insert OID = 3684 (  ts_rewrite		PGNSP PGUID 12 1 0 f f t f i 3 3615 "3615 3615 3615" _null_ _null_ _null_ tsquery_rewrite - _null_ _null_ ));
DESCR("rewrite tsquery");
DATA(insert OID = 3685 (  ts_rewrite		PGNSP PGUID 12 1 0 f f t f v 2 3615 "3615 25" _null_ _null_ _null_ tsquery_rewrite_query - _null_ _null_ ));
DESCR("rewrite tsquery");

DATA(insert OID = 3695 (  gtsquery_compress				PGNSP PGUID 12 1 0 f f t f i 1 2281 "2281" _null_ _null_ _null_ gtsquery_compress - _null_ _null_ ));
DESCR("GiST tsquery support");
DATA(insert OID = 3696 (  gtsquery_decompress			PGNSP PGUID 12 1 0 f f t f i 1 2281 "2281" _null_ _null_ _null_ gtsquery_decompress - _null_ _null_ ));
DESCR("GiST tsquery support");
DATA(insert OID = 3697 (  gtsquery_picksplit			PGNSP PGUID 12 1 0 f f t f i 2 2281 "2281 2281" _null_ _null_ _null_ gtsquery_picksplit - _null_ _null_ ));
DESCR("GiST tsquery support");
DATA(insert OID = 3698 (  gtsquery_union				PGNSP PGUID 12 1 0 f f t f i 2 2281 "2281 2281" _null_ _null_ _null_ gtsquery_union - _null_ _null_ ));
DESCR("GiST tsquery support");
DATA(insert OID = 3699 (  gtsquery_same					PGNSP PGUID 12 1 0 f f t f i 3 2281 "20 20 2281" _null_ _null_ _null_ gtsquery_same - _null_ _null_ ));
DESCR("GiST tsquery support");
DATA(insert OID = 3700 (  gtsquery_penalty				PGNSP PGUID 12 1 0 f f t f i 3 2281 "2281 2281 2281" _null_ _null_ _null_ gtsquery_penalty - _null_ _null_ ));
DESCR("GiST tsquery support");
DATA(insert OID = 3701 (  gtsquery_consistent			PGNSP PGUID 12 1 0 f f t f i 3 16 "20 2281 23" _null_ _null_ _null_ gtsquery_consistent - _null_ _null_ ));
DESCR("GiST tsquery support");

DATA(insert OID = 3689 (  ts_stat		PGNSP PGUID 12 10 10000 f f t t v 1 2249 "25" "{25,25,23,23}" "{i,o,o,o}" "{query,word,ndoc,nentry}" ts_stat1 - _null_ _null_ ));
DESCR("statistics of tsvector column");
DATA(insert OID = 3690 (  ts_stat		PGNSP PGUID 12 10 10000 f f t t v 2 2249 "25 25" "{25,25,25,23,23}" "{i,i,o,o,o}" "{query,weights,word,ndoc,nentry}" ts_stat2 - _null_ _null_ ));
DESCR("statistics of tsvector column");

DATA(insert OID = 3703 (  ts_rank		PGNSP PGUID 12 1 0 f f t f i 4 700 "1021 3614 3615 23" _null_ _null_ _null_ ts_rank_wttf - _null_ _null_ ));
DESCR("relevance");
DATA(insert OID = 3704 (  ts_rank		PGNSP PGUID 12 1 0 f f t f i 3 700 "1021 3614 3615" _null_ _null_ _null_ ts_rank_wtt - _null_ _null_ ));
DESCR("relevance");
DATA(insert OID = 3705 (  ts_rank		PGNSP PGUID 12 1 0 f f t f i 3 700 "3614 3615 23" _null_ _null_ _null_ ts_rank_ttf - _null_ _null_ ));
DESCR("relevance");
DATA(insert OID = 3706 (  ts_rank		PGNSP PGUID 12 1 0 f f t f i 2 700 "3614 3615" _null_ _null_ _null_ ts_rank_tt - _null_ _null_ ));
DESCR("relevance");
DATA(insert OID = 3707 (  ts_rank_cd	PGNSP PGUID 12 1 0 f f t f i 4 700 "1021 3614 3615 23" _null_ _null_ _null_ ts_rankcd_wttf - _null_ _null_ ));
DESCR("relevance");
DATA(insert OID = 3708 (  ts_rank_cd	PGNSP PGUID 12 1 0 f f t f i 3 700 "1021 3614 3615" _null_ _null_ _null_ ts_rankcd_wtt - _null_ _null_ ));
DESCR("relevance");
DATA(insert OID = 3709 (  ts_rank_cd	PGNSP PGUID 12 1 0 f f t f i 3 700 "3614 3615 23" _null_ _null_ _null_ ts_rankcd_ttf - _null_ _null_ ));
DESCR("relevance");
DATA(insert OID = 3710 (  ts_rank_cd	PGNSP PGUID 12 1 0 f f t f i 2 700 "3614 3615" _null_ _null_ _null_ ts_rankcd_tt - _null_ _null_ ));
DESCR("relevance");

DATA(insert OID = 3713 (  ts_token_type PGNSP PGUID 12 1 16 f f t t i 1 2249 "26" "{26,23,25,25}" "{i,o,o,o}" "{parser_oid,tokid,alias,description}" ts_token_type_byid - _null_ _null_ ));
DESCR("get parser's token types");
DATA(insert OID = 3714 (  ts_token_type PGNSP PGUID 12 1 16 f f t t s 1 2249 "25" "{25,23,25,25}" "{i,o,o,o}" "{parser_name,tokid,alias,description}" ts_token_type_byname - _null_ _null_ ));
DESCR("get parser's token types");
DATA(insert OID = 3715 (  ts_parse		PGNSP PGUID 12 1 1000 f f t t i 2 2249 "26 25" "{26,25,23,25}" "{i,i,o,o}" "{parser_oid,txt,tokid,token}" ts_parse_byid - _null_ _null_ ));
DESCR("parse text to tokens");
DATA(insert OID = 3716 (  ts_parse		PGNSP PGUID 12 1 1000 f f t t s 2 2249 "25 25" "{25,25,23,25}" "{i,i,o,o}" "{parser_name,txt,tokid,token}" ts_parse_byname - _null_ _null_ ));
DESCR("parse text to tokens");

DATA(insert OID = 3717 (  prsd_start		PGNSP PGUID 12 1 0 f f t f i 2 2281 "2281 23" _null_ _null_ _null_ prsd_start - _null_ _null_ ));
DESCR("");
DATA(insert OID = 3718 (  prsd_nexttoken	PGNSP PGUID 12 1 0 f f t f i 3 2281 "2281 2281 2281" _null_ _null_ _null_ prsd_nexttoken - _null_ _null_ ));
DESCR("");
DATA(insert OID = 3719 (  prsd_end			PGNSP PGUID 12 1 0 f f t f i 1 2278 "2281" _null_ _null_ _null_ prsd_end - _null_ _null_ ));
DESCR("");
DATA(insert OID = 3720 (  prsd_headline		PGNSP PGUID 12 1 0 f f t f i 3 2281 "2281 2281 3615" _null_ _null_ _null_ prsd_headline - _null_ _null_ ));
DESCR("");
DATA(insert OID = 3721 (  prsd_lextype		PGNSP PGUID 12 1 0 f f t f i 1 2281 "2281" _null_ _null_ _null_ prsd_lextype - _null_ _null_ ));
DESCR("");

DATA(insert OID = 3723 (  ts_lexize			PGNSP PGUID 12 1 0 f f t f i 2 1009 "3769 25" _null_ _null_ _null_ ts_lexize - _null_ _null_ ));
DESCR("normalize one word by dictionary");

DATA(insert OID = 3725 (  dsimple_init		PGNSP PGUID 12 1 0 f f t f i 1 2281 "2281" _null_ _null_ _null_ dsimple_init - _null_ _null_ ));
DESCR("");
DATA(insert OID = 3726 (  dsimple_lexize	PGNSP PGUID 12 1 0 f f t f i 4 2281 "2281 2281 2281 2281" _null_ _null_ _null_ dsimple_lexize - _null_ _null_ ));
DESCR("");

DATA(insert OID = 3728 (  dsynonym_init		PGNSP PGUID 12 1 0 f f t f i 1 2281 "2281" _null_ _null_ _null_ dsynonym_init - _null_ _null_ ));
DESCR("");
DATA(insert OID = 3729 (  dsynonym_lexize	PGNSP PGUID 12 1 0 f f t f i 4 2281 "2281 2281 2281 2281" _null_ _null_ _null_ dsynonym_lexize - _null_ _null_ ));
DESCR("");

DATA(insert OID = 3731 (  dispell_init		PGNSP PGUID 12 1 0 f f t f i 1 2281 "2281" _null_ _null_ _null_ dispell_init - _null_ _null_ ));
DESCR("");
DATA(insert OID = 3732 (  dispell_lexize	PGNSP PGUID 12 1 0 f f t f i 4 2281 "2281 2281 2281 2281" _null_ _null_ _null_ dispell_lexize - _null_ _null_ ));
DESCR("");

DATA(insert OID = 3740 (  thesaurus_init	PGNSP PGUID 12 1 0 f f t f i 1 2281 "2281" _null_ _null_ _null_ thesaurus_init - _null_ _null_ ));
DESCR("");
DATA(insert OID = 3741 (  thesaurus_lexize	PGNSP PGUID 12 1 0 f f t f i 4 2281 "2281 2281 2281 2281" _null_ _null_ _null_ thesaurus_lexize - _null_ _null_ ));
DESCR("");

DATA(insert OID = 3743 (  ts_headline	PGNSP PGUID 12 1 0 f f t f i 4 25 "3734 25 3615 25" _null_ _null_ _null_ ts_headline_byid_opt - _null_ _null_ ));
DESCR("generate headline");
DATA(insert OID = 3744 (  ts_headline	PGNSP PGUID 12 1 0 f f t f i 3 25 "3734 25 3615" _null_ _null_ _null_ ts_headline_byid - _null_ _null_ ));
DESCR("generate headline");
DATA(insert OID = 3754 (  ts_headline	PGNSP PGUID 12 1 0 f f t f s 3 25 "25 3615 25" _null_ _null_ _null_ ts_headline_opt - _null_ _null_ ));
DESCR("generate headline");
DATA(insert OID = 3755 (  ts_headline	PGNSP PGUID 12 1 0 f f t f s 2 25 "25 3615" _null_ _null_ _null_ ts_headline - _null_ _null_ ));
DESCR("generate headline");

DATA(insert OID = 3745 (  to_tsvector		PGNSP PGUID 12 1 0 f f t f i 2 3614 "3734 25" _null_ _null_ _null_ to_tsvector_byid - _null_ _null_ ));
DESCR("transform to tsvector");
DATA(insert OID = 3746 (  to_tsquery		PGNSP PGUID 12 1 0 f f t f i 2 3615 "3734 25" _null_ _null_ _null_ to_tsquery_byid - _null_ _null_ ));
DESCR("make tsquery");
DATA(insert OID = 3747 (  plainto_tsquery	PGNSP PGUID 12 1 0 f f t f i 2 3615 "3734 25" _null_ _null_ _null_ plainto_tsquery_byid - _null_ _null_ ));
DESCR("transform to tsquery");
DATA(insert OID = 3749 (  to_tsvector		PGNSP PGUID 12 1 0 f f t f s 1 3614 "25" _null_ _null_ _null_ to_tsvector - _null_ _null_ ));
DESCR("transform to tsvector");
DATA(insert OID = 3750 (  to_tsquery		PGNSP PGUID 12 1 0 f f t f s 1 3615 "25" _null_ _null_ _null_ to_tsquery - _null_ _null_ ));
DESCR("make tsquery");
DATA(insert OID = 3751 (  plainto_tsquery	PGNSP PGUID 12 1 0 f f t f s 1 3615 "25" _null_ _null_ _null_ plainto_tsquery - _null_ _null_ ));
DESCR("transform to tsquery");

DATA(insert OID = 3752 (  tsvector_update_trigger			PGNSP PGUID 12 1 0 f f f f v 0 2279 "" _null_ _null_ _null_ tsvector_update_trigger_byid - _null_ _null_ ));
DESCR("trigger for automatic update of tsvector column");
DATA(insert OID = 3753 (  tsvector_update_trigger_column	PGNSP PGUID 12 1 0 f f f f v 0 2279 "" _null_ _null_ _null_ tsvector_update_trigger_bycolumn - _null_ _null_ ));
DESCR("trigger for automatic update of tsvector column");

DATA(insert OID = 3759 (  get_current_ts_config PGNSP PGUID 12 1 0 f f t f s 0 3734 "" _null_ _null_ _null_ get_current_ts_config - _null_ _null_ ));
DESCR("get current tsearch configuration");

DATA(insert OID = 3736 (  regconfigin		PGNSP PGUID 12 1 0 f f t f s 1 3734 "2275" _null_ _null_ _null_ regconfigin - _null_ _null_ ));
DESCR("I/O");
DATA(insert OID = 3737 (  regconfigout		PGNSP PGUID 12 1 0 f f t f s 1 2275 "3734" _null_ _null_ _null_ regconfigout - _null_ _null_ ));
DESCR("I/O");
DATA(insert OID = 3738 (  regconfigrecv		PGNSP PGUID 12 1 0 f f t f i 1 3734 "2281" _null_ _null_ _null_ regconfigrecv - _null_ _null_ ));
DESCR("I/O");
DATA(insert OID = 3739 (  regconfigsend		PGNSP PGUID 12 1 0 f f t f i 1 17 "3734" _null_ _null_ _null_ regconfigsend - _null_ _null_ ));
DESCR("I/O");

DATA(insert OID = 3771 (  regdictionaryin	PGNSP PGUID 12 1 0 f f t f s 1 3769 "2275" _null_ _null_ _null_ regdictionaryin - _null_ _null_ ));
DESCR("I/O");
DATA(insert OID = 3772 (  regdictionaryout	PGNSP PGUID 12 1 0 f f t f s 1 2275 "3769" _null_ _null_ _null_ regdictionaryout - _null_ _null_ ));
DESCR("I/O");
DATA(insert OID = 3773 (  regdictionaryrecv PGNSP PGUID 12 1 0 f f t f i 1 3769 "2281" _null_ _null_ _null_ regdictionaryrecv - _null_ _null_ ));
DESCR("I/O");
DATA(insert OID = 3774 (  regdictionarysend PGNSP PGUID 12 1 0 f f t f i 1 17 "3769" _null_ _null_ _null_ regdictionarysend - _null_ _null_ ));
DESCR("I/O");

/* txid */
DATA(insert OID = 2939 (  txid_snapshot_in			PGNSP PGUID 12 1  0 f f t f i 1 2970 "2275" _null_ _null_ _null_ txid_snapshot_in - _null_ _null_ ));
DESCR("I/O");
DATA(insert OID = 2940 (  txid_snapshot_out			PGNSP PGUID 12 1  0 f f t f i 1 2275 "2970" _null_ _null_ _null_ txid_snapshot_out - _null_ _null_ ));
DESCR("I/O");
DATA(insert OID = 2941 (  txid_snapshot_recv		PGNSP PGUID 12 1  0 f f t f i 1 2970 "2281" _null_ _null_ _null_ txid_snapshot_recv - _null_ _null_ ));
DESCR("I/O");
DATA(insert OID = 2942 (  txid_snapshot_send		PGNSP PGUID 12 1  0 f f t f i 1 17 "2970"	_null_ _null_ _null_ txid_snapshot_send - _null_ _null_ ));
DESCR("I/O");
DATA(insert OID = 2943 (  txid_current				PGNSP PGUID 12 1  0 f f t f s 0 20 ""		_null_ _null_ _null_ txid_current - _null_ _null_ ));
DESCR("get current transaction ID");
DATA(insert OID = 2944 (  txid_current_snapshot		PGNSP PGUID 12 1  0 f f t f s 0 2970 ""		_null_ _null_ _null_ txid_current_snapshot - _null_ _null_ ));
DESCR("get current snapshot");
DATA(insert OID = 2945 (  txid_snapshot_xmin		PGNSP PGUID 12 1  0 f f t f i 1 20 "2970"	_null_ _null_ _null_ txid_snapshot_xmin - _null_ _null_ ));
DESCR("get xmin of snapshot");
DATA(insert OID = 2946 (  txid_snapshot_xmax		PGNSP PGUID 12 1  0 f f t f i 1 20 "2970"	_null_ _null_ _null_ txid_snapshot_xmax - _null_ _null_ ));
DESCR("get xmax of snapshot");
DATA(insert OID = 2947 (  txid_snapshot_xip			PGNSP PGUID 12 1 50 f f t t i 1 20 "2970"	_null_ _null_ _null_ txid_snapshot_xip - _null_ _null_ ));
DESCR("get set of in-progress txids in snapshot");
DATA(insert OID = 2948 (  txid_visible_in_snapshot	PGNSP PGUID 12 1  0 f f t f i 2 16 "20 2970" _null_ _null_ _null_ txid_visible_in_snapshot - _null_ _null_ ));
DESCR("is txid visible in snapshot?");

/* Extensions */
DATA(insert OID = 3082 (  pg_available_extensions		PGNSP PGUID 12 10 100 0 f f f t t s 0 0 2249 "" "{19,25,25}" "{o,o,o}" "{name,default_version,comment}" _null_ pg_available_extensions _null_ _null_ _null_ n a ));
DESCR("list available extensions");
DATA(insert OID = 3083 (  pg_available_extension_versions	PGNSP PGUID 12 10 100 0 f f f t t s 0 0 2249 "" "{19,25,16,16,19,1003,25}" "{o,o,o,o,o,o,o}" "{name,version,superuser,relocatable,schema,requires,comment}" _null_ pg_available_extension_versions _null_ _null_ _null_ n a ));
DESCR("list available extension versions");
DATA(insert OID = 3084 (  pg_extension_update_paths		PGNSP PGUID 12 10 100 0 f f f t t s 1 0 2249 "19" "{19,25,25,25}" "{i,o,o,o}" "{name,source,target,path}" _null_ pg_extension_update_paths _null_ _null_ _null_ n a ));
DESCR("list an extension's version update paths");
DATA(insert OID = 3086 (  pg_extension_config_dump		PGNSP PGUID 12 1 0 0 f f f t f v 2 0 2278 "2205 25" _null_ _null_ _null_ _null_ pg_extension_config_dump _null_ _null_ _null_ n a));
DESCR("flag an extension's table contents to be emitted by pg_dump");

/*
 * Include more definitions from pg_proc_gp.h, for GPDB-added functions. They
 * are kept in a separate file to make diffing and merging with upstream
 * easier.
 */
#include "catalog/pg_proc_gp.h"

/*
 * Symbolic values for provolatile column: these indicate whether the result
 * of a function is dependent *only* on the values of its explicit arguments,
 * or can change due to outside factors (such as parameter variables or
 * table contents).  NOTE: functions having side-effects, such as setval(),
 * must be labeled volatile to ensure they will not get optimized away,
 * even if the actual return value is not changeable.
 */
#define PROVOLATILE_IMMUTABLE	'i'		/* never changes for given input */
#define PROVOLATILE_STABLE		's'		/* does not change within a scan */
#define PROVOLATILE_VOLATILE	'v'		/* can change even within a scan */

/*
 * Symbolic values for proargmodes column.	Note that these must agree with
 * the FunctionParameterMode enum in parsenodes.h; we declare them here to
 * be accessible from either header.
 */
#define PROARGMODE_IN		'i'
#define PROARGMODE_OUT		'o'
#define PROARGMODE_INOUT	'b'
#define PROARGMODE_VARIADIC 'v'
#define PROARGMODE_TABLE	't'

/*
 * Symbolic values for prodataaccess column: these provide a hint regarding
 * what kind of statements are included in the function.
 */
#define PRODATAACCESS_NONE		'n'
#define PRODATAACCESS_CONTAINS	'c'
#define PRODATAACCESS_READS		'r'
#define PRODATAACCESS_MODIFIES	'm'

#define PROEXECLOCATION_ANY		'a'
#define PROEXECLOCATION_MASTER	'm'
#define PROEXECLOCATION_ALL_SEGMENTS 's'

#endif   /* PG_PROC_H */<|MERGE_RESOLUTION|>--- conflicted
+++ resolved
@@ -9,7 +9,7 @@
  * Portions Copyright (c) 1996-2010, PostgreSQL Global Development Group
  * Portions Copyright (c) 1994, Regents of the University of California
  *
- * $PostgreSQL: pgsql/src/include/catalog/pg_proc.h,v 1.488 2008/04/10 22:25:25 tgl Exp $
+ * $PostgreSQL: pgsql/src/include/catalog/pg_proc.h,v 1.487 2008/04/04 18:45:36 tgl Exp $
  *
  * NOTES
  *	  The script catalog/genbki.sh reads this file and generates .bki
@@ -689,11 +689,7 @@
 
 DATA(insert OID = 330 (  btgettuple		   PGNSP PGUID 12 1 0 f f t f v 2 16 "2281 2281" _null_ _null_ _null_  btgettuple - _null_ _null_ ));
 DESCR("btree(internal)");
-<<<<<<< HEAD
-DATA(insert OID = 636 (  btgetmulti		   PGNSP PGUID 12 1 0 f f t f v 2 2281 "2281 2281" _null_ _null_ _null_ btgetmulti - _null_ _null_ ));
-=======
-DATA(insert OID = 636 (  btgetbitmap	   PGNSP PGUID 12 1 0 f f t f v 2 20 "2281 2281" _null_ _null_ _null_  btgetbitmap - _null_ _null_ ));
->>>>>>> 4e82a954
+DATA(insert OID = 636 (  btgetbitmap		   PGNSP PGUID 12 1 0 f f t f v 2 2281 "2281 2281" _null_ _null_ _null_ btgetbitmap - _null_ _null_ ));
 DESCR("btree(internal)");
 DATA(insert OID = 331 (  btinsert		   PGNSP PGUID 12 1 0 f f t f v 6 16 "2281 2281 2281 2281 2281 2281" _null_ _null_ _null_	btinsert - _null_ _null_ ));
 DESCR("btree(internal)");
@@ -812,11 +808,7 @@
 
 DATA(insert OID = 440 (  hashgettuple	   PGNSP PGUID 12 1 0 f f t f v 2 16 "2281 2281" _null_ _null_ _null_  hashgettuple - _null_ _null_ ));
 DESCR("hash(internal)");
-<<<<<<< HEAD
-DATA(insert OID = 637 (  hashgetmulti	   PGNSP PGUID 12 1 0 f f t f v 2 2281 "2281 2281" _null_ _null_ _null_ hashgetmulti - _null_ _null_ ));
-=======
-DATA(insert OID = 637 (  hashgetbitmap	   PGNSP PGUID 12 1 0 f f t f v 2 20 "2281 2281" _null_ _null_ _null_  hashgetbitmap - _null_ _null_ ));
->>>>>>> 4e82a954
+DATA(insert OID = 637 (  hashgetbitmap	   PGNSP PGUID 12 1 0 f f t f v 2 2281 "2281 2281" _null_ _null_ _null_ hashgetbitmap - _null_ _null_ ));
 DESCR("hash(internal)");
 DATA(insert OID = 441 (  hashinsert		   PGNSP PGUID 12 1 0 f f t f v 6 16 "2281 2281 2281 2281 2281 2281" _null_ _null_ _null_	hashinsert - _null_ _null_ ));
 DESCR("hash(internal)");
@@ -1100,11 +1092,7 @@
 
 DATA(insert OID = 774 (  gistgettuple	   PGNSP PGUID 12 1 0 f f t f v 2 16 "2281 2281" _null_ _null_ _null_  gistgettuple - _null_ _null_ ));
 DESCR("gist(internal)");
-<<<<<<< HEAD
-DATA(insert OID = 638 (  gistgetmulti	   PGNSP PGUID 12 1 0 f f t f v 2 2281 "2281 2281" _null_ _null_ _null_ gistgetmulti - _null_ _null_ ));
-=======
-DATA(insert OID = 638 (  gistgetbitmap	   PGNSP PGUID 12 1 0 f f t f v 2 20 "2281 2281" _null_ _null_ _null_  gistgetbitmap - _null_ _null_ ));
->>>>>>> 4e82a954
+DATA(insert OID = 638 (  gistgetbitmap	   PGNSP PGUID 12 1 0 f f t f v 2 2281 "2281 2281" _null_ _null_ _null_ gistgetbitmap - _null_ _null_ ));
 DESCR("gist(internal)");
 DATA(insert OID = 775 (  gistinsert		   PGNSP PGUID 12 1 0 f f t f v 6 16 "2281 2281 2281 2281 2281 2281" _null_ _null_ _null_	gistinsert - _null_ _null_ ));
 DESCR("gist(internal)");
@@ -4092,11 +4080,7 @@
 /* GIN */
 DATA(insert OID = 2730 (  gingettuple	   PGNSP PGUID 12 1 0 f f t f v 2 16 "2281 2281" _null_ _null_ _null_  gingettuple - _null_ _null_ ));
 DESCR("gin(internal)");
-<<<<<<< HEAD
-DATA(insert OID = 2731 (  gingetmulti	   PGNSP PGUID 12 1 0 f f t f v 2 2281 "2281 2281" _null_ _null_ _null_	gingetmulti - _null_ _null_ ));
-=======
-DATA(insert OID = 2731 (  gingetbitmap	   PGNSP PGUID 12 1 0 f f t f v 2 20 "2281 2281" _null_ _null_ _null_  gingetbitmap - _null_ _null_ ));
->>>>>>> 4e82a954
+DATA(insert OID = 2731 (  gingetbitmap	   PGNSP PGUID 12 1 0 f f t f v 2 2281 "2281 2281" _null_ _null_ _null_	gingetbitmap - _null_ _null_ ));
 DESCR("gin(internal)");
 DATA(insert OID = 2732 (  gininsert		   PGNSP PGUID 12 1 0 f f t f v 6 16 "2281 2281 2281 2281 2281 2281" _null_ _null_ _null_	gininsert - _null_ _null_ ));
 DESCR("gin(internal)");
