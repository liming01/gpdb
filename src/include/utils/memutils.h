--- conflicted
+++ resolved
@@ -7,13 +7,9 @@
  *	  of the API of the memory management subsystem.
  *
  *
-<<<<<<< HEAD
  * Portions Copyright (c) 2007-2008, Greenplum inc
  * Portions Copyright (c) 2012-Present Pivotal Software, Inc.
- * Portions Copyright (c) 1996-2016, PostgreSQL Global Development Group
-=======
  * Portions Copyright (c) 1996-2019, PostgreSQL Global Development Group
->>>>>>> 9e1c9f95
  * Portions Copyright (c) 1994, Regents of the University of California
  *
  * src/include/utils/memutils.h
@@ -51,7 +47,6 @@
 
 #define AllocHugeSizeIsValid(size)	((Size) (size) <= MaxAllocHugeSize)
 
-<<<<<<< HEAD
 /*
  * All chunks allocated by any memory context manager are required to be
  * preceded by a StandardChunkHeader at a spacing of STANDARDCHUNKHEADERSIZE.
@@ -80,8 +75,6 @@
 
 #define STANDARDCHUNKHEADERSIZE  MAXALIGN(sizeof(StandardChunkHeader))
 
-=======
->>>>>>> 9e1c9f95
 
 /*
  * Standard top-level memory contexts.
@@ -131,6 +124,7 @@
 #define MemoryContextDelete(context)    (MemoryContextDeleteImpl(context, __FILE__, PG_FUNCNAME_MACRO, __LINE__))
 extern void MemoryContextDeleteImpl(MemoryContext context, const char* sfile, const char *func, int sline);
 
+extern int64 MemoryContextMemAllocated(MemoryContext context, bool recurse);
 extern void MemoryContextStats(MemoryContext context);
 extern void MemoryContextStatsDetail(MemoryContext context, int max_children);
 extern void MemoryContextAllowInCriticalSection(MemoryContext context,
@@ -141,13 +135,12 @@
 #endif
 extern bool MemoryContextContains(MemoryContext context, void *pointer);
 
-<<<<<<< HEAD
 extern void MemoryContextError(int errorcode, MemoryContext context,
                                const char *sfile, int sline,
                                const char *fmt, ...)
                               pg_attribute_noreturn()
                               pg_attribute_printf(5, 6);
-=======
+
 /* Handy macro for copying and assigning context ID ... but note double eval */
 #define MemoryContextCopyAndSetIdentifier(cxt, id) \
 	MemoryContextSetIdentifier(cxt, MemoryContextStrdup(cxt, id))
@@ -187,7 +180,6 @@
 	return context;
 }
 #endif
->>>>>>> 9e1c9f95
 
 /*
  * This routine handles the context-type-independent part of memory
@@ -244,8 +236,11 @@
 
 /* mpool.c */
 typedef struct MPool MPool;
-extern MPool *mpool_create(MemoryContext parent,
-						   const char *name);
+extern MPool *mpool_create_with_context(MemoryContext parent, MemoryContext context);
+
+#define mpool_create(parent, name) \
+	(mpool_create_with_context((parent), AllocSetContextCreate((parent), (name), ALLOCSET_DEFAULT_SIZES)))
+
 extern void *mpool_alloc(MPool *mpool, Size size);
 extern void mpool_reset(MPool *mpool);
 extern void mpool_delete(MPool *mpool);
