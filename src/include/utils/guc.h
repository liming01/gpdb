--- conflicted
+++ resolved
@@ -4,13 +4,9 @@
  * External declarations pertaining to backend/utils/misc/guc.c and
  * backend/utils/misc/guc-file.l
  *
-<<<<<<< HEAD
  * Portions Copyright (c) 2007-2010, Greenplum inc
  * Portions Copyright (c) 2012-Present Pivotal Software, Inc.
- * Copyright (c) 2000-2013, PostgreSQL Global Development Group
-=======
  * Copyright (c) 2000-2014, PostgreSQL Global Development Group
->>>>>>> ab76208e
  * Written by Peter Eisentraut <peter_e@gmx.net>.
  *
  * src/include/utils/guc.h
