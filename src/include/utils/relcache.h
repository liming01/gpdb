/*-------------------------------------------------------------------------
 *
 * relcache.h
 *	  Relation descriptor cache definitions.
 *
 *
<<<<<<< HEAD
 * Portions Copyright (c) 2005-2009, Greenplum inc.
 * Portions Copyright (c) 2012-Present Pivotal Software, Inc.
 * Portions Copyright (c) 1996-2009, PostgreSQL Global Development Group
=======
 * Portions Copyright (c) 1996-2010, PostgreSQL Global Development Group
>>>>>>> 1084f317
 * Portions Copyright (c) 1994, Regents of the University of California
 *
 * $PostgreSQL: pgsql/src/include/utils/relcache.h,v 1.69 2010/02/26 02:01:29 momjian Exp $
 *
 *-------------------------------------------------------------------------
 */
#ifndef RELCACHE_H
#define RELCACHE_H

#include "access/htup.h"
#include "access/skey.h"
#include "access/tupdesc.h"
#include "nodes/bitmapset.h"
#include "nodes/pg_list.h"
#include "catalog/pg_class.h"


typedef struct RelationData *Relation;

/* ----------------
 *		RelationPtr is used in the executor to support index scans
 *		where we have to keep track of several index relations in an
 *		array.	-cim 9/10/89
 * ----------------
 */
typedef Relation *RelationPtr;

/*
 * Routines to open (lookup) and close a relcache entry
 */
extern Relation RelationIdGetRelation(Oid relationId);
extern void RelationClose(Relation relation);

/*
 * Routines to compute/retrieve additional cached information
 */
struct GpPolicy *RelationGetPartitioningKey(Relation relation);
extern List *RelationGetIndexList(Relation relation);
extern Oid	RelationGetOidIndex(Relation relation);
extern List *RelationGetIndexExpressions(Relation relation);
extern List *RelationGetIndexPredicate(Relation relation);
extern Bitmapset *RelationGetIndexAttrBitmap(Relation relation);
extern void RelationGetExclusionInfo(Relation indexRelation,
						 Oid **operators,
						 Oid **procs,
						 uint16 **strategies);

extern void RelationSetIndexList(Relation relation,
					 List *indexIds, Oid oidIndex);

extern void RelationInitIndexAccessInfo(Relation relation);

/*
 * Routines for backend startup
 */
extern void RelationCacheInitialize(void);
extern void RelationCacheInitializePhase2(void);
extern void RelationCacheInitializePhase3(void);

/*
 * Routine to create a relcache entry for an about-to-be-created relation
 */
extern Relation RelationBuildLocalRelation(const char *relname,
						   Oid relnamespace,
						   TupleDesc tupDesc,
						   Oid relid,
						   Oid reltablespace,
<<<<<<< HEAD
			               char relkind,            /*CDB*/
						   bool shared_relation);
=======
						   bool shared_relation,
						   bool mapped_relation);

/*
 * Routine to manage assignment of new relfilenode to a relation
 */
extern void RelationSetNewRelfilenode(Relation relation,
						  TransactionId freezeXid);
>>>>>>> 1084f317

/*
 * Routines for flushing/rebuilding relcache entries in various scenarios
 */
extern void RelationForgetRelation(Oid rid);

extern void RelationCacheInvalidateEntry(Oid relationId);

extern void RelationCacheInvalidate(void);

extern void RelationCloseSmgrByOid(Oid relationId);

extern void AtEOXact_RelationCache(bool isCommit);
extern void AtEOSubXact_RelationCache(bool isCommit, SubTransactionId mySubid,
						  SubTransactionId parentSubid);

/*
 * Routines to help manage rebuilding of relcache init files
 */
extern bool RelationIdIsInInitFile(Oid relationId);
extern void RelationCacheInitFilePreInvalidate(void);
extern void RelationCacheInitFilePostInvalidate(void);
extern void RelationCacheInitFileRemove(void);

extern void IndexSupportInitialize(oidvector *indclass,
					   Oid *indexOperator,
					   RegProcedure *indexSupport,
					   Oid *opFamily,
					   Oid *opcInType,
					   StrategyNumber maxStrategyNumber,
					   StrategyNumber maxSupportNumber,
					   AttrNumber maxAttributeNumber);

/* should be used only by relcache.c and catcache.c */
extern bool criticalRelcachesBuilt;

/* should be used only by relcache.c and postinit.c */
extern bool criticalSharedRelcachesBuilt;

#endif   /* RELCACHE_H */<|MERGE_RESOLUTION|>--- conflicted
+++ resolved
@@ -4,13 +4,9 @@
  *	  Relation descriptor cache definitions.
  *
  *
-<<<<<<< HEAD
  * Portions Copyright (c) 2005-2009, Greenplum inc.
  * Portions Copyright (c) 2012-Present Pivotal Software, Inc.
- * Portions Copyright (c) 1996-2009, PostgreSQL Global Development Group
-=======
  * Portions Copyright (c) 1996-2010, PostgreSQL Global Development Group
->>>>>>> 1084f317
  * Portions Copyright (c) 1994, Regents of the University of California
  *
  * $PostgreSQL: pgsql/src/include/utils/relcache.h,v 1.69 2010/02/26 02:01:29 momjian Exp $
@@ -78,10 +74,7 @@
 						   TupleDesc tupDesc,
 						   Oid relid,
 						   Oid reltablespace,
-<<<<<<< HEAD
 			               char relkind,            /*CDB*/
-						   bool shared_relation);
-=======
 						   bool shared_relation,
 						   bool mapped_relation);
 
@@ -90,7 +83,6 @@
  */
 extern void RelationSetNewRelfilenode(Relation relation,
 						  TransactionId freezeXid);
->>>>>>> 1084f317
 
 /*
  * Routines for flushing/rebuilding relcache entries in various scenarios
