--- conflicted
+++ resolved
@@ -7,11 +7,7 @@
  * Portions Copyright (c) 1996-2009, PostgreSQL Global Development Group
  * Portions Copyright (c) 1994, Regents of the University of California
  *
-<<<<<<< HEAD
- * $PostgreSQL: pgsql/src/include/utils/inet.h,v 1.30 2009/01/01 17:24:02 momjian Exp $
-=======
  * $PostgreSQL: pgsql/src/include/utils/inet.h,v 1.29 2008/02/23 19:11:45 tgl Exp $
->>>>>>> 0f855d62
  *
  *-------------------------------------------------------------------------
  */
