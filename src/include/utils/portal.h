/*-------------------------------------------------------------------------
 *
 * portal.h
 *	  POSTGRES portal definitions.
 *
 * A portal is an abstraction which represents the execution state of
 * a running or runnable query.  Portals support both SQL-level CURSORs
 * and protocol-level portals.
 *
 * Scrolling (nonsequential access) and suspension of execution are allowed
 * only for portals that contain a single SELECT-type query.  We do not want
 * to let the client suspend an update-type query partway through!	Because
 * the query rewriter does not allow arbitrary ON SELECT rewrite rules,
 * only queries that were originally update-type could produce multiple
 * plan trees; so the restriction to a single query is not a problem
 * in practice.
 *
 * For SQL cursors, we support three kinds of scroll behavior:
 *
 * (1) Neither NO SCROLL nor SCROLL was specified: to remain backward
 *	   compatible, we allow backward fetches here, unless it would
 *	   impose additional runtime overhead to do so.
 *
 * (2) NO SCROLL was specified: don't allow any backward fetches.
 *
 * (3) SCROLL was specified: allow all kinds of backward fetches, even
 *	   if we need to take a performance hit to do so.  (The planner sticks
 *	   a Materialize node atop the query plan if needed.)
 *
 * Case #1 is converted to #2 or #3 by looking at the query itself and
 * determining if scrollability can be supported without additional
 * overhead.
 *
 * Protocol-level portals have no nonsequential-fetch API and so the
 * distinction doesn't matter for them.  They are always initialized
 * to look like NO SCROLL cursors.
 *
 *
 * Portions Copyright (c) 1996-2019, PostgreSQL Global Development Group
 * Portions Copyright (c) 1994, Regents of the University of California
 *
 * src/include/utils/portal.h
 *
 *-------------------------------------------------------------------------
 */
#ifndef PORTAL_H
#define PORTAL_H

#include "datatype/timestamp.h"
#include "executor/execdesc.h"
#include "utils/plancache.h"
#include "utils/resowner.h"

/*
 * We have several execution strategies for Portals, depending on what
 * query or queries are to be executed.  (Note: in all cases, a Portal
 * executes just a single source-SQL query, and thus produces just a
 * single result from the user's viewpoint.  However, the rule rewriter
 * may expand the single source query to zero or many actual queries.)
 *
 * PORTAL_ONE_SELECT: the portal contains one single SELECT query.  We run
 * the Executor incrementally as results are demanded.  This strategy also
 * supports holdable cursors (the Executor results can be dumped into a
 * tuplestore for access after transaction completion).
 *
 * PORTAL_ONE_RETURNING: the portal contains a single INSERT/UPDATE/DELETE
 * query with a RETURNING clause (plus possibly auxiliary queries added by
 * rule rewriting).  On first execution, we run the portal to completion
 * and dump the primary query's results into the portal tuplestore; the
 * results are then returned to the client as demanded.  (We can't support
 * suspension of the query partway through, because the AFTER TRIGGER code
 * can't cope, and also because we don't want to risk failing to execute
 * all the auxiliary queries.)
 *
 * PORTAL_ONE_MOD_WITH: the portal contains one single SELECT query, but
 * it has data-modifying CTEs.  This is currently treated the same as the
 * PORTAL_ONE_RETURNING case because of the possibility of needing to fire
 * triggers.  It may act more like PORTAL_ONE_SELECT in future.
 *
 * PORTAL_UTIL_SELECT: the portal contains a utility statement that returns
 * a SELECT-like result (for example, EXPLAIN or SHOW).  On first execution,
 * we run the statement and dump its results into the portal tuplestore;
 * the results are then returned to the client as demanded.
 *
 * PORTAL_MULTI_QUERY: all other cases.  Here, we do not support partial
 * execution: the portal's queries will be run to completion on first call.
 */
typedef enum PortalStrategy
{
	PORTAL_ONE_SELECT,
	PORTAL_ONE_RETURNING,
	PORTAL_ONE_MOD_WITH,
	PORTAL_UTIL_SELECT,
	PORTAL_MULTI_QUERY
} PortalStrategy;

/*
 * A portal is always in one of these states.  It is possible to transit
 * from ACTIVE back to READY if the query is not run to completion;
 * otherwise we never back up in status.
 */
typedef enum PortalStatus
{
	PORTAL_NEW = 0,				/* freshly created */
	PORTAL_DEFINED,				/* PortalDefineQuery done */
	PORTAL_READY,				/* PortalStart complete, can run it */
	PORTAL_QUEUE, 				/* portal is queued (cannot delete it) */
	PORTAL_ACTIVE,				/* portal is running (can't delete it) */
	PORTAL_DONE,				/* portal is finished (don't re-run it) */
	PORTAL_FAILED				/* portal got error (can't re-run it) */
} PortalStatus;

typedef struct PortalData *Portal;

typedef struct PortalData
{
	/* Bookkeeping data */
	const char *name;			/* portal's name */
	const char *prepStmtName;	/* source prepared statement (NULL if none) */
	MemoryContext portalContext;	/* subsidiary memory for portal */
	ResourceOwner resowner;		/* resources owned by portal */
	void		(*cleanup) (Portal portal); /* cleanup hook */

	/*
	 * State data for remembering which subtransaction(s) the portal was
	 * created or used in.  If the portal is held over from a previous
	 * transaction, both subxids are InvalidSubTransactionId.  Otherwise,
	 * createSubid is the creating subxact and activeSubid is the last subxact
	 * in which we ran the portal.
	 */
	SubTransactionId createSubid;	/* the creating subxact */
	SubTransactionId activeSubid;	/* the last subxact with activity */

	/*
	 * if Resource Scheduling is enabled, we need to save the original
	 * statement type, keep a unique id for name portals (i.e CURSORS) and
	 * remember which queue wanted a lock on this portal.
	 */
	uint32		portalId;		/* id of this portal 0 for unnamed */
	NodeTag	    sourceTag;		/* nodetag for the original query */
	Oid			queueId;		/* Oid of queue locking this portal */

	/* The query or queries the portal will execute */
	const char *sourceText;		/* text of query (as of 8.4, never NULL) */
	const char *commandTag;		/* command tag for original query */
	List	   *stmts;			/* list of PlannedStmts */
	CachedPlan *cplan;			/* CachedPlan, if stmts are from one */

	ParamListInfo portalParams; /* params to pass to query */
	QueryEnvironment *queryEnv; /* environment for query */

	/* Features/options */
	PortalStrategy strategy;	/* see above */
	int			cursorOptions;	/* DECLARE CURSOR option bits */
	bool		run_once;		/* portal will only be run once */

	/* Status data */
	PortalStatus status;		/* see above */
	bool		portalPinned;	/* a pinned portal can't be dropped */
	bool		autoHeld;		/* was automatically converted from pinned to
								 * held (see HoldPinnedPortals()) */
	bool		hasResQueueLock;	/* true => resscheduler lock must be released */

	/* If not NULL, Executor is active; call ExecutorEnd eventually: */
	QueryDesc  *queryDesc;		/* info needed for executor invocation */

	QueryDispatchDesc *ddesc;	/* extra info dispatched from QD to QEs */

	/* If portal returns tuples, this is their tupdesc: */
	TupleDesc	tupDesc;		/* descriptor for result tuples */
	/* and these are the format codes to use for the columns: */
	int16	   *formats;		/* a format code for each column */

	/*
	 * Where we store tuples for a held cursor or a PORTAL_ONE_RETURNING or
	 * PORTAL_UTIL_SELECT query.  (A cursor held past the end of its
	 * transaction no longer has any active executor state.)
	 */
	Tuplestorestate *holdStore; /* store for holdable cursors */
	MemoryContext holdContext;	/* memory containing holdStore */

	/*
	 * Snapshot under which tuples in the holdStore were read.  We must keep a
	 * reference to this snapshot if there is any possibility that the tuples
	 * contain TOAST references, because releasing the snapshot could allow
	 * recently-dead rows to be vacuumed away, along with any toast data
	 * belonging to them.  In the case of a held cursor, we avoid needing to
	 * keep such a snapshot by forcibly detoasting the data.
	 */
	Snapshot	holdSnapshot;	/* registered snapshot, or NULL if none */

	/*
	 * atStart, atEnd and portalPos indicate the current cursor position.
	 * portalPos is zero before the first row, N after fetching N'th row of
	 * query.  After we run off the end, portalPos = # of rows in query, and
	 * atEnd is true.  Note that atStart implies portalPos == 0, but not the
	 * reverse: we might have backed up only as far as the first row, not to
	 * the start.  Also note that various code inspects atStart and atEnd, but
	 * only the portal movement routines should touch portalPos.
	 */
	bool		atStart;
	bool		atEnd;
	uint64		portalPos;

	/* Presentation data, primarily used by the pg_cursors system view */
	TimestampTz creation_time;	/* time at which this portal was defined */
	bool		visible;		/* include this portal in pg_cursors? */

	/* MPP: is this portal a CURSOR, or protocol level portal? */
	bool		is_extended_query; /* simple or extended query protocol? */
}			PortalData;

/*
 * PortalIsValid
 *		True iff portal is valid.
 */
#define PortalIsValid(p) PointerIsValid(p)

<<<<<<< HEAD
/*
 * Access macros for Portal ... use these in preference to field access.
 */
#define PortalGetQueryDesc(portal)	((portal)->queryDesc)
#define PortalGetHeapMemory(portal) ((portal)->heap)
#define PortalGetPrimaryStmt(portal) PortalListGetPrimaryStmt((portal)->stmts)

/*
 * Is Portal a parallel retrieve cursor.
 */
#define PortalIsParallelRetrieve() ((portal->cursorOptions & CURSOR_OPT_PARALLEL_RETRIEVE) > 0)
=======
>>>>>>> 7df2d57e

/* Prototypes for functions in utils/mmgr/portalmem.c */
extern void EnablePortalManager(void);
extern bool PreCommit_Portals(bool isPrepare);
extern void AtAbort_Portals(void);
extern void AtCleanup_Portals(void);
extern void PortalErrorCleanup(void);
extern void AtSubCommit_Portals(SubTransactionId mySubid,
								SubTransactionId parentSubid,
								ResourceOwner parentXactOwner);
extern void AtSubAbort_Portals(SubTransactionId mySubid,
							   SubTransactionId parentSubid,
							   ResourceOwner myXactOwner,
							   ResourceOwner parentXactOwner);
extern void AtSubCleanup_Portals(SubTransactionId mySubid);
extern Portal CreatePortal(const char *name, bool allowDup, bool dupSilent);
extern Portal CreateNewPortal(void);
extern void PinPortal(Portal portal);
extern void UnpinPortal(Portal portal);
extern void MarkPortalActive(Portal portal);
extern void MarkPortalDone(Portal portal);
extern void MarkPortalFailed(Portal portal);
extern void PortalDrop(Portal portal, bool isTopCommit);
extern Portal GetPortalByName(const char *name);
extern void PortalDefineQuery(Portal portal,
							  const char *prepStmtName,
							  const char *sourceText,
							  NodeTag	  sourceTag, /* GPDB */
							  const char *commandTag,
							  List *stmts,
							  CachedPlan *cplan);
extern PlannedStmt *PortalGetPrimaryStmt(Portal portal);
extern void PortalCreateHoldStore(Portal portal);
extern void PortalHashTableDeleteAll(void);
extern bool ThereAreNoReadyPortals(void);
extern void HoldPinnedPortals(void);

extern void AtExitCleanup_ResPortals(void);
extern void TotalResPortalIncrements(int pid, Oid queueid,
									 Cost *totalIncrements, int *num);

#endif							/* PORTAL_H */<|MERGE_RESOLUTION|>--- conflicted
+++ resolved
@@ -216,20 +216,10 @@
  */
 #define PortalIsValid(p) PointerIsValid(p)
 
-<<<<<<< HEAD
-/*
- * Access macros for Portal ... use these in preference to field access.
- */
-#define PortalGetQueryDesc(portal)	((portal)->queryDesc)
-#define PortalGetHeapMemory(portal) ((portal)->heap)
-#define PortalGetPrimaryStmt(portal) PortalListGetPrimaryStmt((portal)->stmts)
-
 /*
  * Is Portal a parallel retrieve cursor.
  */
 #define PortalIsParallelRetrieve() ((portal->cursorOptions & CURSOR_OPT_PARALLEL_RETRIEVE) > 0)
-=======
->>>>>>> 7df2d57e
 
 /* Prototypes for functions in utils/mmgr/portalmem.c */
 extern void EnablePortalManager(void);
