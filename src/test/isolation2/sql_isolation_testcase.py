--- conflicted
+++ resolved
@@ -241,11 +241,7 @@
         # The re.S flag makes the "." in the regex match newlines.
         # When matched against a command in process_command(), all
         # lines in the command are matched and sent as SQL query.
-<<<<<<< HEAD
-        self.command_pattern = re.compile(r"^(-?\d+|[*])([&\\<\\>USRq]*?)\:(.*)", re.S)
-=======
-        self.command_pattern = re.compile(r"^(-?\d+|[*])([&\\<\\>USMq]*?)\:(.*)", re.S)
->>>>>>> 0f6ce1ab
+        self.command_pattern = re.compile(r"^(-?\d+|[*])([&\\<\\>URSMq]*?)\:(.*)", re.S)
         if dbname:
             self.dbname = dbname
         else:
@@ -371,7 +367,6 @@
                 (hostname, port) = self.get_hostname_port(name, 'm')
                 self.con = self.connectdb(given_dbname=self.dbname,
                                           given_host=hostname,
-<<<<<<< HEAD
                                           given_port=port,
                                           given_user=user,
                                           given_passwd=passwd)
@@ -383,8 +378,6 @@
                                           given_opt="-c gp_retrieve_conn=true",
                                           given_user=user,
                                           given_passwd=passwd)
-=======
-                                          given_port=port)
             elif self.mode == "mirror":
                 # Connect to mirror even when it's role is recorded
                 # as mirror.  This is useful for scenarios where a
@@ -395,7 +388,6 @@
                                           given_host=hostname,
                                           given_port=port,
                                           given_opt="-c gp_role=utility")
->>>>>>> 0f6ce1ab
             else:
                 self.con = self.connectdb(self.dbname)
 
@@ -661,13 +653,10 @@
                 if len(flag) > 1:
                     flag = flag[1:]
                 con_mode = "standby"
-<<<<<<< HEAD
             elif flag and flag[0] == "R":
                 con_mode = "retrieve"
-=======
             elif flag and flag[0] == "M":
                 con_mode = "mirror"
->>>>>>> 0f6ce1ab
             sql = m.groups()[2]
             sql = sql.lstrip()
             # If db_name is specifed , it should be of the following syntax:
@@ -754,7 +743,6 @@
                 raise Exception("No query should be given on quit")
             self.quit_process(output_file, process_name, con_mode, dbname=dbname)
         elif flag == "S":
-<<<<<<< HEAD
             sql_new = self.__preprocess_sql(process_name, pre_run_cmd, sql.strip(), global_sh_executor)
             self.get_process(output_file, process_name, con_mode, dbname=dbname).query(sql_new, post_run_cmd, global_sh_executor)
         elif flag == "R":
@@ -785,11 +773,8 @@
             if len(sql) > 0:
                 raise Exception("No query should be given on quit")
             self.quit_process(output_file, process_name, con_mode, dbname=dbname)
-=======
-            self.get_process(output_file, process_name, con_mode, dbname=dbname).query(sql.strip())
         elif flag == "M":
             self.get_process(output_file, process_name, con_mode, dbname=dbname).query(sql.strip())
->>>>>>> 0f6ce1ab
         else:
             raise Exception("Invalid isolation flag")
 
