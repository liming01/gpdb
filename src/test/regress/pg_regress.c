--- conflicted
+++ resolved
@@ -332,6 +332,17 @@
 }
 
 /*
+ * Always exit through here, not through plain exit(), to ensure we make
+ * an effort to shut down a temp postmaster
+ */
+void
+exit_nicely(int code)
+{
+	stop_postmaster();
+	exit(code);
+}
+
+/*
  * Check whether string matches pattern
  *
  * In the original shell script, this function was implemented using expr(1),
@@ -641,11 +652,7 @@
  * in the "dest" directory, replacing the ".source" prefix in their names with
  * the given suffix.
  */
-<<<<<<< HEAD
 static int
-=======
-static void
->>>>>>> 80edfd76
 convert_sourcefiles_in(char *source_subdir, char *dest_dir, char *dest_subdir, char *suffix)
 {
 	char		testtablespace[MAXPGPATH];
@@ -819,15 +826,10 @@
 static void
 convert_sourcefiles(void)
 {
-<<<<<<< HEAD
 	convert_sourcefiles_in("input", outputdir, "sql", "sql");
 	convert_sourcefiles_in("output", outputdir, "expected", "out");
 
 	convert_sourcefiles_in("yml_in", inputdir, "yml", "yml");
-=======
-	convert_sourcefiles_in("input", inputdir, "sql", "sql");
-	convert_sourcefiles_in("output", outputdir, "expected", "out");
->>>>>>> 80edfd76
 }
 
 /*
@@ -2391,20 +2393,14 @@
 	printf(_("  --outputdir=DIR           place output files in DIR (default \".\")\n"));
 	printf(_("  --schedule=FILE           use test ordering schedule from FILE\n"));
 	printf(_("                            (can be used multiple times to concatenate)\n"));
-<<<<<<< HEAD
-	printf(_("  --exclude-tests=TEST      command or space delimited tests to exclude from running\n"));
-	printf(_("  --dlpath=DIR              look for dynamic libraries in DIR\n"));
 	printf(_("  --temp-install=DIR        create a temporary installation in DIR\n"));
 	printf(_("  --use-existing            use an existing installation\n"));
-	printf(_("  --launcher=CMD            use CMD as launcher of psql\n"));
+	/* Please put GPDB speicifc options at the end. */
+	printf(_("  --exclude-tests=TEST      command or space delimited tests to exclude from running\n"));
     printf(_(" --init-file=GPD_INIT_FILE  init file to be used for gpdiff\n"));
 	printf(_("  --ao-dir=DIR              directory name prefix containing generic\n"));
 	printf(_("                            UAO row and column tests\n"));
 	printf(_("  --resgroup-dir=DIR        directory name prefix containing resgroup tests\n"));
-=======
-	printf(_("  --temp-install=DIR        create a temporary installation in DIR\n"));
-	printf(_("  --use-existing            use an existing installation\n"));
->>>>>>> 80edfd76
 	printf(_("\n"));
 	printf(_("Options for \"temp-install\" mode:\n"));
 	printf(_("  --extra-install=DIR       additional directory to install (e.g., contrib)\n"));
