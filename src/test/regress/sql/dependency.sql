--- conflicted
+++ resolved
@@ -57,21 +57,12 @@
 -- this one is allowed
 DROP OWNED BY regress_dep_user0;
 
-<<<<<<< HEAD
 CREATE TABLE deptest1 (f1 int unique) DISTRIBUTED BY (f1);
-GRANT ALL ON deptest1 TO regression_user1 WITH GRANT OPTION;
-
-SET SESSION AUTHORIZATION regression_user1;
-CREATE TABLE deptest (a serial primary key, b text) DISTRIBUTED BY (a);
-GRANT ALL ON deptest1 TO regression_user2;
-=======
-CREATE TABLE deptest1 (f1 int unique);
 GRANT ALL ON deptest1 TO regress_dep_user1 WITH GRANT OPTION;
 
 SET SESSION AUTHORIZATION regress_dep_user1;
-CREATE TABLE deptest (a serial primary key, b text);
+CREATE TABLE deptest (a serial primary key, b text) DISTRIBUTED BY (a);
 GRANT ALL ON deptest1 TO regress_dep_user2;
->>>>>>> b5bce6c1
 RESET SESSION AUTHORIZATION;
 \z deptest1
 
@@ -82,16 +73,6 @@
 \d deptest
 
 -- Test REASSIGN OWNED
-<<<<<<< HEAD
-GRANT ALL ON deptest1 TO regression_user1;
-GRANT CREATE ON DATABASE regression TO regression_user1;
-
-SET SESSION AUTHORIZATION regression_user1;
-CREATE SCHEMA deptest;
-CREATE TABLE deptest (a serial primary key, b text) DISTRIBUTED BY (a);
-ALTER DEFAULT PRIVILEGES FOR ROLE regression_user1 IN SCHEMA deptest
-  GRANT ALL ON TABLES TO regression_user2;
-=======
 GRANT ALL ON deptest1 TO regress_dep_user1;
 GRANT CREATE ON DATABASE regression TO regress_dep_user1;
 
@@ -100,7 +81,6 @@
 CREATE TABLE deptest (a serial primary key, b text);
 ALTER DEFAULT PRIVILEGES FOR ROLE regress_dep_user1 IN SCHEMA deptest
   GRANT ALL ON TABLES TO regress_dep_user2;
->>>>>>> b5bce6c1
 CREATE FUNCTION deptest_func() RETURNS void LANGUAGE plpgsql
   AS $$ BEGIN END; $$;
 CREATE TYPE deptest_enum AS ENUM ('red');
@@ -119,11 +99,7 @@
 FROM pg_type JOIN pg_class c ON typrelid = c.oid WHERE typname = 'deptest_t';
 
 RESET SESSION AUTHORIZATION;
-<<<<<<< HEAD
-REASSIGN OWNED BY regression_user1 TO regression_user2;
-=======
 REASSIGN OWNED BY regress_dep_user1 TO regress_dep_user2;
->>>>>>> b5bce6c1
 \dt deptest
 
 SELECT typowner = relowner
