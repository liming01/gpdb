-- pg_regress should ensure that this default value applies; however
-- we can't rely on any specific default value of vacuum_cost_delay
SHOW datestyle;

-- SET to some nondefault value
SET vacuum_cost_delay TO 400;
SET datestyle = 'ISO, YMD';
SHOW vacuum_cost_delay;
SHOW datestyle;
SELECT '2006-08-13 12:34:56'::timestamptz;

-- SET LOCAL has no effect outside of a transaction
SET LOCAL vacuum_cost_delay TO 500;
SHOW vacuum_cost_delay;
SET LOCAL datestyle = 'SQL';
SHOW datestyle;
SELECT '2006-08-13 12:34:56'::timestamptz;

-- SET LOCAL within a transaction that commits
BEGIN;
SET LOCAL vacuum_cost_delay TO 500;
SHOW vacuum_cost_delay;
SET LOCAL datestyle = 'SQL';
SHOW datestyle;
SELECT '2006-08-13 12:34:56'::timestamptz;
COMMIT;
SHOW vacuum_cost_delay;
SHOW datestyle;
SELECT '2006-08-13 12:34:56'::timestamptz;

-- SET should be reverted after ROLLBACK
BEGIN;
SET vacuum_cost_delay TO 600;
SHOW vacuum_cost_delay;
SET datestyle = 'German';
SHOW datestyle;
SELECT '2006-08-13 12:34:56'::timestamptz;
ROLLBACK;
SHOW vacuum_cost_delay;
SHOW datestyle;
SELECT '2006-08-13 12:34:56'::timestamptz;

-- Some tests with subtransactions
BEGIN;
SET vacuum_cost_delay TO 700;
SET datestyle = 'MDY';
SHOW datestyle;
SELECT '2006-08-13 12:34:56'::timestamptz;
SAVEPOINT first_sp;
SET vacuum_cost_delay TO 800;
SHOW vacuum_cost_delay;
SET datestyle = 'German, DMY';
SHOW datestyle;
SELECT '2006-08-13 12:34:56'::timestamptz;
ROLLBACK TO first_sp;
SHOW datestyle;
SELECT '2006-08-13 12:34:56'::timestamptz;
SAVEPOINT second_sp;
SET vacuum_cost_delay TO 900;
SET datestyle = 'SQL, YMD';
SHOW datestyle;
SELECT '2006-08-13 12:34:56'::timestamptz;
SAVEPOINT third_sp;
SET vacuum_cost_delay TO 1000;
SHOW vacuum_cost_delay;
SET datestyle = 'Postgres, MDY';
SHOW datestyle;
SELECT '2006-08-13 12:34:56'::timestamptz;
ROLLBACK TO third_sp;
SHOW vacuum_cost_delay;
SHOW datestyle;
SELECT '2006-08-13 12:34:56'::timestamptz;
ROLLBACK TO second_sp;
SHOW vacuum_cost_delay;
SHOW datestyle;
SELECT '2006-08-13 12:34:56'::timestamptz;
ROLLBACK;
SHOW vacuum_cost_delay;
SHOW datestyle;
SELECT '2006-08-13 12:34:56'::timestamptz;

-- SET LOCAL with Savepoints
BEGIN;
SHOW vacuum_cost_delay;
SHOW datestyle;
SELECT '2006-08-13 12:34:56'::timestamptz;
SAVEPOINT sp;
SET LOCAL vacuum_cost_delay TO 300;
SHOW vacuum_cost_delay;
SET LOCAL datestyle = 'Postgres, MDY';
SHOW datestyle;
SELECT '2006-08-13 12:34:56'::timestamptz;
ROLLBACK TO sp;
SHOW vacuum_cost_delay;
SHOW datestyle;
SELECT '2006-08-13 12:34:56'::timestamptz;
ROLLBACK;
SHOW vacuum_cost_delay;
SHOW datestyle;
SELECT '2006-08-13 12:34:56'::timestamptz;

-- SET LOCAL persists through RELEASE (which was not true in 8.0-8.2)
BEGIN;
SHOW vacuum_cost_delay;
SHOW datestyle;
SELECT '2006-08-13 12:34:56'::timestamptz;
SAVEPOINT sp;
SET LOCAL vacuum_cost_delay TO 300;
SHOW vacuum_cost_delay;
SET LOCAL datestyle = 'Postgres, MDY';
SHOW datestyle;
SELECT '2006-08-13 12:34:56'::timestamptz;
RELEASE SAVEPOINT sp;
SHOW vacuum_cost_delay;
SHOW datestyle;
SELECT '2006-08-13 12:34:56'::timestamptz;
ROLLBACK;
SHOW vacuum_cost_delay;
SHOW datestyle;
SELECT '2006-08-13 12:34:56'::timestamptz;

-- SET followed by SET LOCAL
BEGIN;
SET vacuum_cost_delay TO 400;
SET LOCAL vacuum_cost_delay TO 500;
SHOW vacuum_cost_delay;
SET datestyle = 'ISO, DMY';
SET LOCAL datestyle = 'Postgres, MDY';
SHOW datestyle;
SELECT '2006-08-13 12:34:56'::timestamptz;
COMMIT;
SHOW vacuum_cost_delay;
SHOW datestyle;
SELECT '2006-08-13 12:34:56'::timestamptz;

--
-- Test RESET.  We use datestyle because the reset value is forced by
-- pg_regress, so it doesn't depend on the installation's configuration.
--
SET datestyle = iso, ymd;
SHOW datestyle;
SELECT '2006-08-13 12:34:56'::timestamptz;
RESET datestyle;
SHOW datestyle;
SELECT '2006-08-13 12:34:56'::timestamptz;

<<<<<<< HEAD
SELECT min_val, max_val FROM pg_settings WHERE name = 'gp_resqueue_priority_cpucores_per_segment';

--
-- Test GUC if cursor is opened
--
-- start_ignore
drop table if exists test_cursor_set_table;
drop function if exists test_set_in_loop();
drop function if exists test_call_set_command();
-- end_ignore

create table test_cursor_set_table as select * from generate_series(1, 100);

CREATE FUNCTION test_set_in_loop () RETURNS numeric
    AS $$
DECLARE
    rec record;
    result numeric;
    tmp numeric;
BEGIN
	result = 0;
FOR rec IN select * from test_cursor_set_table
LOOP
        select test_call_set_command() into tmp;
        result = result + 1;
END LOOP;
return result;
END;
$$
    LANGUAGE plpgsql NO SQL;


CREATE FUNCTION test_call_set_command() returns numeric
AS $$
BEGIN
       execute 'SET gp_workfile_limit_per_query=524;';
       return 0;
END;
$$
    LANGUAGE plpgsql NO SQL;

SELECT * from test_set_in_loop();


CREATE FUNCTION test_set_within_initplan () RETURNS numeric
AS $$
DECLARE
	result numeric;
	tmp RECORD;
BEGIN
	result = 1;
	execute 'SET gp_workfile_limit_per_query=524;';
	select into tmp * from test_cursor_set_table limit 100;
	return result;
END;
$$
	LANGUAGE plpgsql;


CREATE TABLE test_initplan_set_table as select * from test_set_within_initplan();


DROP TABLE if exists test_initplan_set_table;
DROP TABLE if exists test_cursor_set_table;
DROP FUNCTION if exists test_set_in_loop();
DROP FUNCTION if exists test_call_set_command();
=======
--
-- Test DISCARD TEMP
--
CREATE TEMP TABLE reset_test ( data text ) ON COMMIT DELETE ROWS;
SELECT relname FROM pg_class WHERE relname = 'reset_test';
DISCARD TEMP;
SELECT relname FROM pg_class WHERE relname = 'reset_test';

--
-- Test DISCARD ALL
--

-- do changes
DECLARE foo CURSOR WITH HOLD FOR SELECT 1;
PREPARE foo AS SELECT 1;
LISTEN foo_event;
SET vacuum_cost_delay = 13;
CREATE TEMP TABLE tmp_foo (data text) ON COMMIT DELETE ROWS;
CREATE ROLE temp_reset_user;
SET SESSION AUTHORIZATION temp_reset_user;
-- look changes
SELECT relname FROM pg_listener;
SELECT name FROM pg_prepared_statements;
SELECT name FROM pg_cursors;
SHOW vacuum_cost_delay;
SELECT relname from pg_class where relname = 'tmp_foo';
SELECT current_user = 'temp_reset_user';
-- discard everything
DISCARD ALL;
-- look again
SELECT relname FROM pg_listener;
SELECT name FROM pg_prepared_statements;
SELECT name FROM pg_cursors;
SHOW vacuum_cost_delay;
SELECT relname from pg_class where relname = 'tmp_foo';
SELECT current_user = 'temp_reset_user';
DROP ROLE temp_reset_user;

--
-- Tests for function-local GUC settings
--

set regex_flavor = advanced;

create function report_guc(text) returns text as
$$ select current_setting($1) $$ language sql
set regex_flavor = basic;

select report_guc('regex_flavor'), current_setting('regex_flavor');

-- this should draw only a warning
alter function report_guc(text) set search_path = no_such_schema;

-- with error occurring here
select report_guc('regex_flavor'), current_setting('regex_flavor');

alter function report_guc(text) reset search_path set regex_flavor = extended;

select report_guc('regex_flavor'), current_setting('regex_flavor');

alter function report_guc(text) reset all;

select report_guc('regex_flavor'), current_setting('regex_flavor');

-- SET LOCAL is restricted by a function SET option
create or replace function myfunc(int) returns text as $$
begin
  set local regex_flavor = extended;
  return current_setting('regex_flavor');
end $$
language plpgsql
set regex_flavor = basic;

select myfunc(0), current_setting('regex_flavor');

alter function myfunc(int) reset all;

select myfunc(0), current_setting('regex_flavor');

set regex_flavor = advanced;

-- but SET isn't
create or replace function myfunc(int) returns text as $$
begin
  set regex_flavor = extended;
  return current_setting('regex_flavor');
end $$
language plpgsql
set regex_flavor = basic;

select myfunc(0), current_setting('regex_flavor');

set regex_flavor = advanced;

-- it should roll back on error, though
create or replace function myfunc(int) returns text as $$
begin
  set regex_flavor = extended;
  perform 1/$1;
  return current_setting('regex_flavor');
end $$
language plpgsql
set regex_flavor = basic;

select myfunc(0);
select current_setting('regex_flavor');
select myfunc(1), current_setting('regex_flavor');
>>>>>>> d13f41d2
<|MERGE_RESOLUTION|>--- conflicted
+++ resolved
@@ -144,7 +144,121 @@
 SHOW datestyle;
 SELECT '2006-08-13 12:34:56'::timestamptz;
 
-<<<<<<< HEAD
+--
+-- Test DISCARD TEMP
+--
+CREATE TEMP TABLE reset_test ( data text ) ON COMMIT DELETE ROWS;
+SELECT relname FROM pg_class WHERE relname = 'reset_test';
+DISCARD TEMP;
+SELECT relname FROM pg_class WHERE relname = 'reset_test';
+
+--
+-- Test DISCARD ALL
+--
+
+-- do changes
+DECLARE foo CURSOR WITH HOLD FOR SELECT 1;
+PREPARE foo AS SELECT 1;
+LISTEN foo_event;
+SET vacuum_cost_delay = 13;
+CREATE TEMP TABLE tmp_foo (data text) ON COMMIT DELETE ROWS;
+CREATE ROLE temp_reset_user;
+SET SESSION AUTHORIZATION temp_reset_user;
+-- look changes
+SELECT relname FROM pg_listener;
+SELECT name FROM pg_prepared_statements;
+SELECT name FROM pg_cursors;
+SHOW vacuum_cost_delay;
+SELECT relname from pg_class where relname = 'tmp_foo';
+SELECT current_user = 'temp_reset_user';
+-- discard everything
+DISCARD ALL;
+-- look again
+SELECT relname FROM pg_listener;
+SELECT name FROM pg_prepared_statements;
+SELECT name FROM pg_cursors;
+SHOW vacuum_cost_delay;
+SELECT relname from pg_class where relname = 'tmp_foo';
+SELECT current_user = 'temp_reset_user';
+DROP ROLE temp_reset_user;
+
+--
+-- Tests for function-local GUC settings
+--
+
+set regex_flavor = advanced;
+
+create function report_guc(text) returns text as
+$$ select current_setting($1) $$ language sql
+set regex_flavor = basic;
+
+select report_guc('regex_flavor'), current_setting('regex_flavor');
+
+-- this should draw only a warning
+alter function report_guc(text) set search_path = no_such_schema;
+
+-- with error occurring here
+select report_guc('regex_flavor'), current_setting('regex_flavor');
+
+alter function report_guc(text) reset search_path set regex_flavor = extended;
+
+select report_guc('regex_flavor'), current_setting('regex_flavor');
+
+alter function report_guc(text) reset all;
+
+select report_guc('regex_flavor'), current_setting('regex_flavor');
+
+-- SET LOCAL is restricted by a function SET option
+create or replace function myfunc(int) returns text as $$
+begin
+  set local regex_flavor = extended;
+  return current_setting('regex_flavor');
+end $$
+language plpgsql
+set regex_flavor = basic;
+
+select myfunc(0), current_setting('regex_flavor');
+
+alter function myfunc(int) reset all;
+
+select myfunc(0), current_setting('regex_flavor');
+
+set regex_flavor = advanced;
+
+-- but SET isn't
+create or replace function myfunc(int) returns text as $$
+begin
+  set regex_flavor = extended;
+  return current_setting('regex_flavor');
+end $$
+language plpgsql
+set regex_flavor = basic;
+
+select myfunc(0), current_setting('regex_flavor');
+
+-- In GPDB, the plan looks somewhat different from what you get on
+-- PostgreSQL, so that the current_setting() in previous query is
+-- evaluated before myfunc(0), and therefore it shows 'advanced'.
+-- Query again to show that the myfunc(0) call actually changed
+-- the setting.
+select current_setting('regex_flavor');
+
+set regex_flavor = advanced;
+
+-- it should roll back on error, though
+create or replace function myfunc(int) returns text as $$
+begin
+  set regex_flavor = extended;
+  perform 1/$1;
+  return current_setting('regex_flavor');
+end $$
+language plpgsql
+set regex_flavor = basic;
+
+select myfunc(0);
+select current_setting('regex_flavor');
+select myfunc(1), current_setting('regex_flavor');
+
 SELECT min_val, max_val FROM pg_settings WHERE name = 'gp_resqueue_priority_cpucores_per_segment';
 
 --
@@ -210,113 +324,4 @@
 DROP TABLE if exists test_initplan_set_table;
 DROP TABLE if exists test_cursor_set_table;
 DROP FUNCTION if exists test_set_in_loop();
-DROP FUNCTION if exists test_call_set_command();
-=======
---
--- Test DISCARD TEMP
---
-CREATE TEMP TABLE reset_test ( data text ) ON COMMIT DELETE ROWS;
-SELECT relname FROM pg_class WHERE relname = 'reset_test';
-DISCARD TEMP;
-SELECT relname FROM pg_class WHERE relname = 'reset_test';
-
---
--- Test DISCARD ALL
---
-
--- do changes
-DECLARE foo CURSOR WITH HOLD FOR SELECT 1;
-PREPARE foo AS SELECT 1;
-LISTEN foo_event;
-SET vacuum_cost_delay = 13;
-CREATE TEMP TABLE tmp_foo (data text) ON COMMIT DELETE ROWS;
-CREATE ROLE temp_reset_user;
-SET SESSION AUTHORIZATION temp_reset_user;
--- look changes
-SELECT relname FROM pg_listener;
-SELECT name FROM pg_prepared_statements;
-SELECT name FROM pg_cursors;
-SHOW vacuum_cost_delay;
-SELECT relname from pg_class where relname = 'tmp_foo';
-SELECT current_user = 'temp_reset_user';
--- discard everything
-DISCARD ALL;
--- look again
-SELECT relname FROM pg_listener;
-SELECT name FROM pg_prepared_statements;
-SELECT name FROM pg_cursors;
-SHOW vacuum_cost_delay;
-SELECT relname from pg_class where relname = 'tmp_foo';
-SELECT current_user = 'temp_reset_user';
-DROP ROLE temp_reset_user;
-
---
--- Tests for function-local GUC settings
---
-
-set regex_flavor = advanced;
-
-create function report_guc(text) returns text as
-$$ select current_setting($1) $$ language sql
-set regex_flavor = basic;
-
-select report_guc('regex_flavor'), current_setting('regex_flavor');
-
--- this should draw only a warning
-alter function report_guc(text) set search_path = no_such_schema;
-
--- with error occurring here
-select report_guc('regex_flavor'), current_setting('regex_flavor');
-
-alter function report_guc(text) reset search_path set regex_flavor = extended;
-
-select report_guc('regex_flavor'), current_setting('regex_flavor');
-
-alter function report_guc(text) reset all;
-
-select report_guc('regex_flavor'), current_setting('regex_flavor');
-
--- SET LOCAL is restricted by a function SET option
-create or replace function myfunc(int) returns text as $$
-begin
-  set local regex_flavor = extended;
-  return current_setting('regex_flavor');
-end $$
-language plpgsql
-set regex_flavor = basic;
-
-select myfunc(0), current_setting('regex_flavor');
-
-alter function myfunc(int) reset all;
-
-select myfunc(0), current_setting('regex_flavor');
-
-set regex_flavor = advanced;
-
--- but SET isn't
-create or replace function myfunc(int) returns text as $$
-begin
-  set regex_flavor = extended;
-  return current_setting('regex_flavor');
-end $$
-language plpgsql
-set regex_flavor = basic;
-
-select myfunc(0), current_setting('regex_flavor');
-
-set regex_flavor = advanced;
-
--- it should roll back on error, though
-create or replace function myfunc(int) returns text as $$
-begin
-  set regex_flavor = extended;
-  perform 1/$1;
-  return current_setting('regex_flavor');
-end $$
-language plpgsql
-set regex_flavor = basic;
-
-select myfunc(0);
-select current_setting('regex_flavor');
-select myfunc(1), current_setting('regex_flavor');
->>>>>>> d13f41d2
+DROP FUNCTION if exists test_call_set_command();