--
-- Exercise outfuncs
--

set Debug_print_parse=on;
set Debug_print_plan=on;

--
-- CREATE_VIEW
-- Virtual class definitions
--	(this also tests the query rewrite system)
--

CREATE VIEW street AS
   SELECT r.name, r.thepath, c.cname AS cname
   FROM ONLY road r, real_city c
   WHERE c.outline ## r.thepath;

CREATE VIEW iexit AS
   SELECT ih.name, ih.thepath,
	interpt_pp(ih.thepath, r.thepath) AS exit
   FROM ihighway ih, ramp r
   WHERE ih.thepath ## r.thepath;

CREATE VIEW toyemp AS
   SELECT name, age, location, 12*salary AS annualsal
   FROM emp;

-- Test comments
COMMENT ON VIEW noview IS 'no view';
COMMENT ON VIEW toyemp IS 'is a view';
COMMENT ON VIEW toyemp IS NULL;

-- These views are left around mainly to exercise special cases in pg_dump.

CREATE TABLE view_base_table (key int PRIMARY KEY, data varchar(20));

CREATE VIEW key_dependent_view AS
   SELECT * FROM view_base_table GROUP BY key;

ALTER TABLE view_base_table DROP CONSTRAINT view_base_table_pkey;  -- fails

CREATE VIEW key_dependent_view_no_cols AS
   SELECT FROM view_base_table GROUP BY key HAVING length(data) > 0;

--
-- CREATE OR REPLACE VIEW
--

CREATE TABLE viewtest_tbl (a int, b int);
COPY viewtest_tbl FROM stdin;
5	10
10	15
15	20
20	25
\.

CREATE OR REPLACE VIEW viewtest AS
	SELECT * FROM viewtest_tbl;

CREATE OR REPLACE VIEW viewtest AS
	SELECT * FROM viewtest_tbl WHERE a > 10;

SELECT * FROM viewtest;

CREATE OR REPLACE VIEW viewtest AS
	SELECT a, b FROM viewtest_tbl WHERE a > 5 ORDER BY b DESC;

SELECT * FROM viewtest;

-- should fail
CREATE OR REPLACE VIEW viewtest AS
	SELECT a FROM viewtest_tbl WHERE a <> 20;

-- should fail
CREATE OR REPLACE VIEW viewtest AS
	SELECT 1, * FROM viewtest_tbl;

-- should fail
CREATE OR REPLACE VIEW viewtest AS
	SELECT a, b::numeric FROM viewtest_tbl;

-- should work
CREATE OR REPLACE VIEW viewtest AS
	SELECT a, b, 0 AS c FROM viewtest_tbl;

DROP VIEW viewtest;
DROP TABLE viewtest_tbl;

-- tests for temporary views

CREATE SCHEMA temp_view_test
    CREATE TABLE base_table (a int, id int)
    CREATE TABLE base_table2 (a int, id int);

SET search_path TO temp_view_test, public;

CREATE TEMPORARY TABLE temp_table (a int, id int);

-- should be created in temp_view_test schema
CREATE VIEW v1 AS SELECT * FROM base_table;
-- should be created in temp object schema
CREATE VIEW v1_temp AS SELECT * FROM temp_table;
-- should be created in temp object schema
CREATE TEMP VIEW v2_temp AS SELECT * FROM base_table;
-- should be created in temp_views schema
CREATE VIEW temp_view_test.v2 AS SELECT * FROM base_table;
-- should fail
CREATE VIEW temp_view_test.v3_temp AS SELECT * FROM temp_table;
-- should fail
CREATE SCHEMA test_view_schema
    CREATE TEMP VIEW testview AS SELECT 1;

-- joins: if any of the join relations are temporary, the view
-- should also be temporary

-- should be non-temp
CREATE VIEW v3 AS
    SELECT t1.a AS t1_a, t2.a AS t2_a
    FROM base_table t1, base_table2 t2
    WHERE t1.id = t2.id;
-- should be temp (one join rel is temp)
CREATE VIEW v4_temp AS
    SELECT t1.a AS t1_a, t2.a AS t2_a
    FROM base_table t1, temp_table t2
    WHERE t1.id = t2.id;
-- should be temp
CREATE VIEW v5_temp AS
    SELECT t1.a AS t1_a, t2.a AS t2_a, t3.a AS t3_a
    FROM base_table t1, base_table2 t2, temp_table t3
    WHERE t1.id = t2.id and t2.id = t3.id;

-- subqueries
CREATE VIEW v4 AS SELECT * FROM base_table WHERE id IN (SELECT id FROM base_table2);
CREATE VIEW v5 AS SELECT t1.id, t2.a FROM base_table t1, (SELECT * FROM base_table2) t2;
CREATE VIEW v6 AS SELECT * FROM base_table WHERE EXISTS (SELECT 1 FROM base_table2);
CREATE VIEW v7 AS SELECT * FROM base_table WHERE NOT EXISTS (SELECT 1 FROM base_table2);
CREATE VIEW v8 AS SELECT * FROM base_table WHERE EXISTS (SELECT 1);

CREATE VIEW v6_temp AS SELECT * FROM base_table WHERE id IN (SELECT id FROM temp_table);
CREATE VIEW v7_temp AS SELECT t1.id, t2.a FROM base_table t1, (SELECT * FROM temp_table) t2;
CREATE VIEW v8_temp AS SELECT * FROM base_table WHERE EXISTS (SELECT 1 FROM temp_table);
CREATE VIEW v9_temp AS SELECT * FROM base_table WHERE NOT EXISTS (SELECT 1 FROM temp_table);

-- a view should also be temporary if it references a temporary view
CREATE VIEW v10_temp AS SELECT * FROM v7_temp;
CREATE VIEW v11_temp AS SELECT t1.id, t2.a FROM base_table t1, v10_temp t2;
CREATE VIEW v12_temp AS SELECT true FROM v11_temp;

-- a view should also be temporary if it references a temporary sequence
CREATE SEQUENCE seq1;
CREATE TEMPORARY SEQUENCE seq1_temp;
CREATE VIEW v9 AS SELECT seq1.is_called FROM seq1;
CREATE VIEW v13_temp AS SELECT seq1_temp.is_called FROM seq1_temp;

SELECT relname FROM pg_class
    WHERE relname LIKE 'v_'
    AND relnamespace = (SELECT oid FROM pg_namespace WHERE nspname = 'temp_view_test')
    ORDER BY relname;
SELECT relname FROM pg_class
    WHERE relname LIKE 'v%'
    AND relnamespace IN (SELECT oid FROM pg_namespace WHERE nspname LIKE 'pg_temp%')
    ORDER BY relname;

CREATE SCHEMA testviewschm2;
SET search_path TO testviewschm2, public;

CREATE TABLE t1 (num int, name text);
CREATE TABLE t2 (num2 int, value text);
CREATE TEMP TABLE tt (num2 int, value text);

CREATE VIEW nontemp1 AS SELECT * FROM t1 CROSS JOIN t2;
CREATE VIEW temporal1 AS SELECT * FROM t1 CROSS JOIN tt;
CREATE VIEW nontemp2 AS SELECT * FROM t1 INNER JOIN t2 ON t1.num = t2.num2;
CREATE VIEW temporal2 AS SELECT * FROM t1 INNER JOIN tt ON t1.num = tt.num2;
CREATE VIEW nontemp3 AS SELECT * FROM t1 LEFT JOIN t2 ON t1.num = t2.num2;
CREATE VIEW temporal3 AS SELECT * FROM t1 LEFT JOIN tt ON t1.num = tt.num2;
CREATE VIEW nontemp4 AS SELECT * FROM t1 LEFT JOIN t2 ON t1.num = t2.num2 AND t2.value = 'xxx';
CREATE VIEW temporal4 AS SELECT * FROM t1 LEFT JOIN tt ON t1.num = tt.num2 AND tt.value = 'xxx';

SELECT relname FROM pg_class
    WHERE relname LIKE 'nontemp%'
    AND relnamespace = (SELECT oid FROM pg_namespace WHERE nspname = 'testviewschm2')
    ORDER BY relname;
SELECT relname FROM pg_class
    WHERE relname LIKE 'temporal%'
    AND relnamespace IN (SELECT oid FROM pg_namespace WHERE nspname LIKE 'pg_temp%')
    ORDER BY relname;

CREATE TABLE tbl1 ( a int, b int);
CREATE TABLE tbl2 (c int, d int);
CREATE TABLE tbl3 (e int, f int);
CREATE TABLE tbl4 (g int, h int);
CREATE TEMP TABLE tmptbl (i int, j int);

--Should be in testviewschm2
CREATE   VIEW  pubview AS SELECT * FROM tbl1 WHERE tbl1.a
BETWEEN (SELECT d FROM tbl2 WHERE c = 1) AND (SELECT e FROM tbl3 WHERE f = 2)
AND EXISTS (SELECT g FROM tbl4 LEFT JOIN tbl3 ON tbl4.h = tbl3.f);

SELECT count(*) FROM pg_class where relname = 'pubview'
AND relnamespace IN (SELECT OID FROM pg_namespace WHERE nspname = 'testviewschm2');

--Should be in temp object schema
CREATE   VIEW  mytempview AS SELECT * FROM tbl1 WHERE tbl1.a
BETWEEN (SELECT d FROM tbl2 WHERE c = 1) AND (SELECT e FROM tbl3 WHERE f = 2)
AND EXISTS (SELECT g FROM tbl4 LEFT JOIN tbl3 ON tbl4.h = tbl3.f)
AND NOT EXISTS (SELECT g FROM tbl4 LEFT JOIN tmptbl ON tbl4.h = tmptbl.j);

SELECT count(*) FROM pg_class where relname LIKE 'mytempview'
And relnamespace IN (SELECT OID FROM pg_namespace WHERE nspname LIKE 'pg_temp%');

--
-- CREATE VIEW and WITH(...) clause
--
CREATE VIEW mysecview1
       AS SELECT * FROM tbl1 WHERE a = 0;
CREATE VIEW mysecview2 WITH (security_barrier=true)
       AS SELECT * FROM tbl1 WHERE a > 0;
CREATE VIEW mysecview3 WITH (security_barrier=false)
       AS SELECT * FROM tbl1 WHERE a < 0;
CREATE VIEW mysecview4 WITH (security_barrier)
       AS SELECT * FROM tbl1 WHERE a <> 0;
CREATE VIEW mysecview5 WITH (security_barrier=100)	-- Error
       AS SELECT * FROM tbl1 WHERE a > 100;
CREATE VIEW mysecview6 WITH (invalid_option)		-- Error
       AS SELECT * FROM tbl1 WHERE a < 100;
SELECT relname, relkind, reloptions FROM pg_class
       WHERE oid in ('mysecview1'::regclass, 'mysecview2'::regclass,
                     'mysecview3'::regclass, 'mysecview4'::regclass)
       ORDER BY relname;

CREATE OR REPLACE VIEW mysecview1
       AS SELECT * FROM tbl1 WHERE a = 256;
CREATE OR REPLACE VIEW mysecview2
       AS SELECT * FROM tbl1 WHERE a > 256;
CREATE OR REPLACE VIEW mysecview3 WITH (security_barrier=true)
       AS SELECT * FROM tbl1 WHERE a < 256;
CREATE OR REPLACE VIEW mysecview4 WITH (security_barrier=false)
       AS SELECT * FROM tbl1 WHERE a <> 256;
SELECT relname, relkind, reloptions FROM pg_class
       WHERE oid in ('mysecview1'::regclass, 'mysecview2'::regclass,
                     'mysecview3'::regclass, 'mysecview4'::regclass)
       ORDER BY relname;

<<<<<<< HEAD
=======
-- Check that unknown literals are converted to "text" in CREATE VIEW,
-- so that we don't end up with unknown-type columns.

CREATE VIEW unspecified_types AS
  SELECT 42 as i, 42.5 as num, 'foo' as u, 'foo'::unknown as u2, null as n;
\d+ unspecified_types
SELECT * FROM unspecified_types;

>>>>>>> 9e1c9f95
-- This test checks that proper typmods are assigned in a multi-row VALUES

CREATE VIEW tt1 AS
  SELECT * FROM (
    VALUES
       ('abc'::varchar(3), '0123456789', 42, 'abcd'::varchar(4)),
       ('0123456789', 'abc'::varchar(3), 42.12, 'abc'::varchar(4))
  ) vv(a,b,c,d);
\d+ tt1
SELECT * FROM tt1;
SELECT a::varchar(3) FROM tt1;
DROP VIEW tt1;

-- Test view decompilation in the face of relation renaming conflicts

CREATE TABLE tt1 (f1 int, f2 int, f3 text);
CREATE TABLE tx1 (x1 int, x2 int, x3 text);
CREATE TABLE temp_view_test.tt1 (y1 int, f2 int, f3 text);

CREATE VIEW aliased_view_1 AS
  select * from tt1
    where exists (select 1 from tx1 where tt1.f1 = tx1.x1);
CREATE VIEW aliased_view_2 AS
  select * from tt1 a1
    where exists (select 1 from tx1 where a1.f1 = tx1.x1);
CREATE VIEW aliased_view_3 AS
  select * from tt1
    where exists (select 1 from tx1 a2 where tt1.f1 = a2.x1);
CREATE VIEW aliased_view_4 AS
  select * from temp_view_test.tt1
    where exists (select 1 from tt1 where temp_view_test.tt1.y1 = tt1.f1);

\d+ aliased_view_1
\d+ aliased_view_2
\d+ aliased_view_3
\d+ aliased_view_4

ALTER TABLE tx1 RENAME TO a1;

\d+ aliased_view_1
\d+ aliased_view_2
\d+ aliased_view_3
\d+ aliased_view_4

ALTER TABLE tt1 RENAME TO a2;

\d+ aliased_view_1
\d+ aliased_view_2
\d+ aliased_view_3
\d+ aliased_view_4

ALTER TABLE a1 RENAME TO tt1;

\d+ aliased_view_1
\d+ aliased_view_2
\d+ aliased_view_3
\d+ aliased_view_4

ALTER TABLE a2 RENAME TO tx1;
ALTER TABLE tx1 SET SCHEMA temp_view_test;

\d+ aliased_view_1
\d+ aliased_view_2
\d+ aliased_view_3
\d+ aliased_view_4

ALTER TABLE temp_view_test.tt1 RENAME TO tmp1;
ALTER TABLE temp_view_test.tmp1 SET SCHEMA testviewschm2;
ALTER TABLE tmp1 RENAME TO tx1;

\d+ aliased_view_1
\d+ aliased_view_2
\d+ aliased_view_3
\d+ aliased_view_4

-- Test aliasing of joins

create view view_of_joins as
select * from
  (select * from (tbl1 cross join tbl2) same) ss,
  (tbl3 cross join tbl4) same;

\d+ view_of_joins

-- Test view decompilation in the face of column addition/deletion/renaming

create table tt2 (a int, b int, c int);
create table tt3 (ax int8, b int2, c numeric);
create table tt4 (ay int, b int, q int);

create view v1 as select * from tt2 natural join tt3;
create view v1a as select * from (tt2 natural join tt3) j;
create view v2 as select * from tt2 join tt3 using (b,c) join tt4 using (b);
create view v2a as select * from (tt2 join tt3 using (b,c) join tt4 using (b)) j;
create view v3 as select * from tt2 join tt3 using (b,c) full join tt4 using (b);

select pg_get_viewdef('v1', true);
select pg_get_viewdef('v1a', true);
select pg_get_viewdef('v2', true);
select pg_get_viewdef('v2a', true);
select pg_get_viewdef('v3', true);

alter table tt2 add column d int;
alter table tt2 add column e int;

select pg_get_viewdef('v1', true);
select pg_get_viewdef('v1a', true);
select pg_get_viewdef('v2', true);
select pg_get_viewdef('v2a', true);
select pg_get_viewdef('v3', true);

alter table tt3 rename c to d;

select pg_get_viewdef('v1', true);
select pg_get_viewdef('v1a', true);
select pg_get_viewdef('v2', true);
select pg_get_viewdef('v2a', true);
select pg_get_viewdef('v3', true);

alter table tt3 add column c int;
alter table tt3 add column e int;

select pg_get_viewdef('v1', true);
select pg_get_viewdef('v1a', true);
select pg_get_viewdef('v2', true);
select pg_get_viewdef('v2a', true);
select pg_get_viewdef('v3', true);

alter table tt2 drop column d;

select pg_get_viewdef('v1', true);
select pg_get_viewdef('v1a', true);
select pg_get_viewdef('v2', true);
select pg_get_viewdef('v2a', true);
select pg_get_viewdef('v3', true);

create table tt5 (a int, b int);
create table tt6 (c int, d int);
create view vv1 as select * from (tt5 cross join tt6) j(aa,bb,cc,dd);
select pg_get_viewdef('vv1', true);
alter table tt5 add column c int;
select pg_get_viewdef('vv1', true);
alter table tt5 add column cc int;
select pg_get_viewdef('vv1', true);
alter table tt5 drop column c;
select pg_get_viewdef('vv1', true);

-- Unnamed FULL JOIN USING is lots of fun too

create table tt7 (x int, xx int, y int);
alter table tt7 drop column xx;
create table tt8 (x int, z int);

create view vv2 as
select * from (values(1,2,3,4,5)) v(a,b,c,d,e)
union all
select * from tt7 full join tt8 using (x), tt8 tt8x;

select pg_get_viewdef('vv2', true);

create view vv3 as
select * from (values(1,2,3,4,5,6)) v(a,b,c,x,e,f)
union all
select * from
  tt7 full join tt8 using (x),
  tt7 tt7x full join tt8 tt8x using (x);

select pg_get_viewdef('vv3', true);

create view vv4 as
select * from (values(1,2,3,4,5,6,7)) v(a,b,c,x,e,f,g)
union all
select * from
  tt7 full join tt8 using (x),
  tt7 tt7x full join tt8 tt8x using (x) full join tt8 tt8y using (x);

select pg_get_viewdef('vv4', true);

alter table tt7 add column zz int;
alter table tt7 add column z int;
alter table tt7 drop column zz;
alter table tt8 add column z2 int;

select pg_get_viewdef('vv2', true);
select pg_get_viewdef('vv3', true);
select pg_get_viewdef('vv4', true);

-- Implicit coercions in a JOIN USING create issues similar to FULL JOIN

create table tt7a (x date, xx int, y int);
alter table tt7a drop column xx;
create table tt8a (x timestamptz, z int);

create view vv2a as
select * from (values(now(),2,3,now(),5)) v(a,b,c,d,e)
union all
select * from tt7a left join tt8a using (x), tt8a tt8ax;

select pg_get_viewdef('vv2a', true);

--
-- Also check dropping a column that existed when the view was made
--

create table tt9 (x int, xx int, y int);
create table tt10 (x int, z int);

create view vv5 as select x,y,z from tt9 join tt10 using(x);

select pg_get_viewdef('vv5', true);

alter table tt9 drop column xx;

select pg_get_viewdef('vv5', true);

--
-- Another corner case is that we might add a column to a table below a
-- JOIN USING, and thereby make the USING column name ambiguous
--

create table tt11 (x int, y int);
create table tt12 (x int, z int);
create table tt13 (z int, q int);

create view vv6 as select x,y,z,q from
  (tt11 join tt12 using(x)) join tt13 using(z);

select pg_get_viewdef('vv6', true);

alter table tt11 add column z int;

select pg_get_viewdef('vv6', true);

--
-- Check cases involving dropped/altered columns in a function's rowtype result
--

create table tt14t (f1 text, f2 text, f3 text, f4 text);
insert into tt14t values('foo', 'bar', 'baz', '42');

alter table tt14t drop column f2;

create function tt14f() returns setof tt14t as
$$
declare
    rec1 record;
begin
    for rec1 in select * from tt14t
    loop
        return next rec1;
    end loop;
end;
$$
language plpgsql;

create view tt14v as select t.* from tt14f() t;

select pg_get_viewdef('tt14v', true);
select * from tt14v;

begin;

-- this perhaps should be rejected, but it isn't:
alter table tt14t drop column f3;

-- f3 is still in the view ...
select pg_get_viewdef('tt14v', true);
-- but will fail at execution
select f1, f4 from tt14v;
select * from tt14v;

rollback;

begin;

-- this perhaps should be rejected, but it isn't:
alter table tt14t alter column f4 type integer using f4::integer;

-- f4 is still in the view ...
select pg_get_viewdef('tt14v', true);
-- but will fail at execution
select f1, f3 from tt14v;
select * from tt14v;

rollback;

-- check display of whole-row variables in some corner cases

create type nestedcomposite as (x int8_tbl);
create view tt15v as select row(i)::nestedcomposite from int8_tbl i;
select * from tt15v;
select pg_get_viewdef('tt15v', true);
select row(i.*::int8_tbl)::nestedcomposite from int8_tbl i;

create view tt16v as select * from int8_tbl i, lateral(values(i)) ss;
select * from tt16v;
select pg_get_viewdef('tt16v', true);
select * from int8_tbl i, lateral(values(i.*::int8_tbl)) ss;

create view tt17v as select * from int8_tbl i where i in (values(i));
select * from tt17v;
select pg_get_viewdef('tt17v', true);
select * from int8_tbl i where i.* in (values(i.*::int8_tbl));

-- check unique-ification of overlength names

create view tt18v as
  select * from int8_tbl xxxxxxxxxxxxxxxxxxxxxxxxxxxxxxxxxxxxxxxxxxxxxxxxxxxxxxxxxxxxxxxy
  union all
  select * from int8_tbl xxxxxxxxxxxxxxxxxxxxxxxxxxxxxxxxxxxxxxxxxxxxxxxxxxxxxxxxxxxxxxxz;
select pg_get_viewdef('tt18v', true);
explain (costs off) select * from tt18v;

-- check display of ScalarArrayOp with a sub-select

select 'foo'::text = any(array['abc','def','foo']::text[]);
select 'foo'::text = any((select array['abc','def','foo']::text[]));  -- fail
select 'foo'::text = any((select array['abc','def','foo']::text[])::text[]);

create view tt19v as
select 'foo'::text = any(array['abc','def','foo']::text[]) c1,
       'foo'::text = any((select array['abc','def','foo']::text[])::text[]) c2;
select pg_get_viewdef('tt19v', true);

-- check display of assorted RTE_FUNCTION expressions

create view tt20v as
select * from
  coalesce(1,2) as c,
  collation for ('x'::text) col,
  current_date as d,
<<<<<<< HEAD
=======
  localtimestamp(3) as t,
>>>>>>> 9e1c9f95
  cast(1+2 as int4) as i4,
  cast(1+2 as int8) as i8;
select pg_get_viewdef('tt20v', true);

-- corner cases with empty join conditions

create view tt21v as
select * from tt5 natural inner join tt6;
select pg_get_viewdef('tt21v', true);

create view tt22v as
select * from tt5 natural left join tt6;
select pg_get_viewdef('tt22v', true);

-- check handling of views with immediately-renamed columns

create view tt23v (col_a, col_b) as
select q1 as other_name1, q2 as other_name2 from int8_tbl
union
select 42, 43;

select pg_get_viewdef('tt23v', true);
select pg_get_ruledef(oid, true) from pg_rewrite
  where ev_class = 'tt23v'::regclass and ev_type = '1';

-- clean up all the random objects we made above
DROP SCHEMA temp_view_test CASCADE;
DROP SCHEMA testviewschm2 CASCADE;<|MERGE_RESOLUTION|>--- conflicted
+++ resolved
@@ -243,8 +243,6 @@
                      'mysecview3'::regclass, 'mysecview4'::regclass)
        ORDER BY relname;
 
-<<<<<<< HEAD
-=======
 -- Check that unknown literals are converted to "text" in CREATE VIEW,
 -- so that we don't end up with unknown-type columns.
 
@@ -253,7 +251,6 @@
 \d+ unspecified_types
 SELECT * FROM unspecified_types;
 
->>>>>>> 9e1c9f95
 -- This test checks that proper typmods are assigned in a multi-row VALUES
 
 CREATE VIEW tt1 AS
@@ -585,10 +582,7 @@
   coalesce(1,2) as c,
   collation for ('x'::text) col,
   current_date as d,
-<<<<<<< HEAD
-=======
   localtimestamp(3) as t,
->>>>>>> 9e1c9f95
   cast(1+2 as int4) as i4,
   cast(1+2 as int8) as i8;
 select pg_get_viewdef('tt20v', true);
