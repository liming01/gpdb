--
-- JOIN
-- Test JOIN clauses
--

CREATE TABLE J1_TBL (
  i integer,
  j integer,
  t text
);

CREATE TABLE J2_TBL (
  i integer,
  k integer
);


INSERT INTO J1_TBL VALUES (1, 4, 'one');
INSERT INTO J1_TBL VALUES (2, 3, 'two');
INSERT INTO J1_TBL VALUES (3, 2, 'three');
INSERT INTO J1_TBL VALUES (4, 1, 'four');
INSERT INTO J1_TBL VALUES (5, 0, 'five');
INSERT INTO J1_TBL VALUES (6, 6, 'six');
INSERT INTO J1_TBL VALUES (7, 7, 'seven');
INSERT INTO J1_TBL VALUES (8, 8, 'eight');
INSERT INTO J1_TBL VALUES (0, NULL, 'zero');
INSERT INTO J1_TBL VALUES (NULL, NULL, 'null');
INSERT INTO J1_TBL VALUES (NULL, 0, 'zero');

INSERT INTO J2_TBL VALUES (1, -1);
INSERT INTO J2_TBL VALUES (2, 2);
INSERT INTO J2_TBL VALUES (3, -3);
INSERT INTO J2_TBL VALUES (2, 4);
INSERT INTO J2_TBL VALUES (5, -5);
INSERT INTO J2_TBL VALUES (5, -5);
INSERT INTO J2_TBL VALUES (0, NULL);
INSERT INTO J2_TBL VALUES (NULL, NULL);
INSERT INTO J2_TBL VALUES (NULL, 0);

--
-- CORRELATION NAMES
-- Make sure that table/column aliases are supported
-- before diving into more complex join syntax.
--

SELECT '' AS "xxx", *
  FROM J1_TBL AS tx;

SELECT '' AS "xxx", *
  FROM J1_TBL tx;

SELECT '' AS "xxx", *
  FROM J1_TBL AS t1 (a, b, c);

SELECT '' AS "xxx", *
  FROM J1_TBL t1 (a, b, c);

SELECT '' AS "xxx", *
  FROM J1_TBL t1 (a, b, c), J2_TBL t2 (d, e);

SELECT '' AS "xxx", t1.a, t2.e
  FROM J1_TBL t1 (a, b, c), J2_TBL t2 (d, e)
  WHERE t1.a = t2.d;


--
-- CROSS JOIN
-- Qualifications are not allowed on cross joins,
-- which degenerate into a standard unqualified inner join.
--

SELECT '' AS "xxx", *
  FROM J1_TBL CROSS JOIN J2_TBL;

-- ambiguous column
SELECT '' AS "xxx", i, k, t
  FROM J1_TBL CROSS JOIN J2_TBL;

-- resolve previous ambiguity by specifying the table name
SELECT '' AS "xxx", t1.i, k, t
  FROM J1_TBL t1 CROSS JOIN J2_TBL t2;

SELECT '' AS "xxx", ii, tt, kk
  FROM (J1_TBL CROSS JOIN J2_TBL)
    AS tx (ii, jj, tt, ii2, kk);

SELECT '' AS "xxx", tx.ii, tx.jj, tx.kk
  FROM (J1_TBL t1 (a, b, c) CROSS JOIN J2_TBL t2 (d, e))
    AS tx (ii, jj, tt, ii2, kk);

SELECT '' AS "xxx", *
  FROM J1_TBL CROSS JOIN J2_TBL a CROSS JOIN J2_TBL b;


--
--
-- Inner joins (equi-joins)
--
--

--
-- Inner joins (equi-joins) with USING clause
-- The USING syntax changes the shape of the resulting table
-- by including a column in the USING clause only once in the result.
--

-- Inner equi-join on specified column
SELECT '' AS "xxx", *
  FROM J1_TBL INNER JOIN J2_TBL USING (i);

-- Same as above, slightly different syntax
SELECT '' AS "xxx", *
  FROM J1_TBL JOIN J2_TBL USING (i);

SELECT '' AS "xxx", *
  FROM J1_TBL t1 (a, b, c) JOIN J2_TBL t2 (a, d) USING (a)
  ORDER BY a, d;

SELECT '' AS "xxx", *
  FROM J1_TBL t1 (a, b, c) JOIN J2_TBL t2 (a, b) USING (b)
  ORDER BY b, t1.a;


--
-- NATURAL JOIN
-- Inner equi-join on all columns with the same name
--

SELECT '' AS "xxx", *
  FROM J1_TBL NATURAL JOIN J2_TBL;

SELECT '' AS "xxx", *
  FROM J1_TBL t1 (a, b, c) NATURAL JOIN J2_TBL t2 (a, d);

SELECT '' AS "xxx", *
  FROM J1_TBL t1 (a, b, c) NATURAL JOIN J2_TBL t2 (d, a);

-- mismatch number of columns
-- currently, Postgres will fill in with underlying names
SELECT '' AS "xxx", *
  FROM J1_TBL t1 (a, b) NATURAL JOIN J2_TBL t2 (a);


--
-- Inner joins (equi-joins)
--

SELECT '' AS "xxx", *
  FROM J1_TBL JOIN J2_TBL ON (J1_TBL.i = J2_TBL.i);

SELECT '' AS "xxx", *
  FROM J1_TBL JOIN J2_TBL ON (J1_TBL.i = J2_TBL.k);


--
-- Non-equi-joins
--

SELECT '' AS "xxx", *
  FROM J1_TBL JOIN J2_TBL ON (J1_TBL.i <= J2_TBL.k);


--
-- Outer joins
-- Note that OUTER is a noise word
--

SELECT '' AS "xxx", *
  FROM J1_TBL LEFT OUTER JOIN J2_TBL USING (i)
  ORDER BY i, k, t;

SELECT '' AS "xxx", *
  FROM J1_TBL LEFT JOIN J2_TBL USING (i)
  ORDER BY i, k, t;

SELECT '' AS "xxx", *
  FROM J1_TBL RIGHT OUTER JOIN J2_TBL USING (i);

SELECT '' AS "xxx", *
  FROM J1_TBL RIGHT JOIN J2_TBL USING (i);

SELECT '' AS "xxx", *
  FROM J1_TBL FULL OUTER JOIN J2_TBL USING (i)
  ORDER BY i, k, t;

SELECT '' AS "xxx", *
  FROM J1_TBL FULL JOIN J2_TBL USING (i)
  ORDER BY i, k, t;

SELECT '' AS "xxx", *
  FROM J1_TBL LEFT JOIN J2_TBL USING (i) WHERE (k = 1);

SELECT '' AS "xxx", *
  FROM J1_TBL LEFT JOIN J2_TBL USING (i) WHERE (i = 1);


--
-- More complicated constructs
--

--
-- Multiway full join
--

CREATE TABLE t1 (name TEXT, n INTEGER);
CREATE TABLE t2 (name TEXT, n INTEGER);
CREATE TABLE t3 (name TEXT, n INTEGER);

INSERT INTO t1 VALUES ( 'bb', 11 );
INSERT INTO t2 VALUES ( 'bb', 12 );
INSERT INTO t2 VALUES ( 'cc', 22 );
INSERT INTO t2 VALUES ( 'ee', 42 );
INSERT INTO t3 VALUES ( 'bb', 13 );
INSERT INTO t3 VALUES ( 'cc', 23 );
INSERT INTO t3 VALUES ( 'dd', 33 );

SELECT * FROM t1 FULL JOIN t2 USING (name) FULL JOIN t3 USING (name);

--
-- Test interactions of join syntax and subqueries
--

-- Basic cases (we expect planner to pull up the subquery here)
SELECT * FROM
(SELECT * FROM t2) as s2
INNER JOIN
(SELECT * FROM t3) s3
USING (name);

SELECT * FROM
(SELECT * FROM t2) as s2
LEFT JOIN
(SELECT * FROM t3) s3
USING (name);

SELECT * FROM
(SELECT * FROM t2) as s2
FULL JOIN
(SELECT * FROM t3) s3
USING (name);

-- Cases with non-nullable expressions in subquery results;
-- make sure these go to null as expected
SELECT * FROM
(SELECT name, n as s2_n, 2 as s2_2 FROM t2) as s2
NATURAL INNER JOIN
(SELECT name, n as s3_n, 3 as s3_2 FROM t3) s3;

SELECT * FROM
(SELECT name, n as s2_n, 2 as s2_2 FROM t2) as s2
NATURAL LEFT JOIN
(SELECT name, n as s3_n, 3 as s3_2 FROM t3) s3;

SELECT * FROM
(SELECT name, n as s2_n, 2 as s2_2 FROM t2) as s2
NATURAL FULL JOIN
(SELECT name, n as s3_n, 3 as s3_2 FROM t3) s3;

SELECT * FROM
(SELECT name, n as s1_n, 1 as s1_1 FROM t1) as s1
NATURAL INNER JOIN
(SELECT name, n as s2_n, 2 as s2_2 FROM t2) as s2
NATURAL INNER JOIN
(SELECT name, n as s3_n, 3 as s3_2 FROM t3) s3;

SELECT * FROM
(SELECT name, n as s1_n, 1 as s1_1 FROM t1) as s1
NATURAL FULL JOIN
(SELECT name, n as s2_n, 2 as s2_2 FROM t2) as s2
NATURAL FULL JOIN
(SELECT name, n as s3_n, 3 as s3_2 FROM t3) s3;

SELECT * FROM
(SELECT name, n as s1_n FROM t1) as s1
NATURAL FULL JOIN
  (SELECT * FROM
    (SELECT name, n as s2_n FROM t2) as s2
    NATURAL FULL JOIN
    (SELECT name, n as s3_n FROM t3) as s3
  ) ss2;

SELECT * FROM
(SELECT name, n as s1_n FROM t1) as s1
NATURAL FULL JOIN
  (SELECT * FROM
    (SELECT name, n as s2_n, 2 as s2_2 FROM t2) as s2
    NATURAL FULL JOIN
    (SELECT name, n as s3_n FROM t3) as s3
  ) ss2;


-- Test for propagation of nullability constraints into sub-joins

create temp table x (x1 int, x2 int);
insert into x values (1,11);
insert into x values (2,22);
insert into x values (3,null);
insert into x values (4,44);
insert into x values (5,null);

create temp table y (y1 int, y2 int);
insert into y values (1,111);
insert into y values (2,222);
insert into y values (3,333);
insert into y values (4,null);

select * from x;
select * from y;

select * from x left join y on (x1 = y1 and x2 is not null);
select * from x left join y on (x1 = y1 and y2 is not null);

select * from (x left join y on (x1 = y1)) left join x xx(xx1,xx2)
on (x1 = xx1);
select * from (x left join y on (x1 = y1)) left join x xx(xx1,xx2)
on (x1 = xx1 and x2 is not null);
select * from (x left join y on (x1 = y1)) left join x xx(xx1,xx2)
on (x1 = xx1 and y2 is not null);
select * from (x left join y on (x1 = y1)) left join x xx(xx1,xx2)
on (x1 = xx1 and xx2 is not null);
-- these should NOT give the same answers as above
select * from (x left join y on (x1 = y1)) left join x xx(xx1,xx2)
on (x1 = xx1) where (x2 is not null);
select * from (x left join y on (x1 = y1)) left join x xx(xx1,xx2)
on (x1 = xx1) where (y2 is not null);
select * from (x left join y on (x1 = y1)) left join x xx(xx1,xx2)
on (x1 = xx1) where (xx2 is not null);

--
-- regression test: check for bug with propagation of implied equality
-- to outside an IN
--
select count(*) from tenk1 a where unique1 in
  (select unique1 from tenk1 b join tenk1 c using (unique1)
   where b.unique2 = 42);

--
-- regression test: check for failure to generate a plan with multiple
-- degenerate IN clauses
--
select count(*) from tenk1 x where
  x.unique1 in (select a.f1 from int4_tbl a,float8_tbl b where a.f1=b.f1) and
  x.unique1 = 0 and
  x.unique1 in (select aa.f1 from int4_tbl aa,float8_tbl bb where aa.f1=bb.f1);

-- try that with GEQO too
begin;
set geqo = on;
set geqo_threshold = 2;
select count(*) from tenk1 x where
  x.unique1 in (select a.f1 from int4_tbl a,float8_tbl b where a.f1=b.f1) and
  x.unique1 = 0 and
  x.unique1 in (select aa.f1 from int4_tbl aa,float8_tbl bb where aa.f1=bb.f1);
rollback;

--
-- regression test: be sure we cope with proven-dummy append rels
--
explain (costs off)
select aa, bb, unique1, unique1
  from tenk1 right join b on aa = unique1
  where bb < bb and bb is null;

select aa, bb, unique1, unique1
  from tenk1 right join b on aa = unique1
  where bb < bb and bb is null;

--
-- regression test: check a case where join_clause_is_movable_into() gives
-- an imprecise result, causing an assertion failure
--
select count(*)
from
  (select t3.tenthous as x1, coalesce(t1.stringu1, t2.stringu1) as x2
   from tenk1 t1
   left join tenk1 t2 on t1.unique1 = t2.unique1
   join tenk1 t3 on t1.unique2 = t3.unique2) ss,
  tenk1 t4,
  tenk1 t5
where t4.thousand = t5.unique1 and ss.x1 = t4.tenthous and ss.x2 = t5.stringu1;

--
-- regression test: check a case where we formerly missed including an EC
-- enforcement clause because it was expected to be handled at scan level
--
-- GPDB_94_MERGE_FIXME: The plan output is not as the upstream patch 
-- 72edc8ffeb0e949 expected. We need to look further.
set enable_hashjoin = false;
set enable_nestloop = true;
explain (costs off)
select a.f1, b.f1, t.thousand, t.tenthous from
  tenk1 t,
  (select sum(f1)+1 as f1 from int4_tbl i4a) a,
  (select sum(f1) as f1 from int4_tbl i4b) b
where b.f1 = t.thousand and a.f1 = b.f1 and (a.f1+b.f1+999) = t.tenthous;

select a.f1, b.f1, t.thousand, t.tenthous from
  tenk1 t,
  (select sum(f1)+1 as f1 from int4_tbl i4a) a,
  (select sum(f1) as f1 from int4_tbl i4b) b
where b.f1 = t.thousand and a.f1 = b.f1 and (a.f1+b.f1+999) = t.tenthous;
reset enable_hashjoin;
reset enable_nestloop;

--
-- check a case where we formerly got confused by conflicting sort orders
-- in redundant merge join path keys
--
set enable_mergejoin = true;
set enable_hashjoin = false;
explain (costs off)
select * from
  j1_tbl full join
  (select * from j2_tbl order by j2_tbl.i desc, j2_tbl.k asc) j2_tbl
  on j1_tbl.i = j2_tbl.i and j1_tbl.i = j2_tbl.k;

select * from
  j1_tbl full join
  (select * from j2_tbl order by j2_tbl.i desc, j2_tbl.k asc) j2_tbl
  on j1_tbl.i = j2_tbl.i and j1_tbl.i = j2_tbl.k; --order none
reset enable_mergejoin;
reset enable_hashjoin;

--
-- a different check for handling of redundant sort keys in merge joins
--
set enable_mergejoin = true;
set random_page_cost = 4;
explain (costs off)
select count(*) from
  (select * from tenk1 x order by x.thousand, x.twothousand, x.fivethous) x
  left join
  (select * from tenk1 y order by y.unique2) y
  on x.thousand = y.unique2 and x.twothousand = y.hundred and x.fivethous = y.unique2;

select count(*) from
  (select * from tenk1 x order by x.thousand, x.twothousand, x.fivethous) x
  left join
  (select * from tenk1 y order by y.unique2) y
  on x.thousand = y.unique2 and x.twothousand = y.hundred and x.fivethous = y.unique2;
reset enable_mergejoin;
reset random_page_cost;


--
-- Clean up
--

DROP TABLE t1;
DROP TABLE t2;
DROP TABLE t3;

DROP TABLE J1_TBL;
DROP TABLE J2_TBL;

-- Both DELETE and UPDATE allow the specification of additional tables
-- to "join" against to determine which rows should be modified.

CREATE TEMP TABLE t1 (a int, b int);
CREATE TEMP TABLE t2 (a int, b int);
CREATE TEMP TABLE t3 (x int, y int);
CREATE TEMP TABLE t4 (x int, y int);

INSERT INTO t1 VALUES (5, 10);
INSERT INTO t1 VALUES (15, 20);
INSERT INTO t1 VALUES (100, 100);
INSERT INTO t1 VALUES (200, 1000);
INSERT INTO t2 VALUES (200, 2000);
INSERT INTO t3 VALUES (5, 20);
INSERT INTO t3 VALUES (6, 7);
INSERT INTO t3 VALUES (7, 8);
INSERT INTO t3 VALUES (500, 100);
INSERT INTO t4 SELECT * FROM t3;

DELETE FROM t3 USING t1 table1 WHERE t3.x = table1.a;
SELECT * FROM t3;
DELETE FROM t4 USING t1 JOIN t2 USING (a) WHERE t4.x > t1.a;
SELECT * FROM t4;
DELETE FROM t3 USING t3 t3_other WHERE t3.x = t3_other.x AND t3.y = t3_other.y;
SELECT * FROM t3;

-- Test join against inheritance tree

create temp table t2a () inherits (t2);

insert into t2a values (200, 2001);

select * from t1 left join t2 on (t1.a = t2.a);

-- Test matching of column name with wrong alias

select t1.x from t1 join t3 on (t1.a = t3.x);

--
-- regression test for 8.1 merge right join bug
--

CREATE TEMP TABLE tt1 ( tt1_id int4, joincol int4 );
INSERT INTO tt1 VALUES (1, 11);
INSERT INTO tt1 VALUES (2, NULL);

CREATE TEMP TABLE tt2 ( tt2_id int4, joincol int4 );
INSERT INTO tt2 VALUES (21, 11);
INSERT INTO tt2 VALUES (22, 11);

set enable_hashjoin to off;
set enable_nestloop to off;

-- these should give the same results

select tt1.*, tt2.* from tt1 left join tt2 on tt1.joincol = tt2.joincol;

select tt1.*, tt2.* from tt2 right join tt1 on tt1.joincol = tt2.joincol;

reset enable_hashjoin;
reset enable_nestloop;

--
-- regression test for 8.2 bug with improper re-ordering of left joins
--

create temp table tt3(f1 int, f2 text);
insert into tt3 select x, repeat('xyzzy', 100) from generate_series(1,10000) x;
create index tt3i on tt3(f1);
analyze tt3;

create temp table tt4(f1 int);
insert into tt4 values (0),(1),(9999);
analyze tt4;

SELECT a.f1
FROM tt4 a
LEFT JOIN (
        SELECT b.f1
        FROM tt3 b LEFT JOIN tt3 c ON (b.f1 = c.f1)
        WHERE c.f1 IS NULL
) AS d ON (a.f1 = d.f1)
WHERE d.f1 IS NULL;

--
-- regression test for proper handling of outer joins within antijoins
--

create temp table tt4x(c1 int, c2 int, c3 int);

explain (costs off)
select * from tt4x t1
where not exists (
  select 1 from tt4x t2
    left join tt4x t3 on t2.c3 = t3.c1
    left join ( select t5.c1 as c1
                from tt4x t4 left join tt4x t5 on t4.c2 = t5.c1
              ) a1 on t3.c2 = a1.c1
  where t1.c1 = t2.c2
);

--
-- regression test for problems of the sort depicted in bug #3494
--

create temp table tt5(f1 int, f2 int);
create temp table tt6(f1 int, f2 int);

insert into tt5 values(1, 10);
insert into tt5 values(1, 11);

insert into tt6 values(1, 9);
insert into tt6 values(1, 2);
insert into tt6 values(2, 9);

select * from tt5,tt6 where tt5.f1 = tt6.f1 and tt5.f1 = tt5.f2 - tt6.f2;

--
-- regression test for problems of the sort depicted in bug #3588
--

create temp table xx (pkxx int);
create temp table yy (pkyy int, pkxx int);

insert into xx values (1);
insert into xx values (2);
insert into xx values (3);

insert into yy values (101, 1);
insert into yy values (201, 2);
insert into yy values (301, NULL);

select yy.pkyy as yy_pkyy, yy.pkxx as yy_pkxx, yya.pkyy as yya_pkyy,
       xxa.pkxx as xxa_pkxx, xxb.pkxx as xxb_pkxx
from yy
     left join (SELECT * FROM yy where pkyy = 101) as yya ON yy.pkyy = yya.pkyy
     left join xx xxa on yya.pkxx = xxa.pkxx
     left join xx xxb on coalesce (xxa.pkxx, 1) = xxb.pkxx;

--
-- regression test for improper pushing of constants across outer-join clauses
-- (as seen in early 8.2.x releases)
--

create temp table zt1 (f1 int primary key);
create temp table zt2 (f2 int primary key);
create temp table zt3 (f3 int primary key);
insert into zt1 values(53);
insert into zt2 values(53);

select * from
  zt2 left join zt3 on (f2 = f3)
      left join zt1 on (f3 = f1)
where f2 = 53;

create temp view zv1 as select *,'dummy'::text AS junk from zt1;

select * from
  zt2 left join zt3 on (f2 = f3)
      left join zv1 on (f3 = f1)
where f2 = 53;

--
-- regression test for improper extraction of OR indexqual conditions
-- (as seen in early 8.3.x releases)
--

select a.unique2, a.ten, b.tenthous, b.unique2, b.hundred
from tenk1 a left join tenk1 b on a.unique2 = b.tenthous
where a.unique1 = 42 and
      ((b.unique2 is null and a.ten = 2) or b.hundred = 3);

--
-- test proper positioning of one-time quals in EXISTS (8.4devel bug)
--
prepare foo(bool) as
  select count(*) from tenk1 a left join tenk1 b
    on (a.unique2 = b.unique1 and exists
        (select 1 from tenk1 c where c.thousand = b.unique2 and $1));
execute foo(true);
execute foo(false);

--
-- test for sane behavior with noncanonical merge clauses, per bug #4926
--

begin;

set enable_mergejoin = 1;
set enable_hashjoin = 0;
set enable_nestloop = 0;

create temp table a (i integer);
create temp table b (x integer, y integer);

select * from a left join b on i = x and i = y and x = i;

rollback;

--
-- test handling of merge clauses using record_ops
--
begin;

create type mycomptype as (id int, v bigint);

create temp table tidv (idv mycomptype);
create index on tidv (idv);

explain (costs off)
select a.idv, b.idv from tidv a, tidv b where a.idv = b.idv;

set enable_mergejoin = 0;
set enable_nestloop = 1;

explain (costs off)
select a.idv, b.idv from tidv a, tidv b where a.idv = b.idv;

rollback;

--
-- test NULL behavior of whole-row Vars, per bug #5025
--
select t1.q2, count(t2.*)
from int8_tbl t1 left join int8_tbl t2 on (t1.q2 = t2.q1)
group by t1.q2 order by 1;

select t1.q2, count(t2.*)
from int8_tbl t1 left join (select * from int8_tbl) t2 on (t1.q2 = t2.q1)
group by t1.q2 order by 1;

select t1.q2, count(t2.*)
from int8_tbl t1 left join (select * from int8_tbl offset 0) t2 on (t1.q2 = t2.q1)
group by t1.q2 order by 1;

select t1.q2, count(t2.*)
from int8_tbl t1 left join
  (select q1, case when q2=1 then 1 else q2 end as q2 from int8_tbl) t2
  on (t1.q2 = t2.q1)
group by t1.q2 order by 1;

--
-- test incorrect failure to NULL pulled-up subexpressions
--
begin;

create temp table a (
     code char not null,
     constraint a_pk primary key (code)
);
create temp table b (
     a char not null,
     num integer not null,
     constraint b_pk primary key (a, num)
);
create temp table c (
     name char not null,
     a char,
     constraint c_pk primary key (name)
);

insert into a (code) values ('p');
insert into a (code) values ('q');
insert into b (a, num) values ('p', 1);
insert into b (a, num) values ('p', 2);
insert into c (name, a) values ('A', 'p');
insert into c (name, a) values ('B', 'q');
insert into c (name, a) values ('C', null);

select c.name, ss.code, ss.b_cnt, ss.const
from c left join
  (select a.code, coalesce(b_grp.cnt, 0) as b_cnt, -1 as const
   from a left join
     (select count(1) as cnt, b.a from b group by b.a) as b_grp
     on a.code = b_grp.a
  ) as ss
  on (c.a = ss.code)
order by c.name;

rollback;

--
-- test incorrect handling of placeholders that only appear in targetlists,
-- per bug #6154
--
SELECT * FROM
( SELECT 1 as key1 ) sub1
LEFT JOIN
( SELECT sub3.key3, sub4.value2, COALESCE(sub4.value2, 66) as value3 FROM
    ( SELECT 1 as key3 ) sub3
    LEFT JOIN
    ( SELECT sub5.key5, COALESCE(sub6.value1, 1) as value2 FROM
        ( SELECT 1 as key5 ) sub5
        LEFT JOIN
        ( SELECT 2 as key6, 42 as value1 ) sub6
        ON sub5.key5 = sub6.key6
    ) sub4
    ON sub4.key5 = sub3.key3
) sub2
ON sub1.key1 = sub2.key3;

-- test the path using join aliases, too
SELECT * FROM
( SELECT 1 as key1 ) sub1
LEFT JOIN
( SELECT sub3.key3, value2, COALESCE(value2, 66) as value3 FROM
    ( SELECT 1 as key3 ) sub3
    LEFT JOIN
    ( SELECT sub5.key5, COALESCE(sub6.value1, 1) as value2 FROM
        ( SELECT 1 as key5 ) sub5
        LEFT JOIN
        ( SELECT 2 as key6, 42 as value1 ) sub6
        ON sub5.key5 = sub6.key6
    ) sub4
    ON sub4.key5 = sub3.key3
) sub2
ON sub1.key1 = sub2.key3;

--
-- test case where a PlaceHolderVar is used as a nestloop parameter
--

EXPLAIN (COSTS OFF)
SELECT qq, unique1
  FROM
  ( SELECT COALESCE(q1, 0) AS qq FROM int8_tbl a ) AS ss1
  FULL OUTER JOIN
  ( SELECT COALESCE(q2, -1) AS qq FROM int8_tbl b ) AS ss2
  USING (qq)
  INNER JOIN tenk1 c ON qq = unique2;

SELECT qq, unique1
  FROM
  ( SELECT COALESCE(q1, 0) AS qq FROM int8_tbl a ) AS ss1
  FULL OUTER JOIN
  ( SELECT COALESCE(q2, -1) AS qq FROM int8_tbl b ) AS ss2
  USING (qq)
  INNER JOIN tenk1 c ON qq = unique2;

--
-- nested nestloops can require nested PlaceHolderVars
--

create temp table nt1 (
  id int primary key,
  a1 boolean,
  a2 boolean
);
create temp table nt2 (
  id int primary key,
  nt1_id int,
  b1 boolean,
  b2 boolean,
  foreign key (nt1_id) references nt1(id)
);
create temp table nt3 (
  id int primary key,
  nt2_id int,
  c1 boolean,
  foreign key (nt2_id) references nt2(id)
);

insert into nt1 values (1,true,true);
insert into nt1 values (2,true,false);
insert into nt1 values (3,false,false);
insert into nt2 values (1,1,true,true);
insert into nt2 values (2,2,true,false);
insert into nt2 values (3,3,false,false);
insert into nt3 values (1,1,true);
insert into nt3 values (2,2,false);
insert into nt3 values (3,3,true);

explain (costs off)
select nt3.id
from nt3 as nt3
  left join
    (select nt2.*, (nt2.b1 and ss1.a3) AS b3
     from nt2 as nt2
       left join
         (select nt1.*, (nt1.id is not null) as a3 from nt1) as ss1
         on ss1.id = nt2.nt1_id
    ) as ss2
    on ss2.id = nt3.nt2_id
where nt3.id = 1 and ss2.b3;

select nt3.id
from nt3 as nt3
  left join
    (select nt2.*, (nt2.b1 and ss1.a3) AS b3
     from nt2 as nt2
       left join
         (select nt1.*, (nt1.id is not null) as a3 from nt1) as ss1
         on ss1.id = nt2.nt1_id
    ) as ss2
    on ss2.id = nt3.nt2_id
where nt3.id = 1 and ss2.b3;

--
-- test case where a PlaceHolderVar is propagated into a subquery
--

explain (costs off)
select * from
  int8_tbl t1 left join
  (select q1 as x, 42 as y from int8_tbl t2) ss
  on t1.q2 = ss.x
where
  1 = (select 1 from int8_tbl t3 where ss.y is not null limit 1)
order by 1,2;

--
-- test case where a PlaceHolderVar is propagated into a subquery
--
select * from
  int8_tbl t1 left join
  (select q1 as x, 42 as y from int8_tbl t2) ss
  on t1.q2 = ss.x
where
  1 = (select 1 from int8_tbl t3 where ss.y is not null limit 1)
order by 1,2;

--
-- test the corner cases FULL JOIN ON TRUE and FULL JOIN ON FALSE
--
select * from int4_tbl a full join int4_tbl b on true;
select * from int4_tbl a full join int4_tbl b on false;

--
-- test handling of potential equivalence clauses above outer joins
--

select q1, unique2, thousand, hundred
  from int8_tbl a left join tenk1 b on q1 = unique2
  where coalesce(thousand,123) = q1 and q1 = coalesce(hundred,123);

select f1, unique2, case when unique2 is null then f1 else 0 end
  from int4_tbl a left join tenk1 b on f1 = unique2
  where (case when unique2 is null then f1 else 0 end) = 0;

--
-- test for ability to use a cartesian join when necessary
--

explain (costs off)
select * from
  tenk1 join int4_tbl on f1 = twothousand,
  int4(sin(1)) q1,
  int4(sin(0)) q2
where q1 = thousand or q2 = thousand;

explain (costs off)
select * from
  tenk1 join int4_tbl on f1 = twothousand,
  int4(sin(1)) q1,
  int4(sin(0)) q2
where thousand = (q1 + q2);

--
-- test ability to generate a suitable plan for a star-schema query
--

<<<<<<< HEAD
set enable_nestloop to true;
set random_page_cost to 4;
=======
>>>>>>> ab93f90c
explain (costs off)
select * from
  tenk1, int8_tbl a, int8_tbl b
where thousand = a.q1 and tenthous = b.q1 and a.q2 = 1 and b.q2 = 2;

<<<<<<< HEAD
reset enable_nestloop;
reset random_page_cost;
--
-- test a corner case in which we shouldn't apply the star-schema optimization
--
-- start_ignore
-- GPDB_94_MERGE_FIXME: PG plan & GP plan are different even we enable nestloop
-- join. Need more time to dig into the difference. Ignore at this moment.
explain (costs off)
select t1.unique2, t1.stringu1, t2.unique1, t2.stringu2 from
  tenk1 t1
  inner join int4_tbl i1
    left join (select v1.x2, v2.y1, 11 AS d1
               from (values(1,0)) v1(x1,x2)
               left join (values(3,1)) v2(y1,y2)
               on v1.x1 = v2.y2) subq1
    on (i1.f1 = subq1.x2)
  on (t1.unique2 = subq1.d1)
  left join tenk1 t2
  on (subq1.y1 = t2.unique1)
where t1.unique2 < 42 and t1.stringu1 > t2.stringu2;
--end_ignore

select t1.unique2, t1.stringu1, t2.unique1, t2.stringu2 from
  tenk1 t1
  inner join int4_tbl i1
    left join (select v1.x2, v2.y1, 11 AS d1
               from (values(1,0)) v1(x1,x2)
               left join (values(3,1)) v2(y1,y2)
               on v1.x1 = v2.y2) subq1
    on (i1.f1 = subq1.x2)
  on (t1.unique2 = subq1.d1)
  left join tenk1 t2
  on (subq1.y1 = t2.unique1)
where t1.unique2 < 42 and t1.stringu1 > t2.stringu2;

-- variant that isn't quite a star-schema case

select ss1.d1 from
  tenk1 as t1
  inner join tenk1 as t2
  on t1.tenthous = t2.ten
  inner join
    int8_tbl as i8
    left join int4_tbl as i4
      inner join (select 64::information_schema.cardinal_number as d1
                  from tenk1 t3,
                       lateral (select abs(t3.unique1) + random()) ss0(x)
                  where t3.fivethous < 0) as ss1
      on i4.f1 = ss1.d1
    on i8.q1 = i4.f1
  on t1.tenthous = ss1.d1
where t1.unique1 < i4.f1;

=======
>>>>>>> ab93f90c
--
-- test extraction of restriction OR clauses from join OR clause
-- (we used to only do this for indexable clauses)
--

explain (costs off)
select * from tenk1 a join tenk1 b on
  (a.unique1 = 1 and b.unique1 = 2) or (a.unique2 = 3 and b.hundred = 4);
explain (costs off)
select * from tenk1 a join tenk1 b on
  (a.unique1 = 1 and b.unique1 = 2) or (a.unique2 = 3 and b.ten = 4);
explain (costs off)
select * from tenk1 a join tenk1 b on
  (a.unique1 = 1 and b.unique1 = 2) or
  ((a.unique2 = 3 or a.unique2 = 7) and b.hundred = 4);

--
-- test placement of movable quals in a parameterized join tree
--

explain (costs off)
select * from tenk1 t1 left join
  (tenk1 t2 join tenk1 t3 on t2.thousand = t3.unique2)
  on t1.hundred = t2.hundred and t1.ten = t3.ten
where t1.unique1 = 1;

explain (costs off)
select * from tenk1 t1 left join
  (tenk1 t2 join tenk1 t3 on t2.thousand = t3.unique2)
  on t1.hundred = t2.hundred and t1.ten + t2.ten = t3.ten
where t1.unique1 = 1;

explain (costs off)
select count(*) from
  tenk1 a join tenk1 b on a.unique1 = b.unique2
  left join tenk1 c on a.unique2 = b.unique1 and c.thousand = a.thousand
  join int4_tbl on b.thousand = f1;

select count(*) from
  tenk1 a join tenk1 b on a.unique1 = b.unique2
  left join tenk1 c on a.unique2 = b.unique1 and c.thousand = a.thousand
  join int4_tbl on b.thousand = f1;

explain (costs off)
select b.unique1 from
  tenk1 a join tenk1 b on a.unique1 = b.unique2
  left join tenk1 c on b.unique1 = 42 and c.thousand = a.thousand
  join int4_tbl i1 on b.thousand = f1
  right join int4_tbl i2 on i2.f1 = b.tenthous
  order by 1;

select b.unique1 from
  tenk1 a join tenk1 b on a.unique1 = b.unique2
  left join tenk1 c on b.unique1 = 42 and c.thousand = a.thousand
  join int4_tbl i1 on b.thousand = f1
  right join int4_tbl i2 on i2.f1 = b.tenthous
  order by 1;

explain (costs off)
select * from
(
  select unique1, q1, coalesce(unique1, -1) + q1 as fault
  from int8_tbl left join tenk1 on (q2 = unique2)
) ss
where fault = 122
order by fault;

select * from
(
  select unique1, q1, coalesce(unique1, -1) + q1 as fault
  from int8_tbl left join tenk1 on (q2 = unique2)
) ss
where fault = 122
order by fault;

explain (costs off)
select * from
(values (1, array[10,20]), (2, array[20,30])) as v1(v1x,v1ys)
left join (values (1, 10), (2, 20)) as v2(v2x,v2y) on v2x = v1x
left join unnest(v1ys) as u1(u1y) on u1y = v2y;

select * from
(values (1, array[10,20]), (2, array[20,30])) as v1(v1x,v1ys)
left join (values (1, 10), (2, 20)) as v2(v2x,v2y) on v2x = v1x
left join unnest(v1ys) as u1(u1y) on u1y = v2y;

--
-- test handling of potential equivalence clauses above outer joins
--

explain (costs off)
select q1, unique2, thousand, hundred
  from int8_tbl a left join tenk1 b on q1 = unique2
  where coalesce(thousand,123) = q1 and q1 = coalesce(hundred,123);

select q1, unique2, thousand, hundred
  from int8_tbl a left join tenk1 b on q1 = unique2
  where coalesce(thousand,123) = q1 and q1 = coalesce(hundred,123);

explain (costs off)
select f1, unique2, case when unique2 is null then f1 else 0 end
  from int4_tbl a left join tenk1 b on f1 = unique2
  where (case when unique2 is null then f1 else 0 end) = 0;

select f1, unique2, case when unique2 is null then f1 else 0 end
  from int4_tbl a left join tenk1 b on f1 = unique2
  where (case when unique2 is null then f1 else 0 end) = 0;

--
-- another case with equivalence clauses above outer joins (bug #8591)
--

explain (costs off)
select a.unique1, b.unique1, c.unique1, coalesce(b.twothousand, a.twothousand)
  from tenk1 a left join tenk1 b on b.thousand = a.unique1                        left join tenk1 c on c.unique2 = coalesce(b.twothousand, a.twothousand)
  where a.unique2 < 10 and coalesce(b.twothousand, a.twothousand) = 44;

select a.unique1, b.unique1, c.unique1, coalesce(b.twothousand, a.twothousand)
  from tenk1 a left join tenk1 b on b.thousand = a.unique1                        left join tenk1 c on c.unique2 = coalesce(b.twothousand, a.twothousand)
  where a.unique2 < 10 and coalesce(b.twothousand, a.twothousand) = 44;

--
-- check handling of join aliases when flattening multiple levels of subquery
--

explain (verbose, costs off)
select foo1.join_key as foo1_id, foo3.join_key AS foo3_id, bug_field from
  (values (0),(1)) foo1(join_key)
left join
  (select join_key, bug_field from
    (select ss1.join_key, ss1.bug_field from
      (select f1 as join_key, 666 as bug_field from int4_tbl i1) ss1
    ) foo2
   left join
    (select unique2 as join_key from tenk1 i2) ss2
   using (join_key)
  ) foo3
using (join_key);

select foo1.join_key as foo1_id, foo3.join_key AS foo3_id, bug_field from
  (values (0),(1)) foo1(join_key)
left join
  (select join_key, bug_field from
    (select ss1.join_key, ss1.bug_field from
      (select f1 as join_key, 666 as bug_field from int4_tbl i1) ss1
    ) foo2
   left join
    (select unique2 as join_key from tenk1 i2) ss2
   using (join_key)
  ) foo3
using (join_key);

--
-- test successful handling of nested outer joins with degenerate join quals
--

explain (verbose, costs off)
select t1.* from
  text_tbl t1
  left join (select *, '***'::text as d1 from int8_tbl i8b1) b1
    left join int8_tbl i8
      left join (select *, null::int as d2 from int8_tbl i8b2) b2
      on (i8.q1 = b2.q1)
    on (b2.d2 = b1.q2)
  on (t1.f1 = b1.d1)
  left join int4_tbl i4
  on (i8.q2 = i4.f1);

select t1.* from
  text_tbl t1
  left join (select *, '***'::text as d1 from int8_tbl i8b1) b1
    left join int8_tbl i8
      left join (select *, null::int as d2 from int8_tbl i8b2) b2
      on (i8.q1 = b2.q1)
    on (b2.d2 = b1.q2)
  on (t1.f1 = b1.d1)
  left join int4_tbl i4
  on (i8.q2 = i4.f1);

explain (verbose, costs off)
select t1.* from
  text_tbl t1
  left join (select *, '***'::text as d1 from int8_tbl i8b1) b1
    left join int8_tbl i8
      left join (select *, null::int as d2 from int8_tbl i8b2, int4_tbl i4b2) b2
      on (i8.q1 = b2.q1)
    on (b2.d2 = b1.q2)
  on (t1.f1 = b1.d1)
  left join int4_tbl i4
  on (i8.q2 = i4.f1);

select t1.* from
  text_tbl t1
  left join (select *, '***'::text as d1 from int8_tbl i8b1) b1
    left join int8_tbl i8
      left join (select *, null::int as d2 from int8_tbl i8b2, int4_tbl i4b2) b2
      on (i8.q1 = b2.q1)
    on (b2.d2 = b1.q2)
  on (t1.f1 = b1.d1)
  left join int4_tbl i4
  on (i8.q2 = i4.f1);

explain (verbose, costs off)
select t1.* from
  text_tbl t1
  left join (select *, '***'::text as d1 from int8_tbl i8b1) b1
    left join int8_tbl i8
      left join (select *, null::int as d2 from int8_tbl i8b2, int4_tbl i4b2
                 where q1 = f1) b2
      on (i8.q1 = b2.q1)
    on (b2.d2 = b1.q2)
  on (t1.f1 = b1.d1)
  left join int4_tbl i4
  on (i8.q2 = i4.f1);

select t1.* from
  text_tbl t1
  left join (select *, '***'::text as d1 from int8_tbl i8b1) b1
    left join int8_tbl i8
      left join (select *, null::int as d2 from int8_tbl i8b2, int4_tbl i4b2
                 where q1 = f1) b2
      on (i8.q1 = b2.q1)
    on (b2.d2 = b1.q2)
  on (t1.f1 = b1.d1)
  left join int4_tbl i4
  on (i8.q2 = i4.f1);

explain (verbose, costs off)
select * from
  text_tbl t1
  inner join int8_tbl i8
  on i8.q2 = 456
  right join text_tbl t2
  on t1.f1 = 'doh!'
  left join int4_tbl i4
  on i8.q1 = i4.f1;

select * from
  text_tbl t1
  inner join int8_tbl i8
  on i8.q2 = 456
  right join text_tbl t2
  on t1.f1 = 'doh!'
  left join int4_tbl i4
  on i8.q1 = i4.f1;

--
-- test for appropriate join order in the presence of lateral references
--
-- start_ignore
-- GPDB_94_STABLE_MERGE_FIXME: Currently LATERAL is not fully supported in GPDB
-- and the queries below are failing at the moment (The first one fails with
-- error and the other two fail with panic). Comment them off temporarily.
/*
 explain (verbose, costs off)
select * from
  text_tbl t1
  left join int8_tbl i8
  on i8.q2 = 123,
  lateral (select i8.q1, t2.f1 from text_tbl t2 limit 1) as ss
where t1.f1 = ss.f1;

select * from
  text_tbl t1
  left join int8_tbl i8
  on i8.q2 = 123,
  lateral (select i8.q1, t2.f1 from text_tbl t2 limit 1) as ss
where t1.f1 = ss.f1;

explain (verbose, costs off)
select * from
  text_tbl t1
  left join int8_tbl i8
  on i8.q2 = 123,
  lateral (select i8.q1, t2.f1 from text_tbl t2 limit 1) as ss1,
  lateral (select ss1.* from text_tbl t3 limit 1) as ss2
where t1.f1 = ss2.f1;

select * from
  text_tbl t1
  left join int8_tbl i8
  on i8.q2 = 123,
  lateral (select i8.q1, t2.f1 from text_tbl t2 limit 1) as ss1,
  lateral (select ss1.* from text_tbl t3 limit 1) as ss2
where t1.f1 = ss2.f1;

explain (verbose, costs off)
select 1 from
  text_tbl as tt1
  inner join text_tbl as tt2 on (tt1.f1 = 'foo')
  left join text_tbl as tt3 on (tt3.f1 = 'foo')
  left join text_tbl as tt4 on (tt3.f1 = tt4.f1),
  lateral (select tt4.f1 as c0 from text_tbl as tt5 limit 1) as ss1
where tt1.f1 = ss1.c0;

select 1 from
  text_tbl as tt1
  inner join text_tbl as tt2 on (tt1.f1 = 'foo')
  left join text_tbl as tt3 on (tt3.f1 = 'foo')
  left join text_tbl as tt4 on (tt3.f1 = tt4.f1),
  lateral (select tt4.f1 as c0 from text_tbl as tt5 limit 1) as ss1
where tt1.f1 = ss1.c0;
*/
--end_ignore

--
-- check a case in which a PlaceHolderVar forces join order
--

--start_ignore
--GPDB_94_STABLE_MERGE_FIXME: This query is lateral related and its plan is
--different from PostgreSQL's.  Do not know why yet. Ignore its plan
--temporarily.
explain (verbose, costs off)
select ss2.* from
  int4_tbl i41
  left join int8_tbl i8
    join (select i42.f1 as c1, i43.f1 as c2, 42 as c3
          from int4_tbl i42, int4_tbl i43) ss1
    on i8.q1 = ss1.c2
  on i41.f1 = ss1.c1,
  lateral (select i41.*, i8.*, ss1.* from text_tbl limit 1) ss2
where ss1.c2 = 0;
--end_ignore

select ss2.* from
  int4_tbl i41
  left join int8_tbl i8
    join (select i42.f1 as c1, i43.f1 as c2, 42 as c3
          from int4_tbl i42, int4_tbl i43) ss1
    on i8.q1 = ss1.c2
  on i41.f1 = ss1.c1,
  lateral (select i41.*, i8.*, ss1.* from text_tbl limit 1) ss2
where ss1.c2 = 0;

--
-- test successful handling of full join underneath left join (bug #14105)
--

explain (costs off)
select * from
  (select 1 as id) as xx
  left join
    (tenk1 as a1 full join (select 1 as id) as yy on (a1.unique1 = yy.id))
  on (xx.id = coalesce(yy.id));

select * from
  (select 1 as id) as xx
  left join
    (tenk1 as a1 full join (select 1 as id) as yy on (a1.unique1 = yy.id))
  on (xx.id = coalesce(yy.id));

--
-- test ability to push constants through outer join clauses
--

explain (costs off)
  select * from int4_tbl a left join tenk1 b on f1 = unique2 where f1 = 0;

explain (costs off)
  select * from tenk1 a full join tenk1 b using(unique2) where unique2 = 42;

--
-- test that quals attached to an outer join have correct semantics,
-- specifically that they don't re-use expressions computed below the join;
-- we force a mergejoin so that coalesce(b.q1, 1) appears as a join input
--

set enable_hashjoin to off;
set enable_nestloop to off;
<<<<<<< HEAD
set enable_mergejoin to on;
=======
>>>>>>> ab93f90c

explain (verbose, costs off)
  select a.q2, b.q1
    from int8_tbl a left join int8_tbl b on a.q2 = coalesce(b.q1, 1)
    where coalesce(b.q1, 1) > 0;
select a.q2, b.q1
  from int8_tbl a left join int8_tbl b on a.q2 = coalesce(b.q1, 1)
  where coalesce(b.q1, 1) > 0;

reset enable_hashjoin;
reset enable_nestloop;
<<<<<<< HEAD
reset enable_mergejoin;
=======
>>>>>>> ab93f90c

--
-- test join removal
--

begin;

CREATE TEMP TABLE a (id int PRIMARY KEY, b_id int);
CREATE TEMP TABLE b (id int PRIMARY KEY, c_id int);
CREATE TEMP TABLE c (id int PRIMARY KEY);
CREATE TEMP TABLE d (a int, b int);
INSERT INTO a VALUES (0, 0), (1, NULL);
INSERT INTO b VALUES (0, 0), (1, NULL);
INSERT INTO c VALUES (0), (1);
INSERT INTO d VALUES (1,3), (2,2), (3,1);

-- all three cases should be optimizable into a simple seqscan
explain (costs off) SELECT a.* FROM a LEFT JOIN b ON a.b_id = b.id;
explain (costs off) SELECT b.* FROM b LEFT JOIN c ON b.c_id = c.id;
explain (costs off)
  SELECT a.* FROM a LEFT JOIN (b left join c on b.c_id = c.id)
  ON (a.b_id = b.id);

-- check optimization of outer join within another special join
explain (costs off)
select id from a where id in (
	select b.id from b left join c on b.id = c.id
);

-- check that join removal works for a left join when joining a subquery
-- that is guaranteed to be unique by its GROUP BY clause
explain (costs off)
select d.* from d left join (select * from b group by b.id, b.c_id) s
  on d.a = s.id and d.b = s.c_id;

-- similarly, but keying off a DISTINCT clause
explain (costs off)
select d.* from d left join (select distinct * from b) s
  on d.a = s.id and d.b = s.c_id;

-- join removal is not possible when the GROUP BY contains a column that is
-- not in the join condition
explain (costs off)
select d.* from d left join (select * from b group by b.id, b.c_id) s
  on d.a = s.id;

-- similarly, but keying off a DISTINCT clause
explain (costs off)
select d.* from d left join (select distinct * from b) s
  on d.a = s.id;

-- check join removal works when uniqueness of the join condition is enforced
-- by a UNION
explain (costs off)
select d.* from d left join (select id from a union select id from b) s
  on d.a = s.id;

-- check join removal with a cross-type comparison operator
explain (costs off)
select i8.* from int8_tbl i8 left join (select f1 from int4_tbl group by f1) i4
  on i8.q1 = i4.f1;

rollback;

create temp table parent (k int primary key, pd int);
create temp table child (k int unique, cd int);
insert into parent values (1, 10), (2, 20), (3, 30);
insert into child values (1, 100), (4, 400);

-- this case is optimizable
select p.* from parent p left join child c on (p.k = c.k);
explain (costs off)
  select p.* from parent p left join child c on (p.k = c.k);

-- this case is not
select p.*, linked from parent p
  left join (select c.*, true as linked from child c) as ss
  on (p.k = ss.k);
explain (costs off)
  select p.*, linked from parent p
    left join (select c.*, true as linked from child c) as ss
    on (p.k = ss.k);

-- check for a 9.0rc1 bug: join removal breaks pseudoconstant qual handling
select p.* from
  parent p left join child c on (p.k = c.k)
  where p.k = 1 and p.k = 2;
explain (costs off)
select p.* from
  parent p left join child c on (p.k = c.k)
  where p.k = 1 and p.k = 2;

select p.* from
  (parent p left join child c on (p.k = c.k)) join parent x on p.k = x.k
  where p.k = 1 and p.k = 2;
explain (costs off)
select p.* from
  (parent p left join child c on (p.k = c.k)) join parent x on p.k = x.k
  where p.k = 1 and p.k = 2;

-- bug 5255: this is not optimizable by join removal
begin;

CREATE TEMP TABLE a (id int PRIMARY KEY);
CREATE TEMP TABLE b (id int PRIMARY KEY, a_id int);
INSERT INTO a VALUES (0), (1);
INSERT INTO b VALUES (0, 0), (1, NULL);

SELECT * FROM b LEFT JOIN a ON (b.a_id = a.id) WHERE (a.id IS NULL OR a.id > 0);
SELECT b.* FROM b LEFT JOIN a ON (b.a_id = a.id) WHERE (a.id IS NULL OR a.id > 0);

rollback;

-- another join removal bug: this is not optimizable, either
begin;

create temp table innertab (id int8 primary key, dat1 int8);
insert into innertab values(123, 42);

SELECT * FROM
    (SELECT 1 AS x) ss1
  LEFT JOIN
    (SELECT q1, q2, COALESCE(dat1, q1) AS y
     FROM int8_tbl LEFT JOIN innertab ON q2 = id) ss2
  ON true;

rollback;

-- another join removal bug: we must clean up correctly when removing a PHV
begin;

create temp table uniquetbl (f1 text unique);

explain (costs off)
select t1.* from
  uniquetbl as t1
  left join (select *, '***'::text as d1 from uniquetbl) t2
  on t1.f1 = t2.f1
  left join uniquetbl t3
  on t2.d1 = t3.f1;

explain (costs off)
select t0.*
from
 text_tbl t0
 left join
   (select case t1.ten when 0 then 'doh!'::text else null::text end as case1,
           t1.stringu2
     from tenk1 t1
     join int4_tbl i4 ON i4.f1 = t1.unique2
     left join uniquetbl u1 ON u1.f1 = t1.string4) ss
  on t0.f1 = ss.case1
where ss.stringu2 !~* ss.case1;

select t0.*
from
 text_tbl t0
 left join
   (select case t1.ten when 0 then 'doh!'::text else null::text end as case1,
           t1.stringu2
     from tenk1 t1
     join int4_tbl i4 ON i4.f1 = t1.unique2
     left join uniquetbl u1 ON u1.f1 = t1.string4) ss
  on t0.f1 = ss.case1
where ss.stringu2 !~* ss.case1;

rollback;

-- bug #8444: we've historically allowed duplicate aliases within aliased JOINs

select * from
  int8_tbl x join (int4_tbl x cross join int4_tbl y) j on q1 = f1; -- error
select * from
  int8_tbl x join (int4_tbl x cross join int4_tbl y) j on q1 = y.f1; -- error
select * from
  int8_tbl x join (int4_tbl x cross join int4_tbl y(ff)) j on q1 = f1; -- ok

--
-- Test hints given on incorrect column references are useful
--

select t1.uunique1 from
  tenk1 t1 join tenk2 t2 on t1.two = t2.two; -- error, prefer "t1" suggestipn
select t2.uunique1 from
  tenk1 t1 join tenk2 t2 on t1.two = t2.two; -- error, prefer "t2" suggestion
select uunique1 from
  tenk1 t1 join tenk2 t2 on t1.two = t2.two; -- error, suggest both at once

--
-- Take care to reference the correct RTE
--

select atts.relid::regclass, s.* from pg_stats s join
    pg_attribute a on s.attname = a.attname and s.tablename =
    a.attrelid::regclass::text join (select unnest(indkey) attnum,
    indexrelid from pg_index i) atts on atts.attnum = a.attnum where
    schemaname != 'pg_catalog';
--
-- Test LATERAL
--

select unique2, x.*
from tenk1 a, lateral (select * from int4_tbl b where f1 = a.unique1) x;
explain (costs off)
  select unique2, x.*
  from tenk1 a, lateral (select * from int4_tbl b where f1 = a.unique1) x;
select unique2, x.*
from int4_tbl x, lateral (select unique2 from tenk1 where f1 = unique1) ss;
explain (costs off)
  select unique2, x.*
  from int4_tbl x, lateral (select unique2 from tenk1 where f1 = unique1) ss;
explain (costs off)
  select unique2, x.*
  from int4_tbl x cross join lateral (select unique2 from tenk1 where f1 = unique1) ss;
select unique2, x.*
from int4_tbl x left join lateral (select unique1, unique2 from tenk1 where f1 = unique1) ss on true;
explain (costs off)
  select unique2, x.*
  from int4_tbl x left join lateral (select unique1, unique2 from tenk1 where f1 = unique1) ss on true;

-- check scoping of lateral versus parent references
-- the first of these should return int8_tbl.q2, the second int8_tbl.q1
select *, (select r from (select q1 as q2) x, (select q2 as r) y) from int8_tbl;
select *, (select r from (select q1 as q2) x, lateral (select q2 as r) y) from int8_tbl;

-- lateral with function in FROM
select count(*) from tenk1 a, lateral generate_series(1,two) g;
explain (costs off)
  select count(*) from tenk1 a, lateral generate_series(1,two) g;
explain (costs off)
  select count(*) from tenk1 a cross join lateral generate_series(1,two) g;
-- don't need the explicit LATERAL keyword for functions
explain (costs off)
  select count(*) from tenk1 a, generate_series(1,two) g;

-- lateral with UNION ALL subselect
explain (costs off)
  select * from generate_series(100,200) g,
    lateral (select * from int8_tbl a where g = q1 union all
             select * from int8_tbl b where g = q2) ss;
select * from generate_series(100,200) g,
  lateral (select * from int8_tbl a where g = q1 union all
           select * from int8_tbl b where g = q2) ss;

-- lateral with VALUES
explain (costs off)
  select count(*) from tenk1 a,
    tenk1 b join lateral (values(a.unique1)) ss(x) on b.unique2 = ss.x;
select count(*) from tenk1 a,
  tenk1 b join lateral (values(a.unique1)) ss(x) on b.unique2 = ss.x;

-- lateral with VALUES, no flattening possible
explain (costs off)
  select count(*) from tenk1 a,
    tenk1 b join lateral (values(a.unique1),(-1)) ss(x) on b.unique2 = ss.x;
select count(*) from tenk1 a,
  tenk1 b join lateral (values(a.unique1),(-1)) ss(x) on b.unique2 = ss.x;

-- lateral injecting a strange outer join condition
-- start_ignore
-- GPDB_93_MERGE_FIXME: These queries are failing at the moment. Need to investigate.
-- There were a lot of LATERAL fixes in upstream minor versions, so I'm hoping that
-- these will get fixed once we catch up to those. Or if not, at least it will be
-- nicer to work on the code, knowing that there aren't going to be a dozen commits
-- coming up, touching the same area.
-- FAIL with ERROR:  could not devise a query plan for the given query (pathnode.c:416)
explain (costs off)
  select * from int8_tbl a,
    int8_tbl x left join lateral (select a.q1 from int4_tbl y) ss(z)
      on x.q2 = ss.z;
select * from int8_tbl a,
  int8_tbl x left join lateral (select a.q1 from int4_tbl y) ss(z)
    on x.q2 = ss.z;
--end_ignore

-- lateral reference to a join alias variable
select * from (select f1/2 as x from int4_tbl) ss1 join int4_tbl i4 on x = f1,
  lateral (select x) ss2(y);
select * from (select f1 as x from int4_tbl) ss1 join int4_tbl i4 on x = f1,
  lateral (values(x)) ss2(y);
select * from ((select f1/2 as x from int4_tbl) ss1 join int4_tbl i4 on x = f1) j,
  lateral (select x) ss2(y);

-- lateral references requiring pullup
select * from (values(1)) x(lb),
  lateral generate_series(lb,4) x4;
select * from (select f1/1000000000 from int4_tbl) x(lb),
  lateral generate_series(lb,4) x4;
select * from (values(1)) x(lb),
  lateral (values(lb)) y(lbcopy);
select * from (values(1)) x(lb),
  lateral (select lb from int4_tbl) y(lbcopy);
select * from
  int8_tbl x left join (select q1,coalesce(q2,0) q2 from int8_tbl) y on x.q2 = y.q1,
  lateral (values(x.q1,y.q1,y.q2)) v(xq1,yq1,yq2);
select * from
  int8_tbl x left join (select q1,coalesce(q2,0) q2 from int8_tbl) y on x.q2 = y.q1,
  lateral (select x.q1,y.q1,y.q2) v(xq1,yq1,yq2);
select x.* from
  int8_tbl x left join (select q1,coalesce(q2,0) q2 from int8_tbl) y on x.q2 = y.q1,
  lateral (select x.q1,y.q1,y.q2) v(xq1,yq1,yq2);
select v.* from
  (int8_tbl x left join (select q1,coalesce(q2,0) q2 from int8_tbl) y on x.q2 = y.q1)
  left join int4_tbl z on z.f1 = x.q2,
  lateral (select x.q1,y.q1 union all select x.q2,y.q2) v(vx,vy);
select v.* from
  (int8_tbl x left join (select q1,(select coalesce(q2,0)) q2 from int8_tbl) y on x.q2 = y.q1)
  left join int4_tbl z on z.f1 = x.q2,
  lateral (select x.q1,y.q1 union all select x.q2,y.q2) v(vx,vy);
create temp table dual();
insert into dual default values;
analyze dual;
select v.* from
  (int8_tbl x left join (select q1,(select coalesce(q2,0)) q2 from int8_tbl) y on x.q2 = y.q1)
  left join int4_tbl z on z.f1 = x.q2,
  lateral (select x.q1,y.q1 from dual union all select x.q2,y.q2 from dual) v(vx,vy);

explain (verbose, costs off)
select * from
  int8_tbl a left join
  lateral (select *, a.q2 as x from int8_tbl b) ss on a.q2 = ss.q1;
select * from
  int8_tbl a left join
  lateral (select *, a.q2 as x from int8_tbl b) ss on a.q2 = ss.q1;
explain (verbose, costs off)
select * from
  int8_tbl a left join
  lateral (select *, coalesce(a.q2, 42) as x from int8_tbl b) ss on a.q2 = ss.q1;
select * from
  int8_tbl a left join
  lateral (select *, coalesce(a.q2, 42) as x from int8_tbl b) ss on a.q2 = ss.q1;

-- lateral can result in join conditions appearing below their
-- real semantic level
explain (verbose, costs off)
select * from int4_tbl i left join
  lateral (select * from int2_tbl j where i.f1 = j.f1) k on true;
select * from int4_tbl i left join
  lateral (select * from int2_tbl j where i.f1 = j.f1) k on true;
explain (verbose, costs off)
select * from int4_tbl i left join
  lateral (select coalesce(i) from int2_tbl j where i.f1 = j.f1) k on true;
select * from int4_tbl i left join
  lateral (select coalesce(i) from int2_tbl j where i.f1 = j.f1) k on true;
explain (verbose, costs off)
select * from int4_tbl a,
  lateral (
    select * from int4_tbl b left join int8_tbl c on (b.f1 = q1 and a.f1 = q2)
  ) ss;
select * from int4_tbl a,
  lateral (
    select * from int4_tbl b left join int8_tbl c on (b.f1 = q1 and a.f1 = q2)
  ) ss;

-- lateral reference in a PlaceHolderVar evaluated at join level
-- GPDB_94_STABLE_MERGE_FIXME: The query below gives wrong results. The change
-- is related to upstream commit acfcd4. Disable this case temporarily and will
-- come back to fix it when understanding more about that commit.
--start_ignore
explain (verbose, costs off)
select * from
  int8_tbl a left join lateral
  (select b.q1 as bq1, c.q1 as cq1, least(a.q1,b.q1,c.q1) from
   int8_tbl b cross join int8_tbl c) ss
  on a.q2 = ss.bq1;
select * from
  int8_tbl a left join lateral
  (select b.q1 as bq1, c.q1 as cq1, least(a.q1,b.q1,c.q1) from
   int8_tbl b cross join int8_tbl c) ss
  on a.q2 = ss.bq1;
--end_ignore

-- case requiring nested PlaceHolderVars
explain (verbose, costs off)
select * from
  int8_tbl c left join (
    int8_tbl a left join (select q1, coalesce(q2,42) as x from int8_tbl b) ss1
      on a.q2 = ss1.q1
    cross join
    lateral (select q1, coalesce(ss1.x,q2) as y from int8_tbl d) ss2
  ) on c.q2 = ss2.q1,
  lateral (select ss2.y offset 0) ss3;

-- case that breaks the old ph_may_need optimization
explain (verbose, costs off)
select c.*,a.*,ss1.q1,ss2.q1,ss3.* from
  int8_tbl c left join (
    int8_tbl a left join
      (select q1, coalesce(q2,f1) as x from int8_tbl b, int4_tbl b2
       where q1 < f1) ss1
      on a.q2 = ss1.q1
    cross join
    lateral (select q1, coalesce(ss1.x,q2) as y from int8_tbl d) ss2
  ) on c.q2 = ss2.q1,
  lateral (select * from int4_tbl i where ss2.y > f1) ss3;

-- check processing of postponed quals (bug #9041)
explain (verbose, costs off)
select * from
  (select 1 as x offset 0) x cross join (select 2 as y offset 0) y
  left join lateral (
    select * from (select 3 as z offset 0) z where z.z = x.x
  ) zz on zz.z = y.y;

-- check handling of nested appendrels inside LATERAL
select * from
  ((select 2 as v) union all (select 3 as v)) as q1
  cross join lateral
  ((select * from
      ((select 4 as v) union all (select 5 as v)) as q3)
   union all
   (select q1.v)
  ) as q2;

-- check we don't try to do a unique-ified semijoin with LATERAL
-- start_ignore
-- GPDB_94_STABLE_MERGE_FIXME: The query below is 'deeply' correlated
-- and GPDB would not pull up the sublink into a semijoin (why?), while
-- PostgreSQL will do. So the following test is meaningless in GPDB.
explain (verbose, costs off)
select * from
  (values (0,9998), (1,1000)) v(id,x),
  lateral (select f1 from int4_tbl
           where f1 = any (select unique1 from tenk1
                           where unique2 = v.x offset 0)) ss;
select * from
  (values (0,9998), (1,1000)) v(id,x),
  lateral (select f1 from int4_tbl
           where f1 = any (select unique1 from tenk1
                           where unique2 = v.x offset 0)) ss;
--end_ignore

-- test some error cases where LATERAL should have been used but wasn't
select f1,g from int4_tbl a, (select f1 as g) ss;
select f1,g from int4_tbl a, (select a.f1 as g) ss;
select f1,g from int4_tbl a cross join (select f1 as g) ss;
select f1,g from int4_tbl a cross join (select a.f1 as g) ss;
-- SQL:2008 says the left table is in scope but illegal to access here
select f1,g from int4_tbl a right join lateral generate_series(0, a.f1) g on true;
select f1,g from int4_tbl a full join lateral generate_series(0, a.f1) g on true;
-- check we complain about ambiguous table references
select * from
  int8_tbl x cross join (int4_tbl x cross join lateral (select x.f1) ss);
-- LATERAL can be used to put an aggregate into the FROM clause of its query
select 1 from tenk1 a, lateral (select max(a.unique1) from int4_tbl b) ss;

-- check behavior of LATERAL in UPDATE/DELETE

create temp table xx1 as select f1 as x1, -f1 as x2 from int4_tbl;

-- error, can't do this:
update xx1 set x2 = f1 from (select * from int4_tbl where f1 = x1) ss;
update xx1 set x2 = f1 from (select * from int4_tbl where f1 = xx1.x1) ss;
-- can't do it even with LATERAL:
update xx1 set x2 = f1 from lateral (select * from int4_tbl where f1 = x1) ss;
-- we might in future allow something like this, but for now it's an error:
update xx1 set x2 = f1 from xx1, lateral (select * from int4_tbl where f1 = x1) ss;

-- also errors:
delete from xx1 using (select * from int4_tbl where f1 = x1) ss;
delete from xx1 using (select * from int4_tbl where f1 = xx1.x1) ss;
delete from xx1 using lateral (select * from int4_tbl where f1 = x1) ss;<|MERGE_RESOLUTION|>--- conflicted
+++ resolved
@@ -914,17 +914,13 @@
 -- test ability to generate a suitable plan for a star-schema query
 --
 
-<<<<<<< HEAD
 set enable_nestloop to true;
 set random_page_cost to 4;
-=======
->>>>>>> ab93f90c
 explain (costs off)
 select * from
   tenk1, int8_tbl a, int8_tbl b
 where thousand = a.q1 and tenthous = b.q1 and a.q2 = 1 and b.q2 = 2;
 
-<<<<<<< HEAD
 reset enable_nestloop;
 reset random_page_cost;
 --
@@ -979,8 +975,6 @@
   on t1.tenthous = ss1.d1
 where t1.unique1 < i4.f1;
 
-=======
->>>>>>> ab93f90c
 --
 -- test extraction of restriction OR clauses from join OR clause
 -- (we used to only do this for indexable clauses)
@@ -1351,10 +1345,7 @@
 
 set enable_hashjoin to off;
 set enable_nestloop to off;
-<<<<<<< HEAD
 set enable_mergejoin to on;
-=======
->>>>>>> ab93f90c
 
 explain (verbose, costs off)
   select a.q2, b.q1
@@ -1366,10 +1357,7 @@
 
 reset enable_hashjoin;
 reset enable_nestloop;
-<<<<<<< HEAD
 reset enable_mergejoin;
-=======
->>>>>>> ab93f90c
 
 --
 -- test join removal
