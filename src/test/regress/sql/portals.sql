--- conflicted
+++ resolved
@@ -4,99 +4,51 @@
 SET optimizer_disable_missing_stats_collection=true;
 BEGIN;
 
-<<<<<<< HEAD
-DECLARE foo1 CURSOR FOR SELECT * FROM tenk1 ORDER BY 1,2,3,4;
-=======
 DECLARE foo1 SCROLL CURSOR FOR SELECT * FROM tenk1 ORDER BY unique2;
->>>>>>> d13f41d2
 
 DECLARE foo2 CURSOR FOR SELECT * FROM tenk2 ORDER BY 1,2,3,4;
 
-<<<<<<< HEAD
-DECLARE foo3 CURSOR FOR SELECT * FROM tenk1 ORDER BY 1,2,3,4;
-=======
 DECLARE foo3 SCROLL CURSOR FOR SELECT * FROM tenk1 ORDER BY unique2;
->>>>>>> d13f41d2
 
 DECLARE foo4 CURSOR FOR SELECT * FROM tenk2 ORDER BY 1,2,3,4;
 
-<<<<<<< HEAD
-DECLARE foo5 CURSOR FOR SELECT * FROM tenk1 ORDER BY 1,2,3,4;
-=======
 DECLARE foo5 SCROLL CURSOR FOR SELECT * FROM tenk1 ORDER BY unique2;
->>>>>>> d13f41d2
 
 DECLARE foo6 CURSOR FOR SELECT * FROM tenk2 ORDER BY 1,2,3,4;
 
-<<<<<<< HEAD
-DECLARE foo7 CURSOR FOR SELECT * FROM tenk1 ORDER BY 1,2,3,4;
-=======
 DECLARE foo7 SCROLL CURSOR FOR SELECT * FROM tenk1 ORDER BY unique2;
->>>>>>> d13f41d2
 
 DECLARE foo8 CURSOR FOR SELECT * FROM tenk2 ORDER BY 1,2,3,4;
 
-<<<<<<< HEAD
-DECLARE foo9 CURSOR FOR SELECT * FROM tenk1 ORDER BY 1,2,3,4;
-=======
 DECLARE foo9 SCROLL CURSOR FOR SELECT * FROM tenk1 ORDER BY unique2;
->>>>>>> d13f41d2
 
 DECLARE foo10 CURSOR FOR SELECT * FROM tenk2 ORDER BY 1,2,3,4;
 
-<<<<<<< HEAD
-DECLARE foo11 CURSOR FOR SELECT * FROM tenk1 ORDER BY 1,2,3,4;
-=======
 DECLARE foo11 SCROLL CURSOR FOR SELECT * FROM tenk1 ORDER BY unique2;
->>>>>>> d13f41d2
 
 DECLARE foo12 CURSOR FOR SELECT * FROM tenk2 ORDER BY 1,2,3,4;
 
-<<<<<<< HEAD
-DECLARE foo13 CURSOR FOR SELECT * FROM tenk1 ORDER BY 1,2,3,4;
-=======
 DECLARE foo13 SCROLL CURSOR FOR SELECT * FROM tenk1 ORDER BY unique2;
->>>>>>> d13f41d2
 
 DECLARE foo14 CURSOR FOR SELECT * FROM tenk2 ORDER BY 1,2,3,4;
 
-<<<<<<< HEAD
-DECLARE foo15 CURSOR FOR SELECT * FROM tenk1 ORDER BY 1,2,3,4;
-=======
 DECLARE foo15 SCROLL CURSOR FOR SELECT * FROM tenk1 ORDER BY unique2;
->>>>>>> d13f41d2
 
 DECLARE foo16 CURSOR FOR SELECT * FROM tenk2 ORDER BY 1,2,3,4;
 
-<<<<<<< HEAD
-DECLARE foo17 CURSOR FOR SELECT * FROM tenk1 ORDER BY 1,2,3,4;
-=======
 DECLARE foo17 SCROLL CURSOR FOR SELECT * FROM tenk1 ORDER BY unique2;
->>>>>>> d13f41d2
 
 DECLARE foo18 CURSOR FOR SELECT * FROM tenk2 ORDER BY 1,2,3,4;
 
-<<<<<<< HEAD
-DECLARE foo19 CURSOR FOR SELECT * FROM tenk1 ORDER BY 1,2,3,4;
-=======
 DECLARE foo19 SCROLL CURSOR FOR SELECT * FROM tenk1 ORDER BY unique2;
->>>>>>> d13f41d2
 
 DECLARE foo20 CURSOR FOR SELECT * FROM tenk2 ORDER BY 1,2,3,4;
 
-<<<<<<< HEAD
-DECLARE foo21 CURSOR FOR SELECT * FROM tenk1 ORDER BY 1,2,3,4;
-=======
 DECLARE foo21 SCROLL CURSOR FOR SELECT * FROM tenk1 ORDER BY unique2;
->>>>>>> d13f41d2
 
 DECLARE foo22 CURSOR FOR SELECT * FROM tenk2 ORDER BY 1,2,3,4;
 
-<<<<<<< HEAD
-DECLARE foo23 CURSOR FOR SELECT * FROM tenk1 ORDER BY 1,2,3,4;
-=======
 DECLARE foo23 SCROLL CURSOR FOR SELECT * FROM tenk1 ORDER BY unique2;
->>>>>>> d13f41d2
 
 FETCH 1 in foo1;
 
@@ -173,55 +125,51 @@
 
 -- record this in the system view as well (don't query the time field there
 -- however)
+SELECT name, statement, is_holdable, is_binary, is_scrollable FROM pg_cursors;
+
+END;
+
+SELECT name, statement, is_holdable, is_binary, is_scrollable FROM pg_cursors;
+
+--
+-- NO SCROLL disallows backward fetching
+--
+
+BEGIN;
+
+DECLARE foo24 NO SCROLL CURSOR FOR SELECT * FROM tenk1 ORDER BY unique2;
+
+FETCH 1 FROM foo24;
+
+FETCH BACKWARD 1 FROM foo24; -- should fail
+
+END;
+
+--
+-- Cursors outside transaction blocks
+--
+
+
 SELECT name, statement, is_holdable, is_binary, is_scrollable FROM pg_cursors ORDER BY name;
 
-END;
+BEGIN;
+
+DECLARE foo25 CURSOR WITH HOLD FOR SELECT * FROM tenk2 ORDER BY 1,2,3,4;
+
+FETCH FROM foo25;
+
+FETCH FROM foo25;
+
+COMMIT;
+
+FETCH FROM foo25;
+
+--FETCH BACKWARD FROM foo25;
+
+--FETCH ABSOLUTE -1 FROM foo25;
 
 SELECT name, statement, is_holdable, is_binary, is_scrollable FROM pg_cursors ORDER BY name;
 
---
--- NO SCROLL disallows backward fetching
---
-
-BEGIN;
-
-<<<<<<< HEAD
-DECLARE foo24 NO SCROLL CURSOR FOR SELECT * FROM tenk1 ORDER BY 1,2,3,4;
-=======
-DECLARE foo24 NO SCROLL CURSOR FOR SELECT * FROM tenk1 ORDER BY unique2;
->>>>>>> d13f41d2
-
-FETCH 1 FROM foo24;
-
-FETCH BACKWARD 1 FROM foo24; -- should fail
-
-END;
-
---
--- Cursors outside transaction blocks
---
-
-
-SELECT name, statement, is_holdable, is_binary, is_scrollable FROM pg_cursors ORDER BY name;
-
-BEGIN;
-
-DECLARE foo25 CURSOR WITH HOLD FOR SELECT * FROM tenk2 ORDER BY 1,2,3,4;
-
-FETCH FROM foo25;
-
-FETCH FROM foo25;
-
-COMMIT;
-
-FETCH FROM foo25;
-
---FETCH BACKWARD FROM foo25;
-
---FETCH ABSOLUTE -1 FROM foo25;
-
-SELECT name, statement, is_holdable, is_binary, is_scrollable FROM pg_cursors ORDER BY name;
-
 CLOSE foo25;
 
 --
@@ -230,11 +178,7 @@
 
 BEGIN;
 
-<<<<<<< HEAD
-DECLARE foo26 CURSOR WITH HOLD FOR SELECT * FROM tenk1 ORDER BY 1,2,3,4;
-=======
 DECLARE foo26 CURSOR WITH HOLD FOR SELECT * FROM tenk1 ORDER BY unique2;
->>>>>>> d13f41d2
 
 ROLLBACK;
 
@@ -311,11 +255,7 @@
 -- We should not see the portal that is created internally to
 -- implement EXECUTE in pg_cursors
 PREPARE cprep AS
-<<<<<<< HEAD
   SELECT name, statement, is_holdable, is_binary, is_scrollable FROM pg_cursors ORDER BY name;
-EXECUTE cprep;
-=======
-  SELECT name, statement, is_holdable, is_binary, is_scrollable FROM pg_cursors;
 EXECUTE cprep;
 
 -- test CLOSE ALL;
@@ -334,80 +274,83 @@
 -- Tests for updatable cursors
 --
 
-CREATE TEMP TABLE uctest(f1 int, f2 text);
+-- In GPDB, we use a dummy column as distribution key, so that all the
+-- rows land on the same segment. Otherwise the order the cursor returns
+-- the rows is unstable.
+CREATE TEMP TABLE uctest(f1 int, f2 text, distkey text) distributed by (distkey);
 INSERT INTO uctest VALUES (1, 'one'), (2, 'two'), (3, 'three');
-SELECT * FROM uctest;
+SELECT f1, f2 FROM uctest;
 
 -- Check DELETE WHERE CURRENT
 BEGIN;
-DECLARE c1 CURSOR FOR SELECT * FROM uctest;
+DECLARE c1 CURSOR FOR SELECT f1, f2 FROM uctest;
 FETCH 2 FROM c1;
 DELETE FROM uctest WHERE CURRENT OF c1;
 -- should show deletion
-SELECT * FROM uctest;
+SELECT f1, f2 FROM uctest;
 -- cursor did not move
 FETCH ALL FROM c1;
 -- cursor is insensitive
-MOVE BACKWARD ALL IN c1;
-FETCH ALL FROM c1;
+--MOVE BACKWARD ALL IN c1; -- backwards scans not supported in GPDB
+--FETCH ALL FROM c1;
 COMMIT;
 -- should still see deletion
-SELECT * FROM uctest;
+SELECT f1, f2 FROM uctest;
 
 -- Check UPDATE WHERE CURRENT; this time use FOR UPDATE
 BEGIN;
-DECLARE c1 CURSOR FOR SELECT * FROM uctest FOR UPDATE;
+DECLARE c1 CURSOR FOR SELECT f1, f2 FROM uctest FOR UPDATE;
 FETCH c1;
 UPDATE uctest SET f1 = 8 WHERE CURRENT OF c1;
-SELECT * FROM uctest;
-COMMIT;
-SELECT * FROM uctest;
+SELECT f1, f2 FROM uctest;
+COMMIT;
+SELECT f1, f2 FROM uctest;
 
 -- Check repeated-update and update-then-delete cases
 BEGIN;
-DECLARE c1 CURSOR FOR SELECT * FROM uctest;
+DECLARE c1 CURSOR FOR SELECT f1, f2 FROM uctest;
 FETCH c1;
 UPDATE uctest SET f1 = f1 + 10 WHERE CURRENT OF c1;
-SELECT * FROM uctest;
-UPDATE uctest SET f1 = f1 + 10 WHERE CURRENT OF c1;
-SELECT * FROM uctest;
+SELECT f1, f2 FROM uctest;
+UPDATE uctest SET f1 = f1 + 10 WHERE CURRENT OF c1; -- currently broken on GPDB! (does nothing)
+SELECT f1, f2 FROM uctest;
 -- insensitive cursor should not show effects of updates or deletes
-FETCH RELATIVE 0 FROM c1;
-DELETE FROM uctest WHERE CURRENT OF c1;
-SELECT * FROM uctest;
+--FETCH RELATIVE 0 FROM c1;
+DELETE FROM uctest WHERE CURRENT OF c1; -- currently broken on GPDB! (does nothing)
+SELECT f1, f2 FROM uctest;
 DELETE FROM uctest WHERE CURRENT OF c1; -- no-op
-SELECT * FROM uctest;
+SELECT f1, f2 FROM uctest;
 UPDATE uctest SET f1 = f1 + 10 WHERE CURRENT OF c1; -- no-op
-SELECT * FROM uctest;
-FETCH RELATIVE 0 FROM c1;
-ROLLBACK;
-SELECT * FROM uctest;
-
-BEGIN;
-DECLARE c1 CURSOR FOR SELECT * FROM uctest FOR UPDATE;
+SELECT f1, f2 FROM uctest;
+--FETCH RELATIVE 0 FROM c1;
+ROLLBACK;
+SELECT f1, f2 FROM uctest;
+
+BEGIN;
+DECLARE c1 CURSOR FOR SELECT f1, f2 FROM uctest FOR UPDATE;
 FETCH c1;
 UPDATE uctest SET f1 = f1 + 10 WHERE CURRENT OF c1;
-SELECT * FROM uctest;
-UPDATE uctest SET f1 = f1 + 10 WHERE CURRENT OF c1;
-SELECT * FROM uctest;
-DELETE FROM uctest WHERE CURRENT OF c1;
-SELECT * FROM uctest;
+SELECT f1, f2 FROM uctest;
+UPDATE uctest SET f1 = f1 + 10 WHERE CURRENT OF c1; -- currently broken on GPDB! (does nothing)
+SELECT f1, f2 FROM uctest;
+DELETE FROM uctest WHERE CURRENT OF c1; -- currently broken on GPDB! (does nothing)
+SELECT f1, f2 FROM uctest;
 DELETE FROM uctest WHERE CURRENT OF c1; -- no-op
-SELECT * FROM uctest;
+SELECT f1, f2 FROM uctest;
 UPDATE uctest SET f1 = f1 + 10 WHERE CURRENT OF c1; -- no-op
-SELECT * FROM uctest;
+SELECT f1, f2 FROM uctest;
 --- sensitive cursors can't currently scroll back, so this is an error:
 FETCH RELATIVE 0 FROM c1;
 ROLLBACK;
-SELECT * FROM uctest;
+SELECT f1, f2 FROM uctest;
 
 -- Check inheritance cases
 CREATE TEMP TABLE ucchild () inherits (uctest);
 INSERT INTO ucchild values(100, 'hundred');
-SELECT * FROM uctest;
-
-BEGIN;
-DECLARE c1 CURSOR FOR SELECT * FROM uctest;
+SELECT f1, f2 FROM uctest;
+
+BEGIN;
+DECLARE c1 CURSOR FOR SELECT f1, f2 FROM uctest;
 FETCH 1 FROM c1;
 UPDATE uctest SET f1 = f1 + 10 WHERE CURRENT OF c1;
 FETCH 1 FROM c1;
@@ -416,7 +359,7 @@
 UPDATE uctest SET f1 = f1 + 10 WHERE CURRENT OF c1;
 FETCH 1 FROM c1;
 COMMIT;
-SELECT * FROM uctest;
+SELECT f1, f2 FROM uctest;
 
 -- Check various error cases
 
@@ -442,12 +385,11 @@
 
 -- WHERE CURRENT OF may someday work with views, but today is not that day.
 -- For now, just make sure it errors out cleanly.
-CREATE TEMP VIEW ucview AS SELECT * FROM uctest;
+CREATE TEMP VIEW ucview AS SELECT f1, f2 FROM uctest;
 CREATE RULE ucrule AS ON DELETE TO ucview DO INSTEAD
   DELETE FROM uctest WHERE f1 = OLD.f1;
 BEGIN;
 DECLARE c1 CURSOR FOR SELECT * FROM ucview;
 FETCH FROM c1;
 DELETE FROM ucview WHERE CURRENT OF c1; -- fail, views not supported
-ROLLBACK;
->>>>>>> d13f41d2
+ROLLBACK;