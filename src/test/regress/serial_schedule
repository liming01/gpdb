# src/test/regress/serial_schedule
# This should probably be in an order similar to parallel_schedule.
test: tablespace
test: boolean
test: char
test: name
test: varchar
test: text
test: int2
test: int4
test: int8
test: oid
test: float4
test: float8
test: bit
test: numeric
test: txid
test: uuid
test: enum
test: money
test: rangetypes
test: pg_lsn
test: regproc
test: strings
test: numerology
test: point
test: lseg
test: line
test: box
test: path
test: polygon
test: circle
test: date
test: time
test: timetz
test: timestamp
test: timestamptz
test: interval
test: abstime
test: reltime
test: tinterval
test: inet
test: macaddr
test: tstypes
test: comments
test: geometry
test: horology
test: regex
test: oidjoins
test: type_sanity
test: opr_sanity
test: insert
test: insert_conflict
test: create_function_1
test: create_type
test: create_table
test: create_function_2
test: copy
test: copyselect
test: create_misc
test: create_operator
test: create_index
test: create_view
test: create_aggregate
test: create_function_3
test: create_cast
test: constraints
ignore: triggers
test: inherit
test: create_table_like
test: typed_table
test: vacuum
test: drop_if_exists
test: updatable_views
test: rolenames
test: sanity_check
test: errors
test: select
test: select_into
test: select_distinct
test: select_distinct_on
#test: select_implicit
test: select_having
test: subselect
test: union
test: case
test: join
test: aggregates
<<<<<<< HEAD
ignore: transactions
=======
test: groupingsets
test: transactions
>>>>>>> ab93f90c
ignore: random
test: random
test: portals
test: arrays
test: btree_index
test: hash_index
test: update
test: delete
test: namespace
<<<<<<< HEAD
ignore: prepared_xacts
=======
test: prepared_xacts
test: brin
test: gin
test: gist
test: spgist
>>>>>>> ab93f90c
test: privileges
test: security_label
test: collate
# MATERIALIZED_VIEW_FIXME : matview is not supported on greenplum. Enable the test when the feature is ready.
#test: matview
test: lock
test: replica_identity
test: rowsecurity
test: object_address
test: alter_generic
test: misc
test: psql
test: async
test: rules
test: select_views
test: portals_p2
test: foreign_key
test: cluster
test: dependency
test: guc
test: bitmapops
test: combocid
test: tsearch
test: tsdicts
test: foreign_data
test: gp_foreign_data
test: window
test: xmlmap
test: functional_deps
test: advisory_lock
test: json
test: jsonb
test: json_encoding
test: indirect_toast
test: equivclass
test: plancache
test: json
test: limit
test: plpgsql
test: copy2
test: temp
test: domain
test: rangefuncs
test: prepare
test: without_oid
test: conversion
test: truncate
test: alter_table
test: sequence
test: polymorphism
test: rowtypes
test: returning
# GPDB_83_MERGE_FIXME: the largeobject test is temporarily disabled due to test errors
ignore: largeobject
test: with
test: xml
<<<<<<< HEAD
test: stats
test: createdb
=======
test: event_trigger
test: stats
test: tablesample
>>>>>>> ab93f90c
<|MERGE_RESOLUTION|>--- conflicted
+++ resolved
@@ -86,12 +86,8 @@
 test: case
 test: join
 test: aggregates
-<<<<<<< HEAD
+test: groupingsets
 ignore: transactions
-=======
-test: groupingsets
-test: transactions
->>>>>>> ab93f90c
 ignore: random
 test: random
 test: portals
@@ -101,15 +97,11 @@
 test: update
 test: delete
 test: namespace
-<<<<<<< HEAD
 ignore: prepared_xacts
-=======
-test: prepared_xacts
 test: brin
 test: gin
 test: gist
 test: spgist
->>>>>>> ab93f90c
 test: privileges
 test: security_label
 test: collate
@@ -166,11 +158,7 @@
 ignore: largeobject
 test: with
 test: xml
-<<<<<<< HEAD
-test: stats
-test: createdb
-=======
 test: event_trigger
 test: stats
 test: tablesample
->>>>>>> ab93f90c
+test: createdb