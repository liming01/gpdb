--
-- FLOAT8
--
CREATE TABLE FLOAT8_TBL(i INT DEFAULT 1, f1 float8);
INSERT INTO FLOAT8_TBL(f1) VALUES ('    0.0   ');
INSERT INTO FLOAT8_TBL(f1) VALUES ('1004.30  ');
INSERT INTO FLOAT8_TBL(f1) VALUES ('   -34.84');
INSERT INTO FLOAT8_TBL(f1) VALUES ('1.2345678901234e+200');
INSERT INTO FLOAT8_TBL(f1) VALUES ('1.2345678901234e-200');
-- test for underflow and overflow handling
SELECT '10e400'::float8;
ERROR:  value out of range: overflow
LINE 1: SELECT '10e400'::float8;
               ^
SELECT '-10e400'::float8;
ERROR:  value out of range: overflow
LINE 1: SELECT '-10e400'::float8;
               ^
SELECT '1e309'::float8;
ERROR:  value out of range: overflow
LINE 1: SELECT '1e309'::float8;
               ^
SELECT '10e-400'::float8;
ERROR:  value out of range: underflow
LINE 1: SELECT '10e-400'::float8;
               ^
SELECT '-10e-400'::float8;
ERROR:  value out of range: underflow
LINE 1: SELECT '-10e-400'::float8;
               ^
SELECT '1e-324'::float8;
ERROR:  value out of range: underflow
LINE 1: SELECT '1e-324'::float8;
               ^
SELECT '1e308'::float8;
 float8 
--------
 1e+308
(1 row)

SELECT '1e-323'::float8;
        float8         
-----------------------
 9.88131291682493e-324
(1 row)

SELECT '0.0'::float8;
 float8 
--------
      0
(1 row)

-- bad input
INSERT INTO FLOAT8_TBL(f1) VALUES ('');
ERROR:  invalid input syntax for type double precision: ""
LINE 1: INSERT INTO FLOAT8_TBL(f1) VALUES ('');
                                           ^
INSERT INTO FLOAT8_TBL(f1) VALUES ('     ');
ERROR:  invalid input syntax for type double precision: "     "
LINE 1: INSERT INTO FLOAT8_TBL(f1) VALUES ('     ');
                                           ^
INSERT INTO FLOAT8_TBL(f1) VALUES ('xyz');
ERROR:  invalid input syntax for type double precision: "xyz"
LINE 1: INSERT INTO FLOAT8_TBL(f1) VALUES ('xyz');
                                           ^
INSERT INTO FLOAT8_TBL(f1) VALUES ('5.0.0');
ERROR:  invalid input syntax for type double precision: "5.0.0"
LINE 1: INSERT INTO FLOAT8_TBL(f1) VALUES ('5.0.0');
                                           ^
INSERT INTO FLOAT8_TBL(f1) VALUES ('5 . 0');
ERROR:  invalid input syntax for type double precision: "5 . 0"
LINE 1: INSERT INTO FLOAT8_TBL(f1) VALUES ('5 . 0');
                                           ^
INSERT INTO FLOAT8_TBL(f1) VALUES ('5.   0');
ERROR:  invalid input syntax for type double precision: "5.   0"
LINE 1: INSERT INTO FLOAT8_TBL(f1) VALUES ('5.   0');
                                           ^
INSERT INTO FLOAT8_TBL(f1) VALUES ('    - 3');
ERROR:  invalid input syntax for type double precision: "    - 3"
LINE 1: INSERT INTO FLOAT8_TBL(f1) VALUES ('    - 3');
                                           ^
INSERT INTO FLOAT8_TBL(f1) VALUES ('123           5');
ERROR:  invalid input syntax for type double precision: "123           5"
LINE 1: INSERT INTO FLOAT8_TBL(f1) VALUES ('123           5');
                                           ^
-- special inputs
SELECT 'NaN'::float8;
 float8 
--------
    NaN
(1 row)

SELECT 'nan'::float8;
 float8 
--------
    NaN
(1 row)

SELECT '   NAN  '::float8;
 float8 
--------
    NaN
(1 row)

SELECT 'infinity'::float8;
  float8  
----------
 Infinity
(1 row)

SELECT 'inf'::float8;
  float8  
----------
 Infinity
(1 row)

SELECT '          -INFINiTY   '::float8;
  float8   
-----------
 -Infinity
(1 row)

SELECT '+Infinity'::float8;
  float8  
----------
 Infinity
(1 row)

SELECT '+INF'::float8;
  float8  
----------
 Infinity
(1 row)

SELECT '+inf'::float8;
  float8  
----------
 Infinity
(1 row)

SELECT '+INFINITY'::float8;
  float8  
----------
 Infinity
(1 row)

-- bad special inputs
SELECT 'N A N'::float8;
ERROR:  invalid input syntax for type double precision: "N A N"
LINE 1: SELECT 'N A N'::float8;
               ^
SELECT 'NaN x'::float8;
ERROR:  invalid input syntax for type double precision: "NaN x"
LINE 1: SELECT 'NaN x'::float8;
               ^
SELECT ' INFINITY    x'::float8;
ERROR:  invalid input syntax for type double precision: " INFINITY    x"
LINE 1: SELECT ' INFINITY    x'::float8;
               ^
SELECT 'Infinity'::float8 + 100.0;
 ?column? 
----------
 Infinity
(1 row)

SELECT 'Infinity'::float8 / 'Infinity'::float8;
 ?column? 
----------
      NaN
(1 row)

SELECT 'nan'::float8 / 'nan'::float8;
 ?column? 
----------
      NaN
(1 row)

SELECT 'nan'::numeric::float8;
 float8 
--------
    NaN
(1 row)

SELECT '' AS five, f1 FROM FLOAT8_TBL ORDER BY 2;
 five |          f1          
------+----------------------
      |               -34.84
      |                    0
      | 1.2345678901234e-200
      |               1004.3
      | 1.2345678901234e+200
(5 rows)

SELECT '' AS four, f.f1 FROM FLOAT8_TBL f WHERE f.f1 <> '1004.3' ORDER BY 2;
 four |          f1          
------+----------------------
      |               -34.84
      |                    0
      | 1.2345678901234e-200
      | 1.2345678901234e+200
(4 rows)

SELECT '' AS one, f.f1 FROM FLOAT8_TBL f WHERE f.f1 = '1004.3' ORDER BY 2;
 one |   f1   
-----+--------
     | 1004.3
(1 row)

SELECT '' AS three, f.f1 FROM FLOAT8_TBL f WHERE '1004.3' > f.f1 ORDER BY 2;
 three |          f1          
-------+----------------------
       |               -34.84
       |                    0
       | 1.2345678901234e-200
(3 rows)

SELECT '' AS three, f.f1 FROM FLOAT8_TBL f WHERE  f.f1 < '1004.3' ORDER BY 2;
 three |          f1          
-------+----------------------
       |               -34.84
       |                    0
       | 1.2345678901234e-200
(3 rows)

SELECT '' AS four, f.f1 FROM FLOAT8_TBL f WHERE '1004.3' >= f.f1 ORDER BY 2;
 four |          f1          
------+----------------------
      |               -34.84
      |                    0
      | 1.2345678901234e-200
      |               1004.3
(4 rows)

SELECT '' AS four, f.f1 FROM FLOAT8_TBL f WHERE  f.f1 <= '1004.3' ORDER BY 2;
 four |          f1          
------+----------------------
      |               -34.84
      |                    0
      | 1.2345678901234e-200
      |               1004.3
(4 rows)

SELECT '' AS three, f.f1, f.f1 * '-10' AS x
   FROM FLOAT8_TBL f
   WHERE f.f1 > '0.0' ORDER BY 2;
 three |          f1          |           x           
-------+----------------------+-----------------------
       | 1.2345678901234e-200 | -1.2345678901234e-199
       |               1004.3 |                -10043
       | 1.2345678901234e+200 | -1.2345678901234e+201
(3 rows)

SELECT '' AS three, f.f1, f.f1 + '-10' AS x
   FROM FLOAT8_TBL f
   WHERE f.f1 > '0.0' ORDER BY 2;
 three |          f1          |          x           
-------+----------------------+----------------------
       | 1.2345678901234e-200 |                  -10
       |               1004.3 |                994.3
       | 1.2345678901234e+200 | 1.2345678901234e+200
(3 rows)

SELECT '' AS three, f.f1, f.f1 / '-10' AS x
   FROM FLOAT8_TBL f
   WHERE f.f1 > '0.0' ORDER BY 2;
 three |          f1          |           x           
-------+----------------------+-----------------------
       | 1.2345678901234e-200 | -1.2345678901234e-201
       |               1004.3 |               -100.43
       | 1.2345678901234e+200 | -1.2345678901234e+199
(3 rows)

SELECT '' AS three, f.f1, f.f1 - '-10' AS x
   FROM FLOAT8_TBL f
   WHERE f.f1 > '0.0' ORDER BY 2;
 three |          f1          |          x           
-------+----------------------+----------------------
       | 1.2345678901234e-200 |                   10
       |               1004.3 |               1014.3
       | 1.2345678901234e+200 | 1.2345678901234e+200
(3 rows)

SELECT '' AS one, f.f1 ^ '2.0' AS square_f1
   FROM FLOAT8_TBL f where f.f1 = '1004.3';
 one | square_f1  
-----+------------
     | 1008618.49
(1 row)

-- absolute value
SELECT '' AS five, f.f1, @f.f1 AS abs_f1
   FROM FLOAT8_TBL f;
 five |          f1          |        abs_f1        
------+----------------------+----------------------
      |               -34.84 |                34.84
      |                    0 |                    0
      | 1.2345678901234e-200 | 1.2345678901234e-200
      |               1004.3 |               1004.3
      | 1.2345678901234e+200 | 1.2345678901234e+200
(5 rows)

-- truncate
SELECT '' AS five, f.f1, trunc(f.f1) AS trunc_f1
   FROM FLOAT8_TBL f ORDER BY 2;
 five |          f1          |       trunc_f1       
------+----------------------+----------------------
      |               -34.84 |                  -34
      |                    0 |                    0
      | 1.2345678901234e-200 |                    0
      |               1004.3 |                 1004
      | 1.2345678901234e+200 | 1.2345678901234e+200
(5 rows)

-- round
SELECT '' AS five, f.f1, round(f.f1) AS round_f1
   FROM FLOAT8_TBL f ORDER BY 2;
 five |          f1          |       round_f1       
------+----------------------+----------------------
      |               -34.84 |                  -35
      |                    0 |                    0
      | 1.2345678901234e-200 |                    0
      |               1004.3 |                 1004
      | 1.2345678901234e+200 | 1.2345678901234e+200
(5 rows)

-- ceil / ceiling
select ceil(f1) as ceil_f1 from float8_tbl f ORDER BY 1;
       ceil_f1        
----------------------
                  -34
                    0
                    1
                 1005
 1.2345678901234e+200
(5 rows)

select ceiling(f1) as ceiling_f1 from float8_tbl f ORDER BY 1;
      ceiling_f1      
----------------------
                  -34
                    0
                    1
                 1005
 1.2345678901234e+200
(5 rows)

-- floor
select floor(f1) as floor_f1 from float8_tbl f ORDER BY 1;
       floor_f1       
----------------------
                  -35
                    0
                    0
                 1004
 1.2345678901234e+200
(5 rows)

-- sign
select sign(f1) as sign_f1 from float8_tbl f ORDER BY 1;
 sign_f1 
---------
      -1
       0
       1
       1
       1
(5 rows)

-- square root
SELECT sqrt(float8 '64') AS eight;
 eight 
-------
     8
(1 row)

SELECT |/ float8 '64' AS eight;
 eight 
-------
     8
(1 row)

SELECT '' AS three, f.f1, |/f.f1 AS sqrt_f1
   FROM FLOAT8_TBL f
   WHERE f.f1 > '0.0' ORDER BY 2;
 three |          f1          |        sqrt_f1        
-------+----------------------+-----------------------
       | 1.2345678901234e-200 | 1.11111110611109e-100
       |               1004.3 |      31.6906926399535
       | 1.2345678901234e+200 | 1.11111110611109e+100
(3 rows)

-- power
SELECT power(float8 '144', float8 '0.5');
 power 
-------
    12
(1 row)

-- take exp of ln(f.f1)
SELECT '' AS three, f.f1, exp(ln(f.f1)) AS exp_ln_f1
   FROM FLOAT8_TBL f
   WHERE f.f1 > '0.0' ORDER BY 2;
 three |          f1          |       exp_ln_f1       
-------+----------------------+-----------------------
       | 1.2345678901234e-200 | 1.23456789012339e-200
       |               1004.3 |                1004.3
       | 1.2345678901234e+200 | 1.23456789012338e+200
(3 rows)

-- cube root
SELECT ||/ float8 '27' AS three;
 three 
-------
     3
(1 row)

SELECT '' AS five, f.f1, ||/f.f1 AS cbrt_f1 FROM FLOAT8_TBL f ORDER BY 2;
 five |          f1          |       cbrt_f1        
------+----------------------+----------------------
      |               -34.84 |    -3.26607421344208
      |                    0 |                    0
      | 1.2345678901234e-200 |  2.3112042409018e-67
      |               1004.3 |      10.014312837827
      | 1.2345678901234e+200 | 4.97933859234765e+66
(5 rows)

SELECT '' AS five, f1 FROM FLOAT8_TBL ORDER BY 2;
 five |          f1          
------+----------------------
      |               -34.84
      |                    0
      | 1.2345678901234e-200
      |               1004.3
      | 1.2345678901234e+200
(5 rows)

UPDATE FLOAT8_TBL
   SET f1 = FLOAT8_TBL.f1 * '-1'
   WHERE FLOAT8_TBL.f1 > '0.0';
SELECT '' AS bad, f.f1 * '1e200' from FLOAT8_TBL f;
ERROR:  value out of range: overflow
SELECT '' AS bad, f.f1 ^ '1e200' from FLOAT8_TBL f;
ERROR:  value out of range: overflow
SELECT 0 ^ 0 + 0 ^ 1 + 0 ^ 0.0 + 0 ^ 0.5;
 ?column? 
----------
        2
(1 row)

SELECT '' AS bad, ln(f.f1) from FLOAT8_TBL f where f.f1 = '0.0' ;
ERROR:  cannot take logarithm of zero  (seg0 slice1 localhost:50001 pid=1946)
SELECT '' AS bad, ln(f.f1) from FLOAT8_TBL f where f.f1 < '0.0' ;
ERROR:  cannot take logarithm of a negative number  (seg0 slice1 localhost:50001 pid=1946)
SELECT '' AS bad, exp(f.f1) from FLOAT8_TBL f;
ERROR:  value out of range: underflow
SELECT '' AS bad, f.f1 / '0.0' from FLOAT8_TBL f;
ERROR:  division by zero  (seg0 slice1 localhost:50001 pid=1946)
SELECT '' AS five, f1 FROM FLOAT8_TBL ORDER BY 2;
 five |          f1           
------+-----------------------
      | -1.2345678901234e+200
      |               -1004.3
      |                -34.84
      | -1.2345678901234e-200
      |                     0
(5 rows)

-- test for over- and underflow
INSERT INTO FLOAT8_TBL(f1) VALUES ('10e400');
ERROR:  value out of range: overflow
LINE 1: INSERT INTO FLOAT8_TBL(f1) VALUES ('10e400');
                                           ^
INSERT INTO FLOAT8_TBL(f1) VALUES ('-10e400');
ERROR:  value out of range: overflow
LINE 1: INSERT INTO FLOAT8_TBL(f1) VALUES ('-10e400');
                                           ^
INSERT INTO FLOAT8_TBL(f1) VALUES ('1e309');
ERROR:  value out of range: overflow
LINE 1: INSERT INTO FLOAT8_TBL(f1) VALUES ('1e309');
                                           ^
INSERT INTO FLOAT8_TBL(f1) VALUES ('10e-400');
ERROR:  value out of range: underflow
LINE 1: INSERT INTO FLOAT8_TBL(f1) VALUES ('10e-400');
                                           ^
INSERT INTO FLOAT8_TBL(f1) VALUES ('-10e-400');
ERROR:  value out of range: underflow
LINE 1: INSERT INTO FLOAT8_TBL(f1) VALUES ('-10e-400');
                                           ^
INSERT INTO FLOAT8_TBL(f1) VALUES ('1e-324');
ERROR:  value out of range: underflow
LINE 1: INSERT INTO FLOAT8_TBL(f1) VALUES ('1e-324');
                                           ^
INSERT INTO FLOAT8_TBL(f1) VALUES ('1e308');
INSERT INTO FLOAT8_TBL(f1) VALUES ('1e-323');
INSERT INTO FLOAT8_TBL(f1) VALUES ('+INFINITY'::float8);
INSERT INTO FLOAT8_TBL(f1) VALUES ('+InFiNiTY'::float8);
INSERT INTO FLOAT8_TBL(f1) VALUES ('+Inf'::float8);
INSERT INTO FLOAT8_TBL(f1) VALUES ('-INFINITY'::float8);
INSERT INTO FLOAT8_TBL(f1) VALUES ('-InFiNiTY'::float8);
INSERT INTO FLOAT8_TBL(f1) VALUES ('-Inf'::float8);
INSERT INTO FLOAT8_TBL(f1) VALUES ('NaN'::float8);
INSERT INTO FLOAT8_TBL(f1) VALUES ('+naN'::float8);
INSERT INTO FLOAT8_TBL(f1) VALUES ('-naN'::float8);
-- test for over- and underflow with update statement
UPDATE FLOAT8_TBL SET f1='0.0'::float8 WHERE f1='1e-324'::float8;
ERROR:  value out of range: underflow
LINE 1: UPDATE FLOAT8_TBL SET f1='0.0'::float8 WHERE f1='1e-324'::fl...
                                                        ^
UPDATE FLOAT8_TBL SET f1='0.0'::float8 WHERE f1='1e309'::float8;
ERROR:  value out of range: overflow
LINE 1: UPDATE FLOAT8_TBL SET f1='0.0'::float8 WHERE f1='1e309'::flo...
                                                        ^
UPDATE FLOAT8_TBL SET f1='0.0'::float8 WHERE f1='1e-400'::float8;
ERROR:  value out of range: underflow
LINE 1: UPDATE FLOAT8_TBL SET f1='0.0'::float8 WHERE f1='1e-400'::fl...
                                                        ^
UPDATE FLOAT8_TBL SET f1='0.0'::float8 WHERE f1='1e400'::float8;
ERROR:  value out of range: overflow
LINE 1: UPDATE FLOAT8_TBL SET f1='0.0'::float8 WHERE f1='1e400'::flo...
                                                        ^
UPDATE FLOAT8_TBL SET f1='0.0'::float8 WHERE f1='0.0'::float8;
UPDATE FLOAT8_TBL SET f1='0.0'::float8 WHERE f1='+INFINITY'::float8;
UPDATE FLOAT8_TBL SET f1='0.0'::float8 WHERE f1='+InFiNiTY'::float8;
UPDATE FLOAT8_TBL SET f1='0.0'::float8 WHERE f1='+Inf'::float8;
UPDATE FLOAT8_TBL SET f1='0.0'::float8 WHERE f1='-INFINITY'::float8;
UPDATE FLOAT8_TBL SET f1='0.0'::float8 WHERE f1='-Inf'::float8;
UPDATE FLOAT8_TBL SET f1='0.0'::float8 WHERE f1='NaN'::float8;
UPDATE FLOAT8_TBL SET f1='0.0'::float8 WHERE f1='+naN'::float8;
UPDATE FLOAT8_TBL SET f1='0.0'::float8 WHERE f1='-naN'::float8;
-- test for over- and underflow with delete statement
DELETE FROM FLOAT8_TBL WHERE f1='1e-324'::float8;
ERROR:  value out of range: underflow
LINE 1: DELETE FROM FLOAT8_TBL WHERE f1='1e-324'::float8;
                                        ^
DELETE FROM FLOAT8_TBL WHERE f1='1e309'::float8;
ERROR:  value out of range: overflow
LINE 1: DELETE FROM FLOAT8_TBL WHERE f1='1e309'::float8;
                                        ^
DELETE FROM FLOAT8_TBL WHERE f1='1e400'::float8;
ERROR:  value out of range: overflow
LINE 1: DELETE FROM FLOAT8_TBL WHERE f1='1e400'::float8;
                                        ^
DELETE FROM FLOAT8_TBL WHERE f1='1e-400'::float8;
ERROR:  value out of range: underflow
LINE 1: DELETE FROM FLOAT8_TBL WHERE f1='1e-400'::float8;
                                        ^
DELETE FROM FLOAT8_TBL WHERE f1='0.0'::float8;
DELETE FROM FLOAT8_TBL WHERE f1='+INFINITY'::float8;
DELETE FROM FLOAT8_TBL WHERE f1='+InFiNiTY'::float8;
DELETE FROM FLOAT8_TBL WHERE f1='+Inf'::float8;
DELETE FROM FLOAT8_TBL WHERE f1='-INFINITY'::float8;
DELETE FROM FLOAT8_TBL WHERE f1='-Inf'::float8;
DELETE FROM FLOAT8_TBL WHERE f1='-naN'::float8;
DELETE FROM FLOAT8_TBL WHERE f1='+naN'::float8;
DELETE FROM FLOAT8_TBL WHERE f1='NaN'::float8;
-- maintain external table consistency across platforms
-- delete all values and reinsert well-behaved ones
DELETE FROM FLOAT8_TBL;
INSERT INTO FLOAT8_TBL(f1) VALUES ('0.0');
INSERT INTO FLOAT8_TBL(f1) VALUES ('-34.84');
INSERT INTO FLOAT8_TBL(f1) VALUES ('-1004.30');
INSERT INTO FLOAT8_TBL(f1) VALUES ('-1.2345678901234e+200');
INSERT INTO FLOAT8_TBL(f1) VALUES ('-1.2345678901234e-200');
SELECT '' AS five, f1 FROM FLOAT8_TBL ORDER BY 2;
 five |          f1           
------+-----------------------
      | -1.2345678901234e+200
      |               -1004.3
      |                -34.84
      | -1.2345678901234e-200
      |                     0
(5 rows)

<<<<<<< HEAD
-- test if you can dump/restore subnormal (1e-323) values
-- using COPY
CREATE TABLE FLOATS(a float8);
INSERT INTO FLOATS select 1e-307::float8 / 10^i FROM generate_series(1,16) i;
SELECT * FROM FLOATS ORDER BY a;
           a           
-----------------------
 9.88131291682493e-324
 9.88131291682493e-323
 9.98012604599318e-322
 9.99988867182683e-321
 9.99988867182683e-320
   9.999987484956e-319
 1.00000023069254e-317
 9.99999983659714e-317
 9.99999998481684e-316
 9.99999999963881e-315
 1.00000000001329e-313
 9.99999999998465e-313
 9.99999999999948e-312
 9.99999999999997e-311
                1e-309
                1e-308
(16 rows)

SELECT float8in(float8out(a)) FROM FLOATS ORDER BY a;
       float8in        
-----------------------
 9.88131291682493e-324
 9.88131291682493e-323
 9.98012604599318e-322
 9.99988867182683e-321
 9.99988867182683e-320
   9.999987484956e-319
 1.00000023069254e-317
 9.99999983659714e-317
 9.99999998481684e-316
 9.99999999963881e-315
 1.00000000001329e-313
 9.99999999998465e-313
 9.99999999999948e-312
 9.99999999999997e-311
                1e-309
                1e-308
(16 rows)

COPY FLOATS TO '/tmp/floats';
TRUNCATE FLOATS;
COPY FLOATS FROM '/tmp/floats';
SELECT * FROM FLOATS ORDER BY a;
           a           
-----------------------
 9.88131291682493e-324
 9.88131291682493e-323
 9.98012604599318e-322
 9.99988867182683e-321
 9.99988867182683e-320
   9.999987484956e-319
 1.00000023069254e-317
 9.99999983659714e-317
 9.99999998481684e-316
 9.99999999963881e-315
 1.00000000001329e-313
 9.99999999998465e-313
 9.99999999999948e-312
 9.99999999999997e-311
                1e-309
                1e-308
(16 rows)
=======
-- test exact cases for trigonometric functions in degrees
SET extra_float_digits = 3;
SELECT x,
       sind(x),
       sind(x) IN (-1,-0.5,0,0.5,1) AS sind_exact
FROM (VALUES (0), (30), (90), (150), (180),
      (210), (270), (330), (360)) AS t(x);
  x  | sind | sind_exact 
-----+------+------------
   0 |    0 | t
  30 |  0.5 | t
  90 |    1 | t
 150 |  0.5 | t
 180 |    0 | t
 210 | -0.5 | t
 270 |   -1 | t
 330 | -0.5 | t
 360 |    0 | t
(9 rows)

SELECT x,
       cosd(x),
       cosd(x) IN (-1,-0.5,0,0.5,1) AS cosd_exact
FROM (VALUES (0), (60), (90), (120), (180),
      (240), (270), (300), (360)) AS t(x);
  x  | cosd | cosd_exact 
-----+------+------------
   0 |    1 | t
  60 |  0.5 | t
  90 |    0 | t
 120 | -0.5 | t
 180 |   -1 | t
 240 | -0.5 | t
 270 |    0 | t
 300 |  0.5 | t
 360 |    1 | t
(9 rows)

SELECT x,
       tand(x),
       tand(x) IN ('-Infinity'::float8,-1,0,
                   1,'Infinity'::float8) AS tand_exact,
       cotd(x),
       cotd(x) IN ('-Infinity'::float8,-1,0,
                   1,'Infinity'::float8) AS cotd_exact
FROM (VALUES (0), (45), (90), (135), (180),
      (225), (270), (315), (360)) AS t(x);
  x  |   tand    | tand_exact |   cotd    | cotd_exact 
-----+-----------+------------+-----------+------------
   0 |         0 | t          |  Infinity | t
  45 |         1 | t          |         1 | t
  90 |  Infinity | t          |         0 | t
 135 |        -1 | t          |        -1 | t
 180 |         0 | t          | -Infinity | t
 225 |         1 | t          |         1 | t
 270 | -Infinity | t          |         0 | t
 315 |        -1 | t          |        -1 | t
 360 |         0 | t          |  Infinity | t
(9 rows)

SELECT x,
       asind(x),
       asind(x) IN (-90,-30,0,30,90) AS asind_exact,
       acosd(x),
       acosd(x) IN (0,60,90,120,180) AS acosd_exact
FROM (VALUES (-1), (-0.5), (0), (0.5), (1)) AS t(x);
  x   | asind | asind_exact | acosd | acosd_exact 
------+-------+-------------+-------+-------------
   -1 |   -90 | t           |   180 | t
 -0.5 |   -30 | t           |   120 | t
    0 |     0 | t           |    90 | t
  0.5 |    30 | t           |    60 | t
    1 |    90 | t           |     0 | t
(5 rows)

SELECT x,
       atand(x),
       atand(x) IN (-90,-45,0,45,90) AS atand_exact
FROM (VALUES ('-Infinity'::float8), (-1), (0), (1),
      ('Infinity'::float8)) AS t(x);
     x     | atand | atand_exact 
-----------+-------+-------------
 -Infinity |   -90 | t
        -1 |   -45 | t
         0 |     0 | t
         1 |    45 | t
  Infinity |    90 | t
(5 rows)

SELECT x, y,
       atan2d(y, x),
       atan2d(y, x) IN (-90,0,90,180) AS atan2d_exact
FROM (SELECT 10*cosd(a), 10*sind(a)
      FROM generate_series(0, 360, 90) AS t(a)) AS t(x,y);
  x  |  y  | atan2d | atan2d_exact 
-----+-----+--------+--------------
  10 |   0 |      0 | t
   0 |  10 |     90 | t
 -10 |   0 |    180 | t
   0 | -10 |    -90 | t
  10 |   0 |      0 | t
(5 rows)

RESET extra_float_digits;
>>>>>>> b5bce6c1
<|MERGE_RESOLUTION|>--- conflicted
+++ resolved
@@ -571,7 +571,110 @@
       |                     0
 (5 rows)
 
-<<<<<<< HEAD
+-- test exact cases for trigonometric functions in degrees
+SET extra_float_digits = 3;
+SELECT x,
+       sind(x),
+       sind(x) IN (-1,-0.5,0,0.5,1) AS sind_exact
+FROM (VALUES (0), (30), (90), (150), (180),
+      (210), (270), (330), (360)) AS t(x);
+  x  | sind | sind_exact 
+-----+------+------------
+   0 |    0 | t
+  30 |  0.5 | t
+  90 |    1 | t
+ 150 |  0.5 | t
+ 180 |    0 | t
+ 210 | -0.5 | t
+ 270 |   -1 | t
+ 330 | -0.5 | t
+ 360 |    0 | t
+(9 rows)
+
+SELECT x,
+       cosd(x),
+       cosd(x) IN (-1,-0.5,0,0.5,1) AS cosd_exact
+FROM (VALUES (0), (60), (90), (120), (180),
+      (240), (270), (300), (360)) AS t(x);
+  x  | cosd | cosd_exact 
+-----+------+------------
+   0 |    1 | t
+  60 |  0.5 | t
+  90 |    0 | t
+ 120 | -0.5 | t
+ 180 |   -1 | t
+ 240 | -0.5 | t
+ 270 |    0 | t
+ 300 |  0.5 | t
+ 360 |    1 | t
+(9 rows)
+
+SELECT x,
+       tand(x),
+       tand(x) IN ('-Infinity'::float8,-1,0,
+                   1,'Infinity'::float8) AS tand_exact,
+       cotd(x),
+       cotd(x) IN ('-Infinity'::float8,-1,0,
+                   1,'Infinity'::float8) AS cotd_exact
+FROM (VALUES (0), (45), (90), (135), (180),
+      (225), (270), (315), (360)) AS t(x);
+  x  |   tand    | tand_exact |   cotd    | cotd_exact 
+-----+-----------+------------+-----------+------------
+   0 |         0 | t          |  Infinity | t
+  45 |         1 | t          |         1 | t
+  90 |  Infinity | t          |         0 | t
+ 135 |        -1 | t          |        -1 | t
+ 180 |         0 | t          | -Infinity | t
+ 225 |         1 | t          |         1 | t
+ 270 | -Infinity | t          |         0 | t
+ 315 |        -1 | t          |        -1 | t
+ 360 |         0 | t          |  Infinity | t
+(9 rows)
+
+SELECT x,
+       asind(x),
+       asind(x) IN (-90,-30,0,30,90) AS asind_exact,
+       acosd(x),
+       acosd(x) IN (0,60,90,120,180) AS acosd_exact
+FROM (VALUES (-1), (-0.5), (0), (0.5), (1)) AS t(x);
+  x   | asind | asind_exact | acosd | acosd_exact 
+------+-------+-------------+-------+-------------
+   -1 |   -90 | t           |   180 | t
+ -0.5 |   -30 | t           |   120 | t
+    0 |     0 | t           |    90 | t
+  0.5 |    30 | t           |    60 | t
+    1 |    90 | t           |     0 | t
+(5 rows)
+
+SELECT x,
+       atand(x),
+       atand(x) IN (-90,-45,0,45,90) AS atand_exact
+FROM (VALUES ('-Infinity'::float8), (-1), (0), (1),
+      ('Infinity'::float8)) AS t(x);
+     x     | atand | atand_exact 
+-----------+-------+-------------
+ -Infinity |   -90 | t
+        -1 |   -45 | t
+         0 |     0 | t
+         1 |    45 | t
+  Infinity |    90 | t
+(5 rows)
+
+SELECT x, y,
+       atan2d(y, x),
+       atan2d(y, x) IN (-90,0,90,180) AS atan2d_exact
+FROM (SELECT 10*cosd(a), 10*sind(a)
+      FROM generate_series(0, 360, 90) AS t(a)) AS t(x,y);
+  x  |  y  | atan2d | atan2d_exact 
+-----+-----+--------+--------------
+  10 |   0 |      0 | t
+   0 |  10 |     90 | t
+ -10 |   0 |    180 | t
+   0 | -10 |    -90 | t
+  10 |   0 |      0 | t
+(5 rows)
+
+RESET extra_float_digits;
 -- test if you can dump/restore subnormal (1e-323) values
 -- using COPY
 CREATE TABLE FLOATS(a float8);
@@ -641,109 +744,3 @@
                 1e-309
                 1e-308
 (16 rows)
-=======
--- test exact cases for trigonometric functions in degrees
-SET extra_float_digits = 3;
-SELECT x,
-       sind(x),
-       sind(x) IN (-1,-0.5,0,0.5,1) AS sind_exact
-FROM (VALUES (0), (30), (90), (150), (180),
-      (210), (270), (330), (360)) AS t(x);
-  x  | sind | sind_exact 
------+------+------------
-   0 |    0 | t
-  30 |  0.5 | t
-  90 |    1 | t
- 150 |  0.5 | t
- 180 |    0 | t
- 210 | -0.5 | t
- 270 |   -1 | t
- 330 | -0.5 | t
- 360 |    0 | t
-(9 rows)
-
-SELECT x,
-       cosd(x),
-       cosd(x) IN (-1,-0.5,0,0.5,1) AS cosd_exact
-FROM (VALUES (0), (60), (90), (120), (180),
-      (240), (270), (300), (360)) AS t(x);
-  x  | cosd | cosd_exact 
------+------+------------
-   0 |    1 | t
-  60 |  0.5 | t
-  90 |    0 | t
- 120 | -0.5 | t
- 180 |   -1 | t
- 240 | -0.5 | t
- 270 |    0 | t
- 300 |  0.5 | t
- 360 |    1 | t
-(9 rows)
-
-SELECT x,
-       tand(x),
-       tand(x) IN ('-Infinity'::float8,-1,0,
-                   1,'Infinity'::float8) AS tand_exact,
-       cotd(x),
-       cotd(x) IN ('-Infinity'::float8,-1,0,
-                   1,'Infinity'::float8) AS cotd_exact
-FROM (VALUES (0), (45), (90), (135), (180),
-      (225), (270), (315), (360)) AS t(x);
-  x  |   tand    | tand_exact |   cotd    | cotd_exact 
------+-----------+------------+-----------+------------
-   0 |         0 | t          |  Infinity | t
-  45 |         1 | t          |         1 | t
-  90 |  Infinity | t          |         0 | t
- 135 |        -1 | t          |        -1 | t
- 180 |         0 | t          | -Infinity | t
- 225 |         1 | t          |         1 | t
- 270 | -Infinity | t          |         0 | t
- 315 |        -1 | t          |        -1 | t
- 360 |         0 | t          |  Infinity | t
-(9 rows)
-
-SELECT x,
-       asind(x),
-       asind(x) IN (-90,-30,0,30,90) AS asind_exact,
-       acosd(x),
-       acosd(x) IN (0,60,90,120,180) AS acosd_exact
-FROM (VALUES (-1), (-0.5), (0), (0.5), (1)) AS t(x);
-  x   | asind | asind_exact | acosd | acosd_exact 
-------+-------+-------------+-------+-------------
-   -1 |   -90 | t           |   180 | t
- -0.5 |   -30 | t           |   120 | t
-    0 |     0 | t           |    90 | t
-  0.5 |    30 | t           |    60 | t
-    1 |    90 | t           |     0 | t
-(5 rows)
-
-SELECT x,
-       atand(x),
-       atand(x) IN (-90,-45,0,45,90) AS atand_exact
-FROM (VALUES ('-Infinity'::float8), (-1), (0), (1),
-      ('Infinity'::float8)) AS t(x);
-     x     | atand | atand_exact 
------------+-------+-------------
- -Infinity |   -90 | t
-        -1 |   -45 | t
-         0 |     0 | t
-         1 |    45 | t
-  Infinity |    90 | t
-(5 rows)
-
-SELECT x, y,
-       atan2d(y, x),
-       atan2d(y, x) IN (-90,0,90,180) AS atan2d_exact
-FROM (SELECT 10*cosd(a), 10*sind(a)
-      FROM generate_series(0, 360, 90) AS t(a)) AS t(x,y);
-  x  |  y  | atan2d | atan2d_exact 
------+-----+--------+--------------
-  10 |   0 |      0 | t
-   0 |  10 |     90 | t
- -10 |   0 |    180 | t
-   0 | -10 |    -90 | t
-  10 |   0 |      0 | t
-(5 rows)
-
-RESET extra_float_digits;
->>>>>>> b5bce6c1
