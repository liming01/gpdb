--
-- RULES
-- From Jan's original setup_ruletest.sql and run_ruletest.sql
-- - thomas 1998-09-13
--
--
-- Tables and rules for the view test
--
create table rtest_t1 (a int4, b int4);
create table rtest_t2 (a int4, b int4);
create table rtest_t3 (a int4, b int4);
create view rtest_v1 as select * from rtest_t1;
create rule rtest_v1_ins as on insert to rtest_v1 do instead
	insert into rtest_t1 values (new.a, new.b);
create rule rtest_v1_upd as on update to rtest_v1 do instead
	update rtest_t1 set a = new.a, b = new.b
	where a = old.a;
create rule rtest_v1_del as on delete to rtest_v1 do instead
	delete from rtest_t1 where a = old.a;
-- Test comments
COMMENT ON RULE rtest_v1_bad ON rtest_v1 IS 'bad rule';
ERROR:  rule "rtest_v1_bad" for relation "rtest_v1" does not exist
COMMENT ON RULE rtest_v1_del ON rtest_v1 IS 'delete rule';
COMMENT ON RULE rtest_v1_del ON rtest_v1 IS NULL;
--
-- Tables and rules for the constraint update/delete test
--
-- Note:
-- 	Now that we have multiple action rule support, we check
-- 	both possible syntaxes to define them (The last action
--  can but must not have a semicolon at the end).
--
create table rtest_system (sysname text, sysdesc text);
create table rtest_interface (sysname text, ifname text);
create table rtest_person (pname text, pdesc text);
create table rtest_admin (pname text, sysname text);
create rule rtest_sys_upd as on update to rtest_system do also (
	update rtest_interface set sysname = new.sysname
		where sysname = old.sysname;
	update rtest_admin set sysname = new.sysname
		where sysname = old.sysname
	);
create rule rtest_sys_del as on delete to rtest_system do also (
	delete from rtest_interface where sysname = old.sysname;
	delete from rtest_admin where sysname = old.sysname;
	);
create rule rtest_pers_upd as on update to rtest_person do also
	update rtest_admin set pname = new.pname where pname = old.pname;
create rule rtest_pers_del as on delete to rtest_person do also
	delete from rtest_admin where pname = old.pname;
--
-- Tables and rules for the logging test
--
create table rtest_emp (ename char(20), salary money);
create table rtest_emplog (ename char(20), who name, action char(10), newsal money, oldsal money);
create table rtest_empmass (ename char(20), salary money);
create rule rtest_emp_ins as on insert to rtest_emp do
	insert into rtest_emplog values (new.ename, current_user,
			'hired', new.salary, '0.00');
create rule rtest_emp_upd as on update to rtest_emp where new.salary != old.salary do
	insert into rtest_emplog values (new.ename, current_user,
			'honored', new.salary, old.salary);
create rule rtest_emp_del as on delete to rtest_emp do
	insert into rtest_emplog values (old.ename, current_user,
			'fired', '0.00', old.salary);
--
-- Tables and rules for the multiple cascaded qualified instead
-- rule test
--
create table rtest_t4 (a int4, b text);
create table rtest_t5 (a int4, b text);
create table rtest_t6 (a int4, b text);
create table rtest_t7 (a int4, b text);
create table rtest_t8 (a int4, b text);
create table rtest_t9 (a int4, b text);
create rule rtest_t4_ins1 as on insert to rtest_t4
		where new.a >= 10 and new.a < 20 do instead
	insert into rtest_t5 values (new.a, new.b);
create rule rtest_t4_ins2 as on insert to rtest_t4
		where new.a >= 20 and new.a < 30 do
	insert into rtest_t6 values (new.a, new.b);
create rule rtest_t5_ins as on insert to rtest_t5
		where new.a > 15 do
	insert into rtest_t7 values (new.a, new.b);
create rule rtest_t6_ins as on insert to rtest_t6
		where new.a > 25 do instead
	insert into rtest_t8 values (new.a, new.b);
--
-- Tables and rules for the rule fire order test
--
-- As of PG 7.3, the rules should fire in order by name, regardless
-- of INSTEAD attributes or creation order.
--
create table rtest_order1 (a int4);
create table rtest_order2 (a int4, b int4, c text);
create sequence rtest_seq;
create rule rtest_order_r3 as on insert to rtest_order1 do instead
	insert into rtest_order2 values (new.a, nextval('rtest_seq'),
		'rule 3 - this should run 3rd');
create rule rtest_order_r4 as on insert to rtest_order1
		where a < 100 do instead
	insert into rtest_order2 values (new.a, nextval('rtest_seq'),
		'rule 4 - this should run 4th');
create rule rtest_order_r2 as on insert to rtest_order1 do
	insert into rtest_order2 values (new.a, nextval('rtest_seq'),
		'rule 2 - this should run 2nd');
create rule rtest_order_r1 as on insert to rtest_order1 do instead
	insert into rtest_order2 values (new.a, nextval('rtest_seq'),
		'rule 1 - this should run 1st');
--
-- Tables and rules for the instead nothing test
--
create table rtest_nothn1 (a int4, b text);
create table rtest_nothn2 (a int4, b text);
create table rtest_nothn3 (a int4, b text);
create table rtest_nothn4 (a int4, b text);
create rule rtest_nothn_r1 as on insert to rtest_nothn1
	where new.a >= 10 and new.a < 20 do instead nothing;
create rule rtest_nothn_r2 as on insert to rtest_nothn1
	where new.a >= 30 and new.a < 40 do instead nothing;
create rule rtest_nothn_r3 as on insert to rtest_nothn2
	where new.a >= 100 do instead
	insert into rtest_nothn3 values (new.a, new.b);
create rule rtest_nothn_r4 as on insert to rtest_nothn2
	do instead nothing;
--
-- Tests on a view that is select * of a table
-- and has insert/update/delete instead rules to
-- behave close like the real table.
--
--
-- We need test date later
--
insert into rtest_t2 values (1, 21);
insert into rtest_t2 values (2, 22);
insert into rtest_t2 values (3, 23);
insert into rtest_t3 values (1, 31);
insert into rtest_t3 values (2, 32);
insert into rtest_t3 values (3, 33);
insert into rtest_t3 values (4, 34);
insert into rtest_t3 values (5, 35);
-- insert values
insert into rtest_v1 values (1, 11);
insert into rtest_v1 values (2, 12);
select * from rtest_v1;
 a | b  
---+----
 1 | 11
 2 | 12
(2 rows)

-- delete with constant expression
delete from rtest_v1 where a = 1;
select * from rtest_v1;
 a | b  
---+----
 2 | 12
(1 row)

insert into rtest_v1 values (1, 11);
delete from rtest_v1 where b = 12;
select * from rtest_v1;
 a | b  
---+----
 1 | 11
(1 row)

insert into rtest_v1 values (2, 12);
insert into rtest_v1 values (2, 13);
select * from rtest_v1;
 a | b  
---+----
 1 | 11
 2 | 12
 2 | 13
(3 rows)

** Remember the delete rule on rtest_v1: It says
** DO INSTEAD DELETE FROM rtest_t1 WHERE a = old.a
** So this time both rows with a = 2 must get deleted
\p
** Remember the delete rule on rtest_v1: It says
** DO INSTEAD DELETE FROM rtest_t1 WHERE a = old.a
** So this time both rows with a = 2 must get deleted
\r
delete from rtest_v1 where b = 12;
select * from rtest_v1;
 a | b  
---+----
 1 | 11
(1 row)

delete from rtest_v1;
-- insert select
insert into rtest_v1 select * from rtest_t2;
select * from rtest_v1;
 a | b  
---+----
 1 | 21
 2 | 22
 3 | 23
(3 rows)

delete from rtest_v1;
-- same with swapped targetlist
insert into rtest_v1 (b, a) select b, a from rtest_t2;
select * from rtest_v1;
 a | b  
---+----
 1 | 21
 2 | 22
 3 | 23
(3 rows)

-- now with only one target attribute
insert into rtest_v1 (a) select a from rtest_t3;
select * from rtest_v1;
 a | b  
---+----
 1 | 21
 2 | 22
 3 | 23
 1 |   
 2 |   
 3 |   
 4 |   
 5 |   
(8 rows)

select * from rtest_v1 where b isnull;
 a | b 
---+---
 1 |  
 2 |  
 3 |  
 4 |  
 5 |  
(5 rows)

-- let attribute a differ (must be done on rtest_t1 - see above)
update rtest_t1 set a = a + 10 where b isnull;
delete from rtest_v1 where b isnull;
select * from rtest_v1;
 a | b
---+----
 1 | 21
 2 | 22
 3 | 23
(3 rows)

-- now updates with constant expression
update rtest_v1 set b = 42 where a = 2;
select * from rtest_v1;
 a | b
---+----
 1 | 21
 3 | 23
 2 | 42
(3 rows)

update rtest_v1 set b = 99 where b = 42;
select * from rtest_v1;
 a | b
---+----
 1 | 21
 3 | 23
 2 | 99
(3 rows)

update rtest_v1 set b = 88 where b < 50;
select * from rtest_v1;
 a | b
---+----
 2 | 99
 1 | 88
 3 | 88
(3 rows)

delete from rtest_v1;
insert into rtest_v1 select rtest_t2.a, rtest_t3.b
    from rtest_t2, rtest_t3
    where rtest_t2.a = rtest_t3.a;
select * from rtest_v1;
 a | b  
---+----
 1 | 31
 2 | 32
 3 | 33
(3 rows)

-- updates in a mergejoin
update rtest_v1 set b = rtest_t2.b from rtest_t2 where rtest_v1.a = rtest_t2.a;
select * from rtest_v1;
 a | b  
---+----
 1 | 21
 2 | 22
 3 | 23
(3 rows)

insert into rtest_v1 select * from rtest_t3;
select * from rtest_v1;
 a | b  
---+----
 1 | 21
 2 | 22
 3 | 23
 1 | 31
 2 | 32
 3 | 33
 4 | 34
 5 | 35
(8 rows)

update rtest_t1 set a = a + 10 where b > 30;
select * from rtest_v1;
 a  | b  
----+----
  1 | 21
  2 | 22
  3 | 23
 11 | 31
 12 | 32
 13 | 33
 14 | 34
 15 | 35
(8 rows)

update rtest_v1 set a = rtest_t3.a + 20 from rtest_t3 where rtest_v1.b = rtest_t3.b;
select * from rtest_v1;
 a  | b  
----+----
  1 | 21
  2 | 22
  3 | 23
 21 | 31
 22 | 32
 23 | 33
 24 | 34
 25 | 35
(8 rows)

--
-- Test for constraint updates/deletes
--
insert into rtest_system values ('orion', 'Linux Jan Wieck');
insert into rtest_system values ('notjw', 'WinNT Jan Wieck (notebook)');
insert into rtest_system values ('neptun', 'Fileserver');
insert into rtest_interface values ('orion', 'eth0');
insert into rtest_interface values ('orion', 'eth1');
insert into rtest_interface values ('notjw', 'eth0');
insert into rtest_interface values ('neptun', 'eth0');
insert into rtest_person values ('jw', 'Jan Wieck');
insert into rtest_person values ('bm', 'Bruce Momjian');
insert into rtest_admin values ('jw', 'orion');
insert into rtest_admin values ('jw', 'notjw');
insert into rtest_admin values ('bm', 'neptun');
update rtest_system set sysname = 'pluto' where sysname = 'neptun';
select * from rtest_interface;
 sysname | ifname 
---------+--------
 orion   | eth0
 orion   | eth1
 notjw   | eth0
 pluto   | eth0
(4 rows)

select * from rtest_admin;
 pname | sysname 
-------+---------
 jw    | orion
 jw    | notjw
 bm    | pluto
(3 rows)

update rtest_person set pname = 'jwieck' where pdesc = 'Jan Wieck';
-- Note: use ORDER BY here to ensure consistent output across all systems.
-- The above UPDATE affects two rows with equal keys, so they could be
-- updated in either order depending on the whim of the local qsort().
select * from rtest_admin order by pname, sysname;
 pname  | sysname 
--------+---------
 bm     | pluto
 jwieck | notjw
 jwieck | orion
(3 rows)

delete from rtest_system where sysname = 'orion';
select * from rtest_interface;
 sysname | ifname 
---------+--------
 notjw   | eth0
 pluto   | eth0
(2 rows)

select * from rtest_admin;
 pname | sysname 
-------+---------
 bm    | neptun
 jw    | notjw
 jw    | orion
(3 rows)

--
-- Rule qualification test
--
insert into rtest_emp values ('wiecc', '5000.00');
insert into rtest_emp values ('gates', '80000.00');
update rtest_emp set ename = 'wiecx' where ename = 'wiecc';
update rtest_emp set ename = 'wieck', salary = '6000.00' where ename = 'wiecx';
update rtest_emp set salary = '7000.00' where ename = 'wieck';
delete from rtest_emp where ename = 'gates';
select ename, who = current_user as "matches user", action, newsal, oldsal from rtest_emplog order by ename, action, newsal;
        ename         | matches user |   action   |   newsal   |   oldsal   
----------------------+--------------+------------+------------+------------
 gates                | t            | fired      |      $0.00 | $80,000.00
 gates                | t            | hired      | $80,000.00 |      $0.00
 wiecc                | t            | hired      |  $5,000.00 |      $0.00
 wieck                | t            | honored    |  $6,000.00 |  $5,000.00
 wieck                | t            | honored    |  $7,000.00 |  $6,000.00
(5 rows)

insert into rtest_empmass values ('meyer', '4000.00');
insert into rtest_empmass values ('maier', '5000.00');
insert into rtest_empmass values ('mayr', '6000.00');
insert into rtest_emp select * from rtest_empmass;
select ename, who = current_user as "matches user", action, newsal, oldsal from rtest_emplog order by ename, action, newsal;
        ename         | matches user |   action   |   newsal   |   oldsal   
----------------------+--------------+------------+------------+------------
 gates                | t            | fired      |      $0.00 | $80,000.00
 gates                | t            | hired      | $80,000.00 |      $0.00
 maier                | t            | hired      |  $5,000.00 |      $0.00
 mayr                 | t            | hired      |  $6,000.00 |      $0.00
 meyer                | t            | hired      |  $4,000.00 |      $0.00
 wiecc                | t            | hired      |  $5,000.00 |      $0.00
(6 rows)

update rtest_empmass set salary = salary + '1000.00';
update rtest_emp set salary = rtest_empmass.salary from rtest_empmass where rtest_emp.ename = rtest_empmass.ename;
select ename, who = current_user as "matches user", action, newsal, oldsal from rtest_emplog order by ename, action, newsal;
        ename         | matches user |   action   |   newsal   |   oldsal   
----------------------+--------------+------------+------------+------------
 gates                | t            | fired      |      $0.00 | $80,000.00
 gates                | t            | hired      | $80,000.00 |      $0.00
 maier                | t            | hired      |  $5,000.00 |      $0.00
 maier                | t            | honored    |  $6,000.00 |  $5,000.00
 mayr                 | t            | hired      |  $6,000.00 |      $0.00
 mayr                 | t            | honored    |  $7,000.00 |  $6,000.00
 meyer                | t            | hired      |  $4,000.00 |      $0.00
 meyer                | t            | honored    |  $5,000.00 |  $4,000.00
 wiecc                | t            | hired      |  $5,000.00 |      $0.00
(9 rows)

delete from rtest_emp using rtest_empmass where rtest_emp.ename = rtest_empmass.ename;
select ename, who = current_user as "matches user", action, newsal, oldsal from rtest_emplog order by ename, action, newsal;
        ename         | matches user |   action   |   newsal   |   oldsal   
----------------------+--------------+------------+------------+------------
 gates                | t            | fired      |      $0.00 | $80,000.00
 gates                | t            | hired      | $80,000.00 |      $0.00
 maier                | t            | fired      |      $0.00 |  $6,000.00
 maier                | t            | hired      |  $5,000.00 |      $0.00
 maier                | t            | honored    |  $6,000.00 |  $5,000.00
 mayr                 | t            | fired      |      $0.00 |  $7,000.00
 mayr                 | t            | hired      |  $6,000.00 |      $0.00
 mayr                 | t            | honored    |  $7,000.00 |  $6,000.00
 meyer                | t            | fired      |      $0.00 |  $5,000.00
 meyer                | t            | hired      |  $4,000.00 |      $0.00
 meyer                | t            | honored    |  $5,000.00 |  $4,000.00
 wiecc                | t            | hired      |  $5,000.00 |      $0.00
(12 rows)

--
-- Multiple cascaded qualified instead rule test
--
insert into rtest_t4 values (1, 'Record should go to rtest_t4');
insert into rtest_t4 values (2, 'Record should go to rtest_t4');
insert into rtest_t4 values (10, 'Record should go to rtest_t5');
insert into rtest_t4 values (15, 'Record should go to rtest_t5');
insert into rtest_t4 values (19, 'Record should go to rtest_t5 and t7');
insert into rtest_t4 values (20, 'Record should go to rtest_t4 and t6');
insert into rtest_t4 values (26, 'Record should go to rtest_t4 and t8');
insert into rtest_t4 values (28, 'Record should go to rtest_t4 and t8');
insert into rtest_t4 values (30, 'Record should go to rtest_t4');
insert into rtest_t4 values (40, 'Record should go to rtest_t4');
select * from rtest_t4;
 a  |                  b                  
----+-------------------------------------
  1 | Record should go to rtest_t4
  2 | Record should go to rtest_t4
 20 | Record should go to rtest_t4 and t6
 26 | Record should go to rtest_t4 and t8
 28 | Record should go to rtest_t4 and t8
 30 | Record should go to rtest_t4
 40 | Record should go to rtest_t4
(7 rows)

select * from rtest_t5;
 a  |                  b                  
----+-------------------------------------
 10 | Record should go to rtest_t5
 15 | Record should go to rtest_t5
 19 | Record should go to rtest_t5 and t7
(3 rows)

select * from rtest_t6;
 a  |                  b                  
----+-------------------------------------
 20 | Record should go to rtest_t4 and t6
(1 row)

select * from rtest_t7;
 a  |                  b                  
----+-------------------------------------
 19 | Record should go to rtest_t5 and t7
(1 row)

select * from rtest_t8;
 a  |                  b                  
----+-------------------------------------
 26 | Record should go to rtest_t4 and t8
 28 | Record should go to rtest_t4 and t8
(2 rows)

delete from rtest_t4;
delete from rtest_t5;
delete from rtest_t6;
delete from rtest_t7;
delete from rtest_t8;
insert into rtest_t9 values (1, 'Record should go to rtest_t4');
insert into rtest_t9 values (2, 'Record should go to rtest_t4');
insert into rtest_t9 values (10, 'Record should go to rtest_t5');
insert into rtest_t9 values (15, 'Record should go to rtest_t5');
insert into rtest_t9 values (19, 'Record should go to rtest_t5 and t7');
insert into rtest_t9 values (20, 'Record should go to rtest_t4 and t6');
insert into rtest_t9 values (26, 'Record should go to rtest_t4 and t8');
insert into rtest_t9 values (28, 'Record should go to rtest_t4 and t8');
insert into rtest_t9 values (30, 'Record should go to rtest_t4');
insert into rtest_t9 values (40, 'Record should go to rtest_t4');
insert into rtest_t4 select * from rtest_t9 where a < 20;
select * from rtest_t4;
 a |              b               
---+------------------------------
 1 | Record should go to rtest_t4
 2 | Record should go to rtest_t4
(2 rows)

select * from rtest_t5;
 a  |                  b                  
----+-------------------------------------
 10 | Record should go to rtest_t5
 15 | Record should go to rtest_t5
 19 | Record should go to rtest_t5 and t7
(3 rows)

select * from rtest_t6;
 a | b 
---+---
(0 rows)

select * from rtest_t7;
 a  |                  b                  
----+-------------------------------------
 19 | Record should go to rtest_t5 and t7
(1 row)

select * from rtest_t8;
 a | b 
---+---
(0 rows)

insert into rtest_t4 select * from rtest_t9 where b ~ 'and t8';
select * from rtest_t4;
 a  |                  b                  
----+-------------------------------------
  1 | Record should go to rtest_t4
  2 | Record should go to rtest_t4
 26 | Record should go to rtest_t4 and t8
 28 | Record should go to rtest_t4 and t8
(4 rows)

select * from rtest_t5;
 a  |                  b                  
----+-------------------------------------
 10 | Record should go to rtest_t5
 15 | Record should go to rtest_t5
 19 | Record should go to rtest_t5 and t7
(3 rows)

select * from rtest_t6;
 a | b 
---+---
(0 rows)

select * from rtest_t7;
 a  |                  b                  
----+-------------------------------------
 19 | Record should go to rtest_t5 and t7
(1 row)

select * from rtest_t8;
 a  |                  b                  
----+-------------------------------------
 26 | Record should go to rtest_t4 and t8
 28 | Record should go to rtest_t4 and t8
(2 rows)

insert into rtest_t4 select a + 1, b from rtest_t9 where a in (20, 30, 40);
select * from rtest_t4;
 a  |                  b                  
----+-------------------------------------
  1 | Record should go to rtest_t4
  2 | Record should go to rtest_t4
 26 | Record should go to rtest_t4 and t8
 28 | Record should go to rtest_t4 and t8
 21 | Record should go to rtest_t4 and t6
 31 | Record should go to rtest_t4
 41 | Record should go to rtest_t4
(7 rows)

select * from rtest_t5;
 a  |                  b                  
----+-------------------------------------
 10 | Record should go to rtest_t5
 15 | Record should go to rtest_t5
 19 | Record should go to rtest_t5 and t7
(3 rows)

select * from rtest_t6;
 a  |                  b                  
----+-------------------------------------
 21 | Record should go to rtest_t4 and t6
(1 row)

select * from rtest_t7;
 a  |                  b                  
----+-------------------------------------
 19 | Record should go to rtest_t5 and t7
(1 row)

select * from rtest_t8;
 a  |                  b                  
----+-------------------------------------
 26 | Record should go to rtest_t4 and t8
 28 | Record should go to rtest_t4 and t8
(2 rows)

--
-- Check that the ordering of rules fired is correct
--
insert into rtest_order1 values (1);
select * from rtest_order2;
 a | b |              c               
---+---+------------------------------
 1 | 1 | rule 1 - this should run 1st
 1 | 2 | rule 2 - this should run 2nd
 1 | 3 | rule 3 - this should run 3rd
 1 | 4 | rule 4 - this should run 4th
(4 rows)

--
-- Check if instead nothing w/without qualification works
--
insert into rtest_nothn1 values (1, 'want this');
insert into rtest_nothn1 values (2, 'want this');
insert into rtest_nothn1 values (10, 'don''t want this');
insert into rtest_nothn1 values (19, 'don''t want this');
insert into rtest_nothn1 values (20, 'want this');
insert into rtest_nothn1 values (29, 'want this');
insert into rtest_nothn1 values (30, 'don''t want this');
insert into rtest_nothn1 values (39, 'don''t want this');
insert into rtest_nothn1 values (40, 'want this');
insert into rtest_nothn1 values (50, 'want this');
insert into rtest_nothn1 values (60, 'want this');
select * from rtest_nothn1;
 a  |     b     
----+-----------
  1 | want this
  2 | want this
 20 | want this
 29 | want this
 40 | want this
 50 | want this
 60 | want this
(7 rows)

insert into rtest_nothn2 values (10, 'too small');
insert into rtest_nothn2 values (50, 'too small');
insert into rtest_nothn2 values (100, 'OK');
insert into rtest_nothn2 values (200, 'OK');
select * from rtest_nothn2;
 a | b 
---+---
(0 rows)

select * from rtest_nothn3;
  a  | b  
-----+----
 100 | OK
 200 | OK
(2 rows)

delete from rtest_nothn1;
delete from rtest_nothn2;
delete from rtest_nothn3;
insert into rtest_nothn4 values (1, 'want this');
insert into rtest_nothn4 values (2, 'want this');
insert into rtest_nothn4 values (10, 'don''t want this');
insert into rtest_nothn4 values (19, 'don''t want this');
insert into rtest_nothn4 values (20, 'want this');
insert into rtest_nothn4 values (29, 'want this');
insert into rtest_nothn4 values (30, 'don''t want this');
insert into rtest_nothn4 values (39, 'don''t want this');
insert into rtest_nothn4 values (40, 'want this');
insert into rtest_nothn4 values (50, 'want this');
insert into rtest_nothn4 values (60, 'want this');
insert into rtest_nothn1 select * from rtest_nothn4;
select * from rtest_nothn1;
 a  |     b     
----+-----------
  1 | want this
  2 | want this
 20 | want this
 29 | want this
 40 | want this
 50 | want this
 60 | want this
(7 rows)

delete from rtest_nothn4;
insert into rtest_nothn4 values (10, 'too small');
insert into rtest_nothn4 values (50, 'too small');
insert into rtest_nothn4 values (100, 'OK');
insert into rtest_nothn4 values (200, 'OK');
insert into rtest_nothn2 select * from rtest_nothn4;
select * from rtest_nothn2;
 a | b 
---+---
(0 rows)

select * from rtest_nothn3;
  a  | b  
-----+----
 100 | OK
 200 | OK
(2 rows)

create table rtest_view1 (a int4, b text, v bool);
create table rtest_view2 (a int4);
create table rtest_view3 (a int4, b text);
create table rtest_view4 (a int4, b text, c int4);
create view rtest_vview1 as select a, b from rtest_view1 X
	where 0 < (select count(*) from rtest_view2 Y where Y.a = X.a);
create view rtest_vview2 as select a, b from rtest_view1 where v;
create view rtest_vview3 as select a, b from rtest_vview2 X
	where 0 < (select count(*) from rtest_view2 Y where Y.a = X.a);
create view rtest_vview4 as select X.a, X.b, count(Y.a) as refcount
	from rtest_view1 X, rtest_view2 Y
	where X.a = Y.a
	group by X.a, X.b;
create function rtest_viewfunc1(int4) returns int4 as
	'select count(*)::int4 from rtest_view2 where a = $1'
	language sql;
create view rtest_vview5 as select a, b, rtest_viewfunc1(a) as refcount
	from rtest_view1;
insert into rtest_view1 values (1, 'item 1', 't');
insert into rtest_view1 values (2, 'item 2', 't');
insert into rtest_view1 values (3, 'item 3', 't');
insert into rtest_view1 values (4, 'item 4', 'f');
insert into rtest_view1 values (5, 'item 5', 't');
insert into rtest_view1 values (6, 'item 6', 'f');
insert into rtest_view1 values (7, 'item 7', 't');
insert into rtest_view1 values (8, 'item 8', 't');
insert into rtest_view2 values (2);
insert into rtest_view2 values (2);
insert into rtest_view2 values (4);
insert into rtest_view2 values (5);
insert into rtest_view2 values (7);
insert into rtest_view2 values (7);
insert into rtest_view2 values (7);
insert into rtest_view2 values (7);
select * from rtest_vview1;
 a |   b    
---+--------
 2 | item 2
 4 | item 4
 5 | item 5
 7 | item 7
(4 rows)

select * from rtest_vview2 ORDER BY 1;
 a |   b    
---+--------
 1 | item 1
 2 | item 2
 3 | item 3
 5 | item 5
 7 | item 7
 8 | item 8
(6 rows)

select * from rtest_vview3 ORDER BY 1;
 a |   b    
---+--------
 2 | item 2
 5 | item 5
 7 | item 7
(3 rows)

select * from rtest_vview4 order by a, b;
 a |   b    | refcount 
---+--------+----------
 2 | item 2 |        2
 4 | item 4 |        1
 5 | item 5 |        1
 7 | item 7 |        4
(4 rows)

select * from rtest_vview5;
 a |   b    | refcount 
---+--------+----------
 1 | item 1 |        0
 2 | item 2 |        2
 3 | item 3 |        0
 4 | item 4 |        1
 5 | item 5 |        1
 6 | item 6 |        0
 7 | item 7 |        4
 8 | item 8 |        0
(8 rows)

insert into rtest_view3 select * from rtest_vview1 where a < 7;
select * from rtest_view3;
 a |   b    
---+--------
 2 | item 2
 4 | item 4
 5 | item 5
(3 rows)

delete from rtest_view3;
insert into rtest_view3 select * from rtest_vview2 where a != 5 and b !~ '2';
select * from rtest_view3;
 a |   b    
---+--------
 1 | item 1
 3 | item 3
 7 | item 7
 8 | item 8
(4 rows)

delete from rtest_view3;
insert into rtest_view3 select * from rtest_vview3;
select * from rtest_view3;
 a |   b    
---+--------
 2 | item 2
 5 | item 5
 7 | item 7
(3 rows)

delete from rtest_view3;
insert into rtest_view4 select * from rtest_vview4 where 3 > refcount;
select * from rtest_view4 order by a, b;
 a |   b    | c 
---+--------+---
 2 | item 2 | 2
 4 | item 4 | 1
 5 | item 5 | 1
(3 rows)

delete from rtest_view4;
insert into rtest_view4 select * from rtest_vview5 where a > 2 and refcount = 0;
select * from rtest_view4;
 a |   b    | c 
---+--------+---
 3 | item 3 | 0
 6 | item 6 | 0
 8 | item 8 | 0
(3 rows)

delete from rtest_view4;
--
-- Test for computations in views
--
create table rtest_comp (
	part	text,
	unit	char(4),
	size	float
);
create table rtest_unitfact (
	unit	char(4),
	factor	float
);
create view rtest_vcomp as
	select X.part, (X.size * Y.factor) as size_in_cm
			from rtest_comp X, rtest_unitfact Y
			where X.unit = Y.unit;
insert into rtest_unitfact values ('m', 100.0);
insert into rtest_unitfact values ('cm', 1.0);
insert into rtest_unitfact values ('inch', 2.54);
insert into rtest_comp values ('p1', 'm', 5.0);
insert into rtest_comp values ('p2', 'm', 3.0);
insert into rtest_comp values ('p3', 'cm', 5.0);
insert into rtest_comp values ('p4', 'cm', 15.0);
insert into rtest_comp values ('p5', 'inch', 7.0);
insert into rtest_comp values ('p6', 'inch', 4.4);
select * from rtest_vcomp order by part;
 part | size_in_cm 
------+------------
 p1   |        500
 p2   |        300
 p3   |          5
 p4   |         15
 p5   |      17.78
 p6   |     11.176
(6 rows)

select * from rtest_vcomp where size_in_cm > 10.0 order by size_in_cm using >;
 part | size_in_cm 
------+------------
 p1   |        500
 p2   |        300
 p5   |      17.78
 p4   |         15
 p6   |     11.176
(5 rows)

--
-- In addition run the (slightly modified) queries from the
-- programmers manual section on the rule system.
--
CREATE TABLE shoe_data (
	shoename   char(10),      -- primary key
	sh_avail   integer,       -- available # of pairs
	slcolor    char(10),      -- preferred shoelace color
	slminlen   float,         -- minimum shoelace length
	slmaxlen   float,         -- maximum shoelace length
	slunit     char(8)        -- length unit
);
CREATE TABLE shoelace_data (
	sl_name    char(10),      -- primary key
	sl_avail   integer,       -- available # of pairs
	sl_color   char(10),      -- shoelace color
	sl_len     float,         -- shoelace length
	sl_unit    char(8)        -- length unit
);
CREATE TABLE unit (
	un_name    char(8),       -- the primary key
	un_fact    float          -- factor to transform to cm
);
CREATE VIEW shoe AS
	SELECT sh.shoename,
		   sh.sh_avail,
		   sh.slcolor,
		   sh.slminlen,
		   sh.slminlen * un.un_fact AS slminlen_cm,
		   sh.slmaxlen,
		   sh.slmaxlen * un.un_fact AS slmaxlen_cm,
		   sh.slunit
	  FROM shoe_data sh, unit un
	 WHERE sh.slunit = un.un_name;
CREATE VIEW shoelace AS
	SELECT s.sl_name,
		   s.sl_avail,
		   s.sl_color,
		   s.sl_len,
		   s.sl_unit,
		   s.sl_len * u.un_fact AS sl_len_cm
	  FROM shoelace_data s, unit u
	 WHERE s.sl_unit = u.un_name;
CREATE VIEW shoe_ready AS
	SELECT rsh.shoename,
		   rsh.sh_avail,
		   rsl.sl_name,
		   rsl.sl_avail,
		   int4smaller(rsh.sh_avail, rsl.sl_avail) AS total_avail
	  FROM shoe rsh, shoelace rsl
	 WHERE rsl.sl_color = rsh.slcolor
	   AND rsl.sl_len_cm >= rsh.slminlen_cm
	   AND rsl.sl_len_cm <= rsh.slmaxlen_cm;
INSERT INTO unit VALUES ('cm', 1.0);
INSERT INTO unit VALUES ('m', 100.0);
INSERT INTO unit VALUES ('inch', 2.54);
INSERT INTO shoe_data VALUES ('sh1', 2, 'black', 70.0, 90.0, 'cm');
INSERT INTO shoe_data VALUES ('sh2', 0, 'black', 30.0, 40.0, 'inch');
INSERT INTO shoe_data VALUES ('sh3', 4, 'brown', 50.0, 65.0, 'cm');
INSERT INTO shoe_data VALUES ('sh4', 3, 'brown', 40.0, 50.0, 'inch');
INSERT INTO shoelace_data VALUES ('sl1', 5, 'black', 80.0, 'cm');
INSERT INTO shoelace_data VALUES ('sl2', 6, 'black', 100.0, 'cm');
INSERT INTO shoelace_data VALUES ('sl3', 0, 'black', 35.0 , 'inch');
INSERT INTO shoelace_data VALUES ('sl4', 8, 'black', 40.0 , 'inch');
INSERT INTO shoelace_data VALUES ('sl5', 4, 'brown', 1.0 , 'm');
INSERT INTO shoelace_data VALUES ('sl6', 0, 'brown', 0.9 , 'm');
INSERT INTO shoelace_data VALUES ('sl7', 7, 'brown', 60 , 'cm');
INSERT INTO shoelace_data VALUES ('sl8', 1, 'brown', 40 , 'inch');
-- SELECTs in doc
SELECT * FROM shoelace ORDER BY sl_name;
  sl_name   | sl_avail |  sl_color  | sl_len | sl_unit  | sl_len_cm 
------------+----------+------------+--------+----------+-----------
 sl1        |        5 | black      |     80 | cm       |        80
 sl2        |        6 | black      |    100 | cm       |       100
 sl3        |        0 | black      |     35 | inch     |      88.9
 sl4        |        8 | black      |     40 | inch     |     101.6
 sl5        |        4 | brown      |      1 | m        |       100
 sl6        |        0 | brown      |    0.9 | m        |        90
 sl7        |        7 | brown      |     60 | cm       |        60
 sl8        |        1 | brown      |     40 | inch     |     101.6
(8 rows)

SELECT * FROM shoe_ready WHERE total_avail >= 2 ORDER BY 1;
  shoename  | sh_avail |  sl_name   | sl_avail | total_avail 
------------+----------+------------+----------+-------------
 sh1        |        2 | sl1        |        5 |           2
 sh3        |        4 | sl7        |        7 |           4
(2 rows)

    CREATE TABLE shoelace_log (
        sl_name    char(10),      -- shoelace changed
        sl_avail   integer,       -- new available value
        log_who    name,          -- who did it
        log_when   timestamp      -- when
    );
-- Want "log_who" to be CURRENT_USER,
-- but that is non-portable for the regression test
-- - thomas 1999-02-21
    CREATE RULE log_shoelace AS ON UPDATE TO shoelace_data
        WHERE NEW.sl_avail != OLD.sl_avail
        DO INSERT INTO shoelace_log VALUES (
                                        NEW.sl_name,
                                        NEW.sl_avail,
                                        'Al Bundy',
                                        'epoch'
                                    );
UPDATE shoelace_data SET sl_avail = 6 WHERE  sl_name = 'sl7';
SELECT * FROM shoelace_log;
  sl_name   | sl_avail | log_who  |         log_when         
------------+----------+----------+--------------------------
 sl7        |        6 | Al Bundy | Thu Jan 01 00:00:00 1970
(1 row)

    CREATE RULE shoelace_ins AS ON INSERT TO shoelace
        DO INSTEAD
        INSERT INTO shoelace_data VALUES (
               NEW.sl_name,
               NEW.sl_avail,
               NEW.sl_color,
               NEW.sl_len,
               NEW.sl_unit);
    CREATE RULE shoelace_upd AS ON UPDATE TO shoelace
        DO INSTEAD
        UPDATE shoelace_data SET
               sl_name = NEW.sl_name,
               sl_avail = NEW.sl_avail,
               sl_color = NEW.sl_color,
               sl_len = NEW.sl_len,
               sl_unit = NEW.sl_unit
         WHERE sl_name = OLD.sl_name;
    CREATE RULE shoelace_del AS ON DELETE TO shoelace
        DO INSTEAD
        DELETE FROM shoelace_data
         WHERE sl_name = OLD.sl_name;
    CREATE TABLE shoelace_arrive (
        arr_name    char(10),
        arr_quant   integer
    );
    CREATE TABLE shoelace_ok (
        ok_name     char(10),
        ok_quant    integer
    );
    CREATE RULE shoelace_ok_ins AS ON INSERT TO shoelace_ok
        DO INSTEAD
        UPDATE shoelace SET
               sl_avail = sl_avail + NEW.ok_quant
         WHERE sl_name = NEW.ok_name;
INSERT INTO shoelace_arrive VALUES ('sl3', 10);
INSERT INTO shoelace_arrive VALUES ('sl6', 20);
INSERT INTO shoelace_arrive VALUES ('sl8', 20);
SELECT * FROM shoelace ORDER BY sl_name;
  sl_name   | sl_avail |  sl_color  | sl_len | sl_unit  | sl_len_cm 
------------+----------+------------+--------+----------+-----------
 sl1        |        5 | black      |     80 | cm       |        80
 sl2        |        6 | black      |    100 | cm       |       100
 sl3        |        0 | black      |     35 | inch     |      88.9
 sl4        |        8 | black      |     40 | inch     |     101.6
 sl5        |        4 | brown      |      1 | m        |       100
 sl6        |        0 | brown      |    0.9 | m        |        90
 sl7        |        6 | brown      |     60 | cm       |        60
 sl8        |        1 | brown      |     40 | inch     |     101.6
(8 rows)

insert into shoelace_ok select * from shoelace_arrive;
SELECT * FROM shoelace ORDER BY sl_name;
  sl_name   | sl_avail |  sl_color  | sl_len | sl_unit  | sl_len_cm 
------------+----------+------------+--------+----------+-----------
 sl1        |        5 | black      |     80 | cm       |        80
 sl2        |        6 | black      |    100 | cm       |       100
 sl3        |       10 | black      |     35 | inch     |      88.9
 sl4        |        8 | black      |     40 | inch     |     101.6
 sl5        |        4 | brown      |      1 | m        |       100
 sl6        |       20 | brown      |    0.9 | m        |        90
 sl7        |        6 | brown      |     60 | cm       |        60
 sl8        |       21 | brown      |     40 | inch     |     101.6
(8 rows)

SELECT * FROM shoelace_log ORDER BY sl_name;
  sl_name   | sl_avail | log_who  |         log_when         
------------+----------+----------+--------------------------
 sl3        |       10 | Al Bundy | Thu Jan 01 00:00:00 1970
 sl6        |       20 | Al Bundy | Thu Jan 01 00:00:00 1970
 sl7        |        6 | Al Bundy | Thu Jan 01 00:00:00 1970
 sl8        |       21 | Al Bundy | Thu Jan 01 00:00:00 1970
(4 rows)

    CREATE VIEW shoelace_obsolete AS
	SELECT * FROM shoelace WHERE NOT EXISTS
	    (SELECT shoename FROM shoe WHERE slcolor = sl_color);
    CREATE VIEW shoelace_candelete AS
	SELECT * FROM shoelace_obsolete WHERE sl_avail = 0;
insert into shoelace values ('sl9', 0, 'pink', 35.0, 'inch', 0.0);
insert into shoelace values ('sl10', 1000, 'magenta', 40.0, 'inch', 0.0);
-- Unsupported (even though a similar updatable view construct is)
insert into shoelace values ('sl10', 1000, 'magenta', 40.0, 'inch', 0.0)
  on conflict do nothing;
ERROR:  INSERT with ON CONFLICT clause cannot be used with table that has INSERT or UPDATE rules
SELECT * FROM shoelace_obsolete ORDER BY sl_len_cm;
  sl_name   | sl_avail |  sl_color  | sl_len | sl_unit  | sl_len_cm 
------------+----------+------------+--------+----------+-----------
 sl9        |        0 | pink       |     35 | inch     |      88.9
 sl10       |     1000 | magenta    |     40 | inch     |     101.6
(2 rows)

SELECT * FROM shoelace_candelete;
  sl_name   | sl_avail |  sl_color  | sl_len | sl_unit  | sl_len_cm 
------------+----------+------------+--------+----------+-----------
 sl9        |        0 | pink       |     35 | inch     |      88.9
(1 row)

DELETE FROM shoelace WHERE EXISTS
    (SELECT * FROM shoelace_candelete
             WHERE sl_name = shoelace.sl_name);
SELECT * FROM shoelace ORDER BY sl_name;
  sl_name   | sl_avail |  sl_color  | sl_len | sl_unit  | sl_len_cm 
------------+----------+------------+--------+----------+-----------
 sl1        |        5 | black      |     80 | cm       |        80
 sl10       |     1000 | magenta    |     40 | inch     |     101.6
 sl2        |        6 | black      |    100 | cm       |       100
 sl3        |       10 | black      |     35 | inch     |      88.9
 sl4        |        8 | black      |     40 | inch     |     101.6
 sl5        |        4 | brown      |      1 | m        |       100
 sl6        |       20 | brown      |    0.9 | m        |        90
 sl7        |        6 | brown      |     60 | cm       |        60
 sl8        |       21 | brown      |     40 | inch     |     101.6
(9 rows)

SELECT * FROM shoe ORDER BY shoename;
  shoename  | sh_avail |  slcolor   | slminlen | slminlen_cm | slmaxlen | slmaxlen_cm |  slunit  
------------+----------+------------+----------+-------------+----------+-------------+----------
 sh1        |        2 | black      |       70 |          70 |       90 |          90 | cm      
 sh2        |        0 | black      |       30 |        76.2 |       40 |       101.6 | inch    
 sh3        |        4 | brown      |       50 |          50 |       65 |          65 | cm      
 sh4        |        3 | brown      |       40 |       101.6 |       50 |         127 | inch    
(4 rows)

SELECT count(*) FROM shoe;
 count 
-------
     4
(1 row)

--
-- Simple test of qualified ON INSERT ... this did not work in 7.0 ...
--
create table foo (f1 int);
create table foo2 (f1 int);
create rule foorule as on insert to foo where f1 < 100
do instead nothing;
insert into foo values(1);
insert into foo values(1001);
select * from foo;
  f1  
------
 1001
(1 row)

drop rule foorule on foo;
-- this should fail because f1 is not exposed for unqualified reference:
create rule foorule as on insert to foo where f1 < 100
do instead insert into foo2 values (f1);
ERROR:  column "f1" does not exist
LINE 2: do instead insert into foo2 values (f1);
                                            ^
HINT:  There is a column named "f1" in table "old", but it cannot be referenced from this part of the query.
-- this is the correct way:
create rule foorule as on insert to foo where f1 < 100
do instead insert into foo2 values (new.f1);
insert into foo values(2);
insert into foo values(100);
select * from foo;
  f1  
------
 1001
  100
(2 rows)

select * from foo2;
 f1 
----
  2
(1 row)

drop rule foorule on foo;
drop table foo;
drop table foo2;
--
-- Test rules containing INSERT ... SELECT, which is a very ugly special
-- case as of 7.1.  Example is based on bug report from Joel Burton.
--
create table pparent (pid int, txt text);
insert into pparent values (1,'parent1');
insert into pparent values (2,'parent2');
create table cchild (pid int, descrip text);
insert into cchild values (1,'descrip1');
create view vview as
  select pparent.pid, txt, descrip from
    pparent left join cchild using (pid);
create rule rrule as
  on update to vview do instead
(
  insert into cchild (pid, descrip)
    select old.pid, new.descrip where old.descrip isnull;
  update cchild set descrip = new.descrip where cchild.pid = old.pid;
);
select * from vview;
 pid |   txt   | descrip  
-----+---------+----------
   1 | parent1 | descrip1
   2 | parent2 | 
(2 rows)

update vview set descrip='test1' where pid=1;
select * from vview;
 pid |   txt   | descrip 
-----+---------+---------
   1 | parent1 | test1
   2 | parent2 | 
(2 rows)

update vview set descrip='test2' where pid=2;
select * from vview;
 pid |   txt   | descrip 
-----+---------+---------
   1 | parent1 | test1
   2 | parent2 | test2
(2 rows)

update vview set descrip='test3' where pid=3;
select * from vview;
 pid |   txt   | descrip 
-----+---------+---------
   1 | parent1 | test1
   2 | parent2 | test2
(2 rows)

select * from cchild;
 pid | descrip 
-----+---------
   1 | test1
   2 | test2
(2 rows)

drop rule rrule on vview;
drop view vview;
drop table pparent;
drop table cchild;
--
-- Check that ruleutils are working
--
-- GPDB_84_MERGE_FIXME: fix this test and re-enable in parallel_schedule
-- temporarily disable fancy output, so view changes create less diff noise
\a\t
SELECT viewname, definition FROM pg_views WHERE schemaname <> 'information_schema' ORDER BY viewname;
iexit| SELECT ih.name,
    ih.thepath,
    interpt_pp(ih.thepath, r.thepath) AS exit
   FROM ihighway ih,
    ramp r
  WHERE (ih.thepath ## r.thepath);
mvtest_tv| SELECT mvtest_t.type,
    sum(mvtest_t.amt) AS totamt
   FROM mvtest_t
  GROUP BY mvtest_t.type;
mvtest_tvv| SELECT sum(mvtest_tv.totamt) AS grandtot
   FROM mvtest_tv;
mvtest_tvvmv| SELECT mvtest_tvvm.grandtot
   FROM mvtest_tvvm;
pg_available_extension_versions| SELECT e.name,
    e.version,
    (x.extname IS NOT NULL) AS installed,
    e.superuser,
    e.relocatable,
    e.schema,
    e.requires,
    e.comment
   FROM (pg_available_extension_versions() e(name, version, superuser, relocatable, schema, requires, comment)
     LEFT JOIN pg_extension x ON (((e.name = x.extname) AND (e.version = x.extversion))));
pg_available_extensions| SELECT e.name,
    e.default_version,
    x.extversion AS installed_version,
    e.comment
   FROM (pg_available_extensions() e(name, default_version, comment)
     LEFT JOIN pg_extension x ON ((e.name = x.extname)));
pg_config| SELECT pg_config.name,
    pg_config.setting
   FROM pg_config() pg_config(name, setting);
pg_cursors| SELECT c.name,
    c.statement,
    c.is_holdable,
    c.is_binary,
    c.is_scrollable,
    c.creation_time
   FROM pg_cursor() c(name, statement, is_holdable, is_binary, is_scrollable, creation_time);
pg_file_settings| SELECT a.sourcefile,
    a.sourceline,
    a.seqno,
    a.name,
    a.setting,
    a.applied,
    a.error
   FROM pg_show_all_file_settings() a(sourcefile, sourceline, seqno, name, setting, applied, error);
pg_group| SELECT pg_authid.rolname AS groname,
    pg_authid.oid AS grosysid,
    ARRAY( SELECT pg_auth_members.member
           FROM pg_auth_members
          WHERE (pg_auth_members.roleid = pg_authid.oid)) AS grolist
   FROM pg_authid
  WHERE (NOT pg_authid.rolcanlogin);
pg_indexes| SELECT n.nspname AS schemaname,
    c.relname AS tablename,
    i.relname AS indexname,
    t.spcname AS tablespace,
    pg_get_indexdef(i.oid) AS indexdef
   FROM ((((pg_index x
     JOIN pg_class c ON ((c.oid = x.indrelid)))
     JOIN pg_class i ON ((i.oid = x.indexrelid)))
     LEFT JOIN pg_namespace n ON ((n.oid = c.relnamespace)))
     LEFT JOIN pg_tablespace t ON ((t.oid = i.reltablespace)))
  WHERE ((c.relkind = ANY (ARRAY['r'::"char", 'm'::"char"])) AND (i.relkind = 'i'::"char"));
pg_locks| SELECT l.locktype,
    l.database,
    l.relation,
    l.page,
    l.tuple,
    l.virtualxid,
    l.transactionid,
    l.classid,
    l.objid,
    l.objsubid,
    l.virtualtransaction,
    l.pid,
    l.mode,
    l.granted,
    l.fastpath
   FROM pg_lock_status() l(locktype, database, relation, page, tuple, virtualxid, transactionid, classid, objid, objsubid, virtualtransaction, pid, mode, granted, fastpath);
pg_matviews| SELECT n.nspname AS schemaname,
    c.relname AS matviewname,
    pg_get_userbyid(c.relowner) AS matviewowner,
    t.spcname AS tablespace,
    c.relhasindex AS hasindexes,
    c.relispopulated AS ispopulated,
    pg_get_viewdef(c.oid) AS definition
   FROM ((pg_class c
     LEFT JOIN pg_namespace n ON ((n.oid = c.relnamespace)))
     LEFT JOIN pg_tablespace t ON ((t.oid = c.reltablespace)))
  WHERE (c.relkind = 'm'::"char");
pg_policies| SELECT n.nspname AS schemaname,
    c.relname AS tablename,
    pol.polname AS policyname,
        CASE
            WHEN (pol.polroles = '{0}'::oid[]) THEN (string_to_array('public'::text, ''::text))::name[]
            ELSE ARRAY( SELECT pg_authid.rolname
               FROM pg_authid
              WHERE (pg_authid.oid = ANY (pol.polroles))
              ORDER BY pg_authid.rolname)
        END AS roles,
        CASE pol.polcmd
            WHEN 'r'::"char" THEN 'SELECT'::text
            WHEN 'a'::"char" THEN 'INSERT'::text
            WHEN 'w'::"char" THEN 'UPDATE'::text
            WHEN 'd'::"char" THEN 'DELETE'::text
            WHEN '*'::"char" THEN 'ALL'::text
            ELSE NULL::text
        END AS cmd,
    pg_get_expr(pol.polqual, pol.polrelid) AS qual,
    pg_get_expr(pol.polwithcheck, pol.polrelid) AS with_check
   FROM ((pg_policy pol
     JOIN pg_class c ON ((c.oid = pol.polrelid)))
     LEFT JOIN pg_namespace n ON ((n.oid = c.relnamespace)));
pg_prepared_statements| SELECT p.name,
    p.statement,
    p.prepare_time,
    p.parameter_types,
    p.from_sql
   FROM pg_prepared_statement() p(name, statement, prepare_time, parameter_types, from_sql);
pg_prepared_xacts| SELECT p.transaction,
    p.gid,
    p.prepared,
    u.rolname AS owner,
    d.datname AS database
   FROM ((pg_prepared_xact() p(transaction, gid, prepared, ownerid, dbid)
     LEFT JOIN pg_authid u ON ((p.ownerid = u.oid)))
     LEFT JOIN pg_database d ON ((p.dbid = d.oid)));
pg_replication_origin_status| SELECT pg_show_replication_origin_status.local_id,
    pg_show_replication_origin_status.external_id,
    pg_show_replication_origin_status.remote_lsn,
    pg_show_replication_origin_status.local_lsn
   FROM pg_show_replication_origin_status() pg_show_replication_origin_status(local_id, external_id, remote_lsn, local_lsn);
pg_replication_slots| SELECT l.slot_name,
    l.plugin,
    l.slot_type,
    l.datoid,
    d.datname AS database,
    l.active,
    l.active_pid,
    l.xmin,
    l.catalog_xmin,
    l.restart_lsn,
    l.confirmed_flush_lsn
   FROM (pg_get_replication_slots() l(slot_name, plugin, slot_type, datoid, active, active_pid, xmin, catalog_xmin, restart_lsn, confirmed_flush_lsn)
     LEFT JOIN pg_database d ON ((l.datoid = d.oid)));
pg_roles| SELECT pg_authid.rolname,
    pg_authid.rolsuper,
    pg_authid.rolinherit,
    pg_authid.rolcreaterole,
    pg_authid.rolcreatedb,
    pg_authid.rolcanlogin,
    pg_authid.rolreplication,
    pg_authid.rolconnlimit,
    '********'::text AS rolpassword,
    pg_authid.rolvaliduntil,
    pg_authid.rolbypassrls,
    s.setconfig AS rolconfig,
    pg_authid.oid
   FROM (pg_authid
     LEFT JOIN pg_db_role_setting s ON (((pg_authid.oid = s.setrole) AND (s.setdatabase = (0)::oid))));
pg_rules| SELECT n.nspname AS schemaname,
    c.relname AS tablename,
    r.rulename,
    pg_get_ruledef(r.oid) AS definition
   FROM ((pg_rewrite r
     JOIN pg_class c ON ((c.oid = r.ev_class)))
     LEFT JOIN pg_namespace n ON ((n.oid = c.relnamespace)))
  WHERE (r.rulename <> '_RETURN'::name);
pg_seclabels| SELECT l.objoid,
    l.classoid,
    l.objsubid,
        CASE
            WHEN (rel.relkind = 'r'::"char") THEN 'table'::text
            WHEN (rel.relkind = 'v'::"char") THEN 'view'::text
            WHEN (rel.relkind = 'm'::"char") THEN 'materialized view'::text
            WHEN (rel.relkind = 'S'::"char") THEN 'sequence'::text
            WHEN (rel.relkind = 'f'::"char") THEN 'foreign table'::text
            ELSE NULL::text
        END AS objtype,
    rel.relnamespace AS objnamespace,
        CASE
            WHEN pg_table_is_visible(rel.oid) THEN quote_ident((rel.relname)::text)
            ELSE ((quote_ident((nsp.nspname)::text) || '.'::text) || quote_ident((rel.relname)::text))
        END AS objname,
    l.provider,
    l.label
   FROM ((pg_seclabel l
     JOIN pg_class rel ON (((l.classoid = rel.tableoid) AND (l.objoid = rel.oid))))
     JOIN pg_namespace nsp ON ((rel.relnamespace = nsp.oid)))
  WHERE (l.objsubid = 0)
UNION ALL
 SELECT l.objoid,
    l.classoid,
    l.objsubid,
    'column'::text AS objtype,
    rel.relnamespace AS objnamespace,
    ((
        CASE
            WHEN pg_table_is_visible(rel.oid) THEN quote_ident((rel.relname)::text)
            ELSE ((quote_ident((nsp.nspname)::text) || '.'::text) || quote_ident((rel.relname)::text))
        END || '.'::text) || (att.attname)::text) AS objname,
    l.provider,
    l.label
   FROM (((pg_seclabel l
     JOIN pg_class rel ON (((l.classoid = rel.tableoid) AND (l.objoid = rel.oid))))
     JOIN pg_attribute att ON (((rel.oid = att.attrelid) AND (l.objsubid = att.attnum))))
     JOIN pg_namespace nsp ON ((rel.relnamespace = nsp.oid)))
  WHERE (l.objsubid <> 0)
UNION ALL
 SELECT l.objoid,
    l.classoid,
    l.objsubid,
        CASE
            WHEN (pro.proisagg = true) THEN 'aggregate'::text
            WHEN (pro.proisagg = false) THEN 'function'::text
            ELSE NULL::text
        END AS objtype,
    pro.pronamespace AS objnamespace,
    (((
        CASE
            WHEN pg_function_is_visible(pro.oid) THEN quote_ident((pro.proname)::text)
            ELSE ((quote_ident((nsp.nspname)::text) || '.'::text) || quote_ident((pro.proname)::text))
        END || '('::text) || pg_get_function_arguments(pro.oid)) || ')'::text) AS objname,
    l.provider,
    l.label
   FROM ((pg_seclabel l
     JOIN pg_proc pro ON (((l.classoid = pro.tableoid) AND (l.objoid = pro.oid))))
     JOIN pg_namespace nsp ON ((pro.pronamespace = nsp.oid)))
  WHERE (l.objsubid = 0)
UNION ALL
 SELECT l.objoid,
    l.classoid,
    l.objsubid,
        CASE
            WHEN (typ.typtype = 'd'::"char") THEN 'domain'::text
            ELSE 'type'::text
        END AS objtype,
    typ.typnamespace AS objnamespace,
        CASE
            WHEN pg_type_is_visible(typ.oid) THEN quote_ident((typ.typname)::text)
            ELSE ((quote_ident((nsp.nspname)::text) || '.'::text) || quote_ident((typ.typname)::text))
        END AS objname,
    l.provider,
    l.label
   FROM ((pg_seclabel l
     JOIN pg_type typ ON (((l.classoid = typ.tableoid) AND (l.objoid = typ.oid))))
     JOIN pg_namespace nsp ON ((typ.typnamespace = nsp.oid)))
  WHERE (l.objsubid = 0)
UNION ALL
 SELECT l.objoid,
    l.classoid,
    l.objsubid,
    'large object'::text AS objtype,
    NULL::oid AS objnamespace,
    (l.objoid)::text AS objname,
    l.provider,
    l.label
   FROM (pg_seclabel l
     JOIN pg_largeobject_metadata lom ON ((l.objoid = lom.oid)))
  WHERE ((l.classoid = ('pg_largeobject'::regclass)::oid) AND (l.objsubid = 0))
UNION ALL
 SELECT l.objoid,
    l.classoid,
    l.objsubid,
    'language'::text AS objtype,
    NULL::oid AS objnamespace,
    quote_ident((lan.lanname)::text) AS objname,
    l.provider,
    l.label
   FROM (pg_seclabel l
     JOIN pg_language lan ON (((l.classoid = lan.tableoid) AND (l.objoid = lan.oid))))
  WHERE (l.objsubid = 0)
UNION ALL
 SELECT l.objoid,
    l.classoid,
    l.objsubid,
    'schema'::text AS objtype,
    nsp.oid AS objnamespace,
    quote_ident((nsp.nspname)::text) AS objname,
    l.provider,
    l.label
   FROM (pg_seclabel l
     JOIN pg_namespace nsp ON (((l.classoid = nsp.tableoid) AND (l.objoid = nsp.oid))))
  WHERE (l.objsubid = 0)
UNION ALL
 SELECT l.objoid,
    l.classoid,
    l.objsubid,
    'event trigger'::text AS objtype,
    NULL::oid AS objnamespace,
    quote_ident((evt.evtname)::text) AS objname,
    l.provider,
    l.label
   FROM (pg_seclabel l
     JOIN pg_event_trigger evt ON (((l.classoid = evt.tableoid) AND (l.objoid = evt.oid))))
  WHERE (l.objsubid = 0)
UNION ALL
 SELECT l.objoid,
    l.classoid,
    0 AS objsubid,
    'database'::text AS objtype,
    NULL::oid AS objnamespace,
    quote_ident((dat.datname)::text) AS objname,
    l.provider,
    l.label
   FROM (pg_shseclabel l
     JOIN pg_database dat ON (((l.classoid = dat.tableoid) AND (l.objoid = dat.oid))))
UNION ALL
 SELECT l.objoid,
    l.classoid,
    0 AS objsubid,
    'tablespace'::text AS objtype,
    NULL::oid AS objnamespace,
    quote_ident((spc.spcname)::text) AS objname,
    l.provider,
    l.label
   FROM (pg_shseclabel l
     JOIN pg_tablespace spc ON (((l.classoid = spc.tableoid) AND (l.objoid = spc.oid))))
UNION ALL
 SELECT l.objoid,
    l.classoid,
    0 AS objsubid,
    'role'::text AS objtype,
    NULL::oid AS objnamespace,
    quote_ident((rol.rolname)::text) AS objname,
    l.provider,
    l.label
   FROM (pg_shseclabel l
     JOIN pg_authid rol ON (((l.classoid = rol.tableoid) AND (l.objoid = rol.oid))));
pg_settings| SELECT a.name,
    a.setting,
    a.unit,
    a.category,
    a.short_desc,
    a.extra_desc,
    a.context,
    a.vartype,
    a.source,
    a.min_val,
    a.max_val,
    a.enumvals,
    a.boot_val,
    a.reset_val,
    a.sourcefile,
    a.sourceline,
    a.pending_restart
   FROM pg_show_all_settings() a(name, setting, unit, category, short_desc, extra_desc, context, vartype, source, min_val, max_val, enumvals, boot_val, reset_val, sourcefile, sourceline, pending_restart);
pg_shadow| SELECT pg_authid.rolname AS usename,
    pg_authid.oid AS usesysid,
    pg_authid.rolcreatedb AS usecreatedb,
    pg_authid.rolsuper AS usesuper,
    pg_authid.rolreplication AS userepl,
    pg_authid.rolbypassrls AS usebypassrls,
    pg_authid.rolpassword AS passwd,
    (pg_authid.rolvaliduntil)::abstime AS valuntil,
    s.setconfig AS useconfig
   FROM (pg_authid
     LEFT JOIN pg_db_role_setting s ON (((pg_authid.oid = s.setrole) AND (s.setdatabase = (0)::oid))))
  WHERE pg_authid.rolcanlogin;
pg_stat_activity| SELECT s.datid,
    d.datname,
    s.pid,
    s.usesysid,
    u.rolname AS usename,
    s.application_name,
    s.client_addr,
    s.client_hostname,
    s.client_port,
    s.backend_start,
    s.xact_start,
    s.query_start,
    s.state_change,
    s.wait_event_type,
    s.wait_event,
    s.state,
    s.backend_xid,
    s.backend_xmin,
    s.query
   FROM pg_database d,
    pg_stat_get_activity(NULL::integer) s(datid, pid, usesysid, application_name, state, query, wait_event_type, wait_event, xact_start, query_start, backend_start, state_change, client_addr, client_hostname, client_port, backend_xid, backend_xmin, ssl, sslversion, sslcipher, sslbits, sslcompression, sslclientdn),
    pg_authid u
  WHERE ((s.datid = d.oid) AND (s.usesysid = u.oid));
pg_stat_all_indexes| SELECT c.oid AS relid,
    i.oid AS indexrelid,
    n.nspname AS schemaname,
    c.relname,
    i.relname AS indexrelname,
    pg_stat_get_numscans(i.oid) AS idx_scan,
    pg_stat_get_tuples_returned(i.oid) AS idx_tup_read,
    pg_stat_get_tuples_fetched(i.oid) AS idx_tup_fetch
   FROM (((pg_class c
     JOIN pg_index x ON ((c.oid = x.indrelid)))
     JOIN pg_class i ON ((i.oid = x.indexrelid)))
     LEFT JOIN pg_namespace n ON ((n.oid = c.relnamespace)))
  WHERE (c.relkind = ANY (ARRAY['r'::"char", 't'::"char", 'm'::"char"]));
pg_stat_all_tables| SELECT c.oid AS relid,
    n.nspname AS schemaname,
    c.relname,
    pg_stat_get_numscans(c.oid) AS seq_scan,
    pg_stat_get_tuples_returned(c.oid) AS seq_tup_read,
    (sum(pg_stat_get_numscans(i.indexrelid)))::bigint AS idx_scan,
    ((sum(pg_stat_get_tuples_fetched(i.indexrelid)))::bigint + pg_stat_get_tuples_fetched(c.oid)) AS idx_tup_fetch,
    pg_stat_get_tuples_inserted(c.oid) AS n_tup_ins,
    pg_stat_get_tuples_updated(c.oid) AS n_tup_upd,
    pg_stat_get_tuples_deleted(c.oid) AS n_tup_del,
    pg_stat_get_tuples_hot_updated(c.oid) AS n_tup_hot_upd,
    pg_stat_get_live_tuples(c.oid) AS n_live_tup,
    pg_stat_get_dead_tuples(c.oid) AS n_dead_tup,
    pg_stat_get_mod_since_analyze(c.oid) AS n_mod_since_analyze,
    pg_stat_get_last_vacuum_time(c.oid) AS last_vacuum,
    pg_stat_get_last_autovacuum_time(c.oid) AS last_autovacuum,
    pg_stat_get_last_analyze_time(c.oid) AS last_analyze,
    pg_stat_get_last_autoanalyze_time(c.oid) AS last_autoanalyze,
    pg_stat_get_vacuum_count(c.oid) AS vacuum_count,
    pg_stat_get_autovacuum_count(c.oid) AS autovacuum_count,
    pg_stat_get_analyze_count(c.oid) AS analyze_count,
    pg_stat_get_autoanalyze_count(c.oid) AS autoanalyze_count
   FROM ((pg_class c
     LEFT JOIN pg_index i ON ((c.oid = i.indrelid)))
     LEFT JOIN pg_namespace n ON ((n.oid = c.relnamespace)))
  WHERE (c.relkind = ANY (ARRAY['r'::"char", 't'::"char", 'm'::"char"]))
  GROUP BY c.oid, n.nspname, c.relname;
pg_stat_archiver| SELECT s.archived_count,
    s.last_archived_wal,
    s.last_archived_time,
    s.failed_count,
    s.last_failed_wal,
    s.last_failed_time,
    s.stats_reset
   FROM pg_stat_get_archiver() s(archived_count, last_archived_wal, last_archived_time, failed_count, last_failed_wal, last_failed_time, stats_reset);
pg_stat_bgwriter| SELECT pg_stat_get_bgwriter_timed_checkpoints() AS checkpoints_timed,
    pg_stat_get_bgwriter_requested_checkpoints() AS checkpoints_req,
    pg_stat_get_checkpoint_write_time() AS checkpoint_write_time,
    pg_stat_get_checkpoint_sync_time() AS checkpoint_sync_time,
    pg_stat_get_bgwriter_buf_written_checkpoints() AS buffers_checkpoint,
    pg_stat_get_bgwriter_buf_written_clean() AS buffers_clean,
    pg_stat_get_bgwriter_maxwritten_clean() AS maxwritten_clean,
    pg_stat_get_buf_written_backend() AS buffers_backend,
    pg_stat_get_buf_fsync_backend() AS buffers_backend_fsync,
    pg_stat_get_buf_alloc() AS buffers_alloc,
    pg_stat_get_bgwriter_stat_reset_time() AS stats_reset;
pg_stat_database| SELECT d.oid AS datid,
    d.datname,
    pg_stat_get_db_numbackends(d.oid) AS numbackends,
    pg_stat_get_db_xact_commit(d.oid) AS xact_commit,
    pg_stat_get_db_xact_rollback(d.oid) AS xact_rollback,
    (pg_stat_get_db_blocks_fetched(d.oid) - pg_stat_get_db_blocks_hit(d.oid)) AS blks_read,
    pg_stat_get_db_blocks_hit(d.oid) AS blks_hit,
    pg_stat_get_db_tuples_returned(d.oid) AS tup_returned,
    pg_stat_get_db_tuples_fetched(d.oid) AS tup_fetched,
    pg_stat_get_db_tuples_inserted(d.oid) AS tup_inserted,
    pg_stat_get_db_tuples_updated(d.oid) AS tup_updated,
    pg_stat_get_db_tuples_deleted(d.oid) AS tup_deleted,
    pg_stat_get_db_conflict_all(d.oid) AS conflicts,
    pg_stat_get_db_temp_files(d.oid) AS temp_files,
    pg_stat_get_db_temp_bytes(d.oid) AS temp_bytes,
    pg_stat_get_db_deadlocks(d.oid) AS deadlocks,
    pg_stat_get_db_blk_read_time(d.oid) AS blk_read_time,
    pg_stat_get_db_blk_write_time(d.oid) AS blk_write_time,
    pg_stat_get_db_stat_reset_time(d.oid) AS stats_reset
   FROM pg_database d;
pg_stat_database_conflicts| SELECT d.oid AS datid,
    d.datname,
    pg_stat_get_db_conflict_tablespace(d.oid) AS confl_tablespace,
    pg_stat_get_db_conflict_lock(d.oid) AS confl_lock,
    pg_stat_get_db_conflict_snapshot(d.oid) AS confl_snapshot,
    pg_stat_get_db_conflict_bufferpin(d.oid) AS confl_bufferpin,
    pg_stat_get_db_conflict_startup_deadlock(d.oid) AS confl_deadlock
   FROM pg_database d;
pg_stat_progress_vacuum| SELECT s.pid,
    s.datid,
    d.datname,
    s.relid,
        CASE s.param1
            WHEN 0 THEN 'initializing'::text
            WHEN 1 THEN 'scanning heap'::text
            WHEN 2 THEN 'vacuuming indexes'::text
            WHEN 3 THEN 'vacuuming heap'::text
            WHEN 4 THEN 'cleaning up indexes'::text
            WHEN 5 THEN 'truncating heap'::text
            WHEN 6 THEN 'performing final cleanup'::text
            ELSE NULL::text
        END AS phase,
    s.param2 AS heap_blks_total,
    s.param3 AS heap_blks_scanned,
    s.param4 AS heap_blks_vacuumed,
    s.param5 AS index_vacuum_count,
    s.param6 AS max_dead_tuples,
    s.param7 AS num_dead_tuples
   FROM (pg_stat_get_progress_info('VACUUM'::text) s(pid, datid, relid, param1, param2, param3, param4, param5, param6, param7, param8, param9, param10)
     JOIN pg_database d ON ((s.datid = d.oid)));
pg_stat_replication| SELECT s.pid,
    s.usesysid,
    u.rolname AS usename,
    s.application_name,
    s.client_addr,
    s.client_hostname,
    s.client_port,
    s.backend_start,
    s.backend_xmin,
    w.state,
    w.sent_location,
    w.write_location,
    w.flush_location,
    w.replay_location,
    w.sync_priority,
    w.sync_state
   FROM pg_stat_get_activity(NULL::integer) s(datid, pid, usesysid, application_name, state, query, wait_event_type, wait_event, xact_start, query_start, backend_start, state_change, client_addr, client_hostname, client_port, backend_xid, backend_xmin, ssl, sslversion, sslcipher, sslbits, sslcompression, sslclientdn),
    pg_authid u,
    pg_stat_get_wal_senders() w(pid, state, sent_location, write_location, flush_location, replay_location, sync_priority, sync_state)
  WHERE ((s.usesysid = u.oid) AND (s.pid = w.pid));
pg_stat_ssl| SELECT s.pid,
    s.ssl,
    s.sslversion AS version,
    s.sslcipher AS cipher,
    s.sslbits AS bits,
    s.sslcompression AS compression,
    s.sslclientdn AS clientdn
   FROM pg_stat_get_activity(NULL::integer) s(datid, pid, usesysid, application_name, state, query, wait_event_type, wait_event, xact_start, query_start, backend_start, state_change, client_addr, client_hostname, client_port, backend_xid, backend_xmin, ssl, sslversion, sslcipher, sslbits, sslcompression, sslclientdn);
pg_stat_sys_indexes| SELECT pg_stat_all_indexes.relid,
    pg_stat_all_indexes.indexrelid,
    pg_stat_all_indexes.schemaname,
    pg_stat_all_indexes.relname,
    pg_stat_all_indexes.indexrelname,
    pg_stat_all_indexes.idx_scan,
    pg_stat_all_indexes.idx_tup_read,
    pg_stat_all_indexes.idx_tup_fetch
   FROM pg_stat_all_indexes
  WHERE ((pg_stat_all_indexes.schemaname = ANY (ARRAY['pg_catalog'::name, 'information_schema'::name])) OR (pg_stat_all_indexes.schemaname ~ '^pg_toast'::text));
pg_stat_sys_tables| SELECT pg_stat_all_tables.relid,
    pg_stat_all_tables.schemaname,
    pg_stat_all_tables.relname,
    pg_stat_all_tables.seq_scan,
    pg_stat_all_tables.seq_tup_read,
    pg_stat_all_tables.idx_scan,
    pg_stat_all_tables.idx_tup_fetch,
    pg_stat_all_tables.n_tup_ins,
    pg_stat_all_tables.n_tup_upd,
    pg_stat_all_tables.n_tup_del,
    pg_stat_all_tables.n_tup_hot_upd,
    pg_stat_all_tables.n_live_tup,
    pg_stat_all_tables.n_dead_tup,
    pg_stat_all_tables.n_mod_since_analyze,
    pg_stat_all_tables.last_vacuum,
    pg_stat_all_tables.last_autovacuum,
    pg_stat_all_tables.last_analyze,
    pg_stat_all_tables.last_autoanalyze,
    pg_stat_all_tables.vacuum_count,
    pg_stat_all_tables.autovacuum_count,
    pg_stat_all_tables.analyze_count,
    pg_stat_all_tables.autoanalyze_count
   FROM pg_stat_all_tables
  WHERE ((pg_stat_all_tables.schemaname = ANY (ARRAY['pg_catalog'::name, 'information_schema'::name])) OR (pg_stat_all_tables.schemaname ~ '^pg_toast'::text));
pg_stat_user_functions| SELECT p.oid AS funcid,
    n.nspname AS schemaname,
    p.proname AS funcname,
    pg_stat_get_function_calls(p.oid) AS calls,
    pg_stat_get_function_total_time(p.oid) AS total_time,
    pg_stat_get_function_self_time(p.oid) AS self_time
   FROM (pg_proc p
     LEFT JOIN pg_namespace n ON ((n.oid = p.pronamespace)))
  WHERE ((p.prolang <> (12)::oid) AND (pg_stat_get_function_calls(p.oid) IS NOT NULL));
pg_stat_user_indexes| SELECT pg_stat_all_indexes.relid,
    pg_stat_all_indexes.indexrelid,
    pg_stat_all_indexes.schemaname,
    pg_stat_all_indexes.relname,
    pg_stat_all_indexes.indexrelname,
    pg_stat_all_indexes.idx_scan,
    pg_stat_all_indexes.idx_tup_read,
    pg_stat_all_indexes.idx_tup_fetch
   FROM pg_stat_all_indexes
  WHERE ((pg_stat_all_indexes.schemaname <> ALL (ARRAY['pg_catalog'::name, 'information_schema'::name])) AND (pg_stat_all_indexes.schemaname !~ '^pg_toast'::text));
pg_stat_user_tables| SELECT pg_stat_all_tables.relid,
    pg_stat_all_tables.schemaname,
    pg_stat_all_tables.relname,
    pg_stat_all_tables.seq_scan,
    pg_stat_all_tables.seq_tup_read,
    pg_stat_all_tables.idx_scan,
    pg_stat_all_tables.idx_tup_fetch,
    pg_stat_all_tables.n_tup_ins,
    pg_stat_all_tables.n_tup_upd,
    pg_stat_all_tables.n_tup_del,
    pg_stat_all_tables.n_tup_hot_upd,
    pg_stat_all_tables.n_live_tup,
    pg_stat_all_tables.n_dead_tup,
    pg_stat_all_tables.n_mod_since_analyze,
    pg_stat_all_tables.last_vacuum,
    pg_stat_all_tables.last_autovacuum,
    pg_stat_all_tables.last_analyze,
    pg_stat_all_tables.last_autoanalyze,
    pg_stat_all_tables.vacuum_count,
    pg_stat_all_tables.autovacuum_count,
    pg_stat_all_tables.analyze_count,
    pg_stat_all_tables.autoanalyze_count
   FROM pg_stat_all_tables
  WHERE ((pg_stat_all_tables.schemaname <> ALL (ARRAY['pg_catalog'::name, 'information_schema'::name])) AND (pg_stat_all_tables.schemaname !~ '^pg_toast'::text));
pg_stat_wal_receiver| SELECT s.pid,
    s.status,
    s.receive_start_lsn,
    s.receive_start_tli,
    s.received_lsn,
    s.received_tli,
    s.last_msg_send_time,
    s.last_msg_receipt_time,
    s.latest_end_lsn,
    s.latest_end_time,
    s.slot_name,
    s.conninfo
   FROM pg_stat_get_wal_receiver() s(pid, status, receive_start_lsn, receive_start_tli, received_lsn, received_tli, last_msg_send_time, last_msg_receipt_time, latest_end_lsn, latest_end_time, slot_name, conninfo)
  WHERE (s.pid IS NOT NULL);
pg_stat_xact_all_tables| SELECT c.oid AS relid,
    n.nspname AS schemaname,
    c.relname,
    pg_stat_get_xact_numscans(c.oid) AS seq_scan,
    pg_stat_get_xact_tuples_returned(c.oid) AS seq_tup_read,
    (sum(pg_stat_get_xact_numscans(i.indexrelid)))::bigint AS idx_scan,
    ((sum(pg_stat_get_xact_tuples_fetched(i.indexrelid)))::bigint + pg_stat_get_xact_tuples_fetched(c.oid)) AS idx_tup_fetch,
    pg_stat_get_xact_tuples_inserted(c.oid) AS n_tup_ins,
    pg_stat_get_xact_tuples_updated(c.oid) AS n_tup_upd,
    pg_stat_get_xact_tuples_deleted(c.oid) AS n_tup_del,
    pg_stat_get_xact_tuples_hot_updated(c.oid) AS n_tup_hot_upd
   FROM ((pg_class c
     LEFT JOIN pg_index i ON ((c.oid = i.indrelid)))
     LEFT JOIN pg_namespace n ON ((n.oid = c.relnamespace)))
  WHERE (c.relkind = ANY (ARRAY['r'::"char", 't'::"char", 'm'::"char"]))
  GROUP BY c.oid, n.nspname, c.relname;
pg_stat_xact_sys_tables| SELECT pg_stat_xact_all_tables.relid,
    pg_stat_xact_all_tables.schemaname,
    pg_stat_xact_all_tables.relname,
    pg_stat_xact_all_tables.seq_scan,
    pg_stat_xact_all_tables.seq_tup_read,
    pg_stat_xact_all_tables.idx_scan,
    pg_stat_xact_all_tables.idx_tup_fetch,
    pg_stat_xact_all_tables.n_tup_ins,
    pg_stat_xact_all_tables.n_tup_upd,
    pg_stat_xact_all_tables.n_tup_del,
    pg_stat_xact_all_tables.n_tup_hot_upd
   FROM pg_stat_xact_all_tables
  WHERE ((pg_stat_xact_all_tables.schemaname = ANY (ARRAY['pg_catalog'::name, 'information_schema'::name])) OR (pg_stat_xact_all_tables.schemaname ~ '^pg_toast'::text));
pg_stat_xact_user_functions| SELECT p.oid AS funcid,
    n.nspname AS schemaname,
    p.proname AS funcname,
    pg_stat_get_xact_function_calls(p.oid) AS calls,
    pg_stat_get_xact_function_total_time(p.oid) AS total_time,
    pg_stat_get_xact_function_self_time(p.oid) AS self_time
   FROM (pg_proc p
     LEFT JOIN pg_namespace n ON ((n.oid = p.pronamespace)))
  WHERE ((p.prolang <> (12)::oid) AND (pg_stat_get_xact_function_calls(p.oid) IS NOT NULL));
pg_stat_xact_user_tables| SELECT pg_stat_xact_all_tables.relid,
    pg_stat_xact_all_tables.schemaname,
    pg_stat_xact_all_tables.relname,
    pg_stat_xact_all_tables.seq_scan,
    pg_stat_xact_all_tables.seq_tup_read,
    pg_stat_xact_all_tables.idx_scan,
    pg_stat_xact_all_tables.idx_tup_fetch,
    pg_stat_xact_all_tables.n_tup_ins,
    pg_stat_xact_all_tables.n_tup_upd,
    pg_stat_xact_all_tables.n_tup_del,
    pg_stat_xact_all_tables.n_tup_hot_upd
   FROM pg_stat_xact_all_tables
  WHERE ((pg_stat_xact_all_tables.schemaname <> ALL (ARRAY['pg_catalog'::name, 'information_schema'::name])) AND (pg_stat_xact_all_tables.schemaname !~ '^pg_toast'::text));
pg_statio_all_indexes| SELECT c.oid AS relid,
    i.oid AS indexrelid,
    n.nspname AS schemaname,
    c.relname,
    i.relname AS indexrelname,
    (pg_stat_get_blocks_fetched(i.oid) - pg_stat_get_blocks_hit(i.oid)) AS idx_blks_read,
    pg_stat_get_blocks_hit(i.oid) AS idx_blks_hit
   FROM (((pg_class c
     JOIN pg_index x ON ((c.oid = x.indrelid)))
     JOIN pg_class i ON ((i.oid = x.indexrelid)))
     LEFT JOIN pg_namespace n ON ((n.oid = c.relnamespace)))
  WHERE (c.relkind = ANY (ARRAY['r'::"char", 't'::"char", 'm'::"char"]));
pg_statio_all_sequences| SELECT c.oid AS relid,
    n.nspname AS schemaname,
    c.relname,
    (pg_stat_get_blocks_fetched(c.oid) - pg_stat_get_blocks_hit(c.oid)) AS blks_read,
    pg_stat_get_blocks_hit(c.oid) AS blks_hit
   FROM (pg_class c
     LEFT JOIN pg_namespace n ON ((n.oid = c.relnamespace)))
  WHERE (c.relkind = 'S'::"char");
pg_statio_all_tables| SELECT c.oid AS relid,
    n.nspname AS schemaname,
    c.relname,
    (pg_stat_get_blocks_fetched(c.oid) - pg_stat_get_blocks_hit(c.oid)) AS heap_blks_read,
    pg_stat_get_blocks_hit(c.oid) AS heap_blks_hit,
    (sum((pg_stat_get_blocks_fetched(i.indexrelid) - pg_stat_get_blocks_hit(i.indexrelid))))::bigint AS idx_blks_read,
    (sum(pg_stat_get_blocks_hit(i.indexrelid)))::bigint AS idx_blks_hit,
    (pg_stat_get_blocks_fetched(t.oid) - pg_stat_get_blocks_hit(t.oid)) AS toast_blks_read,
    pg_stat_get_blocks_hit(t.oid) AS toast_blks_hit,
    (sum((pg_stat_get_blocks_fetched(x.indexrelid) - pg_stat_get_blocks_hit(x.indexrelid))))::bigint AS tidx_blks_read,
    (sum(pg_stat_get_blocks_hit(x.indexrelid)))::bigint AS tidx_blks_hit
   FROM ((((pg_class c
     LEFT JOIN pg_index i ON ((c.oid = i.indrelid)))
     LEFT JOIN pg_class t ON ((c.reltoastrelid = t.oid)))
     LEFT JOIN pg_index x ON ((t.oid = x.indrelid)))
     LEFT JOIN pg_namespace n ON ((n.oid = c.relnamespace)))
  WHERE (c.relkind = ANY (ARRAY['r'::"char", 't'::"char", 'm'::"char"]))
  GROUP BY c.oid, n.nspname, c.relname, t.oid, x.indrelid;
pg_statio_sys_indexes| SELECT pg_statio_all_indexes.relid,
    pg_statio_all_indexes.indexrelid,
    pg_statio_all_indexes.schemaname,
    pg_statio_all_indexes.relname,
    pg_statio_all_indexes.indexrelname,
    pg_statio_all_indexes.idx_blks_read,
    pg_statio_all_indexes.idx_blks_hit
   FROM pg_statio_all_indexes
  WHERE ((pg_statio_all_indexes.schemaname = ANY (ARRAY['pg_catalog'::name, 'information_schema'::name])) OR (pg_statio_all_indexes.schemaname ~ '^pg_toast'::text));
pg_statio_sys_sequences| SELECT pg_statio_all_sequences.relid,
    pg_statio_all_sequences.schemaname,
    pg_statio_all_sequences.relname,
    pg_statio_all_sequences.blks_read,
    pg_statio_all_sequences.blks_hit
   FROM pg_statio_all_sequences
  WHERE ((pg_statio_all_sequences.schemaname = ANY (ARRAY['pg_catalog'::name, 'information_schema'::name])) OR (pg_statio_all_sequences.schemaname ~ '^pg_toast'::text));
pg_statio_sys_tables| SELECT pg_statio_all_tables.relid,
    pg_statio_all_tables.schemaname,
    pg_statio_all_tables.relname,
    pg_statio_all_tables.heap_blks_read,
    pg_statio_all_tables.heap_blks_hit,
    pg_statio_all_tables.idx_blks_read,
    pg_statio_all_tables.idx_blks_hit,
    pg_statio_all_tables.toast_blks_read,
    pg_statio_all_tables.toast_blks_hit,
    pg_statio_all_tables.tidx_blks_read,
    pg_statio_all_tables.tidx_blks_hit
   FROM pg_statio_all_tables
  WHERE ((pg_statio_all_tables.schemaname = ANY (ARRAY['pg_catalog'::name, 'information_schema'::name])) OR (pg_statio_all_tables.schemaname ~ '^pg_toast'::text));
pg_statio_user_indexes| SELECT pg_statio_all_indexes.relid,
    pg_statio_all_indexes.indexrelid,
    pg_statio_all_indexes.schemaname,
    pg_statio_all_indexes.relname,
    pg_statio_all_indexes.indexrelname,
    pg_statio_all_indexes.idx_blks_read,
    pg_statio_all_indexes.idx_blks_hit
   FROM pg_statio_all_indexes
  WHERE ((pg_statio_all_indexes.schemaname <> ALL (ARRAY['pg_catalog'::name, 'information_schema'::name])) AND (pg_statio_all_indexes.schemaname !~ '^pg_toast'::text));
pg_statio_user_sequences| SELECT pg_statio_all_sequences.relid,
    pg_statio_all_sequences.schemaname,
    pg_statio_all_sequences.relname,
    pg_statio_all_sequences.blks_read,
    pg_statio_all_sequences.blks_hit
   FROM pg_statio_all_sequences
  WHERE ((pg_statio_all_sequences.schemaname <> ALL (ARRAY['pg_catalog'::name, 'information_schema'::name])) AND (pg_statio_all_sequences.schemaname !~ '^pg_toast'::text));
pg_statio_user_tables| SELECT pg_statio_all_tables.relid,
    pg_statio_all_tables.schemaname,
    pg_statio_all_tables.relname,
    pg_statio_all_tables.heap_blks_read,
    pg_statio_all_tables.heap_blks_hit,
    pg_statio_all_tables.idx_blks_read,
    pg_statio_all_tables.idx_blks_hit,
    pg_statio_all_tables.toast_blks_read,
    pg_statio_all_tables.toast_blks_hit,
    pg_statio_all_tables.tidx_blks_read,
    pg_statio_all_tables.tidx_blks_hit
   FROM pg_statio_all_tables
  WHERE ((pg_statio_all_tables.schemaname <> ALL (ARRAY['pg_catalog'::name, 'information_schema'::name])) AND (pg_statio_all_tables.schemaname !~ '^pg_toast'::text));
pg_stats| SELECT n.nspname AS schemaname,
    c.relname AS tablename,
    a.attname,
    s.stainherit AS inherited,
    s.stanullfrac AS null_frac,
    s.stawidth AS avg_width,
    s.stadistinct AS n_distinct,
        CASE
            WHEN (s.stakind1 = 1) THEN s.stavalues1
            WHEN (s.stakind2 = 1) THEN s.stavalues2
            WHEN (s.stakind3 = 1) THEN s.stavalues3
            WHEN (s.stakind4 = 1) THEN s.stavalues4
            WHEN (s.stakind5 = 1) THEN s.stavalues5
            ELSE NULL::anyarray
        END AS most_common_vals,
        CASE
            WHEN (s.stakind1 = 1) THEN s.stanumbers1
            WHEN (s.stakind2 = 1) THEN s.stanumbers2
            WHEN (s.stakind3 = 1) THEN s.stanumbers3
            WHEN (s.stakind4 = 1) THEN s.stanumbers4
            WHEN (s.stakind5 = 1) THEN s.stanumbers5
            ELSE NULL::real[]
        END AS most_common_freqs,
        CASE
            WHEN (s.stakind1 = 2) THEN s.stavalues1
            WHEN (s.stakind2 = 2) THEN s.stavalues2
            WHEN (s.stakind3 = 2) THEN s.stavalues3
            WHEN (s.stakind4 = 2) THEN s.stavalues4
            WHEN (s.stakind5 = 2) THEN s.stavalues5
            ELSE NULL::anyarray
        END AS histogram_bounds,
        CASE
            WHEN (s.stakind1 = 3) THEN s.stanumbers1[1]
            WHEN (s.stakind2 = 3) THEN s.stanumbers2[1]
            WHEN (s.stakind3 = 3) THEN s.stanumbers3[1]
            WHEN (s.stakind4 = 3) THEN s.stanumbers4[1]
            WHEN (s.stakind5 = 3) THEN s.stanumbers5[1]
            ELSE NULL::real
        END AS correlation,
        CASE
            WHEN (s.stakind1 = 4) THEN s.stavalues1
            WHEN (s.stakind2 = 4) THEN s.stavalues2
            WHEN (s.stakind3 = 4) THEN s.stavalues3
            WHEN (s.stakind4 = 4) THEN s.stavalues4
            WHEN (s.stakind5 = 4) THEN s.stavalues5
            ELSE NULL::anyarray
        END AS most_common_elems,
        CASE
            WHEN (s.stakind1 = 4) THEN s.stanumbers1
            WHEN (s.stakind2 = 4) THEN s.stanumbers2
            WHEN (s.stakind3 = 4) THEN s.stanumbers3
            WHEN (s.stakind4 = 4) THEN s.stanumbers4
            WHEN (s.stakind5 = 4) THEN s.stanumbers5
            ELSE NULL::real[]
        END AS most_common_elem_freqs,
        CASE
            WHEN (s.stakind1 = 5) THEN s.stanumbers1
            WHEN (s.stakind2 = 5) THEN s.stanumbers2
            WHEN (s.stakind3 = 5) THEN s.stanumbers3
            WHEN (s.stakind4 = 5) THEN s.stanumbers4
            WHEN (s.stakind5 = 5) THEN s.stanumbers5
            ELSE NULL::real[]
        END AS elem_count_histogram
   FROM (((pg_statistic s
     JOIN pg_class c ON ((c.oid = s.starelid)))
     JOIN pg_attribute a ON (((c.oid = a.attrelid) AND (a.attnum = s.staattnum))))
     LEFT JOIN pg_namespace n ON ((n.oid = c.relnamespace)))
  WHERE ((NOT a.attisdropped) AND has_column_privilege(c.oid, a.attnum, 'select'::text) AND ((c.relrowsecurity = false) OR (NOT row_security_active(c.oid))));
pg_tables| SELECT n.nspname AS schemaname,
    c.relname AS tablename,
    pg_get_userbyid(c.relowner) AS tableowner,
    t.spcname AS tablespace,
    c.relhasindex AS hasindexes,
    c.relhasrules AS hasrules,
    c.relhastriggers AS hastriggers,
    c.relrowsecurity AS rowsecurity
   FROM ((pg_class c
     LEFT JOIN pg_namespace n ON ((n.oid = c.relnamespace)))
     LEFT JOIN pg_tablespace t ON ((t.oid = c.reltablespace)))
  WHERE (c.relkind = 'r'::"char");
pg_timezone_abbrevs| SELECT pg_timezone_abbrevs.abbrev,
    pg_timezone_abbrevs.utc_offset,
    pg_timezone_abbrevs.is_dst
   FROM pg_timezone_abbrevs() pg_timezone_abbrevs(abbrev, utc_offset, is_dst);
pg_timezone_names| SELECT pg_timezone_names.name,
    pg_timezone_names.abbrev,
    pg_timezone_names.utc_offset,
    pg_timezone_names.is_dst
   FROM pg_timezone_names() pg_timezone_names(name, abbrev, utc_offset, is_dst);
pg_user| SELECT pg_shadow.usename,
    pg_shadow.usesysid,
    pg_shadow.usecreatedb,
    pg_shadow.usesuper,
    pg_shadow.userepl,
    pg_shadow.usebypassrls,
    '********'::text AS passwd,
    pg_shadow.valuntil,
    pg_shadow.useconfig
   FROM pg_shadow;
pg_user_mappings| SELECT u.oid AS umid,
    s.oid AS srvid,
    s.srvname,
    u.umuser,
        CASE
            WHEN (u.umuser = (0)::oid) THEN 'public'::name
            ELSE a.rolname
        END AS usename,
        CASE
            WHEN (((((u.umuser <> (0)::oid) AND (a.rolname = "current_user"())) AND (pg_has_role(s.srvowner, 'USAGE'::text) OR has_server_privilege(s.oid, 'USAGE'::text))) OR ((u.umuser = (0)::oid) AND pg_has_role(s.srvowner, 'USAGE'::text))) OR ( SELECT pg_authid.rolsuper
               FROM pg_authid
              WHERE (pg_authid.rolname = "current_user"()))) THEN u.umoptions
            ELSE NULL::text[]
        END AS umoptions
   FROM ((pg_user_mapping u
     LEFT JOIN pg_authid a ON ((a.oid = u.umuser)))
     JOIN pg_foreign_server s ON ((u.umserver = s.oid)));
pg_views| SELECT n.nspname AS schemaname,
    c.relname AS viewname,
    pg_get_userbyid(c.relowner) AS viewowner,
    pg_get_viewdef(c.oid) AS definition
   FROM (pg_class c
     LEFT JOIN pg_namespace n ON ((n.oid = c.relnamespace)))
  WHERE (c.relkind = 'v'::"char");
rtest_v1| SELECT rtest_t1.a,
    rtest_t1.b
   FROM rtest_t1;
rtest_vcomp| SELECT x.part,
    (x.size * y.factor) AS size_in_cm
   FROM rtest_comp x,
    rtest_unitfact y
  WHERE (x.unit = y.unit);
rtest_vview1| SELECT x.a,
    x.b
   FROM rtest_view1 x
  WHERE (0 < ( SELECT count(*) AS count
           FROM rtest_view2 y
          WHERE (y.a = x.a)));
rtest_vview2| SELECT rtest_view1.a,
    rtest_view1.b
   FROM rtest_view1
  WHERE rtest_view1.v;
rtest_vview3| SELECT x.a,
    x.b
   FROM rtest_vview2 x
  WHERE (0 < ( SELECT count(*) AS count
           FROM rtest_view2 y
          WHERE (y.a = x.a)));
rtest_vview4| SELECT x.a,
    x.b,
    count(y.a) AS refcount
   FROM rtest_view1 x,
    rtest_view2 y
  WHERE (x.a = y.a)
  GROUP BY x.a, x.b;
rtest_vview5| SELECT rtest_view1.a,
    rtest_view1.b,
    rtest_viewfunc1(rtest_view1.a) AS refcount
   FROM rtest_view1;
shoe| SELECT sh.shoename,
    sh.sh_avail,
    sh.slcolor,
    sh.slminlen,
    (sh.slminlen * un.un_fact) AS slminlen_cm,
    sh.slmaxlen,
    (sh.slmaxlen * un.un_fact) AS slmaxlen_cm,
    sh.slunit
   FROM shoe_data sh,
    unit un
  WHERE (sh.slunit = un.un_name);
shoe_ready| SELECT rsh.shoename,
    rsh.sh_avail,
    rsl.sl_name,
    rsl.sl_avail,
    int4smaller(rsh.sh_avail, rsl.sl_avail) AS total_avail
   FROM shoe rsh,
    shoelace rsl
  WHERE ((rsl.sl_color = rsh.slcolor) AND (rsl.sl_len_cm >= rsh.slminlen_cm) AND (rsl.sl_len_cm <= rsh.slmaxlen_cm));
shoelace| SELECT s.sl_name,
    s.sl_avail,
    s.sl_color,
    s.sl_len,
    s.sl_unit,
    (s.sl_len * u.un_fact) AS sl_len_cm
   FROM shoelace_data s,
    unit u
  WHERE (s.sl_unit = u.un_name);
shoelace_candelete| SELECT shoelace_obsolete.sl_name,
    shoelace_obsolete.sl_avail,
    shoelace_obsolete.sl_color,
    shoelace_obsolete.sl_len,
    shoelace_obsolete.sl_unit,
    shoelace_obsolete.sl_len_cm
   FROM shoelace_obsolete
  WHERE (shoelace_obsolete.sl_avail = 0);
shoelace_obsolete| SELECT shoelace.sl_name,
    shoelace.sl_avail,
    shoelace.sl_color,
    shoelace.sl_len,
    shoelace.sl_unit,
    shoelace.sl_len_cm
   FROM shoelace
  WHERE (NOT (EXISTS ( SELECT shoe.shoename
           FROM shoe
          WHERE (shoe.slcolor = shoelace.sl_color))));
street| SELECT r.name,
    r.thepath,
    c.cname
   FROM ONLY road r,
    real_city c
  WHERE (c.outline ## r.thepath);
test_tablesample_v1| SELECT test_tablesample.id
   FROM test_tablesample TABLESAMPLE system ((10 * 2)) REPEATABLE (2);
test_tablesample_v2| SELECT test_tablesample.id
   FROM test_tablesample TABLESAMPLE system (99);
toyemp| SELECT emp.name,
    emp.age,
    emp.location,
    (12 * emp.salary) AS annualsal
   FROM emp;
SELECT tablename, rulename, definition FROM pg_rules
	ORDER BY tablename, rulename;
pg_settings|pg_settings_n|CREATE RULE pg_settings_n AS
    ON UPDATE TO pg_catalog.pg_settings DO INSTEAD NOTHING;
pg_settings|pg_settings_u|CREATE RULE pg_settings_u AS
    ON UPDATE TO pg_catalog.pg_settings
   WHERE (new.name = old.name) DO  SELECT set_config(old.name, new.setting, false) AS set_config;
rtest_emp|rtest_emp_del|CREATE RULE rtest_emp_del AS
    ON DELETE TO public.rtest_emp DO  INSERT INTO rtest_emplog (ename, who, action, newsal, oldsal)
  VALUES (old.ename, "current_user"(), 'fired'::bpchar, '$0.00'::money, old.salary);
rtest_emp|rtest_emp_ins|CREATE RULE rtest_emp_ins AS
    ON INSERT TO public.rtest_emp DO  INSERT INTO rtest_emplog (ename, who, action, newsal, oldsal)
  VALUES (new.ename, "current_user"(), 'hired'::bpchar, new.salary, '$0.00'::money);
rtest_emp|rtest_emp_upd|CREATE RULE rtest_emp_upd AS
    ON UPDATE TO public.rtest_emp
   WHERE (new.salary <> old.salary) DO  INSERT INTO rtest_emplog (ename, who, action, newsal, oldsal)
  VALUES (new.ename, "current_user"(), 'honored'::bpchar, new.salary, old.salary);
rtest_nothn1|rtest_nothn_r1|CREATE RULE rtest_nothn_r1 AS
    ON INSERT TO public.rtest_nothn1
   WHERE ((new.a >= 10) AND (new.a < 20)) DO INSTEAD NOTHING;
rtest_nothn1|rtest_nothn_r2|CREATE RULE rtest_nothn_r2 AS
    ON INSERT TO public.rtest_nothn1
   WHERE ((new.a >= 30) AND (new.a < 40)) DO INSTEAD NOTHING;
rtest_nothn2|rtest_nothn_r3|CREATE RULE rtest_nothn_r3 AS
    ON INSERT TO public.rtest_nothn2
   WHERE (new.a >= 100) DO INSTEAD  INSERT INTO rtest_nothn3 (a, b)
  VALUES (new.a, new.b);
rtest_nothn2|rtest_nothn_r4|CREATE RULE rtest_nothn_r4 AS
    ON INSERT TO public.rtest_nothn2 DO INSTEAD NOTHING;
rtest_order1|rtest_order_r1|CREATE RULE rtest_order_r1 AS
    ON INSERT TO public.rtest_order1 DO INSTEAD  INSERT INTO rtest_order2 (a, b, c)
  VALUES (new.a, nextval('rtest_seq'::regclass), 'rule 1 - this should run 1st'::text);
rtest_order1|rtest_order_r2|CREATE RULE rtest_order_r2 AS
    ON INSERT TO public.rtest_order1 DO  INSERT INTO rtest_order2 (a, b, c)
  VALUES (new.a, nextval('rtest_seq'::regclass), 'rule 2 - this should run 2nd'::text);
rtest_order1|rtest_order_r3|CREATE RULE rtest_order_r3 AS
    ON INSERT TO public.rtest_order1 DO INSTEAD  INSERT INTO rtest_order2 (a, b, c)
  VALUES (new.a, nextval('rtest_seq'::regclass), 'rule 3 - this should run 3rd'::text);
rtest_order1|rtest_order_r4|CREATE RULE rtest_order_r4 AS
    ON INSERT TO public.rtest_order1
   WHERE (new.a < 100) DO INSTEAD  INSERT INTO rtest_order2 (a, b, c)
  VALUES (new.a, nextval('rtest_seq'::regclass), 'rule 4 - this should run 4th'::text);
rtest_person|rtest_pers_del|CREATE RULE rtest_pers_del AS
    ON DELETE TO public.rtest_person DO  DELETE FROM rtest_admin
  WHERE (rtest_admin.pname = old.pname);
rtest_person|rtest_pers_upd|CREATE RULE rtest_pers_upd AS
    ON UPDATE TO public.rtest_person DO  UPDATE rtest_admin SET pname = new.pname
  WHERE (rtest_admin.pname = old.pname);
rtest_system|rtest_sys_del|CREATE RULE rtest_sys_del AS
    ON DELETE TO public.rtest_system DO ( DELETE FROM rtest_interface
  WHERE (rtest_interface.sysname = old.sysname);
 DELETE FROM rtest_admin
  WHERE (rtest_admin.sysname = old.sysname);
);
rtest_system|rtest_sys_upd|CREATE RULE rtest_sys_upd AS
    ON UPDATE TO public.rtest_system DO ( UPDATE rtest_interface SET sysname = new.sysname
  WHERE (rtest_interface.sysname = old.sysname);
 UPDATE rtest_admin SET sysname = new.sysname
  WHERE (rtest_admin.sysname = old.sysname);
);
rtest_t4|rtest_t4_ins1|CREATE RULE rtest_t4_ins1 AS
    ON INSERT TO public.rtest_t4
   WHERE ((new.a >= 10) AND (new.a < 20)) DO INSTEAD  INSERT INTO rtest_t5 (a, b)
  VALUES (new.a, new.b);
rtest_t4|rtest_t4_ins2|CREATE RULE rtest_t4_ins2 AS
    ON INSERT TO public.rtest_t4
   WHERE ((new.a >= 20) AND (new.a < 30)) DO  INSERT INTO rtest_t6 (a, b)
  VALUES (new.a, new.b);
rtest_t5|rtest_t5_ins|CREATE RULE rtest_t5_ins AS
    ON INSERT TO public.rtest_t5
   WHERE (new.a > 15) DO  INSERT INTO rtest_t7 (a, b)
  VALUES (new.a, new.b);
rtest_t6|rtest_t6_ins|CREATE RULE rtest_t6_ins AS
    ON INSERT TO public.rtest_t6
   WHERE (new.a > 25) DO INSTEAD  INSERT INTO rtest_t8 (a, b)
  VALUES (new.a, new.b);
rtest_v1|rtest_v1_del|CREATE RULE rtest_v1_del AS
    ON DELETE TO public.rtest_v1 DO INSTEAD  DELETE FROM rtest_t1
  WHERE (rtest_t1.a = old.a);
rtest_v1|rtest_v1_ins|CREATE RULE rtest_v1_ins AS
    ON INSERT TO public.rtest_v1 DO INSTEAD  INSERT INTO rtest_t1 (a, b)
  VALUES (new.a, new.b);
rtest_v1|rtest_v1_upd|CREATE RULE rtest_v1_upd AS
    ON UPDATE TO public.rtest_v1 DO INSTEAD  UPDATE rtest_t1 SET a = new.a, b = new.b
  WHERE (rtest_t1.a = old.a);
shoelace|shoelace_del|CREATE RULE shoelace_del AS
    ON DELETE TO public.shoelace DO INSTEAD  DELETE FROM shoelace_data
  WHERE (shoelace_data.sl_name = old.sl_name);
shoelace|shoelace_ins|CREATE RULE shoelace_ins AS
    ON INSERT TO public.shoelace DO INSTEAD  INSERT INTO shoelace_data (sl_name, sl_avail, sl_color, sl_len, sl_unit)
  VALUES (new.sl_name, new.sl_avail, new.sl_color, new.sl_len, new.sl_unit);
shoelace|shoelace_upd|CREATE RULE shoelace_upd AS
    ON UPDATE TO public.shoelace DO INSTEAD  UPDATE shoelace_data SET sl_name = new.sl_name, sl_avail = new.sl_avail, sl_color = new.sl_color, sl_len = new.sl_len, sl_unit = new.sl_unit
  WHERE (shoelace_data.sl_name = old.sl_name);
shoelace_data|log_shoelace|CREATE RULE log_shoelace AS
    ON UPDATE TO public.shoelace_data
   WHERE (new.sl_avail <> old.sl_avail) DO  INSERT INTO shoelace_log (sl_name, sl_avail, log_who, log_when)
  VALUES (new.sl_name, new.sl_avail, 'Al Bundy'::name, 'Thu Jan 01 00:00:00 1970'::timestamp without time zone);
shoelace_ok|shoelace_ok_ins|CREATE RULE shoelace_ok_ins AS
    ON INSERT TO public.shoelace_ok DO INSTEAD  UPDATE shoelace SET sl_avail = (shoelace.sl_avail + new.ok_quant)
  WHERE (shoelace.sl_name = new.ok_name);
-- restore normal output mode
\a\t
--
-- CREATE OR REPLACE RULE
--
CREATE TABLE ruletest_tbl (a int, b int);
CREATE TABLE ruletest_tbl2 (a int, b int);
CREATE OR REPLACE RULE myrule AS ON INSERT TO ruletest_tbl
	DO INSTEAD INSERT INTO ruletest_tbl2 VALUES (10, 10);
INSERT INTO ruletest_tbl VALUES (99, 99);
CREATE OR REPLACE RULE myrule AS ON INSERT TO ruletest_tbl
	DO INSTEAD INSERT INTO ruletest_tbl2 VALUES (1000, 1000);
INSERT INTO ruletest_tbl VALUES (99, 99);
SELECT * FROM ruletest_tbl2;
  a   |  b   
------+------
   10 |   10
 1000 | 1000
(2 rows)

-- Check that rewrite rules splitting one INSERT into multiple
-- conditional statements does not disable FK checking.
create table rule_and_refint_t1 (
	id1a integer,
	id1b integer,
	primary key (id1a, id1b)
);
create table rule_and_refint_t2 (
	id2a integer,
	id2c integer,
	primary key (id2a, id2c)
);
create table rule_and_refint_t3 (
	id3a integer,
	id3b integer,
	id3c integer,
	data text,
	primary key (id3a, id3b, id3c),
	foreign key (id3a, id3b) references rule_and_refint_t1 (id1a, id1b),
	foreign key (id3a, id3c) references rule_and_refint_t2 (id2a, id2c)
);
insert into rule_and_refint_t1 values (1, 11);
insert into rule_and_refint_t1 values (1, 12);
insert into rule_and_refint_t1 values (2, 21);
insert into rule_and_refint_t1 values (2, 22);
insert into rule_and_refint_t2 values (1, 11);
insert into rule_and_refint_t2 values (1, 12);
insert into rule_and_refint_t2 values (2, 21);
insert into rule_and_refint_t2 values (2, 22);
insert into rule_and_refint_t3 values (1, 11, 11, 'row1');
insert into rule_and_refint_t3 values (1, 11, 12, 'row2');
insert into rule_and_refint_t3 values (1, 12, 11, 'row3');
insert into rule_and_refint_t3 values (1, 12, 12, 'row4');
insert into rule_and_refint_t3 values (1, 11, 13, 'row5');
ERROR:  insert or update on table "rule_and_refint_t3" violates foreign key constraint "rule_and_refint_t3_id3a_fkey1"
DETAIL:  Key (id3a, id3c)=(1, 13) is not present in table "rule_and_refint_t2".
insert into rule_and_refint_t3 values (1, 13, 11, 'row6');
ERROR:  insert or update on table "rule_and_refint_t3" violates foreign key constraint "rule_and_refint_t3_id3a_fkey"
DETAIL:  Key (id3a, id3b)=(1, 13) is not present in table "rule_and_refint_t1".
-- Ordinary table
insert into rule_and_refint_t3 values (1, 13, 11, 'row6')
  on conflict do nothing;
ERROR:  insert or update on table "rule_and_refint_t3" violates foreign key constraint "rule_and_refint_t3_id3a_fkey"
DETAIL:  Key (id3a, id3b)=(1, 13) is not present in table "rule_and_refint_t1".
-- rule not fired, so fk violation
insert into rule_and_refint_t3 values (1, 13, 11, 'row6')
  on conflict (id3a, id3b, id3c) do update
  set id3b = excluded.id3b;
ERROR:  insert or update on table "rule_and_refint_t3" violates foreign key constraint "rule_and_refint_t3_id3a_fkey"
DETAIL:  Key (id3a, id3b)=(1, 13) is not present in table "rule_and_refint_t1".
-- rule fired, so unsupported
insert into shoelace values ('sl9', 0, 'pink', 35.0, 'inch', 0.0)
  on conflict (sl_name) do update
  set sl_avail = excluded.sl_avail;
ERROR:  INSERT with ON CONFLICT clause cannot be used with table that has INSERT or UPDATE rules
create rule rule_and_refint_t3_ins as on insert to rule_and_refint_t3
	where (exists (select 1 from rule_and_refint_t3
			where (((rule_and_refint_t3.id3a = new.id3a)
			and (rule_and_refint_t3.id3b = new.id3b))
			and (rule_and_refint_t3.id3c = new.id3c))))
	do instead update rule_and_refint_t3 set data = new.data
	where (((rule_and_refint_t3.id3a = new.id3a)
	and (rule_and_refint_t3.id3b = new.id3b))
	and (rule_and_refint_t3.id3c = new.id3c));
insert into rule_and_refint_t3 values (1, 11, 13, 'row7');
ERROR:  insert or update on table "rule_and_refint_t3" violates foreign key constraint "rule_and_refint_t3_id3a_fkey1"
DETAIL:  Key (id3a, id3c)=(1, 13) is not present in table "rule_and_refint_t2".
insert into rule_and_refint_t3 values (1, 13, 11, 'row8');
ERROR:  insert or update on table "rule_and_refint_t3" violates foreign key constraint "rule_and_refint_t3_id3a_fkey"
DETAIL:  Key (id3a, id3b)=(1, 13) is not present in table "rule_and_refint_t1".
--
-- disallow dropping a view's rule (bug #5072)
--
create view fooview as select 'foo'::text;
drop rule "_RETURN" on fooview;
ERROR:  cannot drop rule _RETURN on view fooview because view fooview requires it
HINT:  You can drop view fooview instead.
drop view fooview;
--
-- test conversion of table to view (needed to load some pg_dump files)
--
create table fooview (x int, y text);
select xmin, * from fooview;
 xmin | x | y 
------+---+---
(0 rows)

create rule "_RETURN" as on select to fooview do instead
  select 1 as x, 'aaa'::text as y;
select * from fooview;
 x |  y  
---+-----
 1 | aaa
(1 row)

select xmin, * from fooview;  -- fail, views don't have such a column
ERROR:  column "xmin" does not exist
LINE 1: select xmin, * from fooview;
               ^
select reltoastrelid, relkind, relfrozenxid
  from pg_class where oid = 'fooview'::regclass;
 reltoastrelid | relkind | relfrozenxid 
---------------+---------+--------------
             0 | v       |            0
(1 row)

drop view fooview;
--
-- check for planner problems with complex inherited UPDATES
--
create table id (id serial primary key, name text);
-- currently, must respecify PKEY for each inherited subtable
create table test_1 (id integer primary key) inherits (id);
NOTICE:  merging column "id" with inherited definition
create table test_2 (id integer primary key) inherits (id);
NOTICE:  merging column "id" with inherited definition
create table test_3 (id integer primary key) inherits (id);
NOTICE:  merging column "id" with inherited definition
insert into test_1 (name) values ('Test 1');
insert into test_1 (name) values ('Test 2');
insert into test_2 (name) values ('Test 3');
insert into test_2 (name) values ('Test 4');
insert into test_3 (name) values ('Test 5');
insert into test_3 (name) values ('Test 6');
create view id_ordered as select * from id order by id;
create rule update_id_ordered as on update to id_ordered
	do instead update id set name = new.name where id = old.id;
select * from id_ordered;
 id |  name  
----+--------
  1 | Test 1
  2 | Test 2
  3 | Test 3
  4 | Test 4
  5 | Test 5
  6 | Test 6
(6 rows)

update id_ordered set name = 'update 2' where id = 2;
update id_ordered set name = 'update 4' where id = 4;
update id_ordered set name = 'update 5' where id = 5;
select * from id_ordered;
 id |   name   
----+----------
  1 | Test 1
  2 | update 2
  3 | Test 3
  4 | update 4
  5 | update 5
  6 | Test 6
(6 rows)

set client_min_messages to warning; -- suppress cascade notices
drop table id cascade;
reset client_min_messages;
--
-- check corner case where an entirely-dummy subplan is created by
-- constraint exclusion
--
create temp table t1 (a integer primary key);
create temp table t1_1 (check (a >= 0 and a < 10)) inherits (t1);
create temp table t1_2 (check (a >= 10 and a < 20)) inherits (t1);
create rule t1_ins_1 as on insert to t1
	where new.a >= 0 and new.a < 10
	do instead
	insert into t1_1 values (new.a);
create rule t1_ins_2 as on insert to t1
	where new.a >= 10 and new.a < 20
	do instead
	insert into t1_2 values (new.a);
create rule t1_upd_1 as on update to t1
	where old.a >= 0 and old.a < 10
	do instead
	update t1_1 set a = new.a where a = old.a;
create rule t1_upd_2 as on update to t1
	where old.a >= 10 and old.a < 20
	do instead
	update t1_2 set a = new.a where a = old.a;
set constraint_exclusion = on;
insert into t1 select * from generate_series(5,19,1) g;
update t1 set a = 4 where a = 5;
select * from only t1;
 a 
---
(0 rows)

select * from only t1_1;
 a 
---
 6
 7
 8
 9
 4
(5 rows)

select * from only t1_2;
 a  
----
 10
 11
 12
 13
 14
 15
 16
 17
 18
 19
(10 rows)

reset constraint_exclusion;
-- test various flavors of pg_get_viewdef()
select pg_get_viewdef('shoe'::regclass) as unpretty;
                    unpretty                    
------------------------------------------------
  SELECT sh.shoename,                          +
     sh.sh_avail,                              +
     sh.slcolor,                               +
     sh.slminlen,                              +
     (sh.slminlen * un.un_fact) AS slminlen_cm,+
     sh.slmaxlen,                              +
     (sh.slmaxlen * un.un_fact) AS slmaxlen_cm,+
     sh.slunit                                 +
    FROM shoe_data sh,                         +
     unit un                                   +
   WHERE (sh.slunit = un.un_name);
(1 row)

select pg_get_viewdef('shoe'::regclass,true) as pretty;
                    pretty                    
----------------------------------------------
  SELECT sh.shoename,                        +
     sh.sh_avail,                            +
     sh.slcolor,                             +
     sh.slminlen,                            +
     sh.slminlen * un.un_fact AS slminlen_cm,+
     sh.slmaxlen,                            +
     sh.slmaxlen * un.un_fact AS slmaxlen_cm,+
     sh.slunit                               +
    FROM shoe_data sh,                       +
     unit un                                 +
   WHERE sh.slunit = un.un_name;
(1 row)

select pg_get_viewdef('shoe'::regclass,0) as prettier;
                   prettier                   
----------------------------------------------
  SELECT sh.shoename,                        +
     sh.sh_avail,                            +
     sh.slcolor,                             +
     sh.slminlen,                            +
     sh.slminlen * un.un_fact AS slminlen_cm,+
     sh.slmaxlen,                            +
     sh.slmaxlen * un.un_fact AS slmaxlen_cm,+
     sh.slunit                               +
    FROM shoe_data sh,                       +
     unit un                                 +
   WHERE sh.slunit = un.un_name;
(1 row)

--
-- check multi-row VALUES in rules
--
create table rules_src(f1 int, f2 int);
create table rules_log(f1 int, f2 int, tag text);
insert into rules_src values(1,2), (11,12);
create rule r1 as on update to rules_src do also
  insert into rules_log values(old.*, 'old'), (new.*, 'new');
update rules_src set f2 = f2 + 1;
update rules_src set f2 = f2 * 10;
select * from rules_src;
 f1 | f2  
----+-----
  1 |  30
 11 | 130
(2 rows)

select * from rules_log;
 f1 | f2  | tag 
----+-----+-----
  1 |   2 | old
  1 |   3 | new
 11 |  12 | old
 11 |  13 | new
  1 |   3 | old
  1 |  30 | new
 11 |  13 | old
 11 | 130 | new
(8 rows)

create rule r2 as on update to rules_src do also
  values(old.*, 'old'), (new.*, 'new');
update rules_src set f2 = f2 / 10;
 column1 | column2 | column3 
---------+---------+---------
       1 |      30 | old
       1 |       3 | new
      11 |     130 | old
      11 |      13 | new
(4 rows)

select * from rules_src;
 f1 | f2 
----+----
  1 |  3
 11 | 13
(2 rows)

select * from rules_log;
 f1 | f2  | tag 
----+-----+-----
  1 |   2 | old
  1 |   3 | new
 11 |  12 | old
 11 |  13 | new
  1 |   3 | old
  1 |  30 | new
 11 |  13 | old
 11 | 130 | new
  1 |  30 | old
  1 |   3 | new
 11 | 130 | old
 11 |  13 | new
(12 rows)

create rule r3 as on delete to rules_src do notify rules_src_deletion;
\d+ rules_src
                      Table "public.rules_src"
 Column |  Type   | Modifiers | Storage | Stats target | Description 
--------+---------+-----------+---------+--------------+-------------
 f1     | integer |           | plain   |              | 
 f2     | integer |           | plain   |              | 
Rules:
    r1 AS
    ON UPDATE TO rules_src DO  INSERT INTO rules_log (f1, f2, tag) VALUES (old.f1,old.f2,'old'::text), (new.f1,new.f2,'new'::text)
    r2 AS
    ON UPDATE TO rules_src DO  VALUES (old.f1,old.f2,'old'::text), (new.f1,new.f2,'new'::text)
    r3 AS
    ON DELETE TO rules_src DO
 NOTIFY rules_src_deletion

--
-- Ensure a aliased target relation for insert is correctly deparsed.
--
create rule r4 as on insert to rules_src do instead insert into rules_log AS trgt SELECT NEW.* RETURNING trgt.f1, trgt.f2;
create rule r5 as on update to rules_src do instead UPDATE rules_log AS trgt SET tag = 'updated' WHERE trgt.f1 = new.f1;
\d+ rules_src
                      Table "public.rules_src"
 Column |  Type   | Modifiers | Storage | Stats target | Description 
--------+---------+-----------+---------+--------------+-------------
 f1     | integer |           | plain   |              | 
 f2     | integer |           | plain   |              | 
Rules:
    r1 AS
    ON UPDATE TO rules_src DO  INSERT INTO rules_log (f1, f2, tag) VALUES (old.f1,old.f2,'old'::text), (new.f1,new.f2,'new'::text)
    r2 AS
    ON UPDATE TO rules_src DO  VALUES (old.f1,old.f2,'old'::text), (new.f1,new.f2,'new'::text)
    r3 AS
    ON DELETE TO rules_src DO
 NOTIFY rules_src_deletion
    r4 AS
    ON INSERT TO rules_src DO INSTEAD  INSERT INTO rules_log AS trgt (f1, f2)  SELECT new.f1,
            new.f2
  RETURNING trgt.f1,
    trgt.f2
    r5 AS
    ON UPDATE TO rules_src DO INSTEAD  UPDATE rules_log trgt SET tag = 'updated'::text
  WHERE trgt.f1 = new.f1

--
-- check alter rename rule
--
CREATE TABLE rule_t1 (a INT);
CREATE VIEW rule_v1 AS SELECT * FROM rule_t1;
CREATE RULE InsertRule AS
    ON INSERT TO rule_v1
    DO INSTEAD
        INSERT INTO rule_t1 VALUES(new.a);
ALTER RULE InsertRule ON rule_v1 RENAME to NewInsertRule;
INSERT INTO rule_v1 VALUES(1);
SELECT * FROM rule_v1;
 a 
---
 1
(1 row)

\d+ rule_v1
                View "public.rule_v1"
 Column |  Type   | Modifiers | Storage | Description 
--------+---------+-----------+---------+-------------
 a      | integer |           | plain   | 
View definition:
 SELECT rule_t1.a
   FROM rule_t1;
Rules:
 newinsertrule AS
    ON INSERT TO rule_v1 DO INSTEAD  INSERT INTO rule_t1 (a)
  VALUES (new.a)

--
-- error conditions for alter rename rule
--
ALTER RULE InsertRule ON rule_v1 RENAME TO NewInsertRule; -- doesn't exist
ERROR:  rule "insertrule" for relation "rule_v1" does not exist
ALTER RULE NewInsertRule ON rule_v1 RENAME TO "_RETURN"; -- already exists
ERROR:  rule "_RETURN" for relation "rule_v1" already exists
ALTER RULE "_RETURN" ON rule_v1 RENAME TO abc; -- ON SELECT rule cannot be renamed
ERROR:  renaming an ON SELECT rule is not allowed
DROP VIEW rule_v1;
DROP TABLE rule_t1;
--
-- check display of VALUES in view definitions
--
create view rule_v1 as values(1,2);
\d+ rule_v1
                 View "public.rule_v1"
 Column  |  Type   | Modifiers | Storage | Description 
---------+---------+-----------+---------+-------------
 column1 | integer |           | plain   | 
 column2 | integer |           | plain   | 
View definition:
 VALUES (1,2);

drop view rule_v1;
create view rule_v1(x) as values(1,2);
\d+ rule_v1
                 View "public.rule_v1"
 Column  |  Type   | Modifiers | Storage | Description 
---------+---------+-----------+---------+-------------
 x       | integer |           | plain   | 
 column2 | integer |           | plain   | 
View definition:
 SELECT "*VALUES*".column1 AS x,
    "*VALUES*".column2
   FROM (VALUES (1,2)) "*VALUES*";

drop view rule_v1;
create view rule_v1(x) as select * from (values(1,2)) v;
\d+ rule_v1
                 View "public.rule_v1"
 Column  |  Type   | Modifiers | Storage | Description 
---------+---------+-----------+---------+-------------
 x       | integer |           | plain   | 
 column2 | integer |           | plain   | 
View definition:
 SELECT v.column1 AS x,
    v.column2
   FROM ( VALUES (1,2)) v;

drop view rule_v1;
create view rule_v1(x) as select * from (values(1,2)) v(q,w);
\d+ rule_v1
                View "public.rule_v1"
 Column |  Type   | Modifiers | Storage | Description 
--------+---------+-----------+---------+-------------
 x      | integer |           | plain   | 
 w      | integer |           | plain   | 
View definition:
 SELECT v.q AS x,
    v.w
   FROM ( VALUES (1,2)) v(q, w);

drop view rule_v1;
-- test for pg_get_functiondef properly regurgitating SET parameters
-- Note that the function is kept around to stress pg_dump.
CREATE FUNCTION func_with_set_params() RETURNS integer
    AS 'select 1;'
    LANGUAGE SQL
    SET extra_float_digits TO 2
    SET work_mem TO '4MB'
    SET datestyle to iso, mdy
    SET search_path TO PG_CATALOG, "Mixed/Case", 'c:/''a"/path', '', '0123456789012345678901234567890123456789012345678901234567890123456789012345678901234567890123456789'
    IMMUTABLE STRICT;
SELECT pg_get_functiondef('func_with_set_params()'::regprocedure);
                                                                             pg_get_functiondef                                                                             
----------------------------------------------------------------------------------------------------------------------------------------------------------------------------
 CREATE OR REPLACE FUNCTION public.func_with_set_params()                                                                                                                  +
  RETURNS integer                                                                                                                                                          +
  LANGUAGE sql                                                                                                                                                             +
  IMMUTABLE STRICT                                                                                                                                                         +
  SET extra_float_digits TO '2'                                                                                                                                            +
  SET work_mem TO '4MB'                                                                                                                                                    +
  SET "DateStyle" TO 'iso, mdy'                                                                                                                                            +
  SET search_path TO 'pg_catalog', 'Mixed/Case', 'c:/''a"/path', '', '0123456789012345678901234567890123456789012345678901234567890123456789012345678901234567890123456789'+
 AS $function$select 1;$function$                                                                                                                                          +
 
(1 row)

--
-- Check DO INSTEAD rules with ON CONFLICT
--
CREATE TABLE hats (
	hat_name    char(10) primary key,
	hat_color   char(10)      -- hat color
);
CREATE TABLE hat_data (
	hat_name    char(10),
	hat_color   char(10)      -- hat color
);
create unique index hat_data_unique_idx
  on hat_data (hat_name COLLATE "C" bpchar_pattern_ops);
-- DO NOTHING with ON CONFLICT
CREATE RULE hat_nosert AS ON INSERT TO hats
    DO INSTEAD
    INSERT INTO hat_data VALUES (
           NEW.hat_name,
           NEW.hat_color)
        ON CONFLICT (hat_name COLLATE "C" bpchar_pattern_ops) WHERE hat_color = 'green'
        DO NOTHING
        RETURNING *;
SELECT definition FROM pg_rules WHERE tablename = 'hats' ORDER BY rulename;
                                         definition                                          
---------------------------------------------------------------------------------------------
 CREATE RULE hat_nosert AS                                                                  +
     ON INSERT TO hats DO INSTEAD  INSERT INTO hat_data (hat_name, hat_color)               +
   VALUES (new.hat_name, new.hat_color) ON CONFLICT(hat_name COLLATE "C" bpchar_pattern_ops)+
   WHERE (hat_color = 'green'::bpchar) DO NOTHING                                           +
   RETURNING hat_data.hat_name,                                                             +
     hat_data.hat_color;
(1 row)

-- Works (projects row)
INSERT INTO hats VALUES ('h7', 'black') RETURNING *;
  hat_name  | hat_color  
------------+------------
 h7         | black     
(1 row)

-- Works (does nothing)
INSERT INTO hats VALUES ('h7', 'black') RETURNING *;
 hat_name | hat_color 
----------+-----------
(0 rows)

SELECT tablename, rulename, definition FROM pg_rules
	WHERE tablename = 'hats';
 tablename |  rulename  |                                         definition                                          
-----------+------------+---------------------------------------------------------------------------------------------
 hats      | hat_nosert | CREATE RULE hat_nosert AS                                                                  +
           |            |     ON INSERT TO hats DO INSTEAD  INSERT INTO hat_data (hat_name, hat_color)               +
           |            |   VALUES (new.hat_name, new.hat_color) ON CONFLICT(hat_name COLLATE "C" bpchar_pattern_ops)+
           |            |   WHERE (hat_color = 'green'::bpchar) DO NOTHING                                           +
           |            |   RETURNING hat_data.hat_name,                                                             +
           |            |     hat_data.hat_color;
(1 row)

DROP RULE hat_nosert ON hats;
-- DO NOTHING without ON CONFLICT
CREATE RULE hat_nosert_all AS ON INSERT TO hats
    DO INSTEAD
    INSERT INTO hat_data VALUES (
           NEW.hat_name,
           NEW.hat_color)
        ON CONFLICT
        DO NOTHING
        RETURNING *;
SELECT definition FROM pg_rules WHERE tablename = 'hats' ORDER BY rulename;
                                  definition                                  
------------------------------------------------------------------------------
 CREATE RULE hat_nosert_all AS                                               +
     ON INSERT TO hats DO INSTEAD  INSERT INTO hat_data (hat_name, hat_color)+
   VALUES (new.hat_name, new.hat_color) ON CONFLICT DO NOTHING               +
   RETURNING hat_data.hat_name,                                              +
     hat_data.hat_color;
(1 row)

DROP RULE hat_nosert_all ON hats;
-- Works (does nothing)
INSERT INTO hats VALUES ('h7', 'black') RETURNING *;
  hat_name  | hat_color  
------------+------------
 h7         | black     
(1 row)

-- DO UPDATE with a WHERE clause
CREATE RULE hat_upsert AS ON INSERT TO hats
    DO INSTEAD
    INSERT INTO hat_data VALUES (
           NEW.hat_name,
           NEW.hat_color)
        ON CONFLICT (hat_name)
        DO UPDATE
           SET hat_name = hat_data.hat_name, hat_color = excluded.hat_color
           WHERE excluded.hat_color <>  'forbidden' AND hat_data.* != excluded.*
        RETURNING *;
SELECT definition FROM pg_rules WHERE tablename = 'hats' ORDER BY rulename;
                                                               definition                                                                
-----------------------------------------------------------------------------------------------------------------------------------------
 CREATE RULE hat_upsert AS                                                                                                              +
     ON INSERT TO hats DO INSTEAD  INSERT INTO hat_data (hat_name, hat_color)                                                           +
   VALUES (new.hat_name, new.hat_color) ON CONFLICT(hat_name) DO UPDATE SET hat_name = hat_data.hat_name, hat_color = excluded.hat_color+
   WHERE ((excluded.hat_color <> 'forbidden'::bpchar) AND (hat_data.* <> excluded.*))                                                   +
   RETURNING hat_data.hat_name,                                                                                                         +
     hat_data.hat_color;
(1 row)

-- Works (does upsert)
INSERT INTO hats VALUES ('h8', 'black') RETURNING *;
  hat_name  | hat_color  
------------+------------
 h8         | black     
(1 row)

SELECT * FROM hat_data WHERE hat_name = 'h8';
  hat_name  | hat_color  
------------+------------
 h8         | black     
(1 row)

INSERT INTO hats VALUES ('h8', 'white') RETURNING *;
  hat_name  | hat_color  
------------+------------
 h8         | white     
(1 row)

SELECT * FROM hat_data WHERE hat_name = 'h8';
  hat_name  | hat_color  
------------+------------
 h8         | white     
(1 row)

INSERT INTO hats VALUES ('h8', 'forbidden') RETURNING *;
 hat_name | hat_color 
----------+-----------
(0 rows)

SELECT * FROM hat_data WHERE hat_name = 'h8';
  hat_name  | hat_color  
------------+------------
 h8         | white     
(1 row)

SELECT tablename, rulename, definition FROM pg_rules
	WHERE tablename = 'hats';
 tablename |  rulename  |                                                               definition                                                                
-----------+------------+-----------------------------------------------------------------------------------------------------------------------------------------
 hats      | hat_upsert | CREATE RULE hat_upsert AS                                                                                                              +
           |            |     ON INSERT TO hats DO INSTEAD  INSERT INTO hat_data (hat_name, hat_color)                                                           +
           |            |   VALUES (new.hat_name, new.hat_color) ON CONFLICT(hat_name) DO UPDATE SET hat_name = hat_data.hat_name, hat_color = excluded.hat_color+
           |            |   WHERE ((excluded.hat_color <> 'forbidden'::bpchar) AND (hat_data.* <> excluded.*))                                                   +
           |            |   RETURNING hat_data.hat_name,                                                                                                         +
           |            |     hat_data.hat_color;
(1 row)

-- ensure explain works for on insert conflict rules
explain (costs off) INSERT INTO hats VALUES ('h8', 'forbidden') RETURNING *;
                                           QUERY PLAN                                            
-------------------------------------------------------------------------------------------------
 Insert on hat_data
   Conflict Resolution: UPDATE
   Conflict Arbiter Indexes: hat_data_unique_idx
   Conflict Filter: ((excluded.hat_color <> 'forbidden'::bpchar) AND (hat_data.* <> excluded.*))
   ->  Result
(5 rows)

-- ensure upserting into a rule, with a CTE (different offsets!) works
WITH data(hat_name, hat_color) AS (
    VALUES ('h8', 'green'),
        ('h9', 'blue'),
        ('h7', 'forbidden')
)
INSERT INTO hats
    SELECT * FROM data
RETURNING *;
  hat_name  | hat_color  
------------+------------
 h8         | green     
 h9         | blue      
(2 rows)

EXPLAIN (costs off) WITH data(hat_name, hat_color) AS (
    VALUES ('h8', 'green'),
        ('h9', 'blue'),
        ('h7', 'forbidden')
)
INSERT INTO hats
    SELECT * FROM data
RETURNING *;
                                           QUERY PLAN                                            
-------------------------------------------------------------------------------------------------
 Insert on hat_data
   Conflict Resolution: UPDATE
   Conflict Arbiter Indexes: hat_data_unique_idx
   Conflict Filter: ((excluded.hat_color <> 'forbidden'::bpchar) AND (hat_data.* <> excluded.*))
   CTE data
     ->  Values Scan on "*VALUES*"
   ->  CTE Scan on data
(7 rows)

SELECT * FROM hat_data WHERE hat_name IN ('h8', 'h9', 'h7') ORDER BY hat_name;
  hat_name  | hat_color  
------------+------------
 h7         | black     
 h8         | green     
 h9         | blue      
(3 rows)

DROP RULE hat_upsert ON hats;
drop table hats;
drop table hat_data;
<<<<<<< HEAD

-- test rule for select-for-update
create table t_test_rules_select_for_update (c int) distributed randomly;
create rule myrule as on insert to t_test_rules_select_for_update
do instead select * from t_test_rules_select_for_update for update;
=======
-- tests for pg_get_*def with invalid objects
SELECT pg_get_constraintdef(0);
 pg_get_constraintdef 
----------------------
 
(1 row)

SELECT pg_get_functiondef(0);
 pg_get_functiondef 
--------------------
 
(1 row)

SELECT pg_get_indexdef(0);
 pg_get_indexdef 
-----------------
 
(1 row)

SELECT pg_get_ruledef(0);
 pg_get_ruledef 
----------------
 
(1 row)

SELECT pg_get_triggerdef(0);
 pg_get_triggerdef 
-------------------
 
(1 row)

SELECT pg_get_viewdef(0);
 pg_get_viewdef 
----------------
 
(1 row)

SELECT pg_get_function_arguments(0);
 pg_get_function_arguments 
---------------------------
 
(1 row)

SELECT pg_get_function_identity_arguments(0);
 pg_get_function_identity_arguments 
------------------------------------
 
(1 row)

SELECT pg_get_function_result(0);
 pg_get_function_result 
------------------------
 
(1 row)

SELECT pg_get_function_arg_default(0, 0);
 pg_get_function_arg_default 
-----------------------------
 
(1 row)

SELECT pg_get_function_arg_default('pg_class'::regclass, 0);
 pg_get_function_arg_default 
-----------------------------
 
(1 row)
>>>>>>> b5bce6c1
<|MERGE_RESOLUTION|>--- conflicted
+++ resolved
@@ -3080,13 +3080,6 @@
 DROP RULE hat_upsert ON hats;
 drop table hats;
 drop table hat_data;
-<<<<<<< HEAD
-
--- test rule for select-for-update
-create table t_test_rules_select_for_update (c int) distributed randomly;
-create rule myrule as on insert to t_test_rules_select_for_update
-do instead select * from t_test_rules_select_for_update for update;
-=======
 -- tests for pg_get_*def with invalid objects
 SELECT pg_get_constraintdef(0);
  pg_get_constraintdef 
@@ -3153,4 +3146,8 @@
 -----------------------------
  
 (1 row)
->>>>>>> b5bce6c1
+
+-- test rule for select-for-update
+create table t_test_rules_select_for_update (c int) distributed randomly;
+create rule myrule as on insert to t_test_rules_select_for_update
+do instead select * from t_test_rules_select_for_update for update;