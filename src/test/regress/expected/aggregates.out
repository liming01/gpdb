--
-- AGGREGATES
--
SELECT avg(four) AS avg_1 FROM onek;
       avg_1        
--------------------
 1.5000000000000000
(1 row)

SELECT avg(a) AS avg_32 FROM aggtest WHERE a < 100;
       avg_32        
---------------------
 32.6666666666666667
(1 row)

-- In 7.1, avg(float4) is computed using float8 arithmetic.
-- Round the result to 3 digits to avoid platform-specific results.
SELECT avg(b)::numeric(10,3) AS avg_107_943 FROM aggtest;
 avg_107_943 
-------------
     107.943
(1 row)

SELECT avg(gpa) AS avg_3_4 FROM ONLY student;
 avg_3_4 
---------
     3.4
(1 row)

SELECT sum(four) AS sum_1500 FROM onek;
 sum_1500 
----------
     1500
(1 row)

SELECT sum(a) AS sum_198 FROM aggtest;
 sum_198 
---------
     198
(1 row)

SELECT sum(b) AS avg_431_773 FROM aggtest;
 avg_431_773 
-------------
     431.773
(1 row)

SELECT sum(gpa) AS avg_6_8 FROM ONLY student;
 avg_6_8 
---------
     6.8
(1 row)

SELECT max(four) AS max_3 FROM onek;
 max_3 
-------
     3
(1 row)

SELECT max(a) AS max_100 FROM aggtest;
 max_100 
---------
     100
(1 row)

SELECT max(aggtest.b) AS max_324_78 FROM aggtest;
 max_324_78 
------------
     324.78
(1 row)

SELECT max(student.gpa) AS max_3_7 FROM student;
 max_3_7 
---------
     3.7
(1 row)

SELECT stddev_pop(b) FROM aggtest;
   stddev_pop    
-----------------
 131.10703231895
(1 row)

SELECT stddev_samp(b) FROM aggtest;
   stddev_samp    
------------------
 151.389360803998
(1 row)

SELECT var_pop(b) FROM aggtest;
     var_pop      
------------------
 17189.0539234823
(1 row)

SELECT var_samp(b) FROM aggtest;
     var_samp     
------------------
 22918.7385646431
(1 row)

SELECT stddev_pop(b::numeric) FROM aggtest;
    stddev_pop    
------------------
 131.107032862199
(1 row)

SELECT stddev_samp(b::numeric) FROM aggtest;
   stddev_samp    
------------------
 151.389361431288
(1 row)

SELECT var_pop(b::numeric) FROM aggtest;
      var_pop       
--------------------
 17189.054065929769
(1 row)

SELECT var_samp(b::numeric) FROM aggtest;
      var_samp      
--------------------
 22918.738754573025
(1 row)

-- population variance is defined for a single tuple, sample variance
-- is not
SELECT var_pop(1.0), var_samp(2.0);
 var_pop | var_samp 
---------+----------
       0 |         
(1 row)

SELECT stddev_pop(3.0::numeric), stddev_samp(4.0::numeric);
 stddev_pop | stddev_samp 
------------+-------------
          0 |            
(1 row)

-- verify correct results for null and NaN inputs
select sum(null::int4) from generate_series(1,3);
 sum 
-----
    
(1 row)

select sum(null::int8) from generate_series(1,3);
 sum 
-----
    
(1 row)

select sum(null::numeric) from generate_series(1,3);
 sum 
-----
    
(1 row)

select sum(null::float8) from generate_series(1,3);
 sum 
-----
    
(1 row)

select avg(null::int4) from generate_series(1,3);
 avg 
-----
    
(1 row)

select avg(null::int8) from generate_series(1,3);
 avg 
-----
    
(1 row)

select avg(null::numeric) from generate_series(1,3);
 avg 
-----
    
(1 row)

select avg(null::float8) from generate_series(1,3);
 avg 
-----
    
(1 row)

select sum('NaN'::numeric) from generate_series(1,3);
 sum 
-----
 NaN
(1 row)

select avg('NaN'::numeric) from generate_series(1,3);
 avg 
-----
 NaN
(1 row)

-- SQL2003 binary aggregates
SELECT regr_count(b, a) FROM aggtest;
 regr_count 
------------
          4
(1 row)

SELECT regr_sxx(b, a) FROM aggtest;
 regr_sxx 
----------
     5099
(1 row)

SELECT regr_syy(b, a) FROM aggtest;
     regr_syy     
------------------
 68756.2156939293
(1 row)

SELECT regr_sxy(b, a) FROM aggtest;
     regr_sxy     
------------------
 2614.51582155004
(1 row)

SELECT regr_avgx(b, a), regr_avgy(b, a) FROM aggtest;
 regr_avgx |    regr_avgy     
-----------+------------------
      49.5 | 107.943152273074
(1 row)

SELECT regr_r2(b, a) FROM aggtest;
      regr_r2       
--------------------
 0.0194977982031803
(1 row)

SELECT regr_slope(b, a), regr_intercept(b, a) FROM aggtest;
    regr_slope     |  regr_intercept  
-------------------+------------------
 0.512750700441271 | 82.5619926012309
(1 row)

SELECT covar_pop(b, a), covar_samp(b, a) FROM aggtest;
    covar_pop    |    covar_samp    
-----------------+------------------
 653.62895538751 | 871.505273850014
(1 row)

SELECT corr(b, a) FROM aggtest;
       corr        
-------------------
 0.139634516517873
(1 row)

SELECT count(four) AS cnt_1000 FROM onek;
 cnt_1000 
----------
     1000
(1 row)

SELECT count(DISTINCT four) AS cnt_4 FROM onek;
 cnt_4 
-------
     4
(1 row)

select ten, count(*), sum(four) from onek
group by ten order by ten;
 ten | count | sum 
-----+-------+-----
   0 |   100 | 100
   1 |   100 | 200
   2 |   100 | 100
   3 |   100 | 200
   4 |   100 | 100
   5 |   100 | 200
   6 |   100 | 100
   7 |   100 | 200
   8 |   100 | 100
   9 |   100 | 200
(10 rows)

select ten, count(four), sum(DISTINCT four) from onek
group by ten order by ten;
 ten | count | sum 
-----+-------+-----
   0 |   100 |   2
   1 |   100 |   4
   2 |   100 |   2
   3 |   100 |   4
   4 |   100 |   2
   5 |   100 |   4
   6 |   100 |   2
   7 |   100 |   4
   8 |   100 |   2
   9 |   100 |   4
(10 rows)

-- user-defined aggregates
SELECT newavg(four) AS avg_1 FROM onek;
       avg_1        
--------------------
 1.5000000000000000
(1 row)

SELECT newsum(four) AS sum_1500 FROM onek;
 sum_1500 
----------
     1500
(1 row)

SELECT newcnt(four) AS cnt_1000 FROM onek;
 cnt_1000 
----------
     1000
(1 row)

SELECT newcnt(*) AS cnt_1000 FROM onek;
 cnt_1000 
----------
     1000
(1 row)

SELECT oldcnt(*) AS cnt_1000 FROM onek;
 cnt_1000 
----------
     1000
(1 row)

SELECT sum2(q1,q2) FROM int8_tbl;
       sum2        
-------------------
 18271560493827981
(1 row)

-- test for outer-level aggregates
-- this should work
select ten, sum(distinct four) from onek a
group by ten
having exists (select 1 from onek b where sum(distinct a.four) = b.four);
 ten | sum 
-----+-----
   0 |   2
   2 |   2
   4 |   2
   6 |   2
   8 |   2
(5 rows)

-- this should fail because subquery has an agg of its own in WHERE
select ten, sum(distinct four) from onek a
group by ten
having exists (select 1 from onek b
               where sum(distinct a.four + b.four) = b.four);
ERROR:  aggregate functions are not allowed in WHERE
LINE 4:                where sum(distinct a.four + b.four) = b.four)...
                             ^
-- Test handling of sublinks within outer-level aggregates.
-- Per bug report from Daniel Grace.
select
  (select max((select i.unique2 from tenk1 i where i.unique1 = o.unique1)))
from tenk1 o;
 max  
------
 9999
(1 row)

--
-- test for bitwise integer aggregates
--
CREATE TEMPORARY TABLE bitwise_test(
  i2 INT2,
  i4 INT4,
  i8 INT8,
  i INTEGER,
  x INT2,
  y BIT(4)
);
-- empty case
SELECT
  BIT_AND(i2) AS "?",
  BIT_OR(i4)  AS "?"
FROM bitwise_test;
 ? | ? 
---+---
   |  
(1 row)

COPY bitwise_test FROM STDIN NULL 'null';
SELECT
  BIT_AND(i2) AS "1",
  BIT_AND(i4) AS "1",
  BIT_AND(i8) AS "1",
  BIT_AND(i)  AS "?",
  BIT_AND(x)  AS "0",
  BIT_AND(y)  AS "0100",
  BIT_OR(i2)  AS "7",
  BIT_OR(i4)  AS "7",
  BIT_OR(i8)  AS "7",
  BIT_OR(i)   AS "?",
  BIT_OR(x)   AS "7",
  BIT_OR(y)   AS "1101"
FROM bitwise_test;
 1 | 1 | 1 | ? | 0 | 0100 | 7 | 7 | 7 | ? | 7 | 1101 
---+---+---+---+---+------+---+---+---+---+---+------
 1 | 1 | 1 | 1 | 0 | 0100 | 7 | 7 | 7 | 3 | 7 | 1101
(1 row)

--
-- test boolean aggregates
--
-- first test all possible transition and final states
SELECT
  -- boolean and transitions
  -- null because strict
  booland_statefunc(NULL, NULL)  IS NULL AS "t",
  booland_statefunc(TRUE, NULL)  IS NULL AS "t",
  booland_statefunc(FALSE, NULL) IS NULL AS "t",
  booland_statefunc(NULL, TRUE)  IS NULL AS "t",
  booland_statefunc(NULL, FALSE) IS NULL AS "t",
  -- and actual computations
  booland_statefunc(TRUE, TRUE) AS "t",
  NOT booland_statefunc(TRUE, FALSE) AS "t",
  NOT booland_statefunc(FALSE, TRUE) AS "t",
  NOT booland_statefunc(FALSE, FALSE) AS "t";
 t | t | t | t | t | t | t | t | t 
---+---+---+---+---+---+---+---+---
 t | t | t | t | t | t | t | t | t
(1 row)

SELECT
  -- boolean or transitions
  -- null because strict
  boolor_statefunc(NULL, NULL)  IS NULL AS "t",
  boolor_statefunc(TRUE, NULL)  IS NULL AS "t",
  boolor_statefunc(FALSE, NULL) IS NULL AS "t",
  boolor_statefunc(NULL, TRUE)  IS NULL AS "t",
  boolor_statefunc(NULL, FALSE) IS NULL AS "t",
  -- actual computations
  boolor_statefunc(TRUE, TRUE) AS "t",
  boolor_statefunc(TRUE, FALSE) AS "t",
  boolor_statefunc(FALSE, TRUE) AS "t",
  NOT boolor_statefunc(FALSE, FALSE) AS "t";
 t | t | t | t | t | t | t | t | t 
---+---+---+---+---+---+---+---+---
 t | t | t | t | t | t | t | t | t
(1 row)

CREATE TEMPORARY TABLE bool_test(
  b1 BOOL,
  b2 BOOL,
  b3 BOOL,
  b4 BOOL);
-- empty case
SELECT
  BOOL_AND(b1)   AS "n",
  BOOL_OR(b3)    AS "n"
FROM bool_test;
 n | n 
---+---
   | 
(1 row)

COPY bool_test FROM STDIN NULL 'null';
SELECT
  BOOL_AND(b1)     AS "f",
  BOOL_AND(b2)     AS "t",
  BOOL_AND(b3)     AS "f",
  BOOL_AND(b4)     AS "n",
  BOOL_AND(NOT b2) AS "f",
  BOOL_AND(NOT b3) AS "t"
FROM bool_test;
 f | t | f | n | f | t 
---+---+---+---+---+---
 f | t | f |   | f | t
(1 row)

SELECT
  EVERY(b1)     AS "f",
  EVERY(b2)     AS "t",
  EVERY(b3)     AS "f",
  EVERY(b4)     AS "n",
  EVERY(NOT b2) AS "f",
  EVERY(NOT b3) AS "t"
FROM bool_test;
 f | t | f | n | f | t 
---+---+---+---+---+---
 f | t | f |   | f | t
(1 row)

SELECT
  BOOL_OR(b1)      AS "t",
  BOOL_OR(b2)      AS "t",
  BOOL_OR(b3)      AS "f",
  BOOL_OR(b4)      AS "n",
  BOOL_OR(NOT b2)  AS "f",
  BOOL_OR(NOT b3)  AS "t"
FROM bool_test;
 t | t | f | n | f | t 
---+---+---+---+---+---
 t | t | f |   | f | t
(1 row)

--
-- Test cases that should be optimized into indexscans instead of
-- the generic aggregate implementation.
--
-- Basic cases
explain (costs off)
  select min(unique1) from tenk1;
                            QUERY PLAN                            
------------------------------------------------------------------
 Result
   InitPlan 1 (returns $0)  (slice2)
     ->  Limit
           ->  Gather Motion 3:1  (slice1; segments: 3)
                 Merge Key: tenk1.unique1
                 ->  Index Only Scan using tenk1_unique1 on tenk1
                       Index Cond: (unique1 IS NOT NULL)
 Optimizer: legacy query optimizer
(8 rows)

select min(unique1) from tenk1;
 min 
-----
   0
(1 row)

explain (costs off)
  select max(unique1) from tenk1;
                                QUERY PLAN                                 
---------------------------------------------------------------------------
 Result
   InitPlan 1 (returns $0)  (slice2)
     ->  Limit
           ->  Gather Motion 3:1  (slice1; segments: 3)
                 Merge Key: tenk1.unique1
                 ->  Index Only Scan Backward using tenk1_unique1 on tenk1
                       Index Cond: (unique1 IS NOT NULL)
 Optimizer: legacy query optimizer
(8 rows)

select max(unique1) from tenk1;
 max  
------
 9999
(1 row)

explain (costs off)
  select max(unique1) from tenk1 where unique1 < 42;
                                  QUERY PLAN                                  
------------------------------------------------------------------------------
 Result
   InitPlan 1 (returns $0)  (slice2)
     ->  Limit
           ->  Gather Motion 3:1  (slice1; segments: 3)
                 Merge Key: tenk1.unique1
                 ->  Index Only Scan Backward using tenk1_unique1 on tenk1
                       Index Cond: ((unique1 IS NOT NULL) AND (unique1 < 42))
 Optimizer: legacy query optimizer
(8 rows)

select max(unique1) from tenk1 where unique1 < 42;
 max 
-----
  41
(1 row)

explain (costs off)
  select max(unique1) from tenk1 where unique1 > 42;
                                  QUERY PLAN                                  
------------------------------------------------------------------------------
 Result
   InitPlan 1 (returns $0)  (slice2)
     ->  Limit
           ->  Gather Motion 3:1  (slice1; segments: 3)
                 Merge Key: tenk1.unique1
                 ->  Index Only Scan Backward using tenk1_unique1 on tenk1
                       Index Cond: ((unique1 IS NOT NULL) AND (unique1 > 42))
 Optimizer: legacy query optimizer
(8 rows)

select max(unique1) from tenk1 where unique1 > 42;
 max  
------
 9999
(1 row)

set enable_seqscan=off;
set enable_bitmapscan=off;
explain (costs off)
  select max(unique1) from tenk1 where unique1 > 42000;
                                   QUERY PLAN                                    
---------------------------------------------------------------------------------
 Result
   InitPlan 1 (returns $0)  (slice2)
     ->  Limit
           ->  Gather Motion 3:1  (slice1; segments: 3)
                 Merge Key: tenk1.unique1
                 ->  Index Only Scan Backward using tenk1_unique1 on tenk1
                       Index Cond: ((unique1 IS NOT NULL) AND (unique1 > 42000))
 Optimizer: legacy query optimizer
(8 rows)

select max(unique1) from tenk1 where unique1 > 42000;
 max 
-----
    
(1 row)

reset enable_seqscan;
-- multi-column index (uses tenk1_thous_tenthous)
explain (costs off)
  select max(tenthous) from tenk1 where thousand = 33;
                                    QUERY PLAN                                    
----------------------------------------------------------------------------------
 Result
   InitPlan 1 (returns $0)  (slice2)
     ->  Limit
           ->  Gather Motion 3:1  (slice1; segments: 3)
                 Merge Key: tenk1.tenthous
                 ->  Index Only Scan Backward using tenk1_thous_tenthous on tenk1
                       Index Cond: ((thousand = 33) AND (tenthous IS NOT NULL))
 Optimizer: legacy query optimizer
(8 rows)

select max(tenthous) from tenk1 where thousand = 33;
 max  
------
 9033
(1 row)

explain (costs off)
  select min(tenthous) from tenk1 where thousand = 33;
                                   QUERY PLAN                                   
--------------------------------------------------------------------------------
 Result
   InitPlan 1 (returns $0)  (slice2)
     ->  Limit
           ->  Gather Motion 3:1  (slice1; segments: 3)
                 Merge Key: tenk1.tenthous
                 ->  Index Only Scan using tenk1_thous_tenthous on tenk1
                       Index Cond: ((thousand = 33) AND (tenthous IS NOT NULL))
 Optimizer: legacy query optimizer
(8 rows)

select min(tenthous) from tenk1 where thousand = 33;
 min 
-----
  33
(1 row)

-- check parameter propagation into an indexscan subquery
-- In GPDB, this cannot use the MIN/MAX optimization, because the subplan
-- parameter cannot be pushed through a Motion node.
explain (costs off)
  select f1, (select min(unique1) from tenk1 where unique1 > f1) AS gt
    from int4_tbl;
                                 QUERY PLAN                                  
-----------------------------------------------------------------------------
 Gather Motion 3:1  (slice2; segments: 3)
   ->  Seq Scan on int4_tbl
         SubPlan 1  (slice2; segments: 3)
           ->  Aggregate
                 ->  Result
                       Filter: (tenk1.unique1 > int4_tbl.f1)
                       ->  Materialize
                             ->  Broadcast Motion 3:3  (slice1; segments: 3)
                                   ->  Seq Scan on tenk1
 Optimizer: legacy query optimizer
(10 rows)

select f1, (select min(unique1) from tenk1 where unique1 > f1) AS gt
  from int4_tbl;
     f1      | gt 
-------------+----
           0 |  1
      123456 |   
     -123456 |  0
  2147483647 |   
 -2147483647 |  0
(5 rows)

-- check some cases that were handled incorrectly in 8.3.0
explain (costs off)
  select distinct max(unique2) from tenk1;
                                QUERY PLAN                                 
---------------------------------------------------------------------------
 HashAggregate
   Group Key: $0
<<<<<<< HEAD
   InitPlan 1 (returns $0)  (slice2)
=======
   InitPlan 1 (returns $0)
>>>>>>> ab76208e
     ->  Limit
           ->  Gather Motion 3:1  (slice1; segments: 3)
                 Merge Key: tenk1.unique2
                 ->  Index Only Scan Backward using tenk1_unique2 on tenk1
                       Index Cond: (unique2 IS NOT NULL)
   ->  Result
<<<<<<< HEAD
 Optimizer: legacy query optimizer
(10 rows)
=======
(7 rows)
>>>>>>> ab76208e

select distinct max(unique2) from tenk1;
 max  
------
 9999
(1 row)

explain (costs off)
  select max(unique2) from tenk1 order by 1;
                                QUERY PLAN                                 
---------------------------------------------------------------------------
 Sort
   Sort Key: ($0)
   InitPlan 1 (returns $0)  (slice2)
     ->  Limit
           ->  Gather Motion 3:1  (slice1; segments: 3)
                 Merge Key: tenk1.unique2
                 ->  Index Only Scan Backward using tenk1_unique2 on tenk1
                       Index Cond: (unique2 IS NOT NULL)
   ->  Result
 Optimizer: legacy query optimizer
(10 rows)

select max(unique2) from tenk1 order by 1;
 max  
------
 9999
(1 row)

explain (costs off)
  select max(unique2) from tenk1 order by max(unique2);
                                QUERY PLAN                                 
---------------------------------------------------------------------------
 Sort
   Sort Key: ($0)
   InitPlan 1 (returns $0)  (slice2)
     ->  Limit
           ->  Gather Motion 3:1  (slice1; segments: 3)
                 Merge Key: tenk1.unique2
                 ->  Index Only Scan Backward using tenk1_unique2 on tenk1
                       Index Cond: (unique2 IS NOT NULL)
   ->  Result
 Optimizer: legacy query optimizer
(10 rows)

select max(unique2) from tenk1 order by max(unique2);
 max  
------
 9999
(1 row)

explain (costs off)
  select max(unique2) from tenk1 order by max(unique2)+1;
                                QUERY PLAN                                 
---------------------------------------------------------------------------
 Sort
   Sort Key: (($0 + 1))
   InitPlan 1 (returns $0)  (slice2)
     ->  Limit
           ->  Gather Motion 3:1  (slice1; segments: 3)
                 Merge Key: tenk1.unique2
                 ->  Index Only Scan Backward using tenk1_unique2 on tenk1
                       Index Cond: (unique2 IS NOT NULL)
   ->  Result
 Optimizer: legacy query optimizer
(10 rows)

select max(unique2) from tenk1 order by max(unique2)+1;
 max  
------
 9999
(1 row)

explain (costs off)
  select max(unique2), generate_series(1,3) as g from tenk1 order by g desc;
                                QUERY PLAN                                 
---------------------------------------------------------------------------
 Sort
   Sort Key: (generate_series(1, 3))
   InitPlan 1 (returns $0)  (slice2)
     ->  Limit
           ->  Gather Motion 3:1  (slice1; segments: 3)
                 Merge Key: tenk1.unique2
                 ->  Index Only Scan Backward using tenk1_unique2 on tenk1
                       Index Cond: (unique2 IS NOT NULL)
   ->  Result
 Optimizer: legacy query optimizer
(10 rows)

select max(unique2), generate_series(1,3) as g from tenk1 order by g desc;
 max  | g 
------+---
 9999 | 3
 9999 | 2
 9999 | 1
(3 rows)

-- try it on an inheritance tree
create table minmaxtest(f1 int);
create table minmaxtest1() inherits (minmaxtest);
create table minmaxtest2() inherits (minmaxtest);
create table minmaxtest3() inherits (minmaxtest);
create index minmaxtesti on minmaxtest(f1);
create index minmaxtest1i on minmaxtest1(f1);
create index minmaxtest2i on minmaxtest2(f1 desc);
create index minmaxtest3i on minmaxtest3(f1) where f1 is not null;
insert into minmaxtest values(11), (12);
insert into minmaxtest1 values(13), (14);
insert into minmaxtest2 values(15), (16);
insert into minmaxtest3 values(17), (18);
set enable_seqscan=off;
explain (costs off)
  select min(f1), max(f1) from minmaxtest;
                                             QUERY PLAN                                             
----------------------------------------------------------------------------------------------------
 Result
   InitPlan 1 (returns $0)  (slice3)
     ->  Limit
           ->  Gather Motion 3:1  (slice1; segments: 3)
                 Merge Key: minmaxtest.f1
                 ->  Merge Append
                       Sort Key: minmaxtest.f1
                       ->  Index Only Scan using minmaxtesti on minmaxtest
                             Index Cond: (f1 IS NOT NULL)
                       ->  Index Only Scan using minmaxtest1i on minmaxtest1
                             Index Cond: (f1 IS NOT NULL)
                       ->  Index Only Scan Backward using minmaxtest2i on minmaxtest2
                             Index Cond: (f1 IS NOT NULL)
                       ->  Index Only Scan using minmaxtest3i on minmaxtest3
                             Index Cond: (f1 IS NOT NULL)
   InitPlan 2 (returns $1)  (slice4)
     ->  Limit
           ->  Gather Motion 3:1  (slice2; segments: 3)
                 Merge Key: minmaxtest_1.f1
                 ->  Merge Append
                       Sort Key: minmaxtest_1.f1
                       ->  Index Only Scan Backward using minmaxtesti on minmaxtest minmaxtest_1
                             Index Cond: (f1 IS NOT NULL)
                       ->  Index Only Scan Backward using minmaxtest1i on minmaxtest1 minmaxtest1_1
                             Index Cond: (f1 IS NOT NULL)
                       ->  Index Only Scan using minmaxtest2i on minmaxtest2 minmaxtest2_1
                             Index Cond: (f1 IS NOT NULL)
                       ->  Index Only Scan Backward using minmaxtest3i on minmaxtest3 minmaxtest3_1
                             Index Cond: (f1 IS NOT NULL)
 Optimizer: legacy query optimizer
(30 rows)

select min(f1), max(f1) from minmaxtest;
 min | max 
-----+-----
  11 |  18
(1 row)

reset enable_seqscan;
-- DISTINCT doesn't do anything useful here, but it shouldn't fail
explain (costs off)
  select distinct min(f1), max(f1) from minmaxtest;
                            QUERY PLAN                             
-------------------------------------------------------------------
 HashAggregate
<<<<<<< HEAD
   Group Key: min((min(minmaxtest.f1))), max((max(minmaxtest.f1)))
   ->  Aggregate
         ->  Gather Motion 3:1  (slice1; segments: 3)
               ->  Aggregate
                     ->  Append
                           ->  Seq Scan on minmaxtest
                           ->  Seq Scan on minmaxtest1
                           ->  Seq Scan on minmaxtest2
                           ->  Seq Scan on minmaxtest3
 Optimizer: legacy query optimizer
(11 rows)
=======
   Group Key: $0, $1
   InitPlan 1 (returns $0)
     ->  Limit
           ->  Merge Append
                 Sort Key: minmaxtest.f1
                 ->  Index Only Scan using minmaxtesti on minmaxtest
                       Index Cond: (f1 IS NOT NULL)
                 ->  Index Only Scan using minmaxtest1i on minmaxtest1
                       Index Cond: (f1 IS NOT NULL)
                 ->  Index Only Scan Backward using minmaxtest2i on minmaxtest2
                       Index Cond: (f1 IS NOT NULL)
                 ->  Index Only Scan using minmaxtest3i on minmaxtest3
                       Index Cond: (f1 IS NOT NULL)
   InitPlan 2 (returns $1)
     ->  Limit
           ->  Merge Append
                 Sort Key: minmaxtest_1.f1
                 ->  Index Only Scan Backward using minmaxtesti on minmaxtest minmaxtest_1
                       Index Cond: (f1 IS NOT NULL)
                 ->  Index Only Scan Backward using minmaxtest1i on minmaxtest1 minmaxtest1_1
                       Index Cond: (f1 IS NOT NULL)
                 ->  Index Only Scan using minmaxtest2i on minmaxtest2 minmaxtest2_1
                       Index Cond: (f1 IS NOT NULL)
                 ->  Index Only Scan Backward using minmaxtest3i on minmaxtest3 minmaxtest3_1
                       Index Cond: (f1 IS NOT NULL)
   ->  Result
(27 rows)
>>>>>>> ab76208e

select distinct min(f1), max(f1) from minmaxtest;
 min | max 
-----+-----
  11 |  18
(1 row)

drop table minmaxtest cascade;
NOTICE:  drop cascades to 3 other objects
DETAIL:  drop cascades to table minmaxtest1
drop cascades to table minmaxtest2
drop cascades to table minmaxtest3
-- check for correct detection of nested-aggregate errors
select max(min(unique1)) from tenk1;
ERROR:  aggregate function calls cannot be nested
LINE 1: select max(min(unique1)) from tenk1;
                   ^
select (select max(min(unique1)) from int8_tbl) from tenk1;
ERROR:  aggregate function calls cannot be nested
LINE 1: select (select max(min(unique1)) from int8_tbl) from tenk1;
                           ^
--
-- Test combinations of DISTINCT and/or ORDER BY
--
select array_agg(a order by b)
  from (values (1,4),(2,3),(3,1),(4,2)) v(a,b);
 array_agg 
-----------
 {3,4,2,1}
(1 row)

select array_agg(a order by a)
  from (values (1,4),(2,3),(3,1),(4,2)) v(a,b);
 array_agg 
-----------
 {1,2,3,4}
(1 row)

select array_agg(a order by a desc)
  from (values (1,4),(2,3),(3,1),(4,2)) v(a,b);
 array_agg 
-----------
 {4,3,2,1}
(1 row)

select array_agg(b order by a desc)
  from (values (1,4),(2,3),(3,1),(4,2)) v(a,b);
 array_agg 
-----------
 {2,1,3,4}
(1 row)

select array_agg(distinct a)
  from (values (1),(2),(1),(3),(null),(2)) v(a);
  array_agg   
--------------
 {1,2,3,NULL}
(1 row)

select array_agg(distinct a order by a)
  from (values (1),(2),(1),(3),(null),(2)) v(a);
  array_agg   
--------------
 {1,2,3,NULL}
(1 row)

select array_agg(distinct a order by a desc)
  from (values (1),(2),(1),(3),(null),(2)) v(a);
  array_agg   
--------------
 {NULL,3,2,1}
(1 row)

select array_agg(distinct a order by a desc nulls last)
  from (values (1),(2),(1),(3),(null),(2)) v(a);
  array_agg   
--------------
 {3,2,1,NULL}
(1 row)

-- multi-arg aggs, strict/nonstrict, distinct/order by
select aggfstr(a,b,c)
  from (values (1,3,'foo'),(0,null,null),(2,2,'bar'),(3,1,'baz')) v(a,b,c);
                aggfstr                
---------------------------------------
 {"(1,3,foo)","(2,2,bar)","(3,1,baz)"}
(1 row)

select aggfns(a,b,c)
  from (values (1,3,'foo'),(0,null,null),(2,2,'bar'),(3,1,'baz')) v(a,b,c);
                    aggfns                     
-----------------------------------------------
 {"(1,3,foo)","(0,,)","(2,2,bar)","(3,1,baz)"}
(1 row)

select aggfstr(distinct a,b,c)
  from (values (1,3,'foo'),(0,null,null),(2,2,'bar'),(3,1,'baz')) v(a,b,c),
       generate_series(1,3) i;
                aggfstr                
---------------------------------------
 {"(1,3,foo)","(2,2,bar)","(3,1,baz)"}
(1 row)

select aggfns(distinct a,b,c)
  from (values (1,3,'foo'),(0,null,null),(2,2,'bar'),(3,1,'baz')) v(a,b,c),
       generate_series(1,3) i;
                    aggfns                     
-----------------------------------------------
 {"(0,,)","(1,3,foo)","(2,2,bar)","(3,1,baz)"}
(1 row)

select aggfstr(distinct a,b,c order by b)
  from (values (1,3,'foo'),(0,null,null),(2,2,'bar'),(3,1,'baz')) v(a,b,c),
       generate_series(1,3) i;
                aggfstr                
---------------------------------------
 {"(3,1,baz)","(2,2,bar)","(1,3,foo)"}
(1 row)

select aggfns(distinct a,b,c order by b)
  from (values (1,3,'foo'),(0,null,null),(2,2,'bar'),(3,1,'baz')) v(a,b,c),
       generate_series(1,3) i;
                    aggfns                     
-----------------------------------------------
 {"(3,1,baz)","(2,2,bar)","(1,3,foo)","(0,,)"}
(1 row)

-- test specific code paths
select aggfns(distinct a,a,c order by c using ~<~,a)
  from (values (1,3,'foo'),(0,null,null),(2,2,'bar'),(3,1,'baz')) v(a,b,c),
       generate_series(1,2) i;
                     aggfns                     
------------------------------------------------
 {"(2,2,bar)","(3,3,baz)","(1,1,foo)","(0,0,)"}
(1 row)

select aggfns(distinct a,a,c order by c using ~<~)
  from (values (1,3,'foo'),(0,null,null),(2,2,'bar'),(3,1,'baz')) v(a,b,c),
       generate_series(1,2) i;
                     aggfns                     
------------------------------------------------
 {"(2,2,bar)","(3,3,baz)","(1,1,foo)","(0,0,)"}
(1 row)

select aggfns(distinct a,a,c order by a)
  from (values (1,3,'foo'),(0,null,null),(2,2,'bar'),(3,1,'baz')) v(a,b,c),
       generate_series(1,2) i;
                     aggfns                     
------------------------------------------------
 {"(0,0,)","(1,1,foo)","(2,2,bar)","(3,3,baz)"}
(1 row)

select aggfns(distinct a,b,c order by a,c using ~<~,b)
  from (values (1,3,'foo'),(0,null,null),(2,2,'bar'),(3,1,'baz')) v(a,b,c),
       generate_series(1,2) i;
                    aggfns                     
-----------------------------------------------
 {"(0,,)","(1,3,foo)","(2,2,bar)","(3,1,baz)"}
(1 row)

-- check node I/O via view creation and usage, also deparsing logic
create view agg_view1 as
  select aggfns(a,b,c)
    from (values (1,3,'foo'),(0,null,null),(2,2,'bar'),(3,1,'baz')) v(a,b,c);
select * from agg_view1;
                    aggfns                     
-----------------------------------------------
 {"(1,3,foo)","(0,,)","(2,2,bar)","(3,1,baz)"}
(1 row)

select pg_get_viewdef('agg_view1'::regclass);
                                                   pg_get_viewdef                                                    
---------------------------------------------------------------------------------------------------------------------
  SELECT aggfns(v.a, v.b, v.c) AS aggfns                                                                            +
    FROM ( VALUES (1,3,'foo'::text), (0,NULL::integer,NULL::text), (2,2,'bar'::text), (3,1,'baz'::text)) v(a, b, c);
(1 row)

create or replace view agg_view1 as
  select aggfns(distinct a,b,c)
    from (values (1,3,'foo'),(0,null,null),(2,2,'bar'),(3,1,'baz')) v(a,b,c),
         generate_series(1,3) i;
select * from agg_view1;
                    aggfns                     
-----------------------------------------------
 {"(0,,)","(1,3,foo)","(2,2,bar)","(3,1,baz)"}
(1 row)

select pg_get_viewdef('agg_view1'::regclass);
                                                   pg_get_viewdef                                                    
---------------------------------------------------------------------------------------------------------------------
  SELECT aggfns(DISTINCT v.a, v.b, v.c) AS aggfns                                                                   +
    FROM ( VALUES (1,3,'foo'::text), (0,NULL::integer,NULL::text), (2,2,'bar'::text), (3,1,'baz'::text)) v(a, b, c),+
     generate_series(1, 3) i(i);
(1 row)

create or replace view agg_view1 as
  select aggfns(distinct a,b,c order by b)
    from (values (1,3,'foo'),(0,null,null),(2,2,'bar'),(3,1,'baz')) v(a,b,c),
         generate_series(1,3) i;
select * from agg_view1;
                    aggfns                     
-----------------------------------------------
 {"(3,1,baz)","(2,2,bar)","(1,3,foo)","(0,,)"}
(1 row)

select pg_get_viewdef('agg_view1'::regclass);
                                                   pg_get_viewdef                                                    
---------------------------------------------------------------------------------------------------------------------
  SELECT aggfns(DISTINCT v.a, v.b, v.c ORDER BY v.b) AS aggfns                                                      +
    FROM ( VALUES (1,3,'foo'::text), (0,NULL::integer,NULL::text), (2,2,'bar'::text), (3,1,'baz'::text)) v(a, b, c),+
     generate_series(1, 3) i(i);
(1 row)

create or replace view agg_view1 as
  select aggfns(a,b,c order by b+1)
    from (values (1,3,'foo'),(0,null,null),(2,2,'bar'),(3,1,'baz')) v(a,b,c);
select * from agg_view1;
                    aggfns                     
-----------------------------------------------
 {"(3,1,baz)","(2,2,bar)","(1,3,foo)","(0,,)"}
(1 row)

select pg_get_viewdef('agg_view1'::regclass);
                                                   pg_get_viewdef                                                    
---------------------------------------------------------------------------------------------------------------------
  SELECT aggfns(v.a, v.b, v.c ORDER BY (v.b + 1)) AS aggfns                                                         +
    FROM ( VALUES (1,3,'foo'::text), (0,NULL::integer,NULL::text), (2,2,'bar'::text), (3,1,'baz'::text)) v(a, b, c);
(1 row)

create or replace view agg_view1 as
  select aggfns(a,a,c order by b)
    from (values (1,3,'foo'),(0,null,null),(2,2,'bar'),(3,1,'baz')) v(a,b,c);
select * from agg_view1;
                     aggfns                     
------------------------------------------------
 {"(3,3,baz)","(2,2,bar)","(1,1,foo)","(0,0,)"}
(1 row)

select pg_get_viewdef('agg_view1'::regclass);
                                                   pg_get_viewdef                                                    
---------------------------------------------------------------------------------------------------------------------
  SELECT aggfns(v.a, v.a, v.c ORDER BY v.b) AS aggfns                                                               +
    FROM ( VALUES (1,3,'foo'::text), (0,NULL::integer,NULL::text), (2,2,'bar'::text), (3,1,'baz'::text)) v(a, b, c);
(1 row)

create or replace view agg_view1 as
  select aggfns(a,b,c order by c using ~<~)
    from (values (1,3,'foo'),(0,null,null),(2,2,'bar'),(3,1,'baz')) v(a,b,c);
select * from agg_view1;
                    aggfns                     
-----------------------------------------------
 {"(2,2,bar)","(3,1,baz)","(1,3,foo)","(0,,)"}
(1 row)

select pg_get_viewdef('agg_view1'::regclass);
                                                   pg_get_viewdef                                                    
---------------------------------------------------------------------------------------------------------------------
  SELECT aggfns(v.a, v.b, v.c ORDER BY v.c USING ~<~ NULLS LAST) AS aggfns                                          +
    FROM ( VALUES (1,3,'foo'::text), (0,NULL::integer,NULL::text), (2,2,'bar'::text), (3,1,'baz'::text)) v(a, b, c);
(1 row)

create or replace view agg_view1 as
  select aggfns(distinct a,b,c order by a,c using ~<~,b)
    from (values (1,3,'foo'),(0,null,null),(2,2,'bar'),(3,1,'baz')) v(a,b,c),
         generate_series(1,2) i;
select * from agg_view1;
                    aggfns                     
-----------------------------------------------
 {"(0,,)","(1,3,foo)","(2,2,bar)","(3,1,baz)"}
(1 row)

select pg_get_viewdef('agg_view1'::regclass);
                                                   pg_get_viewdef                                                    
---------------------------------------------------------------------------------------------------------------------
  SELECT aggfns(DISTINCT v.a, v.b, v.c ORDER BY v.a, v.c USING ~<~ NULLS LAST, v.b) AS aggfns                       +
    FROM ( VALUES (1,3,'foo'::text), (0,NULL::integer,NULL::text), (2,2,'bar'::text), (3,1,'baz'::text)) v(a, b, c),+
     generate_series(1, 2) i(i);
(1 row)

drop view agg_view1;
-- incorrect DISTINCT usage errors
select aggfns(distinct a,b,c order by i)
  from (values (1,1,'foo')) v(a,b,c), generate_series(1,2) i;
ERROR:  in an aggregate with DISTINCT, ORDER BY expressions must appear in argument list
LINE 1: select aggfns(distinct a,b,c order by i)
                                              ^
select aggfns(distinct a,b,c order by a,b+1)
  from (values (1,1,'foo')) v(a,b,c), generate_series(1,2) i;
ERROR:  in an aggregate with DISTINCT, ORDER BY expressions must appear in argument list
LINE 1: select aggfns(distinct a,b,c order by a,b+1)
                                                ^
select aggfns(distinct a,b,c order by a,b,i,c)
  from (values (1,1,'foo')) v(a,b,c), generate_series(1,2) i;
ERROR:  in an aggregate with DISTINCT, ORDER BY expressions must appear in argument list
LINE 1: select aggfns(distinct a,b,c order by a,b,i,c)
                                                  ^
select aggfns(distinct a,a,c order by a,b)
  from (values (1,1,'foo')) v(a,b,c), generate_series(1,2) i;
ERROR:  in an aggregate with DISTINCT, ORDER BY expressions must appear in argument list
LINE 1: select aggfns(distinct a,a,c order by a,b)
                                                ^
-- string_agg tests
select string_agg(a,',') from (values('aaaa'),('bbbb'),('cccc')) g(a);
   string_agg   
----------------
 aaaa,bbbb,cccc
(1 row)

select string_agg(a,',') from (values('aaaa'),(null),('bbbb'),('cccc')) g(a);
   string_agg   
----------------
 aaaa,bbbb,cccc
(1 row)

select string_agg(a,'AB') from (values(null),(null),('bbbb'),('cccc')) g(a);
 string_agg 
------------
 bbbbABcccc
(1 row)

select string_agg(a,',') from (values(null),(null)) g(a);
 string_agg 
------------
 
(1 row)

-- check some implicit casting cases, as per bug #5564
select string_agg(distinct f1, ',' order by f1) from varchar_tbl;  -- ok
 string_agg 
------------
 a,ab,abcd
(1 row)

select string_agg(distinct f1::text, ',' order by f1) from varchar_tbl;  -- not ok
ERROR:  in an aggregate with DISTINCT, ORDER BY expressions must appear in argument list
LINE 1: select string_agg(distinct f1::text, ',' order by f1) from v...
                                                          ^
select string_agg(distinct f1, ',' order by f1::text) from varchar_tbl;  -- not ok
ERROR:  in an aggregate with DISTINCT, ORDER BY expressions must appear in argument list
LINE 1: select string_agg(distinct f1, ',' order by f1::text) from v...
                                                    ^
select string_agg(distinct f1::text, ',' order by f1::text) from varchar_tbl;  -- ok
 string_agg 
------------
 a,ab,abcd
(1 row)

-- FILTER tests
select min(unique1) filter (where unique1 > 100) from tenk1;
 min 
-----
 101
(1 row)

select ten, sum(distinct four) filter (where four::text ~ '123') from onek a
group by ten;
 ten | sum 
-----+-----
   0 |    
   1 |    
   2 |    
   3 |    
   4 |    
   5 |    
   6 |    
   7 |    
   8 |    
   9 |    
(10 rows)

select ten, sum(distinct four) filter (where four > 10) from onek a
group by ten
having exists (select 1 from onek b where sum(distinct a.four) = b.four);
 ten | sum 
-----+-----
   0 |    
   2 |    
   4 |    
   6 |    
   8 |    
(5 rows)

select max(foo COLLATE "C") filter (where (bar collate "POSIX") > '0')
from (values ('a', 'b')) AS v(foo,bar);
 max 
-----
 a
(1 row)

-- outer reference in FILTER (PostgreSQL extension)
select (select count(*)
        from (values (1)) t0(inner_c))
from (values (2),(3)) t1(outer_c); -- inner query is aggregation query
 count 
-------
     1
     1
(2 rows)

select (select count(*) filter (where outer_c <> 0)
        from (values (1)) t0(inner_c))
from (values (2),(3)) t1(outer_c); -- outer query is aggregation query
 count 
-------
     2
(1 row)

select (select count(inner_c) filter (where outer_c <> 0)
        from (values (1)) t0(inner_c))
from (values (2),(3)) t1(outer_c); -- inner query is aggregation query
 count 
-------
     1
     1
(2 rows)

select
  (select max((select i.unique2 from tenk1 i where i.unique1 = o.unique1))
     filter (where o.unique1 < 10))
from tenk1 o;					-- outer query is aggregation query
 max  
------
 9998
(1 row)

-- subquery in FILTER clause (PostgreSQL extension)
select sum(unique1) FILTER (WHERE
  unique1 IN (SELECT unique1 FROM onek where unique1 < 100)) FROM tenk1;
 sum  
------
 4950
(1 row)

-- exercise lots of aggregate parts with FILTER
select aggfns(distinct a,b,c order by a,c using ~<~,b) filter (where a > 1)
    from (values (1,3,'foo'),(0,null,null),(2,2,'bar'),(3,1,'baz')) v(a,b,c),
    generate_series(1,2) i;
          aggfns           
---------------------------
 {"(2,2,bar)","(3,1,baz)"}
(1 row)

-- ordered-set aggregates
select p, percentile_cont(p) within group (order by x::float8)
from generate_series(1,5) x,
     (values (0::float8),(0.1),(0.25),(0.4),(0.5),(0.6),(0.75),(0.9),(1)) v(p)
group by p order by p;
  p   | percentile_cont 
------+-----------------
    0 |               1
  0.1 |             1.4
 0.25 |               2
  0.4 |             2.6
  0.5 |               3
  0.6 |             3.4
 0.75 |               4
  0.9 |             4.6
    1 |               5
(9 rows)

select p, percentile_cont(p order by p) within group (order by x)  -- error
from generate_series(1,5) x,
     (values (0::float8),(0.1),(0.25),(0.4),(0.5),(0.6),(0.75),(0.9),(1)) v(p)
group by p order by p;
ERROR:  cannot use multiple ORDER BY clauses with WITHIN GROUP
LINE 1: select p, percentile_cont(p order by p) within group (order ...
                                                ^
select p, sum() within group (order by x::float8)  -- error
from generate_series(1,5) x,
     (values (0::float8),(0.1),(0.25),(0.4),(0.5),(0.6),(0.75),(0.9),(1)) v(p)
group by p order by p;
ERROR:  sum is not an ordered-set aggregate, so it cannot have WITHIN GROUP
LINE 1: select p, sum() within group (order by x::float8)  
                  ^
select p, percentile_cont(p,p)  -- error
from generate_series(1,5) x,
     (values (0::float8),(0.1),(0.25),(0.4),(0.5),(0.6),(0.75),(0.9),(1)) v(p)
group by p order by p;
ERROR:  WITHIN GROUP is required for ordered-set aggregate percentile_cont
LINE 1: select p, percentile_cont(p,p)  
                  ^
select percentile_cont(0.5) within group (order by b) from aggtest;
 percentile_cont  
------------------
 53.4485001564026
(1 row)

select percentile_cont(0.5) within group (order by b), sum(b) from aggtest;
 percentile_cont  |   sum   
------------------+---------
 53.4485001564026 | 431.773
(1 row)

select percentile_cont(0.5) within group (order by thousand) from tenk1;
 percentile_cont 
-----------------
           499.5
(1 row)

select percentile_disc(0.5) within group (order by thousand) from tenk1;
 percentile_disc 
-----------------
             499
(1 row)

select rank(3) within group (order by x)
from (values (1),(1),(2),(2),(3),(3),(4)) v(x);
 rank 
------
    5
(1 row)

select cume_dist(3) within group (order by x)
from (values (1),(1),(2),(2),(3),(3),(4)) v(x);
 cume_dist 
-----------
     0.875
(1 row)

select percent_rank(3) within group (order by x)
from (values (1),(1),(2),(2),(3),(3),(4),(5)) v(x);
 percent_rank 
--------------
          0.5
(1 row)

select dense_rank(3) within group (order by x)
from (values (1),(1),(2),(2),(3),(3),(4)) v(x);
 dense_rank 
------------
          3
(1 row)

select percentile_disc(array[0,0.1,0.25,0.5,0.75,0.9,1]) within group (order by thousand)
from tenk1;
      percentile_disc       
----------------------------
 {0,99,249,499,749,899,999}
(1 row)

select percentile_cont(array[0,0.25,0.5,0.75,1]) within group (order by thousand)
from tenk1;
       percentile_cont       
-----------------------------
 {0,249.75,499.5,749.25,999}
(1 row)

select percentile_disc(array[[null,1,0.5],[0.75,0.25,null]]) within group (order by thousand)
from tenk1;
         percentile_disc         
---------------------------------
 {{NULL,999,499},{749,249,NULL}}
(1 row)

select percentile_cont(array[0,1,0.25,0.75,0.5,1]) within group (order by x)
from generate_series(1,6) x;
    percentile_cont    
-----------------------
 {1,6,2.25,4.75,3.5,6}
(1 row)

select ten, mode() within group (order by string4) from tenk1 group by ten order by ten;
 ten |  mode  
-----+--------
   0 | HHHHxx
   1 | OOOOxx
   2 | VVVVxx
   3 | OOOOxx
   4 | HHHHxx
   5 | HHHHxx
   6 | OOOOxx
   7 | AAAAxx
   8 | VVVVxx
   9 | VVVVxx
(10 rows)

select percentile_disc(array[0.25,0.5,0.75]) within group (order by x)
from unnest('{fred,jim,fred,jack,jill,fred,jill,jim,jim,sheila,jim,sheila}'::text[]) u(x);
 percentile_disc 
-----------------
 {fred,jill,jim}
(1 row)

-- check collation propagates up in suitable cases:
select pg_collation_for(percentile_disc(1) within group (order by x collate "POSIX"))
  from (values ('fred'),('jim')) v(x);
 pg_collation_for 
------------------
 "POSIX"
(1 row)

-- ordered-set aggs created with CREATE AGGREGATE
select test_rank(3) within group (order by x)
from (values (1),(1),(2),(2),(3),(3),(4)) v(x);
 test_rank 
-----------
         5
(1 row)

select test_percentile_disc(0.5) within group (order by thousand) from tenk1;
 test_percentile_disc 
----------------------
                  499
(1 row)

-- ordered-set aggs can't use ungrouped vars in direct args:
select rank(x) within group (order by x) from generate_series(1,5) x;
ERROR:  column "x.x" must appear in the GROUP BY clause or be used in an aggregate function
LINE 1: select rank(x) within group (order by x) from generate_serie...
                    ^
DETAIL:  Direct arguments of an ordered-set aggregate must use only grouped columns.
-- outer-level agg can't use a grouped arg of a lower level, either:
select array(select percentile_disc(a) within group (order by x)
               from (values (0.3),(0.7)) v(a) group by a)
  from generate_series(1,5) g(x);
ERROR:  outer-level aggregate cannot contain a lower-level variable in its direct arguments
LINE 1: select array(select percentile_disc(a) within group (order b...
                                            ^
-- agg in the direct args is a grouping violation, too:
select rank(sum(x)) within group (order by x) from generate_series(1,5) x;
ERROR:  aggregate function calls cannot be nested
LINE 1: select rank(sum(x)) within group (order by x) from generate_...
                    ^
-- hypothetical-set type unification and argument-count failures:
select rank(3) within group (order by x) from (values ('fred'),('jim')) v(x);
ERROR:  WITHIN GROUP types text and integer cannot be matched
LINE 1: select rank(3) within group (order by x) from (values ('fred...
                    ^
select rank(3) within group (order by stringu1,stringu2) from tenk1;
ERROR:  function rank(integer, name, name) does not exist
LINE 1: select rank(3) within group (order by stringu1,stringu2) fro...
               ^
HINT:  To use the hypothetical-set aggregate rank, the number of hypothetical direct arguments (here 1) must match the number of ordering columns (here 2).
select rank('fred') within group (order by x) from generate_series(1,5) x;
ERROR:  invalid input syntax for integer: "fred"
LINE 1: select rank('fred') within group (order by x) from generate_...
                    ^
select rank('adam'::text collate "C") within group (order by x collate "POSIX")
  from (values ('fred'),('jim')) v(x);
ERROR:  collation mismatch between explicit collations "C" and "POSIX"
LINE 1: ...adam'::text collate "C") within group (order by x collate "P...
                                                             ^
-- hypothetical-set type unification successes:
select rank('adam'::varchar) within group (order by x) from (values ('fred'),('jim')) v(x);
 rank 
------
    1
(1 row)

select rank('3') within group (order by x) from generate_series(1,5) x;
 rank 
------
    3
(1 row)

-- divide by zero check
select percent_rank(0) within group (order by x) from generate_series(1,0) x;
 percent_rank 
--------------
            0
(1 row)

-- deparse and multiple features:
create view aggordview1 as
select ten,
       percentile_disc(0.5) within group (order by thousand) as p50,
       percentile_disc(0.5) within group (order by thousand) filter (where hundred=1) as px,
       rank(5,'AZZZZ',50) within group (order by hundred, string4 desc, hundred)
  from tenk1
 group by ten order by ten;
select pg_get_viewdef('aggordview1');
                                                         pg_get_viewdef                                                         
--------------------------------------------------------------------------------------------------------------------------------
  SELECT tenk1.ten,                                                                                                            +
     percentile_disc((0.5)::double precision) WITHIN GROUP (ORDER BY tenk1.thousand) AS p50,                                   +
     percentile_disc((0.5)::double precision) WITHIN GROUP (ORDER BY tenk1.thousand) FILTER (WHERE (tenk1.hundred = 1)) AS px, +
     rank(5, 'AZZZZ'::name, 50) WITHIN GROUP (ORDER BY tenk1.hundred, tenk1.string4 DESC, tenk1.hundred) AS rank               +
    FROM tenk1                                                                                                                 +
   GROUP BY tenk1.ten                                                                                                          +
   ORDER BY tenk1.ten;
(1 row)

select * from aggordview1 order by ten;
 ten | p50 | px  | rank 
-----+-----+-----+------
   0 | 490 |     |  101
   1 | 491 | 401 |  101
   2 | 492 |     |  101
   3 | 493 |     |  101
   4 | 494 |     |  101
   5 | 495 |     |   67
   6 | 496 |     |    1
   7 | 497 |     |    1
   8 | 498 |     |    1
   9 | 499 |     |    1
(10 rows)

drop view aggordview1;
-- variadic aggregates
select least_agg(q1,q2) from int8_tbl;
     least_agg     
-------------------
 -4567890123456789
(1 row)

select least_agg(variadic array[q1,q2]) from int8_tbl;
     least_agg     
-------------------
 -4567890123456789
(1 row)

-- string_agg bytea tests
create table bytea_test_table(gpDistKey int, v bytea);
NOTICE:  Table doesn't have 'DISTRIBUTED BY' clause -- Using column named 'gpdistkey' as the Greenplum Database data distribution key for this table.
HINT:  The 'DISTRIBUTED BY' clause determines the distribution of data. Make sure column(s) chosen are the optimal data distribution key to minimize skew.
select string_agg(v, '') from bytea_test_table;
 string_agg 
------------
 
(1 row)

insert into bytea_test_table(v) values(decode('ff','hex'));
select string_agg(v, '') from bytea_test_table;
 string_agg 
------------
 \xff
(1 row)

insert into bytea_test_table(v) values(decode('aa','hex'));
select string_agg(v, '') from bytea_test_table;
 string_agg 
------------
 \xffaa
(1 row)

select string_agg(v, NULL) from bytea_test_table;
 string_agg 
------------
 \xffaa
(1 row)

select string_agg(v, decode('ee', 'hex')) from bytea_test_table;
 string_agg 
------------
 \xffeeaa
(1 row)

drop table bytea_test_table;
-- FILTER tests
select min(unique1) filter (where unique1 > 100) from tenk1;
 min 
-----
 101
(1 row)

select ten, sum(distinct four) filter (where four::text ~ '123') from onek a
group by ten;
 ten | sum 
-----+-----
   0 |    
   1 |    
   2 |    
   3 |    
   4 |    
   5 |    
   6 |    
   7 |    
   8 |    
   9 |    
(10 rows)

select ten, sum(distinct four) filter (where four > 10) from onek a
group by ten
having exists (select 1 from onek b where sum(distinct a.four) = b.four);
 ten | sum 
-----+-----
   0 |    
   2 |    
   4 |    
   6 |    
   8 |    
(5 rows)

select max(foo COLLATE "C") filter (where (bar collate "POSIX") > '0')
from (values ('a', 'b')) AS v(foo,bar);
 max 
-----
 a
(1 row)

-- outer reference in FILTER (PostgreSQL extension)
select (select count(*)
        from (values (1)) t0(inner_c))
from (values (2),(3)) t1(outer_c); -- inner query is aggregation query
 count 
-------
     1
     1
(2 rows)

select (select count(*) filter (where outer_c <> 0)
        from (values (1)) t0(inner_c))
from (values (2),(3)) t1(outer_c); -- outer query is aggregation query
 count 
-------
     2
(1 row)

select (select count(inner_c) filter (where outer_c <> 0)
        from (values (1)) t0(inner_c))
from (values (2),(3)) t1(outer_c); -- inner query is aggregation query
 count 
-------
     1
     1
(2 rows)

select
  (select max((select i.unique2 from tenk1 i where i.unique1 = o.unique1))
     filter (where o.unique1 < 10))
from tenk1 o;					-- outer query is aggregation query
 max  
------
 9998
(1 row)

-- subquery in FILTER clause (PostgreSQL extension)
select sum(unique1) FILTER (WHERE
  unique1 IN (SELECT unique1 FROM onek where unique1 < 100)) FROM tenk1;
 sum  
------
 4950
(1 row)

-- exercise lots of aggregate parts with FILTER
select aggfns(distinct a,b,c order by a,c using ~<~,b) filter (where a > 1)
    from (values (1,3,'foo'),(0,null,null),(2,2,'bar'),(3,1,'baz')) v(a,b,c),
    generate_series(1,2) i;
          aggfns           
---------------------------
 {"(2,2,bar)","(3,1,baz)"}
(1 row)

-- ordered-set aggregates
select p, percentile_cont(p) within group (order by x::float8)
from generate_series(1,5) x,
     (values (0::float8),(0.1),(0.25),(0.4),(0.5),(0.6),(0.75),(0.9),(1)) v(p)
group by p order by p;
  p   | percentile_cont 
------+-----------------
    0 |               1
  0.1 |             1.4
 0.25 |               2
  0.4 |             2.6
  0.5 |               3
  0.6 |             3.4
 0.75 |               4
  0.9 |             4.6
    1 |               5
(9 rows)

select p, percentile_cont(p order by p) within group (order by x)  -- error
from generate_series(1,5) x,
     (values (0::float8),(0.1),(0.25),(0.4),(0.5),(0.6),(0.75),(0.9),(1)) v(p)
group by p order by p;
ERROR:  cannot use multiple ORDER BY clauses with WITHIN GROUP
LINE 1: select p, percentile_cont(p order by p) within group (order ...
                                                ^
select p, sum() within group (order by x::float8)  -- error
from generate_series(1,5) x,
     (values (0::float8),(0.1),(0.25),(0.4),(0.5),(0.6),(0.75),(0.9),(1)) v(p)
group by p order by p;
ERROR:  sum is not an ordered-set aggregate, so it cannot have WITHIN GROUP
LINE 1: select p, sum() within group (order by x::float8)  
                  ^
select p, percentile_cont(p,p)  -- error
from generate_series(1,5) x,
     (values (0::float8),(0.1),(0.25),(0.4),(0.5),(0.6),(0.75),(0.9),(1)) v(p)
group by p order by p;
ERROR:  WITHIN GROUP is required for ordered-set aggregate percentile_cont
LINE 1: select p, percentile_cont(p,p)  
                  ^
select percentile_cont(0.5) within group (order by b) from aggtest;
 percentile_cont  
------------------
 53.4485001564026
(1 row)

select percentile_cont(0.5) within group (order by b), sum(b) from aggtest;
 percentile_cont  |   sum   
------------------+---------
 53.4485001564026 | 431.773
(1 row)

select percentile_cont(0.5) within group (order by thousand) from tenk1;
 percentile_cont 
-----------------
           499.5
(1 row)

select percentile_disc(0.5) within group (order by thousand) from tenk1;
 percentile_disc 
-----------------
             499
(1 row)

select rank(3) within group (order by x)
from (values (1),(1),(2),(2),(3),(3),(4)) v(x);
 rank 
------
    5
(1 row)

select cume_dist(3) within group (order by x)
from (values (1),(1),(2),(2),(3),(3),(4)) v(x);
 cume_dist 
-----------
     0.875
(1 row)

select percent_rank(3) within group (order by x)
from (values (1),(1),(2),(2),(3),(3),(4),(5)) v(x);
 percent_rank 
--------------
          0.5
(1 row)

select dense_rank(3) within group (order by x)
from (values (1),(1),(2),(2),(3),(3),(4)) v(x);
 dense_rank 
------------
          3
(1 row)

select percentile_disc(array[0,0.1,0.25,0.5,0.75,0.9,1]) within group (order by thousand)
from tenk1;
      percentile_disc       
----------------------------
 {0,99,249,499,749,899,999}
(1 row)

select percentile_cont(array[0,0.25,0.5,0.75,1]) within group (order by thousand)
from tenk1;
       percentile_cont       
-----------------------------
 {0,249.75,499.5,749.25,999}
(1 row)

select percentile_disc(array[[null,1,0.5],[0.75,0.25,null]]) within group (order by thousand)
from tenk1;
         percentile_disc         
---------------------------------
 {{NULL,999,499},{749,249,NULL}}
(1 row)

select percentile_cont(array[0,1,0.25,0.75,0.5,1]) within group (order by x)
from generate_series(1,6) x;
    percentile_cont    
-----------------------
 {1,6,2.25,4.75,3.5,6}
(1 row)

select ten, mode() within group (order by string4) from tenk1 group by ten;
 ten |  mode  
-----+--------
   0 | HHHHxx
   1 | OOOOxx
   2 | VVVVxx
   3 | OOOOxx
   4 | HHHHxx
   5 | HHHHxx
   6 | OOOOxx
   7 | AAAAxx
   8 | VVVVxx
   9 | VVVVxx
(10 rows)

select percentile_disc(array[0.25,0.5,0.75]) within group (order by x)
from unnest('{fred,jim,fred,jack,jill,fred,jill,jim,jim,sheila,jim,sheila}'::text[]) u(x);
 percentile_disc 
-----------------
 {fred,jill,jim}
(1 row)

-- check collation propagates up in suitable cases:
select pg_collation_for(percentile_disc(1) within group (order by x collate "POSIX"))
  from (values ('fred'),('jim')) v(x);
 pg_collation_for 
------------------
 "POSIX"
(1 row)

-- ordered-set aggs created with CREATE AGGREGATE
select test_rank(3) within group (order by x)
from (values (1),(1),(2),(2),(3),(3),(4)) v(x);
 test_rank 
-----------
         5
(1 row)

select test_percentile_disc(0.5) within group (order by thousand) from tenk1;
 test_percentile_disc 
----------------------
                  499
(1 row)

-- ordered-set aggs can't use ungrouped vars in direct args:
select rank(x) within group (order by x) from generate_series(1,5) x;
ERROR:  column "x.x" must appear in the GROUP BY clause or be used in an aggregate function
LINE 1: select rank(x) within group (order by x) from generate_serie...
                    ^
DETAIL:  Direct arguments of an ordered-set aggregate must use only grouped columns.
-- outer-level agg can't use a grouped arg of a lower level, either:
select array(select percentile_disc(a) within group (order by x)
               from (values (0.3),(0.7)) v(a) group by a)
  from generate_series(1,5) g(x);
ERROR:  outer-level aggregate cannot contain a lower-level variable in its direct arguments
LINE 1: select array(select percentile_disc(a) within group (order b...
                                            ^
-- agg in the direct args is a grouping violation, too:
select rank(sum(x)) within group (order by x) from generate_series(1,5) x;
ERROR:  aggregate function calls cannot be nested
LINE 1: select rank(sum(x)) within group (order by x) from generate_...
                    ^
-- hypothetical-set type unification and argument-count failures:
select rank(3) within group (order by x) from (values ('fred'),('jim')) v(x);
ERROR:  WITHIN GROUP types text and integer cannot be matched
LINE 1: select rank(3) within group (order by x) from (values ('fred...
                    ^
select rank(3) within group (order by stringu1,stringu2) from tenk1;
ERROR:  function rank(integer, name, name) does not exist
LINE 1: select rank(3) within group (order by stringu1,stringu2) fro...
               ^
HINT:  To use the hypothetical-set aggregate rank, the number of hypothetical direct arguments (here 1) must match the number of ordering columns (here 2).
select rank('fred') within group (order by x) from generate_series(1,5) x;
ERROR:  invalid input syntax for integer: "fred"
LINE 1: select rank('fred') within group (order by x) from generate_...
                    ^
select rank('adam'::text collate "C") within group (order by x collate "POSIX")
  from (values ('fred'),('jim')) v(x);
ERROR:  collation mismatch between explicit collations "C" and "POSIX"
LINE 1: ...adam'::text collate "C") within group (order by x collate "P...
                                                             ^
-- hypothetical-set type unification successes:
select rank('adam'::varchar) within group (order by x) from (values ('fred'),('jim')) v(x);
 rank 
------
    1
(1 row)

select rank('3') within group (order by x) from generate_series(1,5) x;
 rank 
------
    3
(1 row)

-- divide by zero check
select percent_rank(0) within group (order by x) from generate_series(1,0) x;
 percent_rank 
--------------
            0
(1 row)

-- deparse and multiple features:
create view aggordview1 as
select ten,
       percentile_disc(0.5) within group (order by thousand) as p50,
       percentile_disc(0.5) within group (order by thousand) filter (where hundred=1) as px,
       rank(5,'AZZZZ',50) within group (order by hundred, string4 desc, hundred)
  from tenk1
 group by ten order by ten;
select pg_get_viewdef('aggordview1');
                                                        pg_get_viewdef                                                         
-------------------------------------------------------------------------------------------------------------------------------
  SELECT tenk1.ten,                                                                                                           +
     percentile_disc((0.5)::double precision) WITHIN GROUP (ORDER BY tenk1.thousand) AS p50,                                  +
     percentile_disc((0.5)::double precision) WITHIN GROUP (ORDER BY tenk1.thousand) FILTER (WHERE (tenk1.hundred = 1)) AS px,+
     rank(5, 'AZZZZ'::name, 50) WITHIN GROUP (ORDER BY tenk1.hundred, tenk1.string4 DESC, tenk1.hundred) AS rank              +
    FROM tenk1                                                                                                                +
   GROUP BY tenk1.ten                                                                                                         +
   ORDER BY tenk1.ten;
(1 row)

select * from aggordview1 order by ten;
 ten | p50 | px  | rank 
-----+-----+-----+------
   0 | 490 |     |  101
   1 | 491 | 401 |  101
   2 | 492 |     |  101
   3 | 493 |     |  101
   4 | 494 |     |  101
   5 | 495 |     |   67
   6 | 496 |     |    1
   7 | 497 |     |    1
   8 | 498 |     |    1
   9 | 499 |     |    1
(10 rows)

drop view aggordview1;
-- variadic aggregates
select least_agg(q1,q2) from int8_tbl;
     least_agg     
-------------------
 -4567890123456789
(1 row)

select least_agg(variadic array[q1,q2]) from int8_tbl;
     least_agg     
-------------------
 -4567890123456789
(1 row)
<|MERGE_RESOLUTION|>--- conflicted
+++ resolved
@@ -689,23 +689,15 @@
 ---------------------------------------------------------------------------
  HashAggregate
    Group Key: $0
-<<<<<<< HEAD
    InitPlan 1 (returns $0)  (slice2)
-=======
-   InitPlan 1 (returns $0)
->>>>>>> ab76208e
      ->  Limit
            ->  Gather Motion 3:1  (slice1; segments: 3)
                  Merge Key: tenk1.unique2
                  ->  Index Only Scan Backward using tenk1_unique2 on tenk1
                        Index Cond: (unique2 IS NOT NULL)
    ->  Result
-<<<<<<< HEAD
  Optimizer: legacy query optimizer
 (10 rows)
-=======
-(7 rows)
->>>>>>> ab76208e
 
 select distinct max(unique2) from tenk1;
  max  
@@ -866,7 +858,6 @@
                             QUERY PLAN                             
 -------------------------------------------------------------------
  HashAggregate
-<<<<<<< HEAD
    Group Key: min((min(minmaxtest.f1))), max((max(minmaxtest.f1)))
    ->  Aggregate
          ->  Gather Motion 3:1  (slice1; segments: 3)
@@ -878,35 +869,6 @@
                            ->  Seq Scan on minmaxtest3
  Optimizer: legacy query optimizer
 (11 rows)
-=======
-   Group Key: $0, $1
-   InitPlan 1 (returns $0)
-     ->  Limit
-           ->  Merge Append
-                 Sort Key: minmaxtest.f1
-                 ->  Index Only Scan using minmaxtesti on minmaxtest
-                       Index Cond: (f1 IS NOT NULL)
-                 ->  Index Only Scan using minmaxtest1i on minmaxtest1
-                       Index Cond: (f1 IS NOT NULL)
-                 ->  Index Only Scan Backward using minmaxtest2i on minmaxtest2
-                       Index Cond: (f1 IS NOT NULL)
-                 ->  Index Only Scan using minmaxtest3i on minmaxtest3
-                       Index Cond: (f1 IS NOT NULL)
-   InitPlan 2 (returns $1)
-     ->  Limit
-           ->  Merge Append
-                 Sort Key: minmaxtest_1.f1
-                 ->  Index Only Scan Backward using minmaxtesti on minmaxtest minmaxtest_1
-                       Index Cond: (f1 IS NOT NULL)
-                 ->  Index Only Scan Backward using minmaxtest1i on minmaxtest1 minmaxtest1_1
-                       Index Cond: (f1 IS NOT NULL)
-                 ->  Index Only Scan using minmaxtest2i on minmaxtest2 minmaxtest2_1
-                       Index Cond: (f1 IS NOT NULL)
-                 ->  Index Only Scan Backward using minmaxtest3i on minmaxtest3 minmaxtest3_1
-                       Index Cond: (f1 IS NOT NULL)
-   ->  Result
-(27 rows)
->>>>>>> ab76208e
 
 select distinct min(f1), max(f1) from minmaxtest;
  min | max 
@@ -1578,14 +1540,14 @@
   from tenk1
  group by ten order by ten;
 select pg_get_viewdef('aggordview1');
-                                                         pg_get_viewdef                                                         
---------------------------------------------------------------------------------------------------------------------------------
-  SELECT tenk1.ten,                                                                                                            +
-     percentile_disc((0.5)::double precision) WITHIN GROUP (ORDER BY tenk1.thousand) AS p50,                                   +
-     percentile_disc((0.5)::double precision) WITHIN GROUP (ORDER BY tenk1.thousand) FILTER (WHERE (tenk1.hundred = 1)) AS px, +
-     rank(5, 'AZZZZ'::name, 50) WITHIN GROUP (ORDER BY tenk1.hundred, tenk1.string4 DESC, tenk1.hundred) AS rank               +
-    FROM tenk1                                                                                                                 +
-   GROUP BY tenk1.ten                                                                                                          +
+                                                        pg_get_viewdef                                                         
+-------------------------------------------------------------------------------------------------------------------------------
+  SELECT tenk1.ten,                                                                                                           +
+     percentile_disc((0.5)::double precision) WITHIN GROUP (ORDER BY tenk1.thousand) AS p50,                                  +
+     percentile_disc((0.5)::double precision) WITHIN GROUP (ORDER BY tenk1.thousand) FILTER (WHERE (tenk1.hundred = 1)) AS px,+
+     rank(5, 'AZZZZ'::name, 50) WITHIN GROUP (ORDER BY tenk1.hundred, tenk1.string4 DESC, tenk1.hundred) AS rank              +
+    FROM tenk1                                                                                                                +
+   GROUP BY tenk1.ten                                                                                                         +
    ORDER BY tenk1.ten;
 (1 row)
 
