/* Test inheritance of structure (LIKE) */
CREATE TABLE inhx (xx text DEFAULT 'text');
/*
 * Test double inheritance
 *
 * Ensure that defaults are NOT included unless
 * INCLUDING DEFAULTS is specified
 */
CREATE TABLE ctla (aa TEXT);
CREATE TABLE ctlb (bb TEXT) INHERITS (ctla);
CREATE TABLE foo (LIKE nonexistent);
ERROR:  relation "nonexistent" does not exist
LINE 1: CREATE TABLE foo (LIKE nonexistent);
                               ^
CREATE TABLE inhe (ee text, LIKE inhx) inherits (ctlb);
INSERT INTO inhe VALUES ('ee-col1', 'ee-col2', DEFAULT, 'ee-col4');
SELECT * FROM inhe; /* Columns aa, bb, xx value NULL, ee */
   aa    |   bb    | ee |   xx    
---------+---------+----+---------
 ee-col1 | ee-col2 |    | ee-col4
(1 row)

SELECT * FROM inhx; /* Empty set since LIKE inherits structure only */
 xx 
----
(0 rows)

SELECT * FROM ctlb; /* Has ee entry */
   aa    |   bb    
---------+---------
 ee-col1 | ee-col2
(1 row)

SELECT * FROM ctla; /* Has ee entry */
   aa    
---------
 ee-col1
(1 row)

CREATE TABLE inhf (LIKE inhx, LIKE inhx); /* Throw error */
ERROR:  column "xx" specified more than once
CREATE TABLE inhf (LIKE inhx INCLUDING DEFAULTS INCLUDING CONSTRAINTS);
INSERT INTO inhf DEFAULT VALUES;
SELECT * FROM inhf; /* Single entry with value 'text' */
  xx  
------
 text
(1 row)

ALTER TABLE inhx add constraint foo CHECK (xx = 'text');
ALTER TABLE inhx ADD PRIMARY KEY (xx);
CREATE TABLE inhg (LIKE inhx); /* Doesn't copy constraint */
INSERT INTO inhg VALUES ('foo');
DROP TABLE inhg;
CREATE TABLE inhg (x text, LIKE inhx INCLUDING CONSTRAINTS, y text); /* Copies constraints */
INSERT INTO inhg VALUES ('x', 'text', 'y'); /* Succeeds */
INSERT INTO inhg VALUES ('x', 'text', 'y'); /* Succeeds -- Unique constraints not copied */
INSERT INTO inhg VALUES ('x', 'foo',  'y');  /* fails due to constraint */
ERROR:  new row for relation "inhg" violates check constraint "foo"
DETAIL:  Failing row contains (x, foo, y).
SELECT * FROM inhg; /* Two records with three columns in order x=x, xx=text, y=y */
 x |  xx  | y 
---+------+---
 x | text | y
 x | text | y
(2 rows)

DROP TABLE inhg;
CREATE TABLE inhg (x text, LIKE inhx INCLUDING INDEXES, y text); /* copies indexes */
INSERT INTO inhg VALUES (5, 10);
INSERT INTO inhg VALUES (20, 10); -- should fail
ERROR:  duplicate key value violates unique constraint "inhg_pkey"
DETAIL:  Key (xx)=(10) already exists.
DROP TABLE inhg;
/* Multiple primary keys creation should fail */
CREATE TABLE inhg (x text, LIKE inhx INCLUDING INDEXES, PRIMARY KEY(x)); /* fails */
ERROR:  multiple primary keys for table "inhg" are not allowed
CREATE TABLE inhz (xx text DEFAULT 'text', yy int UNIQUE);
CREATE UNIQUE INDEX inhz_xx_idx on inhz (xx) WHERE xx <> 'test';
ERROR:  UNIQUE index must contain all columns in the distribution key of relation "inhz"
/* Ok to create multiple unique indexes */
/* GPDB: This query will fail because unique index must contain all distribution key */
CREATE TABLE inhg (x text UNIQUE, LIKE inhz INCLUDING INDEXES);
ERROR:  UNIQUE index must contain all columns in the distribution key of relation "inhg"
CREATE TABLE inhg (x text, LIKE inhz INCLUDING INDEXES);
NOTICE:  Table doesn't have 'DISTRIBUTED BY' clause -- Using column named 'x' as the Greenplum Database data distribution key for this table.
HINT:  The 'DISTRIBUTED BY' clause determines the distribution of data. Make sure column(s) chosen are the optimal data distribution key to minimize skew.
NOTICE:  updating distribution policy to match new unique index
INSERT INTO inhg (xx, yy, x) VALUES ('test', 5, 10);
INSERT INTO inhg (xx, yy, x) VALUES ('test', 10, 15);
INSERT INTO inhg (xx, yy, x) VALUES ('foo', 10, 15); -- should fail
ERROR:  duplicate key value violates unique constraint "inhg_yy_key"  (seg2 172.17.0.2:25434 pid=107504)
DETAIL:  Key (yy)=(10) already exists.
DROP TABLE inhg;
DROP TABLE inhz;
-- including storage and comments
CREATE TABLE ctlt1 (a text CHECK (length(a) > 2) PRIMARY KEY, b text);
CREATE INDEX ctlt1_b_key ON ctlt1 (b);
CREATE INDEX ctlt1_fnidx ON ctlt1 ((a || b));
COMMENT ON COLUMN ctlt1.a IS 'A';
COMMENT ON COLUMN ctlt1.b IS 'B';
COMMENT ON CONSTRAINT ctlt1_a_check ON ctlt1 IS 't1_a_check';
COMMENT ON INDEX ctlt1_pkey IS 'index pkey';
COMMENT ON INDEX ctlt1_b_key IS 'index b_key';
ALTER TABLE ctlt1 ALTER COLUMN a SET STORAGE MAIN;
CREATE TABLE ctlt2 (c text);
ALTER TABLE ctlt2 ALTER COLUMN c SET STORAGE EXTERNAL;
COMMENT ON COLUMN ctlt2.c IS 'C';
CREATE TABLE ctlt3 (a text CHECK (length(a) < 5), c text);
ALTER TABLE ctlt3 ALTER COLUMN c SET STORAGE EXTERNAL;
ALTER TABLE ctlt3 ALTER COLUMN a SET STORAGE MAIN;
COMMENT ON COLUMN ctlt3.a IS 'A3';
COMMENT ON COLUMN ctlt3.c IS 'C';
COMMENT ON CONSTRAINT ctlt3_a_check ON ctlt3 IS 't3_a_check';
CREATE TABLE ctlt4 (a text, c text);
ALTER TABLE ctlt4 ALTER COLUMN c SET STORAGE EXTERNAL;
CREATE TABLE ctlt12_storage (LIKE ctlt1 INCLUDING STORAGE, LIKE ctlt2 INCLUDING STORAGE);
\d+ ctlt12_storage
                   Table "public.ctlt12_storage"
 Column | Type | Modifiers | Storage  | Stats target | Description 
--------+------+-----------+----------+--------------+-------------
 a      | text | not null  | main     |              | 
 b      | text |           | extended |              | 
 c      | text |           | external |              | 
<<<<<<< HEAD
Has OIDs: no
Distributed by: (a)
=======
>>>>>>> ab76208e

CREATE TABLE ctlt12_comments (LIKE ctlt1 INCLUDING COMMENTS, LIKE ctlt2 INCLUDING COMMENTS);
\d+ ctlt12_comments
                  Table "public.ctlt12_comments"
 Column | Type | Modifiers | Storage  | Stats target | Description 
--------+------+-----------+----------+--------------+-------------
 a      | text | not null  | extended |              | A
 b      | text |           | extended |              | B
 c      | text |           | extended |              | C
<<<<<<< HEAD
Has OIDs: no
Distributed by: (a)
=======
>>>>>>> ab76208e

CREATE TABLE ctlt1_inh (LIKE ctlt1 INCLUDING CONSTRAINTS INCLUDING COMMENTS) INHERITS (ctlt1);
NOTICE:  merging column "a" with inherited definition
NOTICE:  merging column "b" with inherited definition
NOTICE:  merging constraint "ctlt1_a_check" with inherited definition
\d+ ctlt1_inh
                     Table "public.ctlt1_inh"
 Column | Type | Modifiers | Storage  | Stats target | Description 
--------+------+-----------+----------+--------------+-------------
 a      | text | not null  | main     |              | A
 b      | text |           | extended |              | B
Check constraints:
    "ctlt1_a_check" CHECK (length(a) > 2)
Inherits: ctlt1
<<<<<<< HEAD
Has OIDs: no
Distributed by: (a)
=======
>>>>>>> ab76208e

SELECT description FROM pg_description, pg_constraint c WHERE classoid = 'pg_constraint'::regclass AND objoid = c.oid AND c.conrelid = 'ctlt1_inh'::regclass;
 description 
-------------
 t1_a_check
(1 row)

CREATE TABLE ctlt13_inh () INHERITS (ctlt1, ctlt3);
NOTICE:  merging multiple inherited definitions of column "a"
\d+ ctlt13_inh
                     Table "public.ctlt13_inh"
 Column | Type | Modifiers | Storage  | Stats target | Description 
--------+------+-----------+----------+--------------+-------------
 a      | text | not null  | main     |              | 
 b      | text |           | extended |              | 
 c      | text |           | external |              | 
Check constraints:
    "ctlt1_a_check" CHECK (length(a) > 2)
    "ctlt3_a_check" CHECK (length(a) < 5)
Inherits: ctlt1,
          ctlt3
<<<<<<< HEAD
Has OIDs: no
Distributed by: (a)
=======
>>>>>>> ab76208e

CREATE TABLE ctlt13_like (LIKE ctlt3 INCLUDING CONSTRAINTS INCLUDING COMMENTS INCLUDING STORAGE) INHERITS (ctlt1);
NOTICE:  merging column "a" with inherited definition
\d+ ctlt13_like
                    Table "public.ctlt13_like"
 Column | Type | Modifiers | Storage  | Stats target | Description 
--------+------+-----------+----------+--------------+-------------
 a      | text | not null  | main     |              | A3
 b      | text |           | extended |              | 
 c      | text |           | external |              | C
Check constraints:
    "ctlt1_a_check" CHECK (length(a) > 2)
    "ctlt3_a_check" CHECK (length(a) < 5)
Inherits: ctlt1
<<<<<<< HEAD
Has OIDs: no
Distributed by: (a)
=======
>>>>>>> ab76208e

SELECT description FROM pg_description, pg_constraint c WHERE classoid = 'pg_constraint'::regclass AND objoid = c.oid AND c.conrelid = 'ctlt13_like'::regclass;
 description 
-------------
 t3_a_check
(1 row)

CREATE TABLE ctlt_all (LIKE ctlt1 INCLUDING ALL);
\d+ ctlt_all
                      Table "public.ctlt_all"
 Column | Type | Modifiers | Storage  | Stats target | Description 
--------+------+-----------+----------+--------------+-------------
 a      | text | not null  | main     |              | A
 b      | text |           | extended |              | B
Indexes:
    "ctlt_all_pkey" PRIMARY KEY, btree (a)
    "ctlt_all_b_idx" btree (b)
    "ctlt_all_expr_idx" btree ((a || b))
Check constraints:
    "ctlt1_a_check" CHECK (length(a) > 2)
<<<<<<< HEAD
Has OIDs: no
Distributed by: (a)
=======
>>>>>>> ab76208e

SELECT c.relname, objsubid, description FROM pg_description, pg_index i, pg_class c WHERE classoid = 'pg_class'::regclass AND objoid = i.indexrelid AND c.oid = i.indexrelid AND i.indrelid = 'ctlt_all'::regclass ORDER BY c.relname, objsubid;
    relname     | objsubid | description 
----------------+----------+-------------
 ctlt_all_b_idx |        0 | index b_key
 ctlt_all_pkey  |        0 | index pkey
(2 rows)

CREATE TABLE inh_error1 () INHERITS (ctlt1, ctlt4);
NOTICE:  merging multiple inherited definitions of column "a"
ERROR:  inherited column "a" has a storage parameter conflict
DETAIL:  MAIN versus EXTENDED
CREATE TABLE inh_error2 (LIKE ctlt4 INCLUDING STORAGE) INHERITS (ctlt1);
NOTICE:  merging column "a" with inherited definition
ERROR:  column "a" has a storage parameter conflict
DETAIL:  MAIN versus EXTENDED
DROP TABLE ctlt12_storage, ctlt12_comments, ctlt1_inh, ctlt13_inh, ctlt13_like, ctlt_all, ctlb, ctla, ctlt1, ctlt2, ctlt3, ctlt4 CASCADE;
NOTICE:  drop cascades to table inhe
/* LIKE with other relation kinds */
CREATE TABLE ctlt4 (a int, b text);
CREATE SEQUENCE ctlseq1;
CREATE TABLE ctlt10 (LIKE ctlseq1);  -- fail
ERROR:  "ctlseq1" is not a table, view, materialized view, composite type, or foreign table
LINE 1: CREATE TABLE ctlt10 (LIKE ctlseq1);
                                  ^
CREATE VIEW ctlv1 AS SELECT * FROM ctlt4;
CREATE TABLE ctlt11 (LIKE ctlv1);
CREATE TABLE ctlt11a (LIKE ctlv1 INCLUDING ALL);
CREATE TYPE ctlty1 AS (a int, b text);
CREATE TABLE ctlt12 (LIKE ctlty1);
DROP SEQUENCE ctlseq1;
DROP TYPE ctlty1;
DROP VIEW ctlv1;
DROP TABLE IF EXISTS ctlt4, ctlt10, ctlt11, ctlt11a, ctlt12;
NOTICE:  table "ctlt10" does not exist, skipping<|MERGE_RESOLUTION|>--- conflicted
+++ resolved
@@ -122,11 +122,7 @@
  a      | text | not null  | main     |              | 
  b      | text |           | extended |              | 
  c      | text |           | external |              | 
-<<<<<<< HEAD
-Has OIDs: no
-Distributed by: (a)
-=======
->>>>>>> ab76208e
+Distributed by: (a)
 
 CREATE TABLE ctlt12_comments (LIKE ctlt1 INCLUDING COMMENTS, LIKE ctlt2 INCLUDING COMMENTS);
 \d+ ctlt12_comments
@@ -136,11 +132,7 @@
  a      | text | not null  | extended |              | A
  b      | text |           | extended |              | B
  c      | text |           | extended |              | C
-<<<<<<< HEAD
-Has OIDs: no
-Distributed by: (a)
-=======
->>>>>>> ab76208e
+Distributed by: (a)
 
 CREATE TABLE ctlt1_inh (LIKE ctlt1 INCLUDING CONSTRAINTS INCLUDING COMMENTS) INHERITS (ctlt1);
 NOTICE:  merging column "a" with inherited definition
@@ -155,11 +147,7 @@
 Check constraints:
     "ctlt1_a_check" CHECK (length(a) > 2)
 Inherits: ctlt1
-<<<<<<< HEAD
-Has OIDs: no
-Distributed by: (a)
-=======
->>>>>>> ab76208e
+Distributed by: (a)
 
 SELECT description FROM pg_description, pg_constraint c WHERE classoid = 'pg_constraint'::regclass AND objoid = c.oid AND c.conrelid = 'ctlt1_inh'::regclass;
  description 
@@ -181,11 +169,7 @@
     "ctlt3_a_check" CHECK (length(a) < 5)
 Inherits: ctlt1,
           ctlt3
-<<<<<<< HEAD
-Has OIDs: no
-Distributed by: (a)
-=======
->>>>>>> ab76208e
+Distributed by: (a)
 
 CREATE TABLE ctlt13_like (LIKE ctlt3 INCLUDING CONSTRAINTS INCLUDING COMMENTS INCLUDING STORAGE) INHERITS (ctlt1);
 NOTICE:  merging column "a" with inherited definition
@@ -200,11 +184,7 @@
     "ctlt1_a_check" CHECK (length(a) > 2)
     "ctlt3_a_check" CHECK (length(a) < 5)
 Inherits: ctlt1
-<<<<<<< HEAD
-Has OIDs: no
-Distributed by: (a)
-=======
->>>>>>> ab76208e
+Distributed by: (a)
 
 SELECT description FROM pg_description, pg_constraint c WHERE classoid = 'pg_constraint'::regclass AND objoid = c.oid AND c.conrelid = 'ctlt13_like'::regclass;
  description 
@@ -225,11 +205,7 @@
     "ctlt_all_expr_idx" btree ((a || b))
 Check constraints:
     "ctlt1_a_check" CHECK (length(a) > 2)
-<<<<<<< HEAD
-Has OIDs: no
-Distributed by: (a)
-=======
->>>>>>> ab76208e
+Distributed by: (a)
 
 SELECT c.relname, objsubid, description FROM pg_description, pg_index i, pg_class c WHERE classoid = 'pg_class'::regclass AND objoid = i.indexrelid AND c.oid = i.indexrelid AND i.indrelid = 'ctlt_all'::regclass ORDER BY c.relname, objsubid;
     relname     | objsubid | description 
