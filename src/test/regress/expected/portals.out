--- conflicted
+++ resolved
@@ -3,59 +3,33 @@
 --
 SET optimizer_disable_missing_stats_collection=true;
 BEGIN;
-<<<<<<< HEAD
-DECLARE foo1 CURSOR FOR SELECT * FROM tenk1 ORDER BY 1,2,3,4;
+DECLARE foo1 SCROLL CURSOR FOR SELECT * FROM tenk1 ORDER BY unique2;
 DECLARE foo2 CURSOR FOR SELECT * FROM tenk2 ORDER BY 1,2,3,4;
-DECLARE foo3 CURSOR FOR SELECT * FROM tenk1 ORDER BY 1,2,3,4;
+DECLARE foo3 SCROLL CURSOR FOR SELECT * FROM tenk1 ORDER BY unique2;
 DECLARE foo4 CURSOR FOR SELECT * FROM tenk2 ORDER BY 1,2,3,4;
-DECLARE foo5 CURSOR FOR SELECT * FROM tenk1 ORDER BY 1,2,3,4;
+DECLARE foo5 SCROLL CURSOR FOR SELECT * FROM tenk1 ORDER BY unique2;
 DECLARE foo6 CURSOR FOR SELECT * FROM tenk2 ORDER BY 1,2,3,4;
-DECLARE foo7 CURSOR FOR SELECT * FROM tenk1 ORDER BY 1,2,3,4;
+DECLARE foo7 SCROLL CURSOR FOR SELECT * FROM tenk1 ORDER BY unique2;
 DECLARE foo8 CURSOR FOR SELECT * FROM tenk2 ORDER BY 1,2,3,4;
-DECLARE foo9 CURSOR FOR SELECT * FROM tenk1 ORDER BY 1,2,3,4;
+DECLARE foo9 SCROLL CURSOR FOR SELECT * FROM tenk1 ORDER BY unique2;
 DECLARE foo10 CURSOR FOR SELECT * FROM tenk2 ORDER BY 1,2,3,4;
-DECLARE foo11 CURSOR FOR SELECT * FROM tenk1 ORDER BY 1,2,3,4;
+DECLARE foo11 SCROLL CURSOR FOR SELECT * FROM tenk1 ORDER BY unique2;
 DECLARE foo12 CURSOR FOR SELECT * FROM tenk2 ORDER BY 1,2,3,4;
-DECLARE foo13 CURSOR FOR SELECT * FROM tenk1 ORDER BY 1,2,3,4;
+DECLARE foo13 SCROLL CURSOR FOR SELECT * FROM tenk1 ORDER BY unique2;
 DECLARE foo14 CURSOR FOR SELECT * FROM tenk2 ORDER BY 1,2,3,4;
-DECLARE foo15 CURSOR FOR SELECT * FROM tenk1 ORDER BY 1,2,3,4;
+DECLARE foo15 SCROLL CURSOR FOR SELECT * FROM tenk1 ORDER BY unique2;
 DECLARE foo16 CURSOR FOR SELECT * FROM tenk2 ORDER BY 1,2,3,4;
-DECLARE foo17 CURSOR FOR SELECT * FROM tenk1 ORDER BY 1,2,3,4;
+DECLARE foo17 SCROLL CURSOR FOR SELECT * FROM tenk1 ORDER BY unique2;
 DECLARE foo18 CURSOR FOR SELECT * FROM tenk2 ORDER BY 1,2,3,4;
-DECLARE foo19 CURSOR FOR SELECT * FROM tenk1 ORDER BY 1,2,3,4;
+DECLARE foo19 SCROLL CURSOR FOR SELECT * FROM tenk1 ORDER BY unique2;
 DECLARE foo20 CURSOR FOR SELECT * FROM tenk2 ORDER BY 1,2,3,4;
-DECLARE foo21 CURSOR FOR SELECT * FROM tenk1 ORDER BY 1,2,3,4;
+DECLARE foo21 SCROLL CURSOR FOR SELECT * FROM tenk1 ORDER BY unique2;
 DECLARE foo22 CURSOR FOR SELECT * FROM tenk2 ORDER BY 1,2,3,4;
-DECLARE foo23 CURSOR FOR SELECT * FROM tenk1 ORDER BY 1,2,3,4;
-=======
-DECLARE foo1 SCROLL CURSOR FOR SELECT * FROM tenk1 ORDER BY unique2;
-DECLARE foo2 SCROLL CURSOR FOR SELECT * FROM tenk2;
-DECLARE foo3 SCROLL CURSOR FOR SELECT * FROM tenk1 ORDER BY unique2;
-DECLARE foo4 SCROLL CURSOR FOR SELECT * FROM tenk2;
-DECLARE foo5 SCROLL CURSOR FOR SELECT * FROM tenk1 ORDER BY unique2;
-DECLARE foo6 SCROLL CURSOR FOR SELECT * FROM tenk2;
-DECLARE foo7 SCROLL CURSOR FOR SELECT * FROM tenk1 ORDER BY unique2;
-DECLARE foo8 SCROLL CURSOR FOR SELECT * FROM tenk2;
-DECLARE foo9 SCROLL CURSOR FOR SELECT * FROM tenk1 ORDER BY unique2;
-DECLARE foo10 SCROLL CURSOR FOR SELECT * FROM tenk2;
-DECLARE foo11 SCROLL CURSOR FOR SELECT * FROM tenk1 ORDER BY unique2;
-DECLARE foo12 SCROLL CURSOR FOR SELECT * FROM tenk2;
-DECLARE foo13 SCROLL CURSOR FOR SELECT * FROM tenk1 ORDER BY unique2;
-DECLARE foo14 SCROLL CURSOR FOR SELECT * FROM tenk2;
-DECLARE foo15 SCROLL CURSOR FOR SELECT * FROM tenk1 ORDER BY unique2;
-DECLARE foo16 SCROLL CURSOR FOR SELECT * FROM tenk2;
-DECLARE foo17 SCROLL CURSOR FOR SELECT * FROM tenk1 ORDER BY unique2;
-DECLARE foo18 SCROLL CURSOR FOR SELECT * FROM tenk2;
-DECLARE foo19 SCROLL CURSOR FOR SELECT * FROM tenk1 ORDER BY unique2;
-DECLARE foo20 SCROLL CURSOR FOR SELECT * FROM tenk2;
-DECLARE foo21 SCROLL CURSOR FOR SELECT * FROM tenk1 ORDER BY unique2;
-DECLARE foo22 SCROLL CURSOR FOR SELECT * FROM tenk2;
 DECLARE foo23 SCROLL CURSOR FOR SELECT * FROM tenk1 ORDER BY unique2;
->>>>>>> d13f41d2
 FETCH 1 in foo1;
  unique1 | unique2 | two | four | ten | twenty | hundred | thousand | twothousand | fivethous | tenthous | odd | even | stringu1 | stringu2 | string4 
 ---------+---------+-----+------+-----+--------+---------+----------+-------------+-----------+----------+-----+------+----------+----------+---------
-       0 |    9998 |   0 |    0 |   0 |      0 |       0 |        0 |           0 |         0 |        0 |   0 |    1 | AAAAAA   | OUOAAA   | OOOOxx
+    8800 |       0 |   0 |    0 |   0 |      0 |       0 |      800 |         800 |      3800 |     8800 |   0 |    1 | MAAAAA   | AAAAAA   | AAAAxx
 (1 row)
 
 FETCH 2 in foo2;
@@ -68,9 +42,9 @@
 FETCH 3 in foo3;
  unique1 | unique2 | two | four | ten | twenty | hundred | thousand | twothousand | fivethous | tenthous | odd | even | stringu1 | stringu2 | string4 
 ---------+---------+-----+------+-----+--------+---------+----------+-------------+-----------+----------+-----+------+----------+----------+---------
-       0 |    9998 |   0 |    0 |   0 |      0 |       0 |        0 |           0 |         0 |        0 |   0 |    1 | AAAAAA   | OUOAAA   | OOOOxx
-       1 |    2838 |   1 |    1 |   1 |      1 |       1 |        1 |           1 |         1 |        1 |   2 |    3 | BAAAAA   | EFEAAA   | OOOOxx
-       2 |    2716 |   0 |    2 |   2 |      2 |       2 |        2 |           2 |         2 |        2 |   4 |    5 | CAAAAA   | MAEAAA   | AAAAxx
+    8800 |       0 |   0 |    0 |   0 |      0 |       0 |      800 |         800 |      3800 |     8800 |   0 |    1 | MAAAAA   | AAAAAA   | AAAAxx
+    1891 |       1 |   1 |    3 |   1 |     11 |      91 |      891 |        1891 |      1891 |     1891 | 182 |  183 | TUAAAA   | BAAAAA   | HHHHxx
+    3420 |       2 |   0 |    0 |   0 |      0 |      20 |      420 |        1420 |      3420 |     3420 |  40 |   41 | OBAAAA   | CAAAAA   | OOOOxx
 (3 rows)
 
 FETCH 4 in foo4;
@@ -85,11 +59,11 @@
 FETCH 5 in foo5;
  unique1 | unique2 | two | four | ten | twenty | hundred | thousand | twothousand | fivethous | tenthous | odd | even | stringu1 | stringu2 | string4 
 ---------+---------+-----+------+-----+--------+---------+----------+-------------+-----------+----------+-----+------+----------+----------+---------
-       0 |    9998 |   0 |    0 |   0 |      0 |       0 |        0 |           0 |         0 |        0 |   0 |    1 | AAAAAA   | OUOAAA   | OOOOxx
-       1 |    2838 |   1 |    1 |   1 |      1 |       1 |        1 |           1 |         1 |        1 |   2 |    3 | BAAAAA   | EFEAAA   | OOOOxx
-       2 |    2716 |   0 |    2 |   2 |      2 |       2 |        2 |           2 |         2 |        2 |   4 |    5 | CAAAAA   | MAEAAA   | AAAAxx
-       3 |    5679 |   1 |    3 |   3 |      3 |       3 |        3 |           3 |         3 |        3 |   6 |    7 | DAAAAA   | LKIAAA   | VVVVxx
-       4 |    1621 |   0 |    0 |   4 |      4 |       4 |        4 |           4 |         4 |        4 |   8 |    9 | EAAAAA   | JKCAAA   | HHHHxx
+    8800 |       0 |   0 |    0 |   0 |      0 |       0 |      800 |         800 |      3800 |     8800 |   0 |    1 | MAAAAA   | AAAAAA   | AAAAxx
+    1891 |       1 |   1 |    3 |   1 |     11 |      91 |      891 |        1891 |      1891 |     1891 | 182 |  183 | TUAAAA   | BAAAAA   | HHHHxx
+    9850 |       3 |   0 |    2 |   0 |     10 |      50 |      850 |        1850 |      4850 |     9850 | 100 |  101 | WOAAAA   | DAAAAA   | VVVVxx
+    3420 |       2 |   0 |    0 |   0 |      0 |      20 |      420 |        1420 |      3420 |     3420 |  40 |   41 | OBAAAA   | CAAAAA   | OOOOxx
+    7164 |       4 |   0 |    0 |   4 |      4 |      64 |      164 |        1164 |      2164 |     7164 | 128 |  129 | OPAAAA   | EAAAAA   | AAAAxx
 (5 rows)
 
 FETCH 6 in foo6;
@@ -106,13 +80,13 @@
 FETCH 7 in foo7;
  unique1 | unique2 | two | four | ten | twenty | hundred | thousand | twothousand | fivethous | tenthous | odd | even | stringu1 | stringu2 | string4 
 ---------+---------+-----+------+-----+--------+---------+----------+-------------+-----------+----------+-----+------+----------+----------+---------
-       0 |    9998 |   0 |    0 |   0 |      0 |       0 |        0 |           0 |         0 |        0 |   0 |    1 | AAAAAA   | OUOAAA   | OOOOxx
-       1 |    2838 |   1 |    1 |   1 |      1 |       1 |        1 |           1 |         1 |        1 |   2 |    3 | BAAAAA   | EFEAAA   | OOOOxx
-       2 |    2716 |   0 |    2 |   2 |      2 |       2 |        2 |           2 |         2 |        2 |   4 |    5 | CAAAAA   | MAEAAA   | AAAAxx
-       3 |    5679 |   1 |    3 |   3 |      3 |       3 |        3 |           3 |         3 |        3 |   6 |    7 | DAAAAA   | LKIAAA   | VVVVxx
-       4 |    1621 |   0 |    0 |   4 |      4 |       4 |        4 |           4 |         4 |        4 |   8 |    9 | EAAAAA   | JKCAAA   | HHHHxx
-       5 |    5557 |   1 |    1 |   5 |      5 |       5 |        5 |           5 |         5 |        5 |  10 |   11 | FAAAAA   | TFIAAA   | HHHHxx
-       6 |    2855 |   0 |    2 |   6 |      6 |       6 |        6 |           6 |         6 |        6 |  12 |   13 | GAAAAA   | VFEAAA   | VVVVxx
+    8800 |       0 |   0 |    0 |   0 |      0 |       0 |      800 |         800 |      3800 |     8800 |   0 |    1 | MAAAAA   | AAAAAA   | AAAAxx
+    1891 |       1 |   1 |    3 |   1 |     11 |      91 |      891 |        1891 |      1891 |     1891 | 182 |  183 | TUAAAA   | BAAAAA   | HHHHxx
+    3420 |       2 |   0 |    0 |   0 |      0 |      20 |      420 |        1420 |      3420 |     3420 |  40 |   41 | OBAAAA   | CAAAAA   | OOOOxx
+    9850 |       3 |   0 |    2 |   0 |     10 |      50 |      850 |        1850 |      4850 |     9850 | 100 |  101 | WOAAAA   | DAAAAA   | VVVVxx
+    7164 |       4 |   0 |    0 |   4 |      4 |      64 |      164 |        1164 |      2164 |     7164 | 128 |  129 | OPAAAA   | EAAAAA   | AAAAxx
+    8009 |       5 |   1 |    1 |   9 |      9 |       9 |        9 |           9 |      3009 |     8009 |  18 |   19 | BWAAAA   | FAAAAA   | HHHHxx
+    5057 |       6 |   1 |    1 |   7 |     17 |      57 |       57 |        1057 |        57 |     5057 | 114 |  115 | NMAAAA   | GAAAAA   | OOOOxx
 (7 rows)
 
 FETCH 8 in foo8;
@@ -131,15 +105,15 @@
 FETCH 9 in foo9;
  unique1 | unique2 | two | four | ten | twenty | hundred | thousand | twothousand | fivethous | tenthous | odd | even | stringu1 | stringu2 | string4 
 ---------+---------+-----+------+-----+--------+---------+----------+-------------+-----------+----------+-----+------+----------+----------+---------
-       0 |    9998 |   0 |    0 |   0 |      0 |       0 |        0 |           0 |         0 |        0 |   0 |    1 | AAAAAA   | OUOAAA   | OOOOxx
-       1 |    2838 |   1 |    1 |   1 |      1 |       1 |        1 |           1 |         1 |        1 |   2 |    3 | BAAAAA   | EFEAAA   | OOOOxx
-       2 |    2716 |   0 |    2 |   2 |      2 |       2 |        2 |           2 |         2 |        2 |   4 |    5 | CAAAAA   | MAEAAA   | AAAAxx
-       3 |    5679 |   1 |    3 |   3 |      3 |       3 |        3 |           3 |         3 |        3 |   6 |    7 | DAAAAA   | LKIAAA   | VVVVxx
-       4 |    1621 |   0 |    0 |   4 |      4 |       4 |        4 |           4 |         4 |        4 |   8 |    9 | EAAAAA   | JKCAAA   | HHHHxx
-       5 |    5557 |   1 |    1 |   5 |      5 |       5 |        5 |           5 |         5 |        5 |  10 |   11 | FAAAAA   | TFIAAA   | HHHHxx
-       6 |    2855 |   0 |    2 |   6 |      6 |       6 |        6 |           6 |         6 |        6 |  12 |   13 | GAAAAA   | VFEAAA   | VVVVxx
-       7 |    8518 |   1 |    3 |   7 |      7 |       7 |        7 |           7 |         7 |        7 |  14 |   15 | HAAAAA   | QPMAAA   | OOOOxx
-       8 |    5435 |   0 |    0 |   8 |      8 |       8 |        8 |           8 |         8 |        8 |  16 |   17 | IAAAAA   | BBIAAA   | VVVVxx
+    8800 |       0 |   0 |    0 |   0 |      0 |       0 |      800 |         800 |      3800 |     8800 |   0 |    1 | MAAAAA   | AAAAAA   | AAAAxx
+    1891 |       1 |   1 |    3 |   1 |     11 |      91 |      891 |        1891 |      1891 |     1891 | 182 |  183 | TUAAAA   | BAAAAA   | HHHHxx
+    3420 |       2 |   0 |    0 |   0 |      0 |      20 |      420 |        1420 |      3420 |     3420 |  40 |   41 | OBAAAA   | CAAAAA   | OOOOxx
+    9850 |       3 |   0 |    2 |   0 |     10 |      50 |      850 |        1850 |      4850 |     9850 | 100 |  101 | WOAAAA   | DAAAAA   | VVVVxx
+    7164 |       4 |   0 |    0 |   4 |      4 |      64 |      164 |        1164 |      2164 |     7164 | 128 |  129 | OPAAAA   | EAAAAA   | AAAAxx
+    8009 |       5 |   1 |    1 |   9 |      9 |       9 |        9 |           9 |      3009 |     8009 |  18 |   19 | BWAAAA   | FAAAAA   | HHHHxx
+    5057 |       6 |   1 |    1 |   7 |     17 |      57 |       57 |        1057 |        57 |     5057 | 114 |  115 | NMAAAA   | GAAAAA   | OOOOxx
+    6701 |       7 |   1 |    1 |   1 |      1 |       1 |      701 |         701 |      1701 |     6701 |   2 |    3 | TXAAAA   | HAAAAA   | VVVVxx
+    4321 |       8 |   1 |    1 |   1 |      1 |      21 |      321 |         321 |      4321 |     4321 |  42 |   43 | FKAAAA   | IAAAAA   | AAAAxx
 (9 rows)
 
 FETCH 10 in foo10;
@@ -160,17 +134,17 @@
 FETCH 11 in foo11;
  unique1 | unique2 | two | four | ten | twenty | hundred | thousand | twothousand | fivethous | tenthous | odd | even | stringu1 | stringu2 | string4 
 ---------+---------+-----+------+-----+--------+---------+----------+-------------+-----------+----------+-----+------+----------+----------+---------
-       0 |    9998 |   0 |    0 |   0 |      0 |       0 |        0 |           0 |         0 |        0 |   0 |    1 | AAAAAA   | OUOAAA   | OOOOxx
-       1 |    2838 |   1 |    1 |   1 |      1 |       1 |        1 |           1 |         1 |        1 |   2 |    3 | BAAAAA   | EFEAAA   | OOOOxx
-       2 |    2716 |   0 |    2 |   2 |      2 |       2 |        2 |           2 |         2 |        2 |   4 |    5 | CAAAAA   | MAEAAA   | AAAAxx
-       3 |    5679 |   1 |    3 |   3 |      3 |       3 |        3 |           3 |         3 |        3 |   6 |    7 | DAAAAA   | LKIAAA   | VVVVxx
-       4 |    1621 |   0 |    0 |   4 |      4 |       4 |        4 |           4 |         4 |        4 |   8 |    9 | EAAAAA   | JKCAAA   | HHHHxx
-       5 |    5557 |   1 |    1 |   5 |      5 |       5 |        5 |           5 |         5 |        5 |  10 |   11 | FAAAAA   | TFIAAA   | HHHHxx
-       6 |    2855 |   0 |    2 |   6 |      6 |       6 |        6 |           6 |         6 |        6 |  12 |   13 | GAAAAA   | VFEAAA   | VVVVxx
-       7 |    8518 |   1 |    3 |   7 |      7 |       7 |        7 |           7 |         7 |        7 |  14 |   15 | HAAAAA   | QPMAAA   | OOOOxx
-       8 |    5435 |   0 |    0 |   8 |      8 |       8 |        8 |           8 |         8 |        8 |  16 |   17 | IAAAAA   | BBIAAA   | VVVVxx
-       9 |    4463 |   1 |    1 |   9 |      9 |       9 |        9 |           9 |         9 |        9 |  18 |   19 | JAAAAA   | RPGAAA   | VVVVxx
-      10 |    8788 |   0 |    2 |   0 |     10 |      10 |       10 |          10 |        10 |       10 |  20 |   21 | KAAAAA   | AANAAA   | AAAAxx
+    8800 |       0 |   0 |    0 |   0 |      0 |       0 |      800 |         800 |      3800 |     8800 |   0 |    1 | MAAAAA   | AAAAAA   | AAAAxx
+    1891 |       1 |   1 |    3 |   1 |     11 |      91 |      891 |        1891 |      1891 |     1891 | 182 |  183 | TUAAAA   | BAAAAA   | HHHHxx
+    3420 |       2 |   0 |    0 |   0 |      0 |      20 |      420 |        1420 |      3420 |     3420 |  40 |   41 | OBAAAA   | CAAAAA   | OOOOxx
+    9850 |       3 |   0 |    2 |   0 |     10 |      50 |      850 |        1850 |      4850 |     9850 | 100 |  101 | WOAAAA   | DAAAAA   | VVVVxx
+    7164 |       4 |   0 |    0 |   4 |      4 |      64 |      164 |        1164 |      2164 |     7164 | 128 |  129 | OPAAAA   | EAAAAA   | AAAAxx
+    8009 |       5 |   1 |    1 |   9 |      9 |       9 |        9 |           9 |      3009 |     8009 |  18 |   19 | BWAAAA   | FAAAAA   | HHHHxx
+    5057 |       6 |   1 |    1 |   7 |     17 |      57 |       57 |        1057 |        57 |     5057 | 114 |  115 | NMAAAA   | GAAAAA   | OOOOxx
+    6701 |       7 |   1 |    1 |   1 |      1 |       1 |      701 |         701 |      1701 |     6701 |   2 |    3 | TXAAAA   | HAAAAA   | VVVVxx
+    4321 |       8 |   1 |    1 |   1 |      1 |      21 |      321 |         321 |      4321 |     4321 |  42 |   43 | FKAAAA   | IAAAAA   | AAAAxx
+    3043 |       9 |   1 |    3 |   3 |      3 |      43 |       43 |        1043 |      3043 |     3043 |  86 |   87 | BNAAAA   | JAAAAA   | HHHHxx
+    1314 |      10 |   0 |    2 |   4 |     14 |      14 |      314 |        1314 |      1314 |     1314 |  28 |   29 | OYAAAA   | KAAAAA   | OOOOxx
 (11 rows)
 
 FETCH 12 in foo12;
@@ -193,19 +167,19 @@
 FETCH 13 in foo13;
  unique1 | unique2 | two | four | ten | twenty | hundred | thousand | twothousand | fivethous | tenthous | odd | even | stringu1 | stringu2 | string4 
 ---------+---------+-----+------+-----+--------+---------+----------+-------------+-----------+----------+-----+------+----------+----------+---------
-       0 |    9998 |   0 |    0 |   0 |      0 |       0 |        0 |           0 |         0 |        0 |   0 |    1 | AAAAAA   | OUOAAA   | OOOOxx
-       1 |    2838 |   1 |    1 |   1 |      1 |       1 |        1 |           1 |         1 |        1 |   2 |    3 | BAAAAA   | EFEAAA   | OOOOxx
-       2 |    2716 |   0 |    2 |   2 |      2 |       2 |        2 |           2 |         2 |        2 |   4 |    5 | CAAAAA   | MAEAAA   | AAAAxx
-       3 |    5679 |   1 |    3 |   3 |      3 |       3 |        3 |           3 |         3 |        3 |   6 |    7 | DAAAAA   | LKIAAA   | VVVVxx
-       4 |    1621 |   0 |    0 |   4 |      4 |       4 |        4 |           4 |         4 |        4 |   8 |    9 | EAAAAA   | JKCAAA   | HHHHxx
-       5 |    5557 |   1 |    1 |   5 |      5 |       5 |        5 |           5 |         5 |        5 |  10 |   11 | FAAAAA   | TFIAAA   | HHHHxx
-       6 |    2855 |   0 |    2 |   6 |      6 |       6 |        6 |           6 |         6 |        6 |  12 |   13 | GAAAAA   | VFEAAA   | VVVVxx
-       7 |    8518 |   1 |    3 |   7 |      7 |       7 |        7 |           7 |         7 |        7 |  14 |   15 | HAAAAA   | QPMAAA   | OOOOxx
-       8 |    5435 |   0 |    0 |   8 |      8 |       8 |        8 |           8 |         8 |        8 |  16 |   17 | IAAAAA   | BBIAAA   | VVVVxx
-       9 |    4463 |   1 |    1 |   9 |      9 |       9 |        9 |           9 |         9 |        9 |  18 |   19 | JAAAAA   | RPGAAA   | VVVVxx
-      10 |    8788 |   0 |    2 |   0 |     10 |      10 |       10 |          10 |        10 |       10 |  20 |   21 | KAAAAA   | AANAAA   | AAAAxx
-      11 |    8396 |   1 |    3 |   1 |     11 |      11 |       11 |          11 |        11 |       11 |  22 |   23 | LAAAAA   | YKMAAA   | AAAAxx
-      12 |    6605 |   0 |    0 |   2 |     12 |      12 |       12 |          12 |        12 |       12 |  24 |   25 | MAAAAA   | BUJAAA   | HHHHxx
+    8800 |       0 |   0 |    0 |   0 |      0 |       0 |      800 |         800 |      3800 |     8800 |   0 |    1 | MAAAAA   | AAAAAA   | AAAAxx
+    1891 |       1 |   1 |    3 |   1 |     11 |      91 |      891 |        1891 |      1891 |     1891 | 182 |  183 | TUAAAA   | BAAAAA   | HHHHxx
+    3420 |       2 |   0 |    0 |   0 |      0 |      20 |      420 |        1420 |      3420 |     3420 |  40 |   41 | OBAAAA   | CAAAAA   | OOOOxx
+    9850 |       3 |   0 |    2 |   0 |     10 |      50 |      850 |        1850 |      4850 |     9850 | 100 |  101 | WOAAAA   | DAAAAA   | VVVVxx
+    7164 |       4 |   0 |    0 |   4 |      4 |      64 |      164 |        1164 |      2164 |     7164 | 128 |  129 | OPAAAA   | EAAAAA   | AAAAxx
+    8009 |       5 |   1 |    1 |   9 |      9 |       9 |        9 |           9 |      3009 |     8009 |  18 |   19 | BWAAAA   | FAAAAA   | HHHHxx
+    5057 |       6 |   1 |    1 |   7 |     17 |      57 |       57 |        1057 |        57 |     5057 | 114 |  115 | NMAAAA   | GAAAAA   | OOOOxx
+    6701 |       7 |   1 |    1 |   1 |      1 |       1 |      701 |         701 |      1701 |     6701 |   2 |    3 | TXAAAA   | HAAAAA   | VVVVxx
+    4321 |       8 |   1 |    1 |   1 |      1 |      21 |      321 |         321 |      4321 |     4321 |  42 |   43 | FKAAAA   | IAAAAA   | AAAAxx
+    3043 |       9 |   1 |    3 |   3 |      3 |      43 |       43 |        1043 |      3043 |     3043 |  86 |   87 | BNAAAA   | JAAAAA   | HHHHxx
+    1314 |      10 |   0 |    2 |   4 |     14 |      14 |      314 |        1314 |      1314 |     1314 |  28 |   29 | OYAAAA   | KAAAAA   | OOOOxx
+    1504 |      11 |   0 |    0 |   4 |      4 |       4 |      504 |        1504 |      1504 |     1504 |   8 |    9 | WFAAAA   | LAAAAA   | VVVVxx
+    5222 |      12 |   0 |    2 |   2 |      2 |      22 |      222 |        1222 |       222 |     5222 |  44 |   45 | WSAAAA   | MAAAAA   | AAAAxx
 (13 rows)
 
 FETCH 14 in foo14;
@@ -230,21 +204,21 @@
 FETCH 15 in foo15;
  unique1 | unique2 | two | four | ten | twenty | hundred | thousand | twothousand | fivethous | tenthous | odd | even | stringu1 | stringu2 | string4 
 ---------+---------+-----+------+-----+--------+---------+----------+-------------+-----------+----------+-----+------+----------+----------+---------
-       0 |    9998 |   0 |    0 |   0 |      0 |       0 |        0 |           0 |         0 |        0 |   0 |    1 | AAAAAA   | OUOAAA   | OOOOxx
-       1 |    2838 |   1 |    1 |   1 |      1 |       1 |        1 |           1 |         1 |        1 |   2 |    3 | BAAAAA   | EFEAAA   | OOOOxx
-       2 |    2716 |   0 |    2 |   2 |      2 |       2 |        2 |           2 |         2 |        2 |   4 |    5 | CAAAAA   | MAEAAA   | AAAAxx
-       3 |    5679 |   1 |    3 |   3 |      3 |       3 |        3 |           3 |         3 |        3 |   6 |    7 | DAAAAA   | LKIAAA   | VVVVxx
-       4 |    1621 |   0 |    0 |   4 |      4 |       4 |        4 |           4 |         4 |        4 |   8 |    9 | EAAAAA   | JKCAAA   | HHHHxx
-       5 |    5557 |   1 |    1 |   5 |      5 |       5 |        5 |           5 |         5 |        5 |  10 |   11 | FAAAAA   | TFIAAA   | HHHHxx
-       6 |    2855 |   0 |    2 |   6 |      6 |       6 |        6 |           6 |         6 |        6 |  12 |   13 | GAAAAA   | VFEAAA   | VVVVxx
-       7 |    8518 |   1 |    3 |   7 |      7 |       7 |        7 |           7 |         7 |        7 |  14 |   15 | HAAAAA   | QPMAAA   | OOOOxx
-       8 |    5435 |   0 |    0 |   8 |      8 |       8 |        8 |           8 |         8 |        8 |  16 |   17 | IAAAAA   | BBIAAA   | VVVVxx
-       9 |    4463 |   1 |    1 |   9 |      9 |       9 |        9 |           9 |         9 |        9 |  18 |   19 | JAAAAA   | RPGAAA   | VVVVxx
-      10 |    8788 |   0 |    2 |   0 |     10 |      10 |       10 |          10 |        10 |       10 |  20 |   21 | KAAAAA   | AANAAA   | AAAAxx
-      11 |    8396 |   1 |    3 |   1 |     11 |      11 |       11 |          11 |        11 |       11 |  22 |   23 | LAAAAA   | YKMAAA   | AAAAxx
-      12 |    6605 |   0 |    0 |   2 |     12 |      12 |       12 |          12 |        12 |       12 |  24 |   25 | MAAAAA   | BUJAAA   | HHHHxx
-      13 |    5696 |   1 |    1 |   3 |     13 |      13 |       13 |          13 |        13 |       13 |  26 |   27 | NAAAAA   | CLIAAA   | AAAAxx
-      14 |    4341 |   0 |    2 |   4 |     14 |      14 |       14 |          14 |        14 |       14 |  28 |   29 | OAAAAA   | ZKGAAA   | HHHHxx
+    8800 |       0 |   0 |    0 |   0 |      0 |       0 |      800 |         800 |      3800 |     8800 |   0 |    1 | MAAAAA   | AAAAAA   | AAAAxx
+    1891 |       1 |   1 |    3 |   1 |     11 |      91 |      891 |        1891 |      1891 |     1891 | 182 |  183 | TUAAAA   | BAAAAA   | HHHHxx
+    3420 |       2 |   0 |    0 |   0 |      0 |      20 |      420 |        1420 |      3420 |     3420 |  40 |   41 | OBAAAA   | CAAAAA   | OOOOxx
+    9850 |       3 |   0 |    2 |   0 |     10 |      50 |      850 |        1850 |      4850 |     9850 | 100 |  101 | WOAAAA   | DAAAAA   | VVVVxx
+    7164 |       4 |   0 |    0 |   4 |      4 |      64 |      164 |        1164 |      2164 |     7164 | 128 |  129 | OPAAAA   | EAAAAA   | AAAAxx
+    8009 |       5 |   1 |    1 |   9 |      9 |       9 |        9 |           9 |      3009 |     8009 |  18 |   19 | BWAAAA   | FAAAAA   | HHHHxx
+    5057 |       6 |   1 |    1 |   7 |     17 |      57 |       57 |        1057 |        57 |     5057 | 114 |  115 | NMAAAA   | GAAAAA   | OOOOxx
+    6701 |       7 |   1 |    1 |   1 |      1 |       1 |      701 |         701 |      1701 |     6701 |   2 |    3 | TXAAAA   | HAAAAA   | VVVVxx
+    4321 |       8 |   1 |    1 |   1 |      1 |      21 |      321 |         321 |      4321 |     4321 |  42 |   43 | FKAAAA   | IAAAAA   | AAAAxx
+    3043 |       9 |   1 |    3 |   3 |      3 |      43 |       43 |        1043 |      3043 |     3043 |  86 |   87 | BNAAAA   | JAAAAA   | HHHHxx
+    1314 |      10 |   0 |    2 |   4 |     14 |      14 |      314 |        1314 |      1314 |     1314 |  28 |   29 | OYAAAA   | KAAAAA   | OOOOxx
+    1504 |      11 |   0 |    0 |   4 |      4 |       4 |      504 |        1504 |      1504 |     1504 |   8 |    9 | WFAAAA   | LAAAAA   | VVVVxx
+    5222 |      12 |   0 |    2 |   2 |      2 |      22 |      222 |        1222 |       222 |     5222 |  44 |   45 | WSAAAA   | MAAAAA   | AAAAxx
+    6243 |      13 |   1 |    3 |   3 |      3 |      43 |      243 |         243 |      1243 |     6243 |  86 |   87 | DGAAAA   | NAAAAA   | HHHHxx
+    5471 |      14 |   1 |    3 |   1 |     11 |      71 |      471 |        1471 |       471 |     5471 | 142 |  143 | LCAAAA   | OAAAAA   | OOOOxx
 (15 rows)
 
 FETCH 16 in foo16;
@@ -271,23 +245,23 @@
 FETCH 17 in foo17;
  unique1 | unique2 | two | four | ten | twenty | hundred | thousand | twothousand | fivethous | tenthous | odd | even | stringu1 | stringu2 | string4 
 ---------+---------+-----+------+-----+--------+---------+----------+-------------+-----------+----------+-----+------+----------+----------+---------
-       0 |    9998 |   0 |    0 |   0 |      0 |       0 |        0 |           0 |         0 |        0 |   0 |    1 | AAAAAA   | OUOAAA   | OOOOxx
-       1 |    2838 |   1 |    1 |   1 |      1 |       1 |        1 |           1 |         1 |        1 |   2 |    3 | BAAAAA   | EFEAAA   | OOOOxx
-       2 |    2716 |   0 |    2 |   2 |      2 |       2 |        2 |           2 |         2 |        2 |   4 |    5 | CAAAAA   | MAEAAA   | AAAAxx
-       3 |    5679 |   1 |    3 |   3 |      3 |       3 |        3 |           3 |         3 |        3 |   6 |    7 | DAAAAA   | LKIAAA   | VVVVxx
-       4 |    1621 |   0 |    0 |   4 |      4 |       4 |        4 |           4 |         4 |        4 |   8 |    9 | EAAAAA   | JKCAAA   | HHHHxx
-       5 |    5557 |   1 |    1 |   5 |      5 |       5 |        5 |           5 |         5 |        5 |  10 |   11 | FAAAAA   | TFIAAA   | HHHHxx
-       6 |    2855 |   0 |    2 |   6 |      6 |       6 |        6 |           6 |         6 |        6 |  12 |   13 | GAAAAA   | VFEAAA   | VVVVxx
-       7 |    8518 |   1 |    3 |   7 |      7 |       7 |        7 |           7 |         7 |        7 |  14 |   15 | HAAAAA   | QPMAAA   | OOOOxx
-       8 |    5435 |   0 |    0 |   8 |      8 |       8 |        8 |           8 |         8 |        8 |  16 |   17 | IAAAAA   | BBIAAA   | VVVVxx
-       9 |    4463 |   1 |    1 |   9 |      9 |       9 |        9 |           9 |         9 |        9 |  18 |   19 | JAAAAA   | RPGAAA   | VVVVxx
-      10 |    8788 |   0 |    2 |   0 |     10 |      10 |       10 |          10 |        10 |       10 |  20 |   21 | KAAAAA   | AANAAA   | AAAAxx
-      11 |    8396 |   1 |    3 |   1 |     11 |      11 |       11 |          11 |        11 |       11 |  22 |   23 | LAAAAA   | YKMAAA   | AAAAxx
-      12 |    6605 |   0 |    0 |   2 |     12 |      12 |       12 |          12 |        12 |       12 |  24 |   25 | MAAAAA   | BUJAAA   | HHHHxx
-      13 |    5696 |   1 |    1 |   3 |     13 |      13 |       13 |          13 |        13 |       13 |  26 |   27 | NAAAAA   | CLIAAA   | AAAAxx
-      14 |    4341 |   0 |    2 |   4 |     14 |      14 |       14 |          14 |        14 |       14 |  28 |   29 | OAAAAA   | ZKGAAA   | HHHHxx
-      15 |    1358 |   1 |    3 |   5 |     15 |      15 |       15 |          15 |        15 |       15 |  30 |   31 | PAAAAA   | GACAAA   | OOOOxx
-      16 |    9675 |   0 |    0 |   6 |     16 |      16 |       16 |          16 |        16 |       16 |  32 |   33 | QAAAAA   | DIOAAA   | VVVVxx
+    8800 |       0 |   0 |    0 |   0 |      0 |       0 |      800 |         800 |      3800 |     8800 |   0 |    1 | MAAAAA   | AAAAAA   | AAAAxx
+    1891 |       1 |   1 |    3 |   1 |     11 |      91 |      891 |        1891 |      1891 |     1891 | 182 |  183 | TUAAAA   | BAAAAA   | HHHHxx
+    3420 |       2 |   0 |    0 |   0 |      0 |      20 |      420 |        1420 |      3420 |     3420 |  40 |   41 | OBAAAA   | CAAAAA   | OOOOxx
+    9850 |       3 |   0 |    2 |   0 |     10 |      50 |      850 |        1850 |      4850 |     9850 | 100 |  101 | WOAAAA   | DAAAAA   | VVVVxx
+    7164 |       4 |   0 |    0 |   4 |      4 |      64 |      164 |        1164 |      2164 |     7164 | 128 |  129 | OPAAAA   | EAAAAA   | AAAAxx
+    8009 |       5 |   1 |    1 |   9 |      9 |       9 |        9 |           9 |      3009 |     8009 |  18 |   19 | BWAAAA   | FAAAAA   | HHHHxx
+    5057 |       6 |   1 |    1 |   7 |     17 |      57 |       57 |        1057 |        57 |     5057 | 114 |  115 | NMAAAA   | GAAAAA   | OOOOxx
+    6701 |       7 |   1 |    1 |   1 |      1 |       1 |      701 |         701 |      1701 |     6701 |   2 |    3 | TXAAAA   | HAAAAA   | VVVVxx
+    4321 |       8 |   1 |    1 |   1 |      1 |      21 |      321 |         321 |      4321 |     4321 |  42 |   43 | FKAAAA   | IAAAAA   | AAAAxx
+    3043 |       9 |   1 |    3 |   3 |      3 |      43 |       43 |        1043 |      3043 |     3043 |  86 |   87 | BNAAAA   | JAAAAA   | HHHHxx
+    1314 |      10 |   0 |    2 |   4 |     14 |      14 |      314 |        1314 |      1314 |     1314 |  28 |   29 | OYAAAA   | KAAAAA   | OOOOxx
+    1504 |      11 |   0 |    0 |   4 |      4 |       4 |      504 |        1504 |      1504 |     1504 |   8 |    9 | WFAAAA   | LAAAAA   | VVVVxx
+    5222 |      12 |   0 |    2 |   2 |      2 |      22 |      222 |        1222 |       222 |     5222 |  44 |   45 | WSAAAA   | MAAAAA   | AAAAxx
+    6243 |      13 |   1 |    3 |   3 |      3 |      43 |      243 |         243 |      1243 |     6243 |  86 |   87 | DGAAAA   | NAAAAA   | HHHHxx
+    5471 |      14 |   1 |    3 |   1 |     11 |      71 |      471 |        1471 |       471 |     5471 | 142 |  143 | LCAAAA   | OAAAAA   | OOOOxx
+    5006 |      15 |   0 |    2 |   6 |      6 |       6 |        6 |        1006 |         6 |     5006 |  12 |   13 | OKAAAA   | PAAAAA   | VVVVxx
+    5387 |      16 |   1 |    3 |   7 |      7 |      87 |      387 |        1387 |       387 |     5387 | 174 |  175 | FZAAAA   | QAAAAA   | AAAAxx
 (17 rows)
 
 FETCH 18 in foo18;
@@ -316,25 +290,25 @@
 FETCH 19 in foo19;
  unique1 | unique2 | two | four | ten | twenty | hundred | thousand | twothousand | fivethous | tenthous | odd | even | stringu1 | stringu2 | string4 
 ---------+---------+-----+------+-----+--------+---------+----------+-------------+-----------+----------+-----+------+----------+----------+---------
-       0 |    9998 |   0 |    0 |   0 |      0 |       0 |        0 |           0 |         0 |        0 |   0 |    1 | AAAAAA   | OUOAAA   | OOOOxx
-       1 |    2838 |   1 |    1 |   1 |      1 |       1 |        1 |           1 |         1 |        1 |   2 |    3 | BAAAAA   | EFEAAA   | OOOOxx
-       2 |    2716 |   0 |    2 |   2 |      2 |       2 |        2 |           2 |         2 |        2 |   4 |    5 | CAAAAA   | MAEAAA   | AAAAxx
-       3 |    5679 |   1 |    3 |   3 |      3 |       3 |        3 |           3 |         3 |        3 |   6 |    7 | DAAAAA   | LKIAAA   | VVVVxx
-       4 |    1621 |   0 |    0 |   4 |      4 |       4 |        4 |           4 |         4 |        4 |   8 |    9 | EAAAAA   | JKCAAA   | HHHHxx
-       5 |    5557 |   1 |    1 |   5 |      5 |       5 |        5 |           5 |         5 |        5 |  10 |   11 | FAAAAA   | TFIAAA   | HHHHxx
-       6 |    2855 |   0 |    2 |   6 |      6 |       6 |        6 |           6 |         6 |        6 |  12 |   13 | GAAAAA   | VFEAAA   | VVVVxx
-       7 |    8518 |   1 |    3 |   7 |      7 |       7 |        7 |           7 |         7 |        7 |  14 |   15 | HAAAAA   | QPMAAA   | OOOOxx
-       8 |    5435 |   0 |    0 |   8 |      8 |       8 |        8 |           8 |         8 |        8 |  16 |   17 | IAAAAA   | BBIAAA   | VVVVxx
-       9 |    4463 |   1 |    1 |   9 |      9 |       9 |        9 |           9 |         9 |        9 |  18 |   19 | JAAAAA   | RPGAAA   | VVVVxx
-      10 |    8788 |   0 |    2 |   0 |     10 |      10 |       10 |          10 |        10 |       10 |  20 |   21 | KAAAAA   | AANAAA   | AAAAxx
-      11 |    8396 |   1 |    3 |   1 |     11 |      11 |       11 |          11 |        11 |       11 |  22 |   23 | LAAAAA   | YKMAAA   | AAAAxx
-      12 |    6605 |   0 |    0 |   2 |     12 |      12 |       12 |          12 |        12 |       12 |  24 |   25 | MAAAAA   | BUJAAA   | HHHHxx
-      13 |    5696 |   1 |    1 |   3 |     13 |      13 |       13 |          13 |        13 |       13 |  26 |   27 | NAAAAA   | CLIAAA   | AAAAxx
-      14 |    4341 |   0 |    2 |   4 |     14 |      14 |       14 |          14 |        14 |       14 |  28 |   29 | OAAAAA   | ZKGAAA   | HHHHxx
-      15 |    1358 |   1 |    3 |   5 |     15 |      15 |       15 |          15 |        15 |       15 |  30 |   31 | PAAAAA   | GACAAA   | OOOOxx
-      16 |    9675 |   0 |    0 |   6 |     16 |      16 |       16 |          16 |        16 |       16 |  32 |   33 | QAAAAA   | DIOAAA   | VVVVxx
-      17 |    8274 |   1 |    1 |   7 |     17 |      17 |       17 |          17 |        17 |       17 |  34 |   35 | RAAAAA   | GGMAAA   | OOOOxx
-      18 |     376 |   0 |    2 |   8 |     18 |      18 |       18 |          18 |        18 |       18 |  36 |   37 | SAAAAA   | MOAAAA   | AAAAxx
+    8800 |       0 |   0 |    0 |   0 |      0 |       0 |      800 |         800 |      3800 |     8800 |   0 |    1 | MAAAAA   | AAAAAA   | AAAAxx
+    1891 |       1 |   1 |    3 |   1 |     11 |      91 |      891 |        1891 |      1891 |     1891 | 182 |  183 | TUAAAA   | BAAAAA   | HHHHxx
+    3420 |       2 |   0 |    0 |   0 |      0 |      20 |      420 |        1420 |      3420 |     3420 |  40 |   41 | OBAAAA   | CAAAAA   | OOOOxx
+    9850 |       3 |   0 |    2 |   0 |     10 |      50 |      850 |        1850 |      4850 |     9850 | 100 |  101 | WOAAAA   | DAAAAA   | VVVVxx
+    7164 |       4 |   0 |    0 |   4 |      4 |      64 |      164 |        1164 |      2164 |     7164 | 128 |  129 | OPAAAA   | EAAAAA   | AAAAxx
+    8009 |       5 |   1 |    1 |   9 |      9 |       9 |        9 |           9 |      3009 |     8009 |  18 |   19 | BWAAAA   | FAAAAA   | HHHHxx
+    5057 |       6 |   1 |    1 |   7 |     17 |      57 |       57 |        1057 |        57 |     5057 | 114 |  115 | NMAAAA   | GAAAAA   | OOOOxx
+    6701 |       7 |   1 |    1 |   1 |      1 |       1 |      701 |         701 |      1701 |     6701 |   2 |    3 | TXAAAA   | HAAAAA   | VVVVxx
+    4321 |       8 |   1 |    1 |   1 |      1 |      21 |      321 |         321 |      4321 |     4321 |  42 |   43 | FKAAAA   | IAAAAA   | AAAAxx
+    3043 |       9 |   1 |    3 |   3 |      3 |      43 |       43 |        1043 |      3043 |     3043 |  86 |   87 | BNAAAA   | JAAAAA   | HHHHxx
+    1314 |      10 |   0 |    2 |   4 |     14 |      14 |      314 |        1314 |      1314 |     1314 |  28 |   29 | OYAAAA   | KAAAAA   | OOOOxx
+    1504 |      11 |   0 |    0 |   4 |      4 |       4 |      504 |        1504 |      1504 |     1504 |   8 |    9 | WFAAAA   | LAAAAA   | VVVVxx
+    5222 |      12 |   0 |    2 |   2 |      2 |      22 |      222 |        1222 |       222 |     5222 |  44 |   45 | WSAAAA   | MAAAAA   | AAAAxx
+    6243 |      13 |   1 |    3 |   3 |      3 |      43 |      243 |         243 |      1243 |     6243 |  86 |   87 | DGAAAA   | NAAAAA   | HHHHxx
+    5471 |      14 |   1 |    3 |   1 |     11 |      71 |      471 |        1471 |       471 |     5471 | 142 |  143 | LCAAAA   | OAAAAA   | OOOOxx
+    5006 |      15 |   0 |    2 |   6 |      6 |       6 |        6 |        1006 |         6 |     5006 |  12 |   13 | OKAAAA   | PAAAAA   | VVVVxx
+    5387 |      16 |   1 |    3 |   7 |      7 |      87 |      387 |        1387 |       387 |     5387 | 174 |  175 | FZAAAA   | QAAAAA   | AAAAxx
+    5785 |      17 |   1 |    1 |   5 |      5 |      85 |      785 |        1785 |       785 |     5785 | 170 |  171 | NOAAAA   | RAAAAA   | HHHHxx
+    6621 |      18 |   1 |    1 |   1 |      1 |      21 |      621 |         621 |      1621 |     6621 |  42 |   43 | RUAAAA   | SAAAAA   | OOOOxx
 (19 rows)
 
 FETCH 20 in foo20;
@@ -365,27 +339,27 @@
 FETCH 21 in foo21;
  unique1 | unique2 | two | four | ten | twenty | hundred | thousand | twothousand | fivethous | tenthous | odd | even | stringu1 | stringu2 | string4 
 ---------+---------+-----+------+-----+--------+---------+----------+-------------+-----------+----------+-----+------+----------+----------+---------
-       0 |    9998 |   0 |    0 |   0 |      0 |       0 |        0 |           0 |         0 |        0 |   0 |    1 | AAAAAA   | OUOAAA   | OOOOxx
-       1 |    2838 |   1 |    1 |   1 |      1 |       1 |        1 |           1 |         1 |        1 |   2 |    3 | BAAAAA   | EFEAAA   | OOOOxx
-       2 |    2716 |   0 |    2 |   2 |      2 |       2 |        2 |           2 |         2 |        2 |   4 |    5 | CAAAAA   | MAEAAA   | AAAAxx
-       3 |    5679 |   1 |    3 |   3 |      3 |       3 |        3 |           3 |         3 |        3 |   6 |    7 | DAAAAA   | LKIAAA   | VVVVxx
-       4 |    1621 |   0 |    0 |   4 |      4 |       4 |        4 |           4 |         4 |        4 |   8 |    9 | EAAAAA   | JKCAAA   | HHHHxx
-       5 |    5557 |   1 |    1 |   5 |      5 |       5 |        5 |           5 |         5 |        5 |  10 |   11 | FAAAAA   | TFIAAA   | HHHHxx
-       6 |    2855 |   0 |    2 |   6 |      6 |       6 |        6 |           6 |         6 |        6 |  12 |   13 | GAAAAA   | VFEAAA   | VVVVxx
-       7 |    8518 |   1 |    3 |   7 |      7 |       7 |        7 |           7 |         7 |        7 |  14 |   15 | HAAAAA   | QPMAAA   | OOOOxx
-       8 |    5435 |   0 |    0 |   8 |      8 |       8 |        8 |           8 |         8 |        8 |  16 |   17 | IAAAAA   | BBIAAA   | VVVVxx
-       9 |    4463 |   1 |    1 |   9 |      9 |       9 |        9 |           9 |         9 |        9 |  18 |   19 | JAAAAA   | RPGAAA   | VVVVxx
-      10 |    8788 |   0 |    2 |   0 |     10 |      10 |       10 |          10 |        10 |       10 |  20 |   21 | KAAAAA   | AANAAA   | AAAAxx
-      11 |    8396 |   1 |    3 |   1 |     11 |      11 |       11 |          11 |        11 |       11 |  22 |   23 | LAAAAA   | YKMAAA   | AAAAxx
-      12 |    6605 |   0 |    0 |   2 |     12 |      12 |       12 |          12 |        12 |       12 |  24 |   25 | MAAAAA   | BUJAAA   | HHHHxx
-      13 |    5696 |   1 |    1 |   3 |     13 |      13 |       13 |          13 |        13 |       13 |  26 |   27 | NAAAAA   | CLIAAA   | AAAAxx
-      14 |    4341 |   0 |    2 |   4 |     14 |      14 |       14 |          14 |        14 |       14 |  28 |   29 | OAAAAA   | ZKGAAA   | HHHHxx
-      15 |    1358 |   1 |    3 |   5 |     15 |      15 |       15 |          15 |        15 |       15 |  30 |   31 | PAAAAA   | GACAAA   | OOOOxx
-      16 |    9675 |   0 |    0 |   6 |     16 |      16 |       16 |          16 |        16 |       16 |  32 |   33 | QAAAAA   | DIOAAA   | VVVVxx
-      17 |    8274 |   1 |    1 |   7 |     17 |      17 |       17 |          17 |        17 |       17 |  34 |   35 | RAAAAA   | GGMAAA   | OOOOxx
-      18 |     376 |   0 |    2 |   8 |     18 |      18 |       18 |          18 |        18 |       18 |  36 |   37 | SAAAAA   | MOAAAA   | AAAAxx
-      19 |    7303 |   1 |    3 |   9 |     19 |      19 |       19 |          19 |        19 |       19 |  38 |   39 | TAAAAA   | XUKAAA   | VVVVxx
-      20 |    5574 |   0 |    0 |   0 |      0 |      20 |       20 |          20 |        20 |       20 |  40 |   41 | UAAAAA   | KGIAAA   | OOOOxx
+    8800 |       0 |   0 |    0 |   0 |      0 |       0 |      800 |         800 |      3800 |     8800 |   0 |    1 | MAAAAA   | AAAAAA   | AAAAxx
+    1891 |       1 |   1 |    3 |   1 |     11 |      91 |      891 |        1891 |      1891 |     1891 | 182 |  183 | TUAAAA   | BAAAAA   | HHHHxx
+    3420 |       2 |   0 |    0 |   0 |      0 |      20 |      420 |        1420 |      3420 |     3420 |  40 |   41 | OBAAAA   | CAAAAA   | OOOOxx
+    9850 |       3 |   0 |    2 |   0 |     10 |      50 |      850 |        1850 |      4850 |     9850 | 100 |  101 | WOAAAA   | DAAAAA   | VVVVxx
+    7164 |       4 |   0 |    0 |   4 |      4 |      64 |      164 |        1164 |      2164 |     7164 | 128 |  129 | OPAAAA   | EAAAAA   | AAAAxx
+    8009 |       5 |   1 |    1 |   9 |      9 |       9 |        9 |           9 |      3009 |     8009 |  18 |   19 | BWAAAA   | FAAAAA   | HHHHxx
+    5057 |       6 |   1 |    1 |   7 |     17 |      57 |       57 |        1057 |        57 |     5057 | 114 |  115 | NMAAAA   | GAAAAA   | OOOOxx
+    6701 |       7 |   1 |    1 |   1 |      1 |       1 |      701 |         701 |      1701 |     6701 |   2 |    3 | TXAAAA   | HAAAAA   | VVVVxx
+    4321 |       8 |   1 |    1 |   1 |      1 |      21 |      321 |         321 |      4321 |     4321 |  42 |   43 | FKAAAA   | IAAAAA   | AAAAxx
+    3043 |       9 |   1 |    3 |   3 |      3 |      43 |       43 |        1043 |      3043 |     3043 |  86 |   87 | BNAAAA   | JAAAAA   | HHHHxx
+    1314 |      10 |   0 |    2 |   4 |     14 |      14 |      314 |        1314 |      1314 |     1314 |  28 |   29 | OYAAAA   | KAAAAA   | OOOOxx
+    1504 |      11 |   0 |    0 |   4 |      4 |       4 |      504 |        1504 |      1504 |     1504 |   8 |    9 | WFAAAA   | LAAAAA   | VVVVxx
+    5222 |      12 |   0 |    2 |   2 |      2 |      22 |      222 |        1222 |       222 |     5222 |  44 |   45 | WSAAAA   | MAAAAA   | AAAAxx
+    6243 |      13 |   1 |    3 |   3 |      3 |      43 |      243 |         243 |      1243 |     6243 |  86 |   87 | DGAAAA   | NAAAAA   | HHHHxx
+    5471 |      14 |   1 |    3 |   1 |     11 |      71 |      471 |        1471 |       471 |     5471 | 142 |  143 | LCAAAA   | OAAAAA   | OOOOxx
+    5006 |      15 |   0 |    2 |   6 |      6 |       6 |        6 |        1006 |         6 |     5006 |  12 |   13 | OKAAAA   | PAAAAA   | VVVVxx
+    5387 |      16 |   1 |    3 |   7 |      7 |      87 |      387 |        1387 |       387 |     5387 | 174 |  175 | FZAAAA   | QAAAAA   | AAAAxx
+    5785 |      17 |   1 |    1 |   5 |      5 |      85 |      785 |        1785 |       785 |     5785 | 170 |  171 | NOAAAA   | RAAAAA   | HHHHxx
+    6621 |      18 |   1 |    1 |   1 |      1 |      21 |      621 |         621 |      1621 |     6621 |  42 |   43 | RUAAAA   | SAAAAA   | OOOOxx
+    6969 |      19 |   1 |    1 |   9 |      9 |      69 |      969 |         969 |      1969 |     6969 | 138 |  139 | BIAAAA   | TAAAAA   | VVVVxx
+    9460 |      20 |   0 |    0 |   0 |      0 |      60 |      460 |        1460 |      4460 |     9460 | 120 |  121 | WZAAAA   | UAAAAA   | AAAAxx
 (21 rows)
 
 FETCH 22 in foo22;
@@ -418,29 +392,29 @@
 FETCH 23 in foo23;
  unique1 | unique2 | two | four | ten | twenty | hundred | thousand | twothousand | fivethous | tenthous | odd | even | stringu1 | stringu2 | string4 
 ---------+---------+-----+------+-----+--------+---------+----------+-------------+-----------+----------+-----+------+----------+----------+---------
-       0 |    9998 |   0 |    0 |   0 |      0 |       0 |        0 |           0 |         0 |        0 |   0 |    1 | AAAAAA   | OUOAAA   | OOOOxx
-       1 |    2838 |   1 |    1 |   1 |      1 |       1 |        1 |           1 |         1 |        1 |   2 |    3 | BAAAAA   | EFEAAA   | OOOOxx
-       2 |    2716 |   0 |    2 |   2 |      2 |       2 |        2 |           2 |         2 |        2 |   4 |    5 | CAAAAA   | MAEAAA   | AAAAxx
-       3 |    5679 |   1 |    3 |   3 |      3 |       3 |        3 |           3 |         3 |        3 |   6 |    7 | DAAAAA   | LKIAAA   | VVVVxx
-       4 |    1621 |   0 |    0 |   4 |      4 |       4 |        4 |           4 |         4 |        4 |   8 |    9 | EAAAAA   | JKCAAA   | HHHHxx
-       5 |    5557 |   1 |    1 |   5 |      5 |       5 |        5 |           5 |         5 |        5 |  10 |   11 | FAAAAA   | TFIAAA   | HHHHxx
-       6 |    2855 |   0 |    2 |   6 |      6 |       6 |        6 |           6 |         6 |        6 |  12 |   13 | GAAAAA   | VFEAAA   | VVVVxx
-       7 |    8518 |   1 |    3 |   7 |      7 |       7 |        7 |           7 |         7 |        7 |  14 |   15 | HAAAAA   | QPMAAA   | OOOOxx
-       8 |    5435 |   0 |    0 |   8 |      8 |       8 |        8 |           8 |         8 |        8 |  16 |   17 | IAAAAA   | BBIAAA   | VVVVxx
-       9 |    4463 |   1 |    1 |   9 |      9 |       9 |        9 |           9 |         9 |        9 |  18 |   19 | JAAAAA   | RPGAAA   | VVVVxx
-      10 |    8788 |   0 |    2 |   0 |     10 |      10 |       10 |          10 |        10 |       10 |  20 |   21 | KAAAAA   | AANAAA   | AAAAxx
-      11 |    8396 |   1 |    3 |   1 |     11 |      11 |       11 |          11 |        11 |       11 |  22 |   23 | LAAAAA   | YKMAAA   | AAAAxx
-      12 |    6605 |   0 |    0 |   2 |     12 |      12 |       12 |          12 |        12 |       12 |  24 |   25 | MAAAAA   | BUJAAA   | HHHHxx
-      13 |    5696 |   1 |    1 |   3 |     13 |      13 |       13 |          13 |        13 |       13 |  26 |   27 | NAAAAA   | CLIAAA   | AAAAxx
-      14 |    4341 |   0 |    2 |   4 |     14 |      14 |       14 |          14 |        14 |       14 |  28 |   29 | OAAAAA   | ZKGAAA   | HHHHxx
-      15 |    1358 |   1 |    3 |   5 |     15 |      15 |       15 |          15 |        15 |       15 |  30 |   31 | PAAAAA   | GACAAA   | OOOOxx
-      16 |    9675 |   0 |    0 |   6 |     16 |      16 |       16 |          16 |        16 |       16 |  32 |   33 | QAAAAA   | DIOAAA   | VVVVxx
-      17 |    8274 |   1 |    1 |   7 |     17 |      17 |       17 |          17 |        17 |       17 |  34 |   35 | RAAAAA   | GGMAAA   | OOOOxx
-      18 |     376 |   0 |    2 |   8 |     18 |      18 |       18 |          18 |        18 |       18 |  36 |   37 | SAAAAA   | MOAAAA   | AAAAxx
-      19 |    7303 |   1 |    3 |   9 |     19 |      19 |       19 |          19 |        19 |       19 |  38 |   39 | TAAAAA   | XUKAAA   | VVVVxx
-      20 |    5574 |   0 |    0 |   0 |      0 |      20 |       20 |          20 |        20 |       20 |  40 |   41 | UAAAAA   | KGIAAA   | OOOOxx
-      21 |    1628 |   1 |    1 |   1 |      1 |      21 |       21 |          21 |        21 |       21 |  42 |   43 | VAAAAA   | QKCAAA   | AAAAxx
-      22 |    7045 |   0 |    2 |   2 |      2 |      22 |       22 |          22 |        22 |       22 |  44 |   45 | WAAAAA   | ZKKAAA   | HHHHxx
+    8800 |       0 |   0 |    0 |   0 |      0 |       0 |      800 |         800 |      3800 |     8800 |   0 |    1 | MAAAAA   | AAAAAA   | AAAAxx
+    1891 |       1 |   1 |    3 |   1 |     11 |      91 |      891 |        1891 |      1891 |     1891 | 182 |  183 | TUAAAA   | BAAAAA   | HHHHxx
+    3420 |       2 |   0 |    0 |   0 |      0 |      20 |      420 |        1420 |      3420 |     3420 |  40 |   41 | OBAAAA   | CAAAAA   | OOOOxx
+    9850 |       3 |   0 |    2 |   0 |     10 |      50 |      850 |        1850 |      4850 |     9850 | 100 |  101 | WOAAAA   | DAAAAA   | VVVVxx
+    7164 |       4 |   0 |    0 |   4 |      4 |      64 |      164 |        1164 |      2164 |     7164 | 128 |  129 | OPAAAA   | EAAAAA   | AAAAxx
+    8009 |       5 |   1 |    1 |   9 |      9 |       9 |        9 |           9 |      3009 |     8009 |  18 |   19 | BWAAAA   | FAAAAA   | HHHHxx
+    5057 |       6 |   1 |    1 |   7 |     17 |      57 |       57 |        1057 |        57 |     5057 | 114 |  115 | NMAAAA   | GAAAAA   | OOOOxx
+    6701 |       7 |   1 |    1 |   1 |      1 |       1 |      701 |         701 |      1701 |     6701 |   2 |    3 | TXAAAA   | HAAAAA   | VVVVxx
+    4321 |       8 |   1 |    1 |   1 |      1 |      21 |      321 |         321 |      4321 |     4321 |  42 |   43 | FKAAAA   | IAAAAA   | AAAAxx
+    3043 |       9 |   1 |    3 |   3 |      3 |      43 |       43 |        1043 |      3043 |     3043 |  86 |   87 | BNAAAA   | JAAAAA   | HHHHxx
+    1314 |      10 |   0 |    2 |   4 |     14 |      14 |      314 |        1314 |      1314 |     1314 |  28 |   29 | OYAAAA   | KAAAAA   | OOOOxx
+    1504 |      11 |   0 |    0 |   4 |      4 |       4 |      504 |        1504 |      1504 |     1504 |   8 |    9 | WFAAAA   | LAAAAA   | VVVVxx
+    5222 |      12 |   0 |    2 |   2 |      2 |      22 |      222 |        1222 |       222 |     5222 |  44 |   45 | WSAAAA   | MAAAAA   | AAAAxx
+    6243 |      13 |   1 |    3 |   3 |      3 |      43 |      243 |         243 |      1243 |     6243 |  86 |   87 | DGAAAA   | NAAAAA   | HHHHxx
+    5471 |      14 |   1 |    3 |   1 |     11 |      71 |      471 |        1471 |       471 |     5471 | 142 |  143 | LCAAAA   | OAAAAA   | OOOOxx
+    5006 |      15 |   0 |    2 |   6 |      6 |       6 |        6 |        1006 |         6 |     5006 |  12 |   13 | OKAAAA   | PAAAAA   | VVVVxx
+    5387 |      16 |   1 |    3 |   7 |      7 |      87 |      387 |        1387 |       387 |     5387 | 174 |  175 | FZAAAA   | QAAAAA   | AAAAxx
+    5785 |      17 |   1 |    1 |   5 |      5 |      85 |      785 |        1785 |       785 |     5785 | 170 |  171 | NOAAAA   | RAAAAA   | HHHHxx
+    6621 |      18 |   1 |    1 |   1 |      1 |      21 |      621 |         621 |      1621 |     6621 |  42 |   43 | RUAAAA   | SAAAAA   | OOOOxx
+    6969 |      19 |   1 |    1 |   9 |      9 |      69 |      969 |         969 |      1969 |     6969 | 138 |  139 | BIAAAA   | TAAAAA   | VVVVxx
+    9460 |      20 |   0 |    0 |   0 |      0 |      60 |      460 |        1460 |      4460 |     9460 | 120 |  121 | WZAAAA   | UAAAAA   | AAAAxx
+      59 |      21 |   1 |    3 |   9 |     19 |      59 |       59 |          59 |        59 |       59 | 118 |  119 | HCAAAA   | VAAAAA   | HHHHxx
+    8020 |      22 |   0 |    0 |   0 |      0 |      20 |       20 |          20 |      3020 |     8020 |  40 |   41 | MWAAAA   | WAAAAA   | OOOOxx
 (23 rows)
 
 CLOSE foo1;
@@ -458,41 +432,24 @@
 -- leave some cursors open, to test that auto-close works.
 -- record this in the system view as well (don't query the time field there
 -- however)
-<<<<<<< HEAD
-SELECT name, statement, is_holdable, is_binary, is_scrollable FROM pg_cursors ORDER BY name;
- name  |                           statement                            | is_holdable | is_binary | is_scrollable 
--------+----------------------------------------------------------------+-------------+-----------+---------------
- foo13 | DECLARE foo13 CURSOR FOR SELECT * FROM tenk1 ORDER BY 1,2,3,4; | f           | f         | f
- foo14 | DECLARE foo14 CURSOR FOR SELECT * FROM tenk2 ORDER BY 1,2,3,4; | f           | f         | f
- foo15 | DECLARE foo15 CURSOR FOR SELECT * FROM tenk1 ORDER BY 1,2,3,4; | f           | f         | f
- foo16 | DECLARE foo16 CURSOR FOR SELECT * FROM tenk2 ORDER BY 1,2,3,4; | f           | f         | f
- foo17 | DECLARE foo17 CURSOR FOR SELECT * FROM tenk1 ORDER BY 1,2,3,4; | f           | f         | f
- foo18 | DECLARE foo18 CURSOR FOR SELECT * FROM tenk2 ORDER BY 1,2,3,4; | f           | f         | f
- foo19 | DECLARE foo19 CURSOR FOR SELECT * FROM tenk1 ORDER BY 1,2,3,4; | f           | f         | f
- foo20 | DECLARE foo20 CURSOR FOR SELECT * FROM tenk2 ORDER BY 1,2,3,4; | f           | f         | f
- foo21 | DECLARE foo21 CURSOR FOR SELECT * FROM tenk1 ORDER BY 1,2,3,4; | f           | f         | f
- foo22 | DECLARE foo22 CURSOR FOR SELECT * FROM tenk2 ORDER BY 1,2,3,4; | f           | f         | f
- foo23 | DECLARE foo23 CURSOR FOR SELECT * FROM tenk1 ORDER BY 1,2,3,4; | f           | f         | f
-=======
 SELECT name, statement, is_holdable, is_binary, is_scrollable FROM pg_cursors;
  name  |                               statement                               | is_holdable | is_binary | is_scrollable 
 -------+-----------------------------------------------------------------------+-------------+-----------+---------------
- foo13 | DECLARE foo13 SCROLL CURSOR FOR SELECT * FROM tenk1 ORDER BY unique2; | f           | f         | t
- foo15 | DECLARE foo15 SCROLL CURSOR FOR SELECT * FROM tenk1 ORDER BY unique2; | f           | f         | t
- foo19 | DECLARE foo19 SCROLL CURSOR FOR SELECT * FROM tenk1 ORDER BY unique2; | f           | f         | t
- foo17 | DECLARE foo17 SCROLL CURSOR FOR SELECT * FROM tenk1 ORDER BY unique2; | f           | f         | t
- foo14 | DECLARE foo14 SCROLL CURSOR FOR SELECT * FROM tenk2;                  | f           | f         | t
- foo21 | DECLARE foo21 SCROLL CURSOR FOR SELECT * FROM tenk1 ORDER BY unique2; | f           | f         | t
- foo23 | DECLARE foo23 SCROLL CURSOR FOR SELECT * FROM tenk1 ORDER BY unique2; | f           | f         | t
- foo18 | DECLARE foo18 SCROLL CURSOR FOR SELECT * FROM tenk2;                  | f           | f         | t
- foo20 | DECLARE foo20 SCROLL CURSOR FOR SELECT * FROM tenk2;                  | f           | f         | t
- foo22 | DECLARE foo22 SCROLL CURSOR FOR SELECT * FROM tenk2;                  | f           | f         | t
- foo16 | DECLARE foo16 SCROLL CURSOR FOR SELECT * FROM tenk2;                  | f           | f         | t
->>>>>>> d13f41d2
+ foo13 | DECLARE foo13 SCROLL CURSOR FOR SELECT * FROM tenk1 ORDER BY unique2; | f           | f         | f
+ foo15 | DECLARE foo15 SCROLL CURSOR FOR SELECT * FROM tenk1 ORDER BY unique2; | f           | f         | f
+ foo19 | DECLARE foo19 SCROLL CURSOR FOR SELECT * FROM tenk1 ORDER BY unique2; | f           | f         | f
+ foo17 | DECLARE foo17 SCROLL CURSOR FOR SELECT * FROM tenk1 ORDER BY unique2; | f           | f         | f
+ foo14 | DECLARE foo14 CURSOR FOR SELECT * FROM tenk2 ORDER BY 1,2,3,4;        | f           | f         | f
+ foo21 | DECLARE foo21 SCROLL CURSOR FOR SELECT * FROM tenk1 ORDER BY unique2; | f           | f         | f
+ foo23 | DECLARE foo23 SCROLL CURSOR FOR SELECT * FROM tenk1 ORDER BY unique2; | f           | f         | f
+ foo18 | DECLARE foo18 CURSOR FOR SELECT * FROM tenk2 ORDER BY 1,2,3,4;        | f           | f         | f
+ foo20 | DECLARE foo20 CURSOR FOR SELECT * FROM tenk2 ORDER BY 1,2,3,4;        | f           | f         | f
+ foo22 | DECLARE foo22 CURSOR FOR SELECT * FROM tenk2 ORDER BY 1,2,3,4;        | f           | f         | f
+ foo16 | DECLARE foo16 CURSOR FOR SELECT * FROM tenk2 ORDER BY 1,2,3,4;        | f           | f         | f
 (11 rows)
 
 END;
-SELECT name, statement, is_holdable, is_binary, is_scrollable FROM pg_cursors ORDER BY name;
+SELECT name, statement, is_holdable, is_binary, is_scrollable FROM pg_cursors;
  name | statement | is_holdable | is_binary | is_scrollable 
 ------+-----------+-------------+-----------+---------------
 (0 rows)
@@ -501,15 +458,11 @@
 -- NO SCROLL disallows backward fetching
 --
 BEGIN;
-<<<<<<< HEAD
-DECLARE foo24 NO SCROLL CURSOR FOR SELECT * FROM tenk1 ORDER BY 1,2,3,4;
-=======
 DECLARE foo24 NO SCROLL CURSOR FOR SELECT * FROM tenk1 ORDER BY unique2;
->>>>>>> d13f41d2
 FETCH 1 FROM foo24;
  unique1 | unique2 | two | four | ten | twenty | hundred | thousand | twothousand | fivethous | tenthous | odd | even | stringu1 | stringu2 | string4 
 ---------+---------+-----+------+-----+--------+---------+----------+-------------+-----------+----------+-----+------+----------+----------+---------
-       0 |    9998 |   0 |    0 |   0 |      0 |       0 |        0 |           0 |         0 |        0 |   0 |    1 | AAAAAA   | OUOAAA   | OOOOxx
+    8800 |       0 |   0 |    0 |   0 |      0 |       0 |      800 |         800 |      3800 |     8800 |   0 |    1 | MAAAAA   | AAAAAA   | AAAAxx
 (1 row)
 
 FETCH BACKWARD 1 FROM foo24; -- should fail
@@ -557,11 +510,7 @@
 -- ROLLBACK should close holdable cursors
 --
 BEGIN;
-<<<<<<< HEAD
-DECLARE foo26 CURSOR WITH HOLD FOR SELECT * FROM tenk1 ORDER BY 1,2,3,4;
-=======
 DECLARE foo26 CURSOR WITH HOLD FOR SELECT * FROM tenk1 ORDER BY unique2;
->>>>>>> d13f41d2
 ROLLBACK;
 -- should fail
 FETCH FROM foo26;
@@ -700,9 +649,12 @@
 --
 -- Tests for updatable cursors
 --
-CREATE TEMP TABLE uctest(f1 int, f2 text);
+-- In GPDB, we use a dummy column as distribution key, so that all the
+-- rows land on the same segment. Otherwise the order the cursor returns
+-- the rows is unstable.
+CREATE TEMP TABLE uctest(f1 int, f2 text, distkey text) distributed by (distkey);
 INSERT INTO uctest VALUES (1, 'one'), (2, 'two'), (3, 'three');
-SELECT * FROM uctest;
+SELECT f1, f2 FROM uctest;
  f1 |  f2   
 ----+-------
   1 | one
@@ -712,7 +664,7 @@
 
 -- Check DELETE WHERE CURRENT
 BEGIN;
-DECLARE c1 CURSOR FOR SELECT * FROM uctest;
+DECLARE c1 CURSOR FOR SELECT f1, f2 FROM uctest;
 FETCH 2 FROM c1;
  f1 | f2  
 ----+-----
@@ -722,7 +674,7 @@
 
 DELETE FROM uctest WHERE CURRENT OF c1;
 -- should show deletion
-SELECT * FROM uctest;
+SELECT f1, f2 FROM uctest;
  f1 |  f2   
 ----+-------
   1 | one
@@ -737,18 +689,11 @@
 (1 row)
 
 -- cursor is insensitive
-MOVE BACKWARD ALL IN c1;
-FETCH ALL FROM c1;
- f1 |  f2   
-----+-------
-  1 | one
-  2 | two
-  3 | three
-(3 rows)
-
+--MOVE BACKWARD ALL IN c1; -- backwards scans not supported in GPDB
+--FETCH ALL FROM c1;
 COMMIT;
 -- should still see deletion
-SELECT * FROM uctest;
+SELECT f1, f2 FROM uctest;
  f1 |  f2   
 ----+-------
   1 | one
@@ -757,7 +702,7 @@
 
 -- Check UPDATE WHERE CURRENT; this time use FOR UPDATE
 BEGIN;
-DECLARE c1 CURSOR FOR SELECT * FROM uctest FOR UPDATE;
+DECLARE c1 CURSOR FOR SELECT f1, f2 FROM uctest FOR UPDATE;
 FETCH c1;
  f1 | f2  
 ----+-----
@@ -765,7 +710,7 @@
 (1 row)
 
 UPDATE uctest SET f1 = 8 WHERE CURRENT OF c1;
-SELECT * FROM uctest;
+SELECT f1, f2 FROM uctest;
  f1 |  f2   
 ----+-------
   3 | three
@@ -773,7 +718,7 @@
 (2 rows)
 
 COMMIT;
-SELECT * FROM uctest;
+SELECT f1, f2 FROM uctest;
  f1 |  f2   
 ----+-------
   3 | three
@@ -782,7 +727,7 @@
 
 -- Check repeated-update and update-then-delete cases
 BEGIN;
-DECLARE c1 CURSOR FOR SELECT * FROM uctest;
+DECLARE c1 CURSOR FOR SELECT f1, f2 FROM uctest;
 FETCH c1;
  f1 |  f2   
 ----+-------
@@ -790,114 +735,110 @@
 (1 row)
 
 UPDATE uctest SET f1 = f1 + 10 WHERE CURRENT OF c1;
-SELECT * FROM uctest;
- f1 |  f2   
-----+-------
-  8 | one
- 13 | three
-(2 rows)
+SELECT f1, f2 FROM uctest;
+ f1 |  f2   
+----+-------
+  8 | one
+ 13 | three
+(2 rows)
+
+UPDATE uctest SET f1 = f1 + 10 WHERE CURRENT OF c1; -- currently broken on GPDB! (does nothing)
+SELECT f1, f2 FROM uctest;
+ f1 |  f2   
+----+-------
+  8 | one
+ 13 | three
+(2 rows)
+
+-- insensitive cursor should not show effects of updates or deletes
+--FETCH RELATIVE 0 FROM c1;
+DELETE FROM uctest WHERE CURRENT OF c1; -- currently broken on GPDB! (does nothing)
+SELECT f1, f2 FROM uctest;
+ f1 | f2  
+----+-------
+  8 | one
+ 13 | three
+(2 rows)
+
+DELETE FROM uctest WHERE CURRENT OF c1; -- no-op
+SELECT f1, f2 FROM uctest;
+ f1 | f2  
+----+-------
+  8 | one
+ 13 | three
+(2 rows)
+
+UPDATE uctest SET f1 = f1 + 10 WHERE CURRENT OF c1; -- no-op
+SELECT f1, f2 FROM uctest;
+ f1 | f2  
+----+-------
+  8 | one
+ 13 | three
+(2 rows)
+
+--FETCH RELATIVE 0 FROM c1;
+ROLLBACK;
+SELECT f1, f2 FROM uctest;
+ f1 |  f2   
+----+-------
+  3 | three
+  8 | one
+(2 rows)
+
+BEGIN;
+DECLARE c1 CURSOR FOR SELECT f1, f2 FROM uctest FOR UPDATE;
+FETCH c1;
+ f1 |  f2   
+----+-------
+  3 | three
+(1 row)
 
 UPDATE uctest SET f1 = f1 + 10 WHERE CURRENT OF c1;
-SELECT * FROM uctest;
- f1 |  f2   
-----+-------
-  8 | one
- 23 | three
-(2 rows)
-
--- insensitive cursor should not show effects of updates or deletes
-FETCH RELATIVE 0 FROM c1;
- f1 |  f2   
-----+-------
-  3 | three
-(1 row)
-
-DELETE FROM uctest WHERE CURRENT OF c1;
-SELECT * FROM uctest;
+SELECT f1, f2 FROM uctest;
+ f1 |  f2   
+----+-------
+  8 | one
+ 13 | three
+(2 rows)
+
+UPDATE uctest SET f1 = f1 + 10 WHERE CURRENT OF c1; -- currently broken on GPDB! (does nothing)
+SELECT f1, f2 FROM uctest;
+ f1 |  f2   
+----+-------
+  8 | one
+ 13 | three
+(2 rows)
+
+DELETE FROM uctest WHERE CURRENT OF c1; -- currently broken on GPDB! (does nothing)
+SELECT f1, f2 FROM uctest;
  f1 | f2  
-----+-----
-  8 | one
-(1 row)
+----+-------
+  8 | one
+ 13 | three
+(2 rows)
 
 DELETE FROM uctest WHERE CURRENT OF c1; -- no-op
-SELECT * FROM uctest;
+SELECT f1, f2 FROM uctest;
  f1 | f2  
-----+-----
-  8 | one
-(1 row)
+----+-------
+  8 | one
+ 13 | three
+(2 rows)
 
 UPDATE uctest SET f1 = f1 + 10 WHERE CURRENT OF c1; -- no-op
-SELECT * FROM uctest;
+SELECT f1, f2 FROM uctest;
  f1 | f2  
-----+-----
-  8 | one
-(1 row)
-
-FETCH RELATIVE 0 FROM c1;
- f1 |  f2   
-----+-------
-  3 | three
-(1 row)
-
-ROLLBACK;
-SELECT * FROM uctest;
- f1 |  f2   
-----+-------
-  3 | three
-  8 | one
-(2 rows)
-
-BEGIN;
-DECLARE c1 CURSOR FOR SELECT * FROM uctest FOR UPDATE;
-FETCH c1;
- f1 |  f2   
-----+-------
-  3 | three
-(1 row)
-
-UPDATE uctest SET f1 = f1 + 10 WHERE CURRENT OF c1;
-SELECT * FROM uctest;
- f1 |  f2   
-----+-------
-  8 | one
- 13 | three
-(2 rows)
-
-UPDATE uctest SET f1 = f1 + 10 WHERE CURRENT OF c1;
-SELECT * FROM uctest;
- f1 |  f2   
-----+-------
-  8 | one
- 23 | three
-(2 rows)
-
-DELETE FROM uctest WHERE CURRENT OF c1;
-SELECT * FROM uctest;
- f1 | f2  
-----+-----
-  8 | one
-(1 row)
-
-DELETE FROM uctest WHERE CURRENT OF c1; -- no-op
-SELECT * FROM uctest;
- f1 | f2  
-----+-----
-  8 | one
-(1 row)
-
-UPDATE uctest SET f1 = f1 + 10 WHERE CURRENT OF c1; -- no-op
-SELECT * FROM uctest;
- f1 | f2  
-----+-----
-  8 | one
-(1 row)
+----+-------
+  8 | one
+ 13 | three
+(2 rows)
 
 --- sensitive cursors can't currently scroll back, so this is an error:
 FETCH RELATIVE 0 FROM c1;
 ERROR:  cursor can only scan forward
 HINT:  Declare it with SCROLL option to enable backward scan.
 ROLLBACK;
-SELECT * FROM uctest;
+SELECT f1, f2 FROM uctest;
  f1 |  f2   
 ----+-------
   3 | three
@@ -907,7 +848,7 @@
 -- Check inheritance cases
 CREATE TEMP TABLE ucchild () inherits (uctest);
 INSERT INTO ucchild values(100, 'hundred');
-SELECT * FROM uctest;
+SELECT f1, f2 FROM uctest;
  f1  |   f2    
 -----+---------
    3 | three
@@ -916,7 +857,7 @@
 (3 rows)
 
 BEGIN;
-DECLARE c1 CURSOR FOR SELECT * FROM uctest;
+DECLARE c1 CURSOR FOR SELECT f1, f2 FROM uctest;
 FETCH 1 FROM c1;
  f1 |  f2   
 ----+-------
@@ -944,7 +885,7 @@
 (0 rows)
 
 COMMIT;
-SELECT * FROM uctest;
+SELECT f1, f2 FROM uctest;
  f1  |   f2    
 -----+---------
   13 | three
@@ -980,7 +921,7 @@
 ROLLBACK;
 -- WHERE CURRENT OF may someday work with views, but today is not that day.
 -- For now, just make sure it errors out cleanly.
-CREATE TEMP VIEW ucview AS SELECT * FROM uctest;
+CREATE TEMP VIEW ucview AS SELECT f1, f2 FROM uctest;
 CREATE RULE ucrule AS ON DELETE TO ucview DO INSTEAD
   DELETE FROM uctest WHERE f1 = OLD.f1;
 BEGIN;
