set optimizer_print_missing_stats = off;
--
-- Cursor regression tests
--
BEGIN;
DECLARE foo1 SCROLL CURSOR FOR SELECT * FROM tenk1 ORDER BY unique2;
DECLARE foo2 CURSOR FOR SELECT * FROM tenk2 ORDER BY 1,2,3,4;
DECLARE foo3 SCROLL CURSOR FOR SELECT * FROM tenk1 ORDER BY unique2;
DECLARE foo4 CURSOR FOR SELECT * FROM tenk2 ORDER BY 1,2,3,4;
DECLARE foo5 SCROLL CURSOR FOR SELECT * FROM tenk1 ORDER BY unique2;
DECLARE foo6 CURSOR FOR SELECT * FROM tenk2 ORDER BY 1,2,3,4;
DECLARE foo7 SCROLL CURSOR FOR SELECT * FROM tenk1 ORDER BY unique2;
DECLARE foo8 CURSOR FOR SELECT * FROM tenk2 ORDER BY 1,2,3,4;
DECLARE foo9 SCROLL CURSOR FOR SELECT * FROM tenk1 ORDER BY unique2;
DECLARE foo10 CURSOR FOR SELECT * FROM tenk2 ORDER BY 1,2,3,4;
DECLARE foo11 SCROLL CURSOR FOR SELECT * FROM tenk1 ORDER BY unique2;
DECLARE foo12 CURSOR FOR SELECT * FROM tenk2 ORDER BY 1,2,3,4;
DECLARE foo13 SCROLL CURSOR FOR SELECT * FROM tenk1 ORDER BY unique2;
DECLARE foo14 CURSOR FOR SELECT * FROM tenk2 ORDER BY 1,2,3,4;
DECLARE foo15 SCROLL CURSOR FOR SELECT * FROM tenk1 ORDER BY unique2;
DECLARE foo16 CURSOR FOR SELECT * FROM tenk2 ORDER BY 1,2,3,4;
DECLARE foo17 SCROLL CURSOR FOR SELECT * FROM tenk1 ORDER BY unique2;
DECLARE foo18 CURSOR FOR SELECT * FROM tenk2 ORDER BY 1,2,3,4;
DECLARE foo19 SCROLL CURSOR FOR SELECT * FROM tenk1 ORDER BY unique2;
DECLARE foo20 CURSOR FOR SELECT * FROM tenk2 ORDER BY 1,2,3,4;
DECLARE foo21 SCROLL CURSOR FOR SELECT * FROM tenk1 ORDER BY unique2;
DECLARE foo22 CURSOR FOR SELECT * FROM tenk2 ORDER BY 1,2,3,4;
DECLARE foo23 SCROLL CURSOR FOR SELECT * FROM tenk1 ORDER BY unique2;
FETCH 1 in foo1;
 unique1 | unique2 | two | four | ten | twenty | hundred | thousand | twothousand | fivethous | tenthous | odd | even | stringu1 | stringu2 | string4 
---------+---------+-----+------+-----+--------+---------+----------+-------------+-----------+----------+-----+------+----------+----------+---------
    8800 |       0 |   0 |    0 |   0 |      0 |       0 |      800 |         800 |      3800 |     8800 |   0 |    1 | MAAAAA   | AAAAAA   | AAAAxx
(1 row)

FETCH 2 in foo2;
 unique1 | unique2 | two | four | ten | twenty | hundred | thousand | twothousand | fivethous | tenthous | odd | even | stringu1 | stringu2 | string4 
---------+---------+-----+------+-----+--------+---------+----------+-------------+-----------+----------+-----+------+----------+----------+---------
       0 |    9998 |   0 |    0 |   0 |      0 |       0 |        0 |           0 |         0 |        0 |   0 |    1 | AAAAAA   | OUOAAA   | OOOOxx
       1 |    2838 |   1 |    1 |   1 |      1 |       1 |        1 |           1 |         1 |        1 |   2 |    3 | BAAAAA   | EFEAAA   | OOOOxx
(2 rows)

FETCH 3 in foo3;
 unique1 | unique2 | two | four | ten | twenty | hundred | thousand | twothousand | fivethous | tenthous | odd | even | stringu1 | stringu2 | string4 
---------+---------+-----+------+-----+--------+---------+----------+-------------+-----------+----------+-----+------+----------+----------+---------
    8800 |       0 |   0 |    0 |   0 |      0 |       0 |      800 |         800 |      3800 |     8800 |   0 |    1 | MAAAAA   | AAAAAA   | AAAAxx
    1891 |       1 |   1 |    3 |   1 |     11 |      91 |      891 |        1891 |      1891 |     1891 | 182 |  183 | TUAAAA   | BAAAAA   | HHHHxx
    3420 |       2 |   0 |    0 |   0 |      0 |      20 |      420 |        1420 |      3420 |     3420 |  40 |   41 | OBAAAA   | CAAAAA   | OOOOxx
(3 rows)

FETCH 4 in foo4;
 unique1 | unique2 | two | four | ten | twenty | hundred | thousand | twothousand | fivethous | tenthous | odd | even | stringu1 | stringu2 | string4 
---------+---------+-----+------+-----+--------+---------+----------+-------------+-----------+----------+-----+------+----------+----------+---------
       0 |    9998 |   0 |    0 |   0 |      0 |       0 |        0 |           0 |         0 |        0 |   0 |    1 | AAAAAA   | OUOAAA   | OOOOxx
       1 |    2838 |   1 |    1 |   1 |      1 |       1 |        1 |           1 |         1 |        1 |   2 |    3 | BAAAAA   | EFEAAA   | OOOOxx
       2 |    2716 |   0 |    2 |   2 |      2 |       2 |        2 |           2 |         2 |        2 |   4 |    5 | CAAAAA   | MAEAAA   | AAAAxx
       3 |    5679 |   1 |    3 |   3 |      3 |       3 |        3 |           3 |         3 |        3 |   6 |    7 | DAAAAA   | LKIAAA   | VVVVxx
(4 rows)

FETCH 5 in foo5;
 unique1 | unique2 | two | four | ten | twenty | hundred | thousand | twothousand | fivethous | tenthous | odd | even | stringu1 | stringu2 | string4 
---------+---------+-----+------+-----+--------+---------+----------+-------------+-----------+----------+-----+------+----------+----------+---------
    8800 |       0 |   0 |    0 |   0 |      0 |       0 |      800 |         800 |      3800 |     8800 |   0 |    1 | MAAAAA   | AAAAAA   | AAAAxx
    1891 |       1 |   1 |    3 |   1 |     11 |      91 |      891 |        1891 |      1891 |     1891 | 182 |  183 | TUAAAA   | BAAAAA   | HHHHxx
    9850 |       3 |   0 |    2 |   0 |     10 |      50 |      850 |        1850 |      4850 |     9850 | 100 |  101 | WOAAAA   | DAAAAA   | VVVVxx
    3420 |       2 |   0 |    0 |   0 |      0 |      20 |      420 |        1420 |      3420 |     3420 |  40 |   41 | OBAAAA   | CAAAAA   | OOOOxx
    7164 |       4 |   0 |    0 |   4 |      4 |      64 |      164 |        1164 |      2164 |     7164 | 128 |  129 | OPAAAA   | EAAAAA   | AAAAxx
(5 rows)

FETCH 6 in foo6;
 unique1 | unique2 | two | four | ten | twenty | hundred | thousand | twothousand | fivethous | tenthous | odd | even | stringu1 | stringu2 | string4 
---------+---------+-----+------+-----+--------+---------+----------+-------------+-----------+----------+-----+------+----------+----------+---------
       0 |    9998 |   0 |    0 |   0 |      0 |       0 |        0 |           0 |         0 |        0 |   0 |    1 | AAAAAA   | OUOAAA   | OOOOxx
       1 |    2838 |   1 |    1 |   1 |      1 |       1 |        1 |           1 |         1 |        1 |   2 |    3 | BAAAAA   | EFEAAA   | OOOOxx
       2 |    2716 |   0 |    2 |   2 |      2 |       2 |        2 |           2 |         2 |        2 |   4 |    5 | CAAAAA   | MAEAAA   | AAAAxx
       3 |    5679 |   1 |    3 |   3 |      3 |       3 |        3 |           3 |         3 |        3 |   6 |    7 | DAAAAA   | LKIAAA   | VVVVxx
       4 |    1621 |   0 |    0 |   4 |      4 |       4 |        4 |           4 |         4 |        4 |   8 |    9 | EAAAAA   | JKCAAA   | HHHHxx
       5 |    5557 |   1 |    1 |   5 |      5 |       5 |        5 |           5 |         5 |        5 |  10 |   11 | FAAAAA   | TFIAAA   | HHHHxx
(6 rows)

FETCH 7 in foo7;
 unique1 | unique2 | two | four | ten | twenty | hundred | thousand | twothousand | fivethous | tenthous | odd | even | stringu1 | stringu2 | string4 
---------+---------+-----+------+-----+--------+---------+----------+-------------+-----------+----------+-----+------+----------+----------+---------
    8800 |       0 |   0 |    0 |   0 |      0 |       0 |      800 |         800 |      3800 |     8800 |   0 |    1 | MAAAAA   | AAAAAA   | AAAAxx
    1891 |       1 |   1 |    3 |   1 |     11 |      91 |      891 |        1891 |      1891 |     1891 | 182 |  183 | TUAAAA   | BAAAAA   | HHHHxx
    3420 |       2 |   0 |    0 |   0 |      0 |      20 |      420 |        1420 |      3420 |     3420 |  40 |   41 | OBAAAA   | CAAAAA   | OOOOxx
    9850 |       3 |   0 |    2 |   0 |     10 |      50 |      850 |        1850 |      4850 |     9850 | 100 |  101 | WOAAAA   | DAAAAA   | VVVVxx
    7164 |       4 |   0 |    0 |   4 |      4 |      64 |      164 |        1164 |      2164 |     7164 | 128 |  129 | OPAAAA   | EAAAAA   | AAAAxx
    8009 |       5 |   1 |    1 |   9 |      9 |       9 |        9 |           9 |      3009 |     8009 |  18 |   19 | BWAAAA   | FAAAAA   | HHHHxx
    5057 |       6 |   1 |    1 |   7 |     17 |      57 |       57 |        1057 |        57 |     5057 | 114 |  115 | NMAAAA   | GAAAAA   | OOOOxx
(7 rows)

FETCH 8 in foo8;
 unique1 | unique2 | two | four | ten | twenty | hundred | thousand | twothousand | fivethous | tenthous | odd | even | stringu1 | stringu2 | string4 
---------+---------+-----+------+-----+--------+---------+----------+-------------+-----------+----------+-----+------+----------+----------+---------
       0 |    9998 |   0 |    0 |   0 |      0 |       0 |        0 |           0 |         0 |        0 |   0 |    1 | AAAAAA   | OUOAAA   | OOOOxx
       1 |    2838 |   1 |    1 |   1 |      1 |       1 |        1 |           1 |         1 |        1 |   2 |    3 | BAAAAA   | EFEAAA   | OOOOxx
       2 |    2716 |   0 |    2 |   2 |      2 |       2 |        2 |           2 |         2 |        2 |   4 |    5 | CAAAAA   | MAEAAA   | AAAAxx
       3 |    5679 |   1 |    3 |   3 |      3 |       3 |        3 |           3 |         3 |        3 |   6 |    7 | DAAAAA   | LKIAAA   | VVVVxx
       4 |    1621 |   0 |    0 |   4 |      4 |       4 |        4 |           4 |         4 |        4 |   8 |    9 | EAAAAA   | JKCAAA   | HHHHxx
       5 |    5557 |   1 |    1 |   5 |      5 |       5 |        5 |           5 |         5 |        5 |  10 |   11 | FAAAAA   | TFIAAA   | HHHHxx
       6 |    2855 |   0 |    2 |   6 |      6 |       6 |        6 |           6 |         6 |        6 |  12 |   13 | GAAAAA   | VFEAAA   | VVVVxx
       7 |    8518 |   1 |    3 |   7 |      7 |       7 |        7 |           7 |         7 |        7 |  14 |   15 | HAAAAA   | QPMAAA   | OOOOxx
(8 rows)

FETCH 9 in foo9;
 unique1 | unique2 | two | four | ten | twenty | hundred | thousand | twothousand | fivethous | tenthous | odd | even | stringu1 | stringu2 | string4 
---------+---------+-----+------+-----+--------+---------+----------+-------------+-----------+----------+-----+------+----------+----------+---------
    8800 |       0 |   0 |    0 |   0 |      0 |       0 |      800 |         800 |      3800 |     8800 |   0 |    1 | MAAAAA   | AAAAAA   | AAAAxx
    1891 |       1 |   1 |    3 |   1 |     11 |      91 |      891 |        1891 |      1891 |     1891 | 182 |  183 | TUAAAA   | BAAAAA   | HHHHxx
    3420 |       2 |   0 |    0 |   0 |      0 |      20 |      420 |        1420 |      3420 |     3420 |  40 |   41 | OBAAAA   | CAAAAA   | OOOOxx
    9850 |       3 |   0 |    2 |   0 |     10 |      50 |      850 |        1850 |      4850 |     9850 | 100 |  101 | WOAAAA   | DAAAAA   | VVVVxx
    7164 |       4 |   0 |    0 |   4 |      4 |      64 |      164 |        1164 |      2164 |     7164 | 128 |  129 | OPAAAA   | EAAAAA   | AAAAxx
    8009 |       5 |   1 |    1 |   9 |      9 |       9 |        9 |           9 |      3009 |     8009 |  18 |   19 | BWAAAA   | FAAAAA   | HHHHxx
    5057 |       6 |   1 |    1 |   7 |     17 |      57 |       57 |        1057 |        57 |     5057 | 114 |  115 | NMAAAA   | GAAAAA   | OOOOxx
    6701 |       7 |   1 |    1 |   1 |      1 |       1 |      701 |         701 |      1701 |     6701 |   2 |    3 | TXAAAA   | HAAAAA   | VVVVxx
    4321 |       8 |   1 |    1 |   1 |      1 |      21 |      321 |         321 |      4321 |     4321 |  42 |   43 | FKAAAA   | IAAAAA   | AAAAxx
(9 rows)

FETCH 10 in foo10;
 unique1 | unique2 | two | four | ten | twenty | hundred | thousand | twothousand | fivethous | tenthous | odd | even | stringu1 | stringu2 | string4 
---------+---------+-----+------+-----+--------+---------+----------+-------------+-----------+----------+-----+------+----------+----------+---------
       0 |    9998 |   0 |    0 |   0 |      0 |       0 |        0 |           0 |         0 |        0 |   0 |    1 | AAAAAA   | OUOAAA   | OOOOxx
       1 |    2838 |   1 |    1 |   1 |      1 |       1 |        1 |           1 |         1 |        1 |   2 |    3 | BAAAAA   | EFEAAA   | OOOOxx
       2 |    2716 |   0 |    2 |   2 |      2 |       2 |        2 |           2 |         2 |        2 |   4 |    5 | CAAAAA   | MAEAAA   | AAAAxx
       3 |    5679 |   1 |    3 |   3 |      3 |       3 |        3 |           3 |         3 |        3 |   6 |    7 | DAAAAA   | LKIAAA   | VVVVxx
       4 |    1621 |   0 |    0 |   4 |      4 |       4 |        4 |           4 |         4 |        4 |   8 |    9 | EAAAAA   | JKCAAA   | HHHHxx
       5 |    5557 |   1 |    1 |   5 |      5 |       5 |        5 |           5 |         5 |        5 |  10 |   11 | FAAAAA   | TFIAAA   | HHHHxx
       6 |    2855 |   0 |    2 |   6 |      6 |       6 |        6 |           6 |         6 |        6 |  12 |   13 | GAAAAA   | VFEAAA   | VVVVxx
       7 |    8518 |   1 |    3 |   7 |      7 |       7 |        7 |           7 |         7 |        7 |  14 |   15 | HAAAAA   | QPMAAA   | OOOOxx
       8 |    5435 |   0 |    0 |   8 |      8 |       8 |        8 |           8 |         8 |        8 |  16 |   17 | IAAAAA   | BBIAAA   | VVVVxx
       9 |    4463 |   1 |    1 |   9 |      9 |       9 |        9 |           9 |         9 |        9 |  18 |   19 | JAAAAA   | RPGAAA   | VVVVxx
(10 rows)

FETCH 11 in foo11;
 unique1 | unique2 | two | four | ten | twenty | hundred | thousand | twothousand | fivethous | tenthous | odd | even | stringu1 | stringu2 | string4 
---------+---------+-----+------+-----+--------+---------+----------+-------------+-----------+----------+-----+------+----------+----------+---------
    8800 |       0 |   0 |    0 |   0 |      0 |       0 |      800 |         800 |      3800 |     8800 |   0 |    1 | MAAAAA   | AAAAAA   | AAAAxx
    1891 |       1 |   1 |    3 |   1 |     11 |      91 |      891 |        1891 |      1891 |     1891 | 182 |  183 | TUAAAA   | BAAAAA   | HHHHxx
    3420 |       2 |   0 |    0 |   0 |      0 |      20 |      420 |        1420 |      3420 |     3420 |  40 |   41 | OBAAAA   | CAAAAA   | OOOOxx
    9850 |       3 |   0 |    2 |   0 |     10 |      50 |      850 |        1850 |      4850 |     9850 | 100 |  101 | WOAAAA   | DAAAAA   | VVVVxx
    7164 |       4 |   0 |    0 |   4 |      4 |      64 |      164 |        1164 |      2164 |     7164 | 128 |  129 | OPAAAA   | EAAAAA   | AAAAxx
    8009 |       5 |   1 |    1 |   9 |      9 |       9 |        9 |           9 |      3009 |     8009 |  18 |   19 | BWAAAA   | FAAAAA   | HHHHxx
    5057 |       6 |   1 |    1 |   7 |     17 |      57 |       57 |        1057 |        57 |     5057 | 114 |  115 | NMAAAA   | GAAAAA   | OOOOxx
    6701 |       7 |   1 |    1 |   1 |      1 |       1 |      701 |         701 |      1701 |     6701 |   2 |    3 | TXAAAA   | HAAAAA   | VVVVxx
    4321 |       8 |   1 |    1 |   1 |      1 |      21 |      321 |         321 |      4321 |     4321 |  42 |   43 | FKAAAA   | IAAAAA   | AAAAxx
    3043 |       9 |   1 |    3 |   3 |      3 |      43 |       43 |        1043 |      3043 |     3043 |  86 |   87 | BNAAAA   | JAAAAA   | HHHHxx
    1314 |      10 |   0 |    2 |   4 |     14 |      14 |      314 |        1314 |      1314 |     1314 |  28 |   29 | OYAAAA   | KAAAAA   | OOOOxx
(11 rows)

FETCH 12 in foo12;
 unique1 | unique2 | two | four | ten | twenty | hundred | thousand | twothousand | fivethous | tenthous | odd | even | stringu1 | stringu2 | string4 
---------+---------+-----+------+-----+--------+---------+----------+-------------+-----------+----------+-----+------+----------+----------+---------
       0 |    9998 |   0 |    0 |   0 |      0 |       0 |        0 |           0 |         0 |        0 |   0 |    1 | AAAAAA   | OUOAAA   | OOOOxx
       1 |    2838 |   1 |    1 |   1 |      1 |       1 |        1 |           1 |         1 |        1 |   2 |    3 | BAAAAA   | EFEAAA   | OOOOxx
       2 |    2716 |   0 |    2 |   2 |      2 |       2 |        2 |           2 |         2 |        2 |   4 |    5 | CAAAAA   | MAEAAA   | AAAAxx
       3 |    5679 |   1 |    3 |   3 |      3 |       3 |        3 |           3 |         3 |        3 |   6 |    7 | DAAAAA   | LKIAAA   | VVVVxx
       4 |    1621 |   0 |    0 |   4 |      4 |       4 |        4 |           4 |         4 |        4 |   8 |    9 | EAAAAA   | JKCAAA   | HHHHxx
       5 |    5557 |   1 |    1 |   5 |      5 |       5 |        5 |           5 |         5 |        5 |  10 |   11 | FAAAAA   | TFIAAA   | HHHHxx
       6 |    2855 |   0 |    2 |   6 |      6 |       6 |        6 |           6 |         6 |        6 |  12 |   13 | GAAAAA   | VFEAAA   | VVVVxx
       7 |    8518 |   1 |    3 |   7 |      7 |       7 |        7 |           7 |         7 |        7 |  14 |   15 | HAAAAA   | QPMAAA   | OOOOxx
       8 |    5435 |   0 |    0 |   8 |      8 |       8 |        8 |           8 |         8 |        8 |  16 |   17 | IAAAAA   | BBIAAA   | VVVVxx
       9 |    4463 |   1 |    1 |   9 |      9 |       9 |        9 |           9 |         9 |        9 |  18 |   19 | JAAAAA   | RPGAAA   | VVVVxx
      10 |    8788 |   0 |    2 |   0 |     10 |      10 |       10 |          10 |        10 |       10 |  20 |   21 | KAAAAA   | AANAAA   | AAAAxx
      11 |    8396 |   1 |    3 |   1 |     11 |      11 |       11 |          11 |        11 |       11 |  22 |   23 | LAAAAA   | YKMAAA   | AAAAxx
(12 rows)

FETCH 13 in foo13;
 unique1 | unique2 | two | four | ten | twenty | hundred | thousand | twothousand | fivethous | tenthous | odd | even | stringu1 | stringu2 | string4 
---------+---------+-----+------+-----+--------+---------+----------+-------------+-----------+----------+-----+------+----------+----------+---------
    8800 |       0 |   0 |    0 |   0 |      0 |       0 |      800 |         800 |      3800 |     8800 |   0 |    1 | MAAAAA   | AAAAAA   | AAAAxx
    1891 |       1 |   1 |    3 |   1 |     11 |      91 |      891 |        1891 |      1891 |     1891 | 182 |  183 | TUAAAA   | BAAAAA   | HHHHxx
    3420 |       2 |   0 |    0 |   0 |      0 |      20 |      420 |        1420 |      3420 |     3420 |  40 |   41 | OBAAAA   | CAAAAA   | OOOOxx
    9850 |       3 |   0 |    2 |   0 |     10 |      50 |      850 |        1850 |      4850 |     9850 | 100 |  101 | WOAAAA   | DAAAAA   | VVVVxx
    7164 |       4 |   0 |    0 |   4 |      4 |      64 |      164 |        1164 |      2164 |     7164 | 128 |  129 | OPAAAA   | EAAAAA   | AAAAxx
    8009 |       5 |   1 |    1 |   9 |      9 |       9 |        9 |           9 |      3009 |     8009 |  18 |   19 | BWAAAA   | FAAAAA   | HHHHxx
    5057 |       6 |   1 |    1 |   7 |     17 |      57 |       57 |        1057 |        57 |     5057 | 114 |  115 | NMAAAA   | GAAAAA   | OOOOxx
    6701 |       7 |   1 |    1 |   1 |      1 |       1 |      701 |         701 |      1701 |     6701 |   2 |    3 | TXAAAA   | HAAAAA   | VVVVxx
    4321 |       8 |   1 |    1 |   1 |      1 |      21 |      321 |         321 |      4321 |     4321 |  42 |   43 | FKAAAA   | IAAAAA   | AAAAxx
    3043 |       9 |   1 |    3 |   3 |      3 |      43 |       43 |        1043 |      3043 |     3043 |  86 |   87 | BNAAAA   | JAAAAA   | HHHHxx
    1314 |      10 |   0 |    2 |   4 |     14 |      14 |      314 |        1314 |      1314 |     1314 |  28 |   29 | OYAAAA   | KAAAAA   | OOOOxx
    1504 |      11 |   0 |    0 |   4 |      4 |       4 |      504 |        1504 |      1504 |     1504 |   8 |    9 | WFAAAA   | LAAAAA   | VVVVxx
    5222 |      12 |   0 |    2 |   2 |      2 |      22 |      222 |        1222 |       222 |     5222 |  44 |   45 | WSAAAA   | MAAAAA   | AAAAxx
(13 rows)

FETCH 14 in foo14;
 unique1 | unique2 | two | four | ten | twenty | hundred | thousand | twothousand | fivethous | tenthous | odd | even | stringu1 | stringu2 | string4 
---------+---------+-----+------+-----+--------+---------+----------+-------------+-----------+----------+-----+------+----------+----------+---------
       0 |    9998 |   0 |    0 |   0 |      0 |       0 |        0 |           0 |         0 |        0 |   0 |    1 | AAAAAA   | OUOAAA   | OOOOxx
       1 |    2838 |   1 |    1 |   1 |      1 |       1 |        1 |           1 |         1 |        1 |   2 |    3 | BAAAAA   | EFEAAA   | OOOOxx
       2 |    2716 |   0 |    2 |   2 |      2 |       2 |        2 |           2 |         2 |        2 |   4 |    5 | CAAAAA   | MAEAAA   | AAAAxx
       3 |    5679 |   1 |    3 |   3 |      3 |       3 |        3 |           3 |         3 |        3 |   6 |    7 | DAAAAA   | LKIAAA   | VVVVxx
       4 |    1621 |   0 |    0 |   4 |      4 |       4 |        4 |           4 |         4 |        4 |   8 |    9 | EAAAAA   | JKCAAA   | HHHHxx
       5 |    5557 |   1 |    1 |   5 |      5 |       5 |        5 |           5 |         5 |        5 |  10 |   11 | FAAAAA   | TFIAAA   | HHHHxx
       6 |    2855 |   0 |    2 |   6 |      6 |       6 |        6 |           6 |         6 |        6 |  12 |   13 | GAAAAA   | VFEAAA   | VVVVxx
       7 |    8518 |   1 |    3 |   7 |      7 |       7 |        7 |           7 |         7 |        7 |  14 |   15 | HAAAAA   | QPMAAA   | OOOOxx
       8 |    5435 |   0 |    0 |   8 |      8 |       8 |        8 |           8 |         8 |        8 |  16 |   17 | IAAAAA   | BBIAAA   | VVVVxx
       9 |    4463 |   1 |    1 |   9 |      9 |       9 |        9 |           9 |         9 |        9 |  18 |   19 | JAAAAA   | RPGAAA   | VVVVxx
      10 |    8788 |   0 |    2 |   0 |     10 |      10 |       10 |          10 |        10 |       10 |  20 |   21 | KAAAAA   | AANAAA   | AAAAxx
      11 |    8396 |   1 |    3 |   1 |     11 |      11 |       11 |          11 |        11 |       11 |  22 |   23 | LAAAAA   | YKMAAA   | AAAAxx
      12 |    6605 |   0 |    0 |   2 |     12 |      12 |       12 |          12 |        12 |       12 |  24 |   25 | MAAAAA   | BUJAAA   | HHHHxx
      13 |    5696 |   1 |    1 |   3 |     13 |      13 |       13 |          13 |        13 |       13 |  26 |   27 | NAAAAA   | CLIAAA   | AAAAxx
(14 rows)

FETCH 15 in foo15;
 unique1 | unique2 | two | four | ten | twenty | hundred | thousand | twothousand | fivethous | tenthous | odd | even | stringu1 | stringu2 | string4 
---------+---------+-----+------+-----+--------+---------+----------+-------------+-----------+----------+-----+------+----------+----------+---------
    8800 |       0 |   0 |    0 |   0 |      0 |       0 |      800 |         800 |      3800 |     8800 |   0 |    1 | MAAAAA   | AAAAAA   | AAAAxx
    1891 |       1 |   1 |    3 |   1 |     11 |      91 |      891 |        1891 |      1891 |     1891 | 182 |  183 | TUAAAA   | BAAAAA   | HHHHxx
    3420 |       2 |   0 |    0 |   0 |      0 |      20 |      420 |        1420 |      3420 |     3420 |  40 |   41 | OBAAAA   | CAAAAA   | OOOOxx
    9850 |       3 |   0 |    2 |   0 |     10 |      50 |      850 |        1850 |      4850 |     9850 | 100 |  101 | WOAAAA   | DAAAAA   | VVVVxx
    7164 |       4 |   0 |    0 |   4 |      4 |      64 |      164 |        1164 |      2164 |     7164 | 128 |  129 | OPAAAA   | EAAAAA   | AAAAxx
    8009 |       5 |   1 |    1 |   9 |      9 |       9 |        9 |           9 |      3009 |     8009 |  18 |   19 | BWAAAA   | FAAAAA   | HHHHxx
    5057 |       6 |   1 |    1 |   7 |     17 |      57 |       57 |        1057 |        57 |     5057 | 114 |  115 | NMAAAA   | GAAAAA   | OOOOxx
    6701 |       7 |   1 |    1 |   1 |      1 |       1 |      701 |         701 |      1701 |     6701 |   2 |    3 | TXAAAA   | HAAAAA   | VVVVxx
    4321 |       8 |   1 |    1 |   1 |      1 |      21 |      321 |         321 |      4321 |     4321 |  42 |   43 | FKAAAA   | IAAAAA   | AAAAxx
    3043 |       9 |   1 |    3 |   3 |      3 |      43 |       43 |        1043 |      3043 |     3043 |  86 |   87 | BNAAAA   | JAAAAA   | HHHHxx
    1314 |      10 |   0 |    2 |   4 |     14 |      14 |      314 |        1314 |      1314 |     1314 |  28 |   29 | OYAAAA   | KAAAAA   | OOOOxx
    1504 |      11 |   0 |    0 |   4 |      4 |       4 |      504 |        1504 |      1504 |     1504 |   8 |    9 | WFAAAA   | LAAAAA   | VVVVxx
    5222 |      12 |   0 |    2 |   2 |      2 |      22 |      222 |        1222 |       222 |     5222 |  44 |   45 | WSAAAA   | MAAAAA   | AAAAxx
    6243 |      13 |   1 |    3 |   3 |      3 |      43 |      243 |         243 |      1243 |     6243 |  86 |   87 | DGAAAA   | NAAAAA   | HHHHxx
    5471 |      14 |   1 |    3 |   1 |     11 |      71 |      471 |        1471 |       471 |     5471 | 142 |  143 | LCAAAA   | OAAAAA   | OOOOxx
(15 rows)

FETCH 16 in foo16;
 unique1 | unique2 | two | four | ten | twenty | hundred | thousand | twothousand | fivethous | tenthous | odd | even | stringu1 | stringu2 | string4 
---------+---------+-----+------+-----+--------+---------+----------+-------------+-----------+----------+-----+------+----------+----------+---------
       0 |    9998 |   0 |    0 |   0 |      0 |       0 |        0 |           0 |         0 |        0 |   0 |    1 | AAAAAA   | OUOAAA   | OOOOxx
       1 |    2838 |   1 |    1 |   1 |      1 |       1 |        1 |           1 |         1 |        1 |   2 |    3 | BAAAAA   | EFEAAA   | OOOOxx
       2 |    2716 |   0 |    2 |   2 |      2 |       2 |        2 |           2 |         2 |        2 |   4 |    5 | CAAAAA   | MAEAAA   | AAAAxx
       3 |    5679 |   1 |    3 |   3 |      3 |       3 |        3 |           3 |         3 |        3 |   6 |    7 | DAAAAA   | LKIAAA   | VVVVxx
       4 |    1621 |   0 |    0 |   4 |      4 |       4 |        4 |           4 |         4 |        4 |   8 |    9 | EAAAAA   | JKCAAA   | HHHHxx
       5 |    5557 |   1 |    1 |   5 |      5 |       5 |        5 |           5 |         5 |        5 |  10 |   11 | FAAAAA   | TFIAAA   | HHHHxx
       6 |    2855 |   0 |    2 |   6 |      6 |       6 |        6 |           6 |         6 |        6 |  12 |   13 | GAAAAA   | VFEAAA   | VVVVxx
       7 |    8518 |   1 |    3 |   7 |      7 |       7 |        7 |           7 |         7 |        7 |  14 |   15 | HAAAAA   | QPMAAA   | OOOOxx
       8 |    5435 |   0 |    0 |   8 |      8 |       8 |        8 |           8 |         8 |        8 |  16 |   17 | IAAAAA   | BBIAAA   | VVVVxx
       9 |    4463 |   1 |    1 |   9 |      9 |       9 |        9 |           9 |         9 |        9 |  18 |   19 | JAAAAA   | RPGAAA   | VVVVxx
      10 |    8788 |   0 |    2 |   0 |     10 |      10 |       10 |          10 |        10 |       10 |  20 |   21 | KAAAAA   | AANAAA   | AAAAxx
      11 |    8396 |   1 |    3 |   1 |     11 |      11 |       11 |          11 |        11 |       11 |  22 |   23 | LAAAAA   | YKMAAA   | AAAAxx
      12 |    6605 |   0 |    0 |   2 |     12 |      12 |       12 |          12 |        12 |       12 |  24 |   25 | MAAAAA   | BUJAAA   | HHHHxx
      13 |    5696 |   1 |    1 |   3 |     13 |      13 |       13 |          13 |        13 |       13 |  26 |   27 | NAAAAA   | CLIAAA   | AAAAxx
      14 |    4341 |   0 |    2 |   4 |     14 |      14 |       14 |          14 |        14 |       14 |  28 |   29 | OAAAAA   | ZKGAAA   | HHHHxx
      15 |    1358 |   1 |    3 |   5 |     15 |      15 |       15 |          15 |        15 |       15 |  30 |   31 | PAAAAA   | GACAAA   | OOOOxx
(16 rows)

FETCH 17 in foo17;
 unique1 | unique2 | two | four | ten | twenty | hundred | thousand | twothousand | fivethous | tenthous | odd | even | stringu1 | stringu2 | string4 
---------+---------+-----+------+-----+--------+---------+----------+-------------+-----------+----------+-----+------+----------+----------+---------
    8800 |       0 |   0 |    0 |   0 |      0 |       0 |      800 |         800 |      3800 |     8800 |   0 |    1 | MAAAAA   | AAAAAA   | AAAAxx
    1891 |       1 |   1 |    3 |   1 |     11 |      91 |      891 |        1891 |      1891 |     1891 | 182 |  183 | TUAAAA   | BAAAAA   | HHHHxx
    3420 |       2 |   0 |    0 |   0 |      0 |      20 |      420 |        1420 |      3420 |     3420 |  40 |   41 | OBAAAA   | CAAAAA   | OOOOxx
    9850 |       3 |   0 |    2 |   0 |     10 |      50 |      850 |        1850 |      4850 |     9850 | 100 |  101 | WOAAAA   | DAAAAA   | VVVVxx
    7164 |       4 |   0 |    0 |   4 |      4 |      64 |      164 |        1164 |      2164 |     7164 | 128 |  129 | OPAAAA   | EAAAAA   | AAAAxx
    8009 |       5 |   1 |    1 |   9 |      9 |       9 |        9 |           9 |      3009 |     8009 |  18 |   19 | BWAAAA   | FAAAAA   | HHHHxx
    5057 |       6 |   1 |    1 |   7 |     17 |      57 |       57 |        1057 |        57 |     5057 | 114 |  115 | NMAAAA   | GAAAAA   | OOOOxx
    6701 |       7 |   1 |    1 |   1 |      1 |       1 |      701 |         701 |      1701 |     6701 |   2 |    3 | TXAAAA   | HAAAAA   | VVVVxx
    4321 |       8 |   1 |    1 |   1 |      1 |      21 |      321 |         321 |      4321 |     4321 |  42 |   43 | FKAAAA   | IAAAAA   | AAAAxx
    3043 |       9 |   1 |    3 |   3 |      3 |      43 |       43 |        1043 |      3043 |     3043 |  86 |   87 | BNAAAA   | JAAAAA   | HHHHxx
    1314 |      10 |   0 |    2 |   4 |     14 |      14 |      314 |        1314 |      1314 |     1314 |  28 |   29 | OYAAAA   | KAAAAA   | OOOOxx
    1504 |      11 |   0 |    0 |   4 |      4 |       4 |      504 |        1504 |      1504 |     1504 |   8 |    9 | WFAAAA   | LAAAAA   | VVVVxx
    5222 |      12 |   0 |    2 |   2 |      2 |      22 |      222 |        1222 |       222 |     5222 |  44 |   45 | WSAAAA   | MAAAAA   | AAAAxx
    6243 |      13 |   1 |    3 |   3 |      3 |      43 |      243 |         243 |      1243 |     6243 |  86 |   87 | DGAAAA   | NAAAAA   | HHHHxx
    5471 |      14 |   1 |    3 |   1 |     11 |      71 |      471 |        1471 |       471 |     5471 | 142 |  143 | LCAAAA   | OAAAAA   | OOOOxx
    5006 |      15 |   0 |    2 |   6 |      6 |       6 |        6 |        1006 |         6 |     5006 |  12 |   13 | OKAAAA   | PAAAAA   | VVVVxx
    5387 |      16 |   1 |    3 |   7 |      7 |      87 |      387 |        1387 |       387 |     5387 | 174 |  175 | FZAAAA   | QAAAAA   | AAAAxx
(17 rows)

FETCH 18 in foo18;
 unique1 | unique2 | two | four | ten | twenty | hundred | thousand | twothousand | fivethous | tenthous | odd | even | stringu1 | stringu2 | string4 
---------+---------+-----+------+-----+--------+---------+----------+-------------+-----------+----------+-----+------+----------+----------+---------
       0 |    9998 |   0 |    0 |   0 |      0 |       0 |        0 |           0 |         0 |        0 |   0 |    1 | AAAAAA   | OUOAAA   | OOOOxx
       1 |    2838 |   1 |    1 |   1 |      1 |       1 |        1 |           1 |         1 |        1 |   2 |    3 | BAAAAA   | EFEAAA   | OOOOxx
       2 |    2716 |   0 |    2 |   2 |      2 |       2 |        2 |           2 |         2 |        2 |   4 |    5 | CAAAAA   | MAEAAA   | AAAAxx
       3 |    5679 |   1 |    3 |   3 |      3 |       3 |        3 |           3 |         3 |        3 |   6 |    7 | DAAAAA   | LKIAAA   | VVVVxx
       4 |    1621 |   0 |    0 |   4 |      4 |       4 |        4 |           4 |         4 |        4 |   8 |    9 | EAAAAA   | JKCAAA   | HHHHxx
       5 |    5557 |   1 |    1 |   5 |      5 |       5 |        5 |           5 |         5 |        5 |  10 |   11 | FAAAAA   | TFIAAA   | HHHHxx
       6 |    2855 |   0 |    2 |   6 |      6 |       6 |        6 |           6 |         6 |        6 |  12 |   13 | GAAAAA   | VFEAAA   | VVVVxx
       7 |    8518 |   1 |    3 |   7 |      7 |       7 |        7 |           7 |         7 |        7 |  14 |   15 | HAAAAA   | QPMAAA   | OOOOxx
       8 |    5435 |   0 |    0 |   8 |      8 |       8 |        8 |           8 |         8 |        8 |  16 |   17 | IAAAAA   | BBIAAA   | VVVVxx
       9 |    4463 |   1 |    1 |   9 |      9 |       9 |        9 |           9 |         9 |        9 |  18 |   19 | JAAAAA   | RPGAAA   | VVVVxx
      10 |    8788 |   0 |    2 |   0 |     10 |      10 |       10 |          10 |        10 |       10 |  20 |   21 | KAAAAA   | AANAAA   | AAAAxx
      11 |    8396 |   1 |    3 |   1 |     11 |      11 |       11 |          11 |        11 |       11 |  22 |   23 | LAAAAA   | YKMAAA   | AAAAxx
      12 |    6605 |   0 |    0 |   2 |     12 |      12 |       12 |          12 |        12 |       12 |  24 |   25 | MAAAAA   | BUJAAA   | HHHHxx
      13 |    5696 |   1 |    1 |   3 |     13 |      13 |       13 |          13 |        13 |       13 |  26 |   27 | NAAAAA   | CLIAAA   | AAAAxx
      14 |    4341 |   0 |    2 |   4 |     14 |      14 |       14 |          14 |        14 |       14 |  28 |   29 | OAAAAA   | ZKGAAA   | HHHHxx
      15 |    1358 |   1 |    3 |   5 |     15 |      15 |       15 |          15 |        15 |       15 |  30 |   31 | PAAAAA   | GACAAA   | OOOOxx
      16 |    9675 |   0 |    0 |   6 |     16 |      16 |       16 |          16 |        16 |       16 |  32 |   33 | QAAAAA   | DIOAAA   | VVVVxx
      17 |    8274 |   1 |    1 |   7 |     17 |      17 |       17 |          17 |        17 |       17 |  34 |   35 | RAAAAA   | GGMAAA   | OOOOxx
(18 rows)

FETCH 19 in foo19;
 unique1 | unique2 | two | four | ten | twenty | hundred | thousand | twothousand | fivethous | tenthous | odd | even | stringu1 | stringu2 | string4 
---------+---------+-----+------+-----+--------+---------+----------+-------------+-----------+----------+-----+------+----------+----------+---------
    8800 |       0 |   0 |    0 |   0 |      0 |       0 |      800 |         800 |      3800 |     8800 |   0 |    1 | MAAAAA   | AAAAAA   | AAAAxx
    1891 |       1 |   1 |    3 |   1 |     11 |      91 |      891 |        1891 |      1891 |     1891 | 182 |  183 | TUAAAA   | BAAAAA   | HHHHxx
    3420 |       2 |   0 |    0 |   0 |      0 |      20 |      420 |        1420 |      3420 |     3420 |  40 |   41 | OBAAAA   | CAAAAA   | OOOOxx
    9850 |       3 |   0 |    2 |   0 |     10 |      50 |      850 |        1850 |      4850 |     9850 | 100 |  101 | WOAAAA   | DAAAAA   | VVVVxx
    7164 |       4 |   0 |    0 |   4 |      4 |      64 |      164 |        1164 |      2164 |     7164 | 128 |  129 | OPAAAA   | EAAAAA   | AAAAxx
    8009 |       5 |   1 |    1 |   9 |      9 |       9 |        9 |           9 |      3009 |     8009 |  18 |   19 | BWAAAA   | FAAAAA   | HHHHxx
    5057 |       6 |   1 |    1 |   7 |     17 |      57 |       57 |        1057 |        57 |     5057 | 114 |  115 | NMAAAA   | GAAAAA   | OOOOxx
    6701 |       7 |   1 |    1 |   1 |      1 |       1 |      701 |         701 |      1701 |     6701 |   2 |    3 | TXAAAA   | HAAAAA   | VVVVxx
    4321 |       8 |   1 |    1 |   1 |      1 |      21 |      321 |         321 |      4321 |     4321 |  42 |   43 | FKAAAA   | IAAAAA   | AAAAxx
    3043 |       9 |   1 |    3 |   3 |      3 |      43 |       43 |        1043 |      3043 |     3043 |  86 |   87 | BNAAAA   | JAAAAA   | HHHHxx
    1314 |      10 |   0 |    2 |   4 |     14 |      14 |      314 |        1314 |      1314 |     1314 |  28 |   29 | OYAAAA   | KAAAAA   | OOOOxx
    1504 |      11 |   0 |    0 |   4 |      4 |       4 |      504 |        1504 |      1504 |     1504 |   8 |    9 | WFAAAA   | LAAAAA   | VVVVxx
    5222 |      12 |   0 |    2 |   2 |      2 |      22 |      222 |        1222 |       222 |     5222 |  44 |   45 | WSAAAA   | MAAAAA   | AAAAxx
    6243 |      13 |   1 |    3 |   3 |      3 |      43 |      243 |         243 |      1243 |     6243 |  86 |   87 | DGAAAA   | NAAAAA   | HHHHxx
    5471 |      14 |   1 |    3 |   1 |     11 |      71 |      471 |        1471 |       471 |     5471 | 142 |  143 | LCAAAA   | OAAAAA   | OOOOxx
    5006 |      15 |   0 |    2 |   6 |      6 |       6 |        6 |        1006 |         6 |     5006 |  12 |   13 | OKAAAA   | PAAAAA   | VVVVxx
    5387 |      16 |   1 |    3 |   7 |      7 |      87 |      387 |        1387 |       387 |     5387 | 174 |  175 | FZAAAA   | QAAAAA   | AAAAxx
    5785 |      17 |   1 |    1 |   5 |      5 |      85 |      785 |        1785 |       785 |     5785 | 170 |  171 | NOAAAA   | RAAAAA   | HHHHxx
    6621 |      18 |   1 |    1 |   1 |      1 |      21 |      621 |         621 |      1621 |     6621 |  42 |   43 | RUAAAA   | SAAAAA   | OOOOxx
(19 rows)

FETCH 20 in foo20;
 unique1 | unique2 | two | four | ten | twenty | hundred | thousand | twothousand | fivethous | tenthous | odd | even | stringu1 | stringu2 | string4 
---------+---------+-----+------+-----+--------+---------+----------+-------------+-----------+----------+-----+------+----------+----------+---------
       0 |    9998 |   0 |    0 |   0 |      0 |       0 |        0 |           0 |         0 |        0 |   0 |    1 | AAAAAA   | OUOAAA   | OOOOxx
       1 |    2838 |   1 |    1 |   1 |      1 |       1 |        1 |           1 |         1 |        1 |   2 |    3 | BAAAAA   | EFEAAA   | OOOOxx
       2 |    2716 |   0 |    2 |   2 |      2 |       2 |        2 |           2 |         2 |        2 |   4 |    5 | CAAAAA   | MAEAAA   | AAAAxx
       3 |    5679 |   1 |    3 |   3 |      3 |       3 |        3 |           3 |         3 |        3 |   6 |    7 | DAAAAA   | LKIAAA   | VVVVxx
       4 |    1621 |   0 |    0 |   4 |      4 |       4 |        4 |           4 |         4 |        4 |   8 |    9 | EAAAAA   | JKCAAA   | HHHHxx
       5 |    5557 |   1 |    1 |   5 |      5 |       5 |        5 |           5 |         5 |        5 |  10 |   11 | FAAAAA   | TFIAAA   | HHHHxx
       6 |    2855 |   0 |    2 |   6 |      6 |       6 |        6 |           6 |         6 |        6 |  12 |   13 | GAAAAA   | VFEAAA   | VVVVxx
       7 |    8518 |   1 |    3 |   7 |      7 |       7 |        7 |           7 |         7 |        7 |  14 |   15 | HAAAAA   | QPMAAA   | OOOOxx
       8 |    5435 |   0 |    0 |   8 |      8 |       8 |        8 |           8 |         8 |        8 |  16 |   17 | IAAAAA   | BBIAAA   | VVVVxx
       9 |    4463 |   1 |    1 |   9 |      9 |       9 |        9 |           9 |         9 |        9 |  18 |   19 | JAAAAA   | RPGAAA   | VVVVxx
      10 |    8788 |   0 |    2 |   0 |     10 |      10 |       10 |          10 |        10 |       10 |  20 |   21 | KAAAAA   | AANAAA   | AAAAxx
      11 |    8396 |   1 |    3 |   1 |     11 |      11 |       11 |          11 |        11 |       11 |  22 |   23 | LAAAAA   | YKMAAA   | AAAAxx
      12 |    6605 |   0 |    0 |   2 |     12 |      12 |       12 |          12 |        12 |       12 |  24 |   25 | MAAAAA   | BUJAAA   | HHHHxx
      13 |    5696 |   1 |    1 |   3 |     13 |      13 |       13 |          13 |        13 |       13 |  26 |   27 | NAAAAA   | CLIAAA   | AAAAxx
      14 |    4341 |   0 |    2 |   4 |     14 |      14 |       14 |          14 |        14 |       14 |  28 |   29 | OAAAAA   | ZKGAAA   | HHHHxx
      15 |    1358 |   1 |    3 |   5 |     15 |      15 |       15 |          15 |        15 |       15 |  30 |   31 | PAAAAA   | GACAAA   | OOOOxx
      16 |    9675 |   0 |    0 |   6 |     16 |      16 |       16 |          16 |        16 |       16 |  32 |   33 | QAAAAA   | DIOAAA   | VVVVxx
      17 |    8274 |   1 |    1 |   7 |     17 |      17 |       17 |          17 |        17 |       17 |  34 |   35 | RAAAAA   | GGMAAA   | OOOOxx
      18 |     376 |   0 |    2 |   8 |     18 |      18 |       18 |          18 |        18 |       18 |  36 |   37 | SAAAAA   | MOAAAA   | AAAAxx
      19 |    7303 |   1 |    3 |   9 |     19 |      19 |       19 |          19 |        19 |       19 |  38 |   39 | TAAAAA   | XUKAAA   | VVVVxx
(20 rows)

FETCH 21 in foo21;
 unique1 | unique2 | two | four | ten | twenty | hundred | thousand | twothousand | fivethous | tenthous | odd | even | stringu1 | stringu2 | string4 
---------+---------+-----+------+-----+--------+---------+----------+-------------+-----------+----------+-----+------+----------+----------+---------
    8800 |       0 |   0 |    0 |   0 |      0 |       0 |      800 |         800 |      3800 |     8800 |   0 |    1 | MAAAAA   | AAAAAA   | AAAAxx
    1891 |       1 |   1 |    3 |   1 |     11 |      91 |      891 |        1891 |      1891 |     1891 | 182 |  183 | TUAAAA   | BAAAAA   | HHHHxx
    3420 |       2 |   0 |    0 |   0 |      0 |      20 |      420 |        1420 |      3420 |     3420 |  40 |   41 | OBAAAA   | CAAAAA   | OOOOxx
    9850 |       3 |   0 |    2 |   0 |     10 |      50 |      850 |        1850 |      4850 |     9850 | 100 |  101 | WOAAAA   | DAAAAA   | VVVVxx
    7164 |       4 |   0 |    0 |   4 |      4 |      64 |      164 |        1164 |      2164 |     7164 | 128 |  129 | OPAAAA   | EAAAAA   | AAAAxx
    8009 |       5 |   1 |    1 |   9 |      9 |       9 |        9 |           9 |      3009 |     8009 |  18 |   19 | BWAAAA   | FAAAAA   | HHHHxx
    5057 |       6 |   1 |    1 |   7 |     17 |      57 |       57 |        1057 |        57 |     5057 | 114 |  115 | NMAAAA   | GAAAAA   | OOOOxx
    6701 |       7 |   1 |    1 |   1 |      1 |       1 |      701 |         701 |      1701 |     6701 |   2 |    3 | TXAAAA   | HAAAAA   | VVVVxx
    4321 |       8 |   1 |    1 |   1 |      1 |      21 |      321 |         321 |      4321 |     4321 |  42 |   43 | FKAAAA   | IAAAAA   | AAAAxx
    3043 |       9 |   1 |    3 |   3 |      3 |      43 |       43 |        1043 |      3043 |     3043 |  86 |   87 | BNAAAA   | JAAAAA   | HHHHxx
    1314 |      10 |   0 |    2 |   4 |     14 |      14 |      314 |        1314 |      1314 |     1314 |  28 |   29 | OYAAAA   | KAAAAA   | OOOOxx
    1504 |      11 |   0 |    0 |   4 |      4 |       4 |      504 |        1504 |      1504 |     1504 |   8 |    9 | WFAAAA   | LAAAAA   | VVVVxx
    5222 |      12 |   0 |    2 |   2 |      2 |      22 |      222 |        1222 |       222 |     5222 |  44 |   45 | WSAAAA   | MAAAAA   | AAAAxx
    6243 |      13 |   1 |    3 |   3 |      3 |      43 |      243 |         243 |      1243 |     6243 |  86 |   87 | DGAAAA   | NAAAAA   | HHHHxx
    5471 |      14 |   1 |    3 |   1 |     11 |      71 |      471 |        1471 |       471 |     5471 | 142 |  143 | LCAAAA   | OAAAAA   | OOOOxx
    5006 |      15 |   0 |    2 |   6 |      6 |       6 |        6 |        1006 |         6 |     5006 |  12 |   13 | OKAAAA   | PAAAAA   | VVVVxx
    5387 |      16 |   1 |    3 |   7 |      7 |      87 |      387 |        1387 |       387 |     5387 | 174 |  175 | FZAAAA   | QAAAAA   | AAAAxx
    5785 |      17 |   1 |    1 |   5 |      5 |      85 |      785 |        1785 |       785 |     5785 | 170 |  171 | NOAAAA   | RAAAAA   | HHHHxx
    6621 |      18 |   1 |    1 |   1 |      1 |      21 |      621 |         621 |      1621 |     6621 |  42 |   43 | RUAAAA   | SAAAAA   | OOOOxx
    6969 |      19 |   1 |    1 |   9 |      9 |      69 |      969 |         969 |      1969 |     6969 | 138 |  139 | BIAAAA   | TAAAAA   | VVVVxx
    9460 |      20 |   0 |    0 |   0 |      0 |      60 |      460 |        1460 |      4460 |     9460 | 120 |  121 | WZAAAA   | UAAAAA   | AAAAxx
(21 rows)

FETCH 22 in foo22;
 unique1 | unique2 | two | four | ten | twenty | hundred | thousand | twothousand | fivethous | tenthous | odd | even | stringu1 | stringu2 | string4 
---------+---------+-----+------+-----+--------+---------+----------+-------------+-----------+----------+-----+------+----------+----------+---------
       0 |    9998 |   0 |    0 |   0 |      0 |       0 |        0 |           0 |         0 |        0 |   0 |    1 | AAAAAA   | OUOAAA   | OOOOxx
       1 |    2838 |   1 |    1 |   1 |      1 |       1 |        1 |           1 |         1 |        1 |   2 |    3 | BAAAAA   | EFEAAA   | OOOOxx
       2 |    2716 |   0 |    2 |   2 |      2 |       2 |        2 |           2 |         2 |        2 |   4 |    5 | CAAAAA   | MAEAAA   | AAAAxx
       3 |    5679 |   1 |    3 |   3 |      3 |       3 |        3 |           3 |         3 |        3 |   6 |    7 | DAAAAA   | LKIAAA   | VVVVxx
       4 |    1621 |   0 |    0 |   4 |      4 |       4 |        4 |           4 |         4 |        4 |   8 |    9 | EAAAAA   | JKCAAA   | HHHHxx
       5 |    5557 |   1 |    1 |   5 |      5 |       5 |        5 |           5 |         5 |        5 |  10 |   11 | FAAAAA   | TFIAAA   | HHHHxx
       6 |    2855 |   0 |    2 |   6 |      6 |       6 |        6 |           6 |         6 |        6 |  12 |   13 | GAAAAA   | VFEAAA   | VVVVxx
       7 |    8518 |   1 |    3 |   7 |      7 |       7 |        7 |           7 |         7 |        7 |  14 |   15 | HAAAAA   | QPMAAA   | OOOOxx
       8 |    5435 |   0 |    0 |   8 |      8 |       8 |        8 |           8 |         8 |        8 |  16 |   17 | IAAAAA   | BBIAAA   | VVVVxx
       9 |    4463 |   1 |    1 |   9 |      9 |       9 |        9 |           9 |         9 |        9 |  18 |   19 | JAAAAA   | RPGAAA   | VVVVxx
      10 |    8788 |   0 |    2 |   0 |     10 |      10 |       10 |          10 |        10 |       10 |  20 |   21 | KAAAAA   | AANAAA   | AAAAxx
      11 |    8396 |   1 |    3 |   1 |     11 |      11 |       11 |          11 |        11 |       11 |  22 |   23 | LAAAAA   | YKMAAA   | AAAAxx
      12 |    6605 |   0 |    0 |   2 |     12 |      12 |       12 |          12 |        12 |       12 |  24 |   25 | MAAAAA   | BUJAAA   | HHHHxx
      13 |    5696 |   1 |    1 |   3 |     13 |      13 |       13 |          13 |        13 |       13 |  26 |   27 | NAAAAA   | CLIAAA   | AAAAxx
      14 |    4341 |   0 |    2 |   4 |     14 |      14 |       14 |          14 |        14 |       14 |  28 |   29 | OAAAAA   | ZKGAAA   | HHHHxx
      15 |    1358 |   1 |    3 |   5 |     15 |      15 |       15 |          15 |        15 |       15 |  30 |   31 | PAAAAA   | GACAAA   | OOOOxx
      16 |    9675 |   0 |    0 |   6 |     16 |      16 |       16 |          16 |        16 |       16 |  32 |   33 | QAAAAA   | DIOAAA   | VVVVxx
      17 |    8274 |   1 |    1 |   7 |     17 |      17 |       17 |          17 |        17 |       17 |  34 |   35 | RAAAAA   | GGMAAA   | OOOOxx
      18 |     376 |   0 |    2 |   8 |     18 |      18 |       18 |          18 |        18 |       18 |  36 |   37 | SAAAAA   | MOAAAA   | AAAAxx
      19 |    7303 |   1 |    3 |   9 |     19 |      19 |       19 |          19 |        19 |       19 |  38 |   39 | TAAAAA   | XUKAAA   | VVVVxx
      20 |    5574 |   0 |    0 |   0 |      0 |      20 |       20 |          20 |        20 |       20 |  40 |   41 | UAAAAA   | KGIAAA   | OOOOxx
      21 |    1628 |   1 |    1 |   1 |      1 |      21 |       21 |          21 |        21 |       21 |  42 |   43 | VAAAAA   | QKCAAA   | AAAAxx
(22 rows)

FETCH 23 in foo23;
 unique1 | unique2 | two | four | ten | twenty | hundred | thousand | twothousand | fivethous | tenthous | odd | even | stringu1 | stringu2 | string4 
---------+---------+-----+------+-----+--------+---------+----------+-------------+-----------+----------+-----+------+----------+----------+---------
    8800 |       0 |   0 |    0 |   0 |      0 |       0 |      800 |         800 |      3800 |     8800 |   0 |    1 | MAAAAA   | AAAAAA   | AAAAxx
    1891 |       1 |   1 |    3 |   1 |     11 |      91 |      891 |        1891 |      1891 |     1891 | 182 |  183 | TUAAAA   | BAAAAA   | HHHHxx
    3420 |       2 |   0 |    0 |   0 |      0 |      20 |      420 |        1420 |      3420 |     3420 |  40 |   41 | OBAAAA   | CAAAAA   | OOOOxx
    9850 |       3 |   0 |    2 |   0 |     10 |      50 |      850 |        1850 |      4850 |     9850 | 100 |  101 | WOAAAA   | DAAAAA   | VVVVxx
    7164 |       4 |   0 |    0 |   4 |      4 |      64 |      164 |        1164 |      2164 |     7164 | 128 |  129 | OPAAAA   | EAAAAA   | AAAAxx
    8009 |       5 |   1 |    1 |   9 |      9 |       9 |        9 |           9 |      3009 |     8009 |  18 |   19 | BWAAAA   | FAAAAA   | HHHHxx
    5057 |       6 |   1 |    1 |   7 |     17 |      57 |       57 |        1057 |        57 |     5057 | 114 |  115 | NMAAAA   | GAAAAA   | OOOOxx
    6701 |       7 |   1 |    1 |   1 |      1 |       1 |      701 |         701 |      1701 |     6701 |   2 |    3 | TXAAAA   | HAAAAA   | VVVVxx
    4321 |       8 |   1 |    1 |   1 |      1 |      21 |      321 |         321 |      4321 |     4321 |  42 |   43 | FKAAAA   | IAAAAA   | AAAAxx
    3043 |       9 |   1 |    3 |   3 |      3 |      43 |       43 |        1043 |      3043 |     3043 |  86 |   87 | BNAAAA   | JAAAAA   | HHHHxx
    1314 |      10 |   0 |    2 |   4 |     14 |      14 |      314 |        1314 |      1314 |     1314 |  28 |   29 | OYAAAA   | KAAAAA   | OOOOxx
    1504 |      11 |   0 |    0 |   4 |      4 |       4 |      504 |        1504 |      1504 |     1504 |   8 |    9 | WFAAAA   | LAAAAA   | VVVVxx
    5222 |      12 |   0 |    2 |   2 |      2 |      22 |      222 |        1222 |       222 |     5222 |  44 |   45 | WSAAAA   | MAAAAA   | AAAAxx
    6243 |      13 |   1 |    3 |   3 |      3 |      43 |      243 |         243 |      1243 |     6243 |  86 |   87 | DGAAAA   | NAAAAA   | HHHHxx
    5471 |      14 |   1 |    3 |   1 |     11 |      71 |      471 |        1471 |       471 |     5471 | 142 |  143 | LCAAAA   | OAAAAA   | OOOOxx
    5006 |      15 |   0 |    2 |   6 |      6 |       6 |        6 |        1006 |         6 |     5006 |  12 |   13 | OKAAAA   | PAAAAA   | VVVVxx
    5387 |      16 |   1 |    3 |   7 |      7 |      87 |      387 |        1387 |       387 |     5387 | 174 |  175 | FZAAAA   | QAAAAA   | AAAAxx
    5785 |      17 |   1 |    1 |   5 |      5 |      85 |      785 |        1785 |       785 |     5785 | 170 |  171 | NOAAAA   | RAAAAA   | HHHHxx
    6621 |      18 |   1 |    1 |   1 |      1 |      21 |      621 |         621 |      1621 |     6621 |  42 |   43 | RUAAAA   | SAAAAA   | OOOOxx
    6969 |      19 |   1 |    1 |   9 |      9 |      69 |      969 |         969 |      1969 |     6969 | 138 |  139 | BIAAAA   | TAAAAA   | VVVVxx
    9460 |      20 |   0 |    0 |   0 |      0 |      60 |      460 |        1460 |      4460 |     9460 | 120 |  121 | WZAAAA   | UAAAAA   | AAAAxx
      59 |      21 |   1 |    3 |   9 |     19 |      59 |       59 |          59 |        59 |       59 | 118 |  119 | HCAAAA   | VAAAAA   | HHHHxx
    8020 |      22 |   0 |    0 |   0 |      0 |      20 |       20 |          20 |      3020 |     8020 |  40 |   41 | MWAAAA   | WAAAAA   | OOOOxx
(23 rows)

CLOSE foo1;
CLOSE foo2;
CLOSE foo3;
CLOSE foo4;
CLOSE foo5;
CLOSE foo6;
CLOSE foo7;
CLOSE foo8;
CLOSE foo9;
CLOSE foo10;
CLOSE foo11;
CLOSE foo12;
-- leave some cursors open, to test that auto-close works.
-- record this in the system view as well (don't query the time field there
-- however)
SELECT name, statement, is_holdable, is_binary, is_scrollable FROM pg_cursors ORDER BY 1;
 name  |                               statement                               | is_holdable | is_binary | is_scrollable 
-------+-----------------------------------------------------------------------+-------------+-----------+---------------
 foo13 | DECLARE foo13 SCROLL CURSOR FOR SELECT * FROM tenk1 ORDER BY unique2; | f           | f         | f
 foo14 | DECLARE foo14 CURSOR FOR SELECT * FROM tenk2 ORDER BY 1,2,3,4;        | f           | f         | f
 foo15 | DECLARE foo15 SCROLL CURSOR FOR SELECT * FROM tenk1 ORDER BY unique2; | f           | f         | f
 foo16 | DECLARE foo16 CURSOR FOR SELECT * FROM tenk2 ORDER BY 1,2,3,4;        | f           | f         | f
 foo17 | DECLARE foo17 SCROLL CURSOR FOR SELECT * FROM tenk1 ORDER BY unique2; | f           | f         | f
 foo18 | DECLARE foo18 CURSOR FOR SELECT * FROM tenk2 ORDER BY 1,2,3,4;        | f           | f         | f
 foo19 | DECLARE foo19 SCROLL CURSOR FOR SELECT * FROM tenk1 ORDER BY unique2; | f           | f         | f
 foo20 | DECLARE foo20 CURSOR FOR SELECT * FROM tenk2 ORDER BY 1,2,3,4;        | f           | f         | f
 foo21 | DECLARE foo21 SCROLL CURSOR FOR SELECT * FROM tenk1 ORDER BY unique2; | f           | f         | f
 foo22 | DECLARE foo22 CURSOR FOR SELECT * FROM tenk2 ORDER BY 1,2,3,4;        | f           | f         | f
 foo23 | DECLARE foo23 SCROLL CURSOR FOR SELECT * FROM tenk1 ORDER BY unique2; | f           | f         | f
(11 rows)

END;
SELECT name, statement, is_holdable, is_binary, is_scrollable FROM pg_cursors;
 name | statement | is_holdable | is_binary | is_scrollable 
------+-----------+-------------+-----------+---------------
(0 rows)

--
-- NO SCROLL disallows backward fetching
--
BEGIN;
DECLARE foo24 NO SCROLL CURSOR FOR SELECT * FROM tenk1 ORDER BY unique2;
FETCH 1 FROM foo24;
 unique1 | unique2 | two | four | ten | twenty | hundred | thousand | twothousand | fivethous | tenthous | odd | even | stringu1 | stringu2 | string4 
---------+---------+-----+------+-----+--------+---------+----------+-------------+-----------+----------+-----+------+----------+----------+---------
    8800 |       0 |   0 |    0 |   0 |      0 |       0 |      800 |         800 |      3800 |     8800 |   0 |    1 | MAAAAA   | AAAAAA   | AAAAxx
(1 row)

FETCH BACKWARD 1 FROM foo24; -- should fail
ERROR:  backward scan is not supported in this version of Greenplum Database
END;
--
-- Cursors outside transaction blocks
--
SELECT name, statement, is_holdable, is_binary, is_scrollable FROM pg_cursors;
 name | statement | is_holdable | is_binary | is_scrollable 
------+-----------+-------------+-----------+---------------
(0 rows)

BEGIN;
DECLARE foo25 CURSOR WITH HOLD FOR SELECT * FROM tenk2 ORDER BY 1,2,3,4;
FETCH FROM foo25;
 unique1 | unique2 | two | four | ten | twenty | hundred | thousand | twothousand | fivethous | tenthous | odd | even | stringu1 | stringu2 | string4 
---------+---------+-----+------+-----+--------+---------+----------+-------------+-----------+----------+-----+------+----------+----------+---------
       0 |    9998 |   0 |    0 |   0 |      0 |       0 |        0 |           0 |         0 |        0 |   0 |    1 | AAAAAA   | OUOAAA   | OOOOxx
(1 row)

FETCH FROM foo25;
 unique1 | unique2 | two | four | ten | twenty | hundred | thousand | twothousand | fivethous | tenthous | odd | even | stringu1 | stringu2 | string4 
---------+---------+-----+------+-----+--------+---------+----------+-------------+-----------+----------+-----+------+----------+----------+---------
       1 |    2838 |   1 |    1 |   1 |      1 |       1 |        1 |           1 |         1 |        1 |   2 |    3 | BAAAAA   | EFEAAA   | OOOOxx
(1 row)

COMMIT;
FETCH FROM foo25;
 unique1 | unique2 | two | four | ten | twenty | hundred | thousand | twothousand | fivethous | tenthous | odd | even | stringu1 | stringu2 | string4 
---------+---------+-----+------+-----+--------+---------+----------+-------------+-----------+----------+-----+------+----------+----------+---------
       2 |    2716 |   0 |    2 |   2 |      2 |       2 |        2 |           2 |         2 |        2 |   4 |    5 | CAAAAA   | MAEAAA   | AAAAxx
(1 row)

--FETCH BACKWARD FROM foo25;
--FETCH ABSOLUTE -1 FROM foo25;
SELECT name, statement, is_holdable, is_binary, is_scrollable FROM pg_cursors;
 name  |                                statement                                 | is_holdable | is_binary | is_scrollable 
-------+--------------------------------------------------------------------------+-------------+-----------+---------------
 foo25 | DECLARE foo25 CURSOR WITH HOLD FOR SELECT * FROM tenk2 ORDER BY 1,2,3,4; | t           | f         | f
(1 row)

CLOSE foo25;
--
-- ROLLBACK should close holdable cursors
--
BEGIN;
DECLARE foo26 CURSOR WITH HOLD FOR SELECT * FROM tenk1 ORDER BY unique2;
ROLLBACK;
-- should fail
FETCH FROM foo26;
ERROR:  cursor "foo26" does not exist
--
-- Parameterized DECLARE needs to insert param values into the cursor portal
--
BEGIN;
CREATE FUNCTION declares_cursor(text)
   RETURNS void
   AS 'DECLARE c CURSOR FOR SELECT stringu1 FROM tenk1 WHERE stringu1 LIKE $1;'
   LANGUAGE SQL READS SQL DATA;
SELECT declares_cursor('AB%');
 declares_cursor 
-----------------
 
(1 row)

FETCH ALL FROM c;
 stringu1 
----------
 ABAAAA
 ABAAAA
 ABAAAA
 ABAAAA
 ABAAAA
 ABAAAA
 ABAAAA
 ABAAAA
 ABAAAA
 ABAAAA
 ABAAAA
 ABAAAA
 ABAAAA
 ABAAAA
 ABAAAA
(15 rows)

ROLLBACK;
--
-- Test behavior of both volatile and stable functions inside a cursor;
-- in particular we want to see what happens during commit of a holdable
-- cursor
--
create temp table tt1(f1 int);
NOTICE:  Table doesn't have 'DISTRIBUTED BY' clause -- Using column named 'f1' as the Greenplum Database data distribution key for this table.
HINT:  The 'DISTRIBUTED BY' clause determines the distribution of data. Make sure column(s) chosen are the optimal data distribution key to minimize skew.
create function count_tt1_v() returns int8 as
'select count(*) from tt1' language sql volatile READS SQL DATA;
create function count_tt1_s() returns int8 as
'select count(*) from tt1' language sql stable READS SQL DATA;
begin;
insert into tt1 values(1);
declare c1 cursor for select count_tt1_v(), count_tt1_s();
insert into tt1 values(2);
-- fetch all from c1; -- DISABLED: see open JIRA MPP-835
-- start_ignore
 count_tt1_v | count_tt1_s 
-------------+-------------
           2 |           1
(1 row)
-- end_ignore
rollback;
begin;
insert into tt1 values(1);
declare c2 cursor with hold for select count_tt1_v(), count_tt1_s();
insert into tt1 values(2);
commit;
delete from tt1;
-- fetch all from c2; -- DISABLED: see open JIRA MPP-835
-- start_ignore
 count_tt1_v | count_tt1_s 
-------------+-------------
           2 |           1
(1 row)
-- end_ignore
drop function count_tt1_v();
drop function count_tt1_s();
-- Create a cursor with the BINARY option and check the pg_cursors view
BEGIN;
SELECT name, statement, is_holdable, is_binary, is_scrollable FROM pg_cursors;
 name |                              statement                               | is_holdable | is_binary | is_scrollable 
------+----------------------------------------------------------------------+-------------+-----------+---------------
 c2   | declare c2 cursor with hold for select count_tt1_v(), count_tt1_s(); | t           | f         | f
(1 row)

DECLARE bc BINARY CURSOR FOR SELECT * FROM tenk1;
SELECT name, statement, is_holdable, is_binary, is_scrollable FROM pg_cursors;
 name |                              statement                               | is_holdable | is_binary | is_scrollable 
------+----------------------------------------------------------------------+-------------+-----------+---------------
 bc   | DECLARE bc BINARY CURSOR FOR SELECT * FROM tenk1;                    | f           | t         | f
 c2   | declare c2 cursor with hold for select count_tt1_v(), count_tt1_s(); | t           | f         | f
(2 rows)

ROLLBACK;
-- We should not see the portal that is created internally to
-- implement EXECUTE in pg_cursors
PREPARE cprep AS
  SELECT name, statement, is_holdable, is_binary, is_scrollable FROM pg_cursors;
EXECUTE cprep;
 name |                              statement                               | is_holdable | is_binary | is_scrollable 
------+----------------------------------------------------------------------+-------------+-----------+---------------
 c2   | declare c2 cursor with hold for select count_tt1_v(), count_tt1_s(); | t           | f         | f
(1 row)

-- test CLOSE ALL;
SELECT name FROM pg_cursors ORDER BY 1;
 name 
------
 c2
(1 row)

CLOSE ALL;
SELECT name FROM pg_cursors ORDER BY 1;
 name 
------
(0 rows)

BEGIN;
DECLARE foo1 CURSOR WITH HOLD FOR SELECT 1;
DECLARE foo2 CURSOR WITHOUT HOLD FOR SELECT 1;
SELECT name FROM pg_cursors ORDER BY 1;
 name 
------
 foo1
 foo2
(2 rows)

CLOSE ALL;
SELECT name FROM pg_cursors ORDER BY 1;
 name 
------
(0 rows)

COMMIT;
--
-- Tests for updatable cursors
--
-- In GPDB, we use a dummy column as distribution key, so that all the
-- rows land on the same segment. Otherwise the order the cursor returns
-- the rows is unstable.
CREATE TEMP TABLE uctest(f1 int, f2 text, distkey text) distributed by (distkey);
INSERT INTO uctest VALUES (1, 'one'), (2, 'two'), (3, 'three');
SELECT f1, f2 FROM uctest;
 f1 |  f2   
----+-------
  1 | one
  2 | two
  3 | three
(3 rows)

-- Check DELETE WHERE CURRENT
BEGIN;
DECLARE c1 CURSOR FOR SELECT f1, f2 FROM uctest;
FETCH 2 FROM c1;
 f1 | f2  
----+-----
  1 | one
  2 | two
(2 rows)

DELETE FROM uctest WHERE CURRENT OF c1;
-- should show deletion
SELECT f1, f2 FROM uctest;
 f1 |  f2   
----+-------
  1 | one
  3 | three
(2 rows)

-- cursor did not move
FETCH ALL FROM c1;
 f1 |  f2   
----+-------
  3 | three
(1 row)

-- cursor is insensitive
--MOVE BACKWARD ALL IN c1; -- backwards scans not supported in GPDB
--FETCH ALL FROM c1;
COMMIT;
-- should still see deletion
SELECT f1, f2 FROM uctest;
 f1 |  f2   
----+-------
  1 | one
  3 | three
(2 rows)

-- Check UPDATE WHERE CURRENT; this time use FOR UPDATE
BEGIN;
DECLARE c1 CURSOR FOR SELECT f1, f2 FROM uctest FOR UPDATE;
FETCH c1;
 f1 | f2  
----+-----
  1 | one
(1 row)

UPDATE uctest SET f1 = 8 WHERE CURRENT OF c1;
SELECT f1, f2 FROM uctest;
 f1 |  f2   
----+-------
  3 | three
  8 | one
(2 rows)

COMMIT;
SELECT f1, f2 FROM uctest;
 f1 |  f2   
----+-------
  3 | three
  8 | one
(2 rows)

-- Check repeated-update and update-then-delete cases
BEGIN;
DECLARE c1 CURSOR FOR SELECT f1, f2 FROM uctest;
FETCH c1;
 f1 |  f2   
----+-------
  3 | three
(1 row)

UPDATE uctest SET f1 = f1 + 10 WHERE CURRENT OF c1;
SELECT f1, f2 FROM uctest;
 f1 |  f2   
----+-------
  8 | one
 13 | three
(2 rows)

UPDATE uctest SET f1 = f1 + 10 WHERE CURRENT OF c1; -- currently broken on GPDB! (does nothing)
SELECT f1, f2 FROM uctest;
 f1 |  f2   
----+-------
  8 | one
 13 | three
(2 rows)

-- insensitive cursor should not show effects of updates or deletes
--FETCH RELATIVE 0 FROM c1;
DELETE FROM uctest WHERE CURRENT OF c1; -- currently broken on GPDB! (does nothing)
SELECT f1, f2 FROM uctest;
 f1 |  f2   
----+-------
  8 | one
 13 | three
(2 rows)

DELETE FROM uctest WHERE CURRENT OF c1; -- no-op
SELECT f1, f2 FROM uctest;
 f1 |  f2   
----+-------
  8 | one
 13 | three
(2 rows)

UPDATE uctest SET f1 = f1 + 10 WHERE CURRENT OF c1; -- no-op
SELECT f1, f2 FROM uctest;
 f1 |  f2   
----+-------
  8 | one
 13 | three
(2 rows)

--FETCH RELATIVE 0 FROM c1;
ROLLBACK;
SELECT f1, f2 FROM uctest;
 f1 |  f2   
----+-------
  3 | three
  8 | one
(2 rows)

BEGIN;
DECLARE c1 CURSOR FOR SELECT f1, f2 FROM uctest FOR UPDATE;
FETCH c1;
 f1 |  f2   
----+-------
  3 | three
(1 row)

UPDATE uctest SET f1 = f1 + 10 WHERE CURRENT OF c1;
SELECT f1, f2 FROM uctest;
 f1 |  f2   
----+-------
  8 | one
 13 | three
(2 rows)

UPDATE uctest SET f1 = f1 + 10 WHERE CURRENT OF c1; -- currently broken on GPDB! (does nothing)
SELECT f1, f2 FROM uctest;
 f1 |  f2   
----+-------
  8 | one
 13 | three
(2 rows)

DELETE FROM uctest WHERE CURRENT OF c1; -- currently broken on GPDB! (does nothing)
SELECT f1, f2 FROM uctest;
 f1 |  f2   
----+-------
  8 | one
 13 | three
(2 rows)

DELETE FROM uctest WHERE CURRENT OF c1; -- no-op
SELECT f1, f2 FROM uctest;
 f1 |  f2   
----+-------
  8 | one
 13 | three
(2 rows)

UPDATE uctest SET f1 = f1 + 10 WHERE CURRENT OF c1; -- no-op
SELECT f1, f2 FROM uctest;
 f1 |  f2   
----+-------
  8 | one
 13 | three
(2 rows)

--- sensitive cursors can't currently scroll back, so this is an error:
FETCH RELATIVE 0 FROM c1;
ERROR:  cursor can only scan forward
HINT:  Declare it with SCROLL option to enable backward scan.
ROLLBACK;
SELECT f1, f2 FROM uctest;
 f1 |  f2   
----+-------
  3 | three
  8 | one
(2 rows)

-- Check inheritance cases
CREATE TEMP TABLE ucchild () inherits (uctest);
NOTICE:  Table has parent, setting distribution columns to match parent table
INSERT INTO ucchild values(100, 'hundred');
SELECT f1, f2 FROM uctest;
 f1  |   f2    
-----+---------
   3 | three
   8 | one
 100 | hundred
(3 rows)

BEGIN;
DECLARE c1 CURSOR FOR SELECT f1, f2 FROM uctest FOR UPDATE;
FETCH 1 FROM c1;
 f1 |  f2   
----+-------
  3 | three
(1 row)

UPDATE uctest SET f1 = f1 + 10 WHERE CURRENT OF c1;
FETCH 1 FROM c1;
 f1 | f2  
----+-----
  8 | one
(1 row)

UPDATE uctest SET f1 = f1 + 10 WHERE CURRENT OF c1;
FETCH 1 FROM c1;
 f1  |   f2    
-----+---------
 100 | hundred
(1 row)

UPDATE uctest SET f1 = f1 + 10 WHERE CURRENT OF c1;
FETCH 1 FROM c1;
 f1 | f2 
----+----
(0 rows)

COMMIT;
SELECT f1, f2 FROM uctest;
 f1  |   f2    
-----+---------
  13 | three
  18 | one
 110 | hundred
(3 rows)

-- Can update from a self-join, but only if FOR UPDATE says which to use
BEGIN;
DECLARE c1 CURSOR FOR SELECT * FROM uctest a, uctest b WHERE a.f1 = b.f1 + 5;
FETCH 1 FROM c1;
 f1 | f2  | distkey | f1 |  f2   | distkey 
----+-----+---------+----+-------+---------
 18 | one |         | 13 | three | 
(1 row)

UPDATE uctest SET f1 = f1 + 10 WHERE CURRENT OF c1;  -- fail
ERROR:  cursor "c1" is not a simply updatable scan of table "uctest"
ROLLBACK;
BEGIN;
DECLARE c1 CURSOR FOR SELECT * FROM uctest a, uctest b WHERE a.f1 = b.f1 + 5 FOR UPDATE;
FETCH 1 FROM c1;
 f1 | f2  | distkey | f1 |  f2   | distkey 
----+-----+---------+----+-------+---------
 18 | one |         | 13 | three | 
(1 row)

UPDATE uctest SET f1 = f1 + 10 WHERE CURRENT OF c1;  -- fail
ERROR:  cursor "c1" is not a simply updatable scan of table "uctest"
ROLLBACK;
BEGIN;
DECLARE c1 CURSOR FOR SELECT * FROM uctest a, uctest b WHERE a.f1 = b.f1 + 5 FOR SHARE OF a;
FETCH 1 FROM c1;
 f1 | f2  | distkey | f1 |  f2   | distkey 
----+-----+---------+----+-------+---------
 18 | one |         | 13 | three | 
(1 row)

UPDATE uctest SET f1 = f1 + 10 WHERE CURRENT OF c1;
ERROR:  cursor "c1" is not a simply updatable scan of table "uctest"
SELECT * FROM uctest;
ERROR:  current transaction is aborted, commands ignored until end of transaction block
ROLLBACK;
-- Check various error cases
DELETE FROM uctest WHERE CURRENT OF c1;  -- fail, no such cursor
ERROR:  cursor "c1" does not exist
DECLARE cx CURSOR WITH HOLD FOR SELECT * FROM uctest;
DELETE FROM uctest WHERE CURRENT OF cx;  -- fail, can't use held cursor
ERROR:  cursor "cx" is held from a previous transaction
BEGIN;
DECLARE c CURSOR FOR SELECT * FROM tenk2;
DELETE FROM uctest WHERE CURRENT OF c;  -- fail, cursor on wrong table
ERROR:  cursor "c" is not a simply updatable scan of table "uctest"
ROLLBACK;
BEGIN;
DECLARE c CURSOR FOR SELECT * FROM tenk2 FOR SHARE;
DELETE FROM uctest WHERE CURRENT OF c;  -- fail, cursor on wrong table
ERROR:  cursor "c" is not a simply updatable scan of table "uctest"
ROLLBACK;
BEGIN;
DECLARE c CURSOR FOR SELECT * FROM tenk1 JOIN tenk2 USING (unique1);
DELETE FROM tenk1 WHERE CURRENT OF c;  -- fail, cursor is on a join
ERROR:  cursor "c" is not a simply updatable scan of table "tenk1"
ROLLBACK;
BEGIN;
DECLARE c CURSOR FOR SELECT f1,count(*) FROM uctest GROUP BY f1;
DELETE FROM uctest WHERE CURRENT OF c;  -- fail, cursor is on aggregation
ERROR:  cursor "c" is not a simply updatable scan of table "uctest"
ROLLBACK;
BEGIN;
DECLARE c1 CURSOR FOR SELECT * FROM uctest;
DELETE FROM uctest WHERE CURRENT OF c1; -- fail, no current row
ERROR:  cursor "c1" is not positioned on a row
ROLLBACK;
-- WHERE CURRENT OF may someday work with views, but today is not that day.
-- For now, just make sure it errors out cleanly.
CREATE TEMP VIEW ucview AS SELECT f1, f2 FROM uctest;
CREATE RULE ucrule AS ON DELETE TO ucview DO INSTEAD
  DELETE FROM uctest WHERE f1 = OLD.f1;
BEGIN;
DECLARE c1 CURSOR FOR SELECT * FROM ucview;
FETCH FROM c1;
 f1 |  f2   
----+-------
 13 | three
(1 row)

DELETE FROM ucview WHERE CURRENT OF c1; -- fail, views not supported
ERROR:  WHERE CURRENT OF on a view is not implemented
ROLLBACK;
-- Check cursors for functions.
BEGIN;
DECLARE c1 CURSOR FOR SELECT * FROM LOWER('TEST');
FETCH ALL FROM c1;
 lower 
-------
 test
(1 row)

COMMIT;
-- Make sure snapshot management works okay, per bug report in
-- 235395b90909301035v7228ce63q392931f15aa74b31@mail.gmail.com
<<<<<<< HEAD
-- GPDB_90_MERGE_FIXME: This doesn't work correctly. Two issues:
-- 1. In GPDB, an UPDATE, or FOR UPDATE, locks the whole table. Because of
--    that, there cannot be concurrent updates, and we don't bother with
--    LockRows nodes in FOR UPDATE plans. However, in the upstream, the
--    LockRows node also handles fetching the latest tuple version, if it
--    was updated in the same transaction, by a *later* command.
--
-- 2. Even if we had LockRows in the plan, it still wouldn't work, at least
--    not always. In PostgreSQL, the LockRows node checks the visibility
--    when a row is FETCHed. Not before that. So if a row is UPDATEd in
--    the same transaction, before it's FETCHed, the FETCH is supposed to
--    see the effects of the UPDATE. In GPDB, however, a cursor starts
--    executing in the segments, as soon as the DECLARE CURSOR is issued,
--    so there's a race condition.
BEGIN; 
SET TRANSACTION ISOLATION LEVEL SERIALIZABLE; 
CREATE TABLE cursor (a int, b int); 
INSERT INTO cursor VALUES (1, 1); 
DECLARE c1 NO SCROLL CURSOR FOR SELECT * FROM cursor FOR UPDATE; 
UPDATE cursor SET b = 2; 
FETCH ALL FROM c1; 
 a | b 
---+---
 1 | 1
(1 row)
=======
BEGIN;
SET TRANSACTION ISOLATION LEVEL SERIALIZABLE;
CREATE TABLE cursor (a int);
INSERT INTO cursor VALUES (1);
DECLARE c1 NO SCROLL CURSOR FOR SELECT * FROM cursor FOR UPDATE;
UPDATE cursor SET a = 2;
FETCH ALL FROM c1;
 a 
---
(0 rows)
>>>>>>> a4bebdd9

COMMIT;
DROP TABLE cursor;<|MERGE_RESOLUTION|>--- conflicted
+++ resolved
@@ -989,7 +989,6 @@
 COMMIT;
 -- Make sure snapshot management works okay, per bug report in
 -- 235395b90909301035v7228ce63q392931f15aa74b31@mail.gmail.com
-<<<<<<< HEAD
 -- GPDB_90_MERGE_FIXME: This doesn't work correctly. Two issues:
 -- 1. In GPDB, an UPDATE, or FOR UPDATE, locks the whole table. Because of
 --    that, there cannot be concurrent updates, and we don't bother with
@@ -1004,29 +1003,17 @@
 --    see the effects of the UPDATE. In GPDB, however, a cursor starts
 --    executing in the segments, as soon as the DECLARE CURSOR is issued,
 --    so there's a race condition.
-BEGIN; 
-SET TRANSACTION ISOLATION LEVEL SERIALIZABLE; 
-CREATE TABLE cursor (a int, b int); 
-INSERT INTO cursor VALUES (1, 1); 
-DECLARE c1 NO SCROLL CURSOR FOR SELECT * FROM cursor FOR UPDATE; 
-UPDATE cursor SET b = 2; 
-FETCH ALL FROM c1; 
+BEGIN;
+SET TRANSACTION ISOLATION LEVEL SERIALIZABLE;
+CREATE TABLE cursor (a int, b int);
+INSERT INTO cursor VALUES (1, 1);
+DECLARE c1 NO SCROLL CURSOR FOR SELECT * FROM cursor FOR UPDATE;
+UPDATE cursor SET b = 2;
+FETCH ALL FROM c1;
  a | b 
 ---+---
  1 | 1
 (1 row)
-=======
-BEGIN;
-SET TRANSACTION ISOLATION LEVEL SERIALIZABLE;
-CREATE TABLE cursor (a int);
-INSERT INTO cursor VALUES (1);
-DECLARE c1 NO SCROLL CURSOR FOR SELECT * FROM cursor FOR UPDATE;
-UPDATE cursor SET a = 2;
-FETCH ALL FROM c1;
- a 
----
-(0 rows)
->>>>>>> a4bebdd9
 
 COMMIT;
 DROP TABLE cursor;