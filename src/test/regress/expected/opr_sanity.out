--
-- OPR_SANITY
-- Sanity checks for common errors in making operator/procedure system tables:
-- pg_operator, pg_proc, pg_cast, pg_aggregate, pg_am, pg_amop, pg_amproc, pg_opclass.
--
-- None of the SELECTs here should ever find any matching entries,
-- so the expected output is easy to maintain ;-).
-- A test failure indicates someone messed up an entry in the system tables.
--
-- NB: we assume the oidjoins test will have caught any dangling links,
-- that is OID or REGPROC fields that are not zero and do not match some
-- row in the linked-to table.  However, if we want to enforce that a link
-- field can't be 0, we have to check it here.
--
-- NB: run this test earlier than the create_operator test, because
-- that test creates some bogus operators...
-- Helper functions to deal with cases where binary-coercible matches are
-- allowed.
-- This should match IsBinaryCoercible() in parse_coerce.c.
create function binary_coercible(oid, oid) returns bool as $$
SELECT ($1 = $2) OR
 EXISTS(select 1 from pg_catalog.pg_cast where
        castsource = $1 and casttarget = $2 and
        castfunc = 0 and castcontext = 'i') OR
 ($2 = 'pg_catalog.anyarray'::pg_catalog.regtype AND
  EXISTS(select 1 from pg_catalog.pg_type where
         oid = $1 and typelem != 0 and typlen = -1))
$$ language sql strict stable READS SQL DATA;
-- This one ignores castcontext, so it considers only physical equivalence
-- and not whether the coercion can be invoked implicitly.
create function physically_coercible(oid, oid) returns bool as $$
SELECT ($1 = $2) OR
 EXISTS(select 1 from pg_catalog.pg_cast where
        castsource = $1 and casttarget = $2 and
        castfunc = 0) OR
 ($2 = 'pg_catalog.anyarray'::pg_catalog.regtype AND
  EXISTS(select 1 from pg_catalog.pg_type where
         oid = $1 and typelem != 0 and typlen = -1))
$$ language sql strict stable READS SQL DATA;
-- **************** pg_proc ****************
-- Look for illegal values in pg_proc fields.
SELECT p1.oid, p1.proname
FROM pg_proc as p1
WHERE p1.prolang = 0 OR p1.prorettype = 0 OR
       p1.pronargs < 0 OR
       array_lower(p1.proargtypes, 1) != 0 OR
       array_upper(p1.proargtypes, 1) != p1.pronargs-1 OR
       0::oid = ANY (p1.proargtypes);
 oid | proname 
-----+---------
(0 rows)

-- Look for conflicting proc definitions (same names and input datatypes).
-- (This test should be dead code now that we have the unique index
-- pg_proc_proname_args_nsp_index, but I'll leave it in anyway.)
SELECT p1.oid, p1.proname, p2.oid, p2.proname
FROM pg_proc AS p1, pg_proc AS p2
WHERE p1.oid != p2.oid AND
    p1.proname = p2.proname AND
    p1.pronargs = p2.pronargs AND
    p1.proargtypes = p2.proargtypes;
 oid | proname | oid | proname 
-----+---------+-----+---------
(0 rows)

-- Considering only built-in procs (prolang = 12), look for multiple uses
-- of the same internal function (ie, matching prosrc fields).  It's OK to
-- have several entries with different pronames for the same internal function,
-- but conflicts in the number of arguments (except in the case of window 
-- functions) and other critical items should be complained of.  (We don't 
-- check data types here; see next query.) 
--
-- Note: ignore aggregate functions here, since they all point to the same dummy
-- built-in function.
--
-- Note: ignoring gp_deprecated here since the function ignores its parameters
-- always errors and never returns a value.
SELECT p1.oid, p1.proname, p2.oid, p2.proname
FROM pg_proc AS p1, pg_proc AS p2
WHERE p1.oid < p2.oid AND
<<<<<<< HEAD
    p1.prosrc = p2.prosrc AND
	p1.prosrc NOT IN ('gp_deprecated') AND
=======
    p1.prosrc = p2.prosrc AND p1.prosrc NOT IN ('xmlparse', 'xmlpi') AND
>>>>>>> d31ccb6c
    p1.prolang = 12 AND p2.prolang = 12 AND
    (p1.proisagg = false OR p2.proisagg = false) AND
    (p1.proiswin = false OR p1.proiswin = false) AND
    (p1.prolang != p2.prolang OR
     p1.proisagg != p2.proisagg OR
     p1.proiswin != p2.proiswin OR
     p1.prosecdef != p2.prosecdef OR
     p1.proisstrict != p2.proisstrict OR
     p1.proretset != p2.proretset OR
     p1.provolatile != p2.provolatile OR
     (p1.pronargs != p2.pronargs AND p1.oid 
	  NOT IN (select winfunc from pg_window)));
 oid  |      proname      | oid  |       proname       
------+-------------------+------+---------------------
 3211 | matrix_add        | 3212 | int2_matrix_accum
 3210 | matrix_add        | 3212 | int2_matrix_accum
 3209 | matrix_add        | 3212 | int2_matrix_accum
 3208 | matrix_add        | 3212 | int2_matrix_accum
 3211 | matrix_add        | 3213 | int4_matrix_accum
 3210 | matrix_add        | 3213 | int4_matrix_accum
 3209 | matrix_add        | 3213 | int4_matrix_accum
 3208 | matrix_add        | 3213 | int4_matrix_accum
 3213 | int4_matrix_accum | 3214 | int8_matrix_accum
 3212 | int2_matrix_accum | 3214 | int8_matrix_accum
 3213 | int4_matrix_accum | 3215 | float8_matrix_accum
 3212 | int2_matrix_accum | 3215 | float8_matrix_accum
 5044 | gp_elog           | 5045 | gp_elog
(13 rows)

-- Look for uses of different type OIDs in the argument/result type fields
-- for different aliases of the same built-in function.
-- This indicates that the types are being presumed to be binary-equivalent,
-- or that the built-in function is prepared to deal with different types.
-- That's not wrong, necessarily, but we make lists of all the types being
-- so treated.  Note that the expected output of this part of the test will
-- need to be modified whenever new pairs of types are made binary-equivalent,
-- or when new polymorphic built-in functions are added!
--
-- Note: ignore aggregate functions here, since they all point to the same
-- dummy built-in function.
--
-- Note: ignoring gp_deprecated here since the function ignores its parameters
-- always errors and never returns a value.
SELECT DISTINCT p1.prorettype::regtype, p2.prorettype::regtype
FROM pg_proc AS p1, pg_proc AS p2
WHERE p1.oid != p2.oid AND
    p1.prosrc = p2.prosrc AND
	p1.prosrc NOT IN ('gp_deprecated') AND
    p1.prolang = 12 AND p2.prolang = 12 AND
    NOT p1.proisagg AND NOT p2.proisagg AND
    NOT p1.proiswin AND NOT p2.proiswin AND
    (p1.prorettype < p2.prorettype);
         prorettype          |        prorettype        
-----------------------------+--------------------------
 text                        | character varying
 smallint[]                  | integer[]
 smallint[]                  | bigint[]
 smallint[]                  | double precision[]
 integer[]                   | bigint[]
 integer[]                   | double precision[]
 bigint[]                    | double precision[]
 timestamp without time zone | timestamp with time zone
(8 rows)

SELECT DISTINCT p1.proargtypes[0]::regtype, p2.proargtypes[0]::regtype
FROM pg_proc AS p1, pg_proc AS p2
WHERE p1.oid != p2.oid AND
    p1.prosrc = p2.prosrc AND
	p1.prosrc NOT IN ('gp_deprecated') AND
    p1.prolang = 12 AND p2.prolang = 12 AND
    NOT p1.proisagg AND NOT p2.proisagg AND
    NOT p1.proiswin AND NOT p2.proiswin AND
    (p1.proargtypes[0] < p2.proargtypes[0]);
         proargtypes         |       proargtypes        
-----------------------------+--------------------------
 text                        | character
 text                        | character varying
 smallint[]                  | integer[]
 smallint[]                  | bigint[]
 smallint[]                  | double precision[]
 integer[]                   | bigint[]
 integer[]                   | double precision[]
 bigint[]                    | double precision[]
 timestamp without time zone | timestamp with time zone
 bit                         | bit varying
 anyarray                    | anyelement
(11 rows)

SELECT DISTINCT p1.proargtypes[1]::regtype, p2.proargtypes[1]::regtype
FROM pg_proc AS p1, pg_proc AS p2
WHERE p1.oid != p2.oid AND
    p1.prosrc = p2.prosrc AND
	p1.prosrc NOT IN ('gp_deprecated') AND
    p1.prolang = 12 AND p2.prolang = 12 AND
    NOT p1.proisagg AND NOT p2.proisagg AND
    NOT p1.proiswin AND NOT p2.proiswin AND
    (p1.proargtypes[1] < p2.proargtypes[1]);
         proargtypes         |       proargtypes        
-----------------------------+--------------------------
 integer                     | xid
 text                        | character
 smallint[]                  | integer[]
 smallint[]                  | bigint[]
 smallint[]                  | double precision[]
 integer[]                   | bigint[]
 integer[]                   | double precision[]
 bigint[]                    | double precision[]
 timestamp without time zone | timestamp with time zone
 bit                         | bit varying
 anyarray                    | anyelement
(11 rows)

SELECT DISTINCT p1.proargtypes[2]::regtype, p2.proargtypes[2]::regtype
FROM pg_proc AS p1, pg_proc AS p2
WHERE p1.oid != p2.oid AND
    p1.prosrc = p2.prosrc AND
	p1.prosrc NOT IN ('gp_deprecated') AND
    p1.prolang = 12 AND p2.prolang = 12 AND
    NOT p1.proisagg AND NOT p2.proisagg AND
    NOT p1.proiswin AND NOT p2.proiswin AND
    (p1.proargtypes[2] < p2.proargtypes[2]);
         proargtypes         |       proargtypes        
-----------------------------+--------------------------
 timestamp without time zone | timestamp with time zone
(1 row)

SELECT DISTINCT p1.proargtypes[3]::regtype, p2.proargtypes[3]::regtype
FROM pg_proc AS p1, pg_proc AS p2
WHERE p1.oid != p2.oid AND
    p1.prosrc = p2.prosrc AND
	p1.prosrc NOT IN ('gp_deprecated') AND
    p1.prolang = 12 AND p2.prolang = 12 AND
    NOT p1.proisagg AND NOT p2.proisagg AND
    NOT p1.proiswin AND NOT p2.proiswin AND
    (p1.proargtypes[3] < p2.proargtypes[3]);
         proargtypes         |       proargtypes        
-----------------------------+--------------------------
 timestamp without time zone | timestamp with time zone
(1 row)

SELECT DISTINCT p1.proargtypes[4]::regtype, p2.proargtypes[4]::regtype
FROM pg_proc AS p1, pg_proc AS p2
WHERE p1.oid != p2.oid AND
    p1.prosrc = p2.prosrc AND
	p1.prosrc NOT IN ('gp_deprecated') AND
    p1.prolang = 12 AND p2.prolang = 12 AND
    NOT p1.proisagg AND NOT p2.proisagg AND
    NOT p1.proiswin AND NOT p2.proiswin AND
    (p1.proargtypes[4] < p2.proargtypes[4]);
 proargtypes | proargtypes 
-------------+-------------
(0 rows)

SELECT DISTINCT p1.proargtypes[5]::regtype, p2.proargtypes[5]::regtype
FROM pg_proc AS p1, pg_proc AS p2
WHERE p1.oid != p2.oid AND
    p1.prosrc = p2.prosrc AND
	p1.prosrc NOT IN ('gp_deprecated') AND
    p1.prolang = 12 AND p2.prolang = 12 AND
    NOT p1.proisagg AND NOT p2.proisagg AND
    NOT p1.proiswin AND NOT p2.proiswin AND
    (p1.proargtypes[5] < p2.proargtypes[5]);
 proargtypes | proargtypes 
-------------+-------------
(0 rows)

SELECT DISTINCT p1.proargtypes[6]::regtype, p2.proargtypes[6]::regtype
FROM pg_proc AS p1, pg_proc AS p2
WHERE p1.oid != p2.oid AND
    p1.prosrc = p2.prosrc AND
	p1.prosrc NOT IN ('gp_deprecated') AND
    p1.prolang = 12 AND p2.prolang = 12 AND
    NOT p1.proisagg AND NOT p2.proisagg AND
    NOT p1.proiswin AND NOT p2.proiswin AND
    (p1.proargtypes[6] < p2.proargtypes[6]);
 proargtypes | proargtypes 
-------------+-------------
(0 rows)

SELECT DISTINCT p1.proargtypes[7]::regtype, p2.proargtypes[7]::regtype
FROM pg_proc AS p1, pg_proc AS p2
WHERE p1.oid != p2.oid AND
    p1.prosrc = p2.prosrc AND
	p1.prosrc NOT IN ('gp_deprecated') AND
    p1.prolang = 12 AND p2.prolang = 12 AND
    NOT p1.proisagg AND NOT p2.proisagg AND
    NOT p1.proiswin AND NOT p2.proiswin AND
    (p1.proargtypes[7] < p2.proargtypes[7]);
 proargtypes | proargtypes 
-------------+-------------
(0 rows)

-- The checks above only extend to the first 8 parameters, list any
-- functions not checked.
SELECT proname, pronargs 
FROM pg_proc 
WHERE pronargs > 8 and prolang = 12 AND
	prosrc NOT IN ('gp_deprecated') AND
	proname NOT IN ('gp_add_persistent_filespace_node_entry',
					'gp_add_persistent_relation_node_entry',
					'gp_update_persistent_filespace_node_entry',
					'gp_update_persistent_relation_node_entry',
					'gp_add_persistent_database_node_entry',
					'gp_add_persistent_tablespace_node_entry',
					'gp_update_persistent_database_node_entry',
					'gp_update_persistent_tablespace_node_entry') AND
    NOT proisagg AND 
    NOT proiswin;
 proname | pronargs 
---------+----------
(0 rows)

-- Look for functions that return type "internal" and do not have any
-- "internal" argument.  Such a function would be a security hole since
-- it might be used to call an internal function from an SQL command.
-- As of 7.3 this query should find only internal_in.
SELECT p1.oid, p1.proname
FROM pg_proc as p1
WHERE p1.prorettype = 'internal'::regtype AND NOT
    'internal'::regtype = ANY (p1.proargtypes);
 oid  |   proname   
------+-------------
 2304 | internal_in
(1 row)

-- **************** pg_cast ****************
-- Catch bogus values in pg_cast columns (other than cases detected by
-- oidjoins test).
SELECT castsource::regtype, casttarget::regtype, castfunc::regproc, castcontext
FROM pg_cast c
WHERE castsource = 0 OR casttarget = 0 OR castcontext NOT IN ('e', 'a', 'i');
 castsource | casttarget | castfunc | castcontext 
------------+------------+----------+-------------
(0 rows)

-- Look for casts to/from the same type that aren't length coercion functions.
-- (We assume they are length coercions if they take multiple arguments.)
-- Such entries are not necessarily harmful, but they are useless.
SELECT castsource::regtype, casttarget::regtype, castfunc::regproc, castcontext
FROM pg_cast c
WHERE castsource = casttarget AND castfunc = 0;
 castsource | casttarget | castfunc | castcontext 
------------+------------+----------+-------------
(0 rows)

SELECT castsource::regtype, casttarget::regtype, castfunc::regproc, castcontext
FROM pg_cast c, pg_proc p
WHERE c.castfunc = p.oid AND p.pronargs < 2 AND castsource = casttarget;
 castsource | casttarget | castfunc | castcontext 
------------+------------+----------+-------------
(0 rows)

-- Look for cast functions that don't have the right signature.  The
-- argument and result types in pg_proc must be the same as, or binary
-- compatible with, what it says in pg_cast.
-- As a special case, we allow casts from CHAR(n) that use functions
-- declared to take TEXT.  This does not pass the binary-coercibility test
-- because CHAR(n)-to-TEXT normally invokes rtrim().  However, the results
-- are the same, so long as the function is one that ignores trailing blanks.
SELECT castsource::regtype, casttarget::regtype, castfunc::regproc, castcontext
FROM pg_cast c, pg_proc p
WHERE c.castfunc = p.oid AND
    (p.pronargs < 1 OR p.pronargs > 3
     OR NOT (binary_coercible(c.castsource, p.proargtypes[0])
             OR (c.castsource = 'character'::regtype AND
                 p.proargtypes[0] = 'text'::regtype))
     OR NOT binary_coercible(p.prorettype, c.casttarget));
 castsource | casttarget | castfunc | castcontext 
------------+------------+----------+-------------
(0 rows)

SELECT castsource::regtype, casttarget::regtype, castfunc::regproc, castcontext
FROM pg_cast c, pg_proc p
WHERE c.castfunc = p.oid AND
    ((p.pronargs > 1 AND p.proargtypes[1] != 'int4'::regtype) OR
     (p.pronargs > 2 AND p.proargtypes[2] != 'bool'::regtype));
 castsource | casttarget | castfunc | castcontext 
------------+------------+----------+-------------
(0 rows)

-- Look for binary compatible casts that do not have the reverse
-- direction registered as well, or where the reverse direction is not
-- also binary compatible.  This is legal, but usually not intended.
-- As of 7.4, this finds the casts from text and varchar to bpchar, because
-- those are binary-compatible while the reverse way goes through rtrim().
-- As of 8.2, this finds the cast from cidr to inet, because that is a
-- trivial binary coercion while the other way goes through inet_to_cidr().
<<<<<<< HEAD
SELECT castsource::regtype, casttarget::regtype, castfunc::regproc, castcontext
=======
-- As of 8.3, this finds casts from xml to text, varchar, and bpchar,
-- because the other direction has to go through xmlparse().
SELECT *
>>>>>>> d31ccb6c
FROM pg_cast c
WHERE c.castfunc = 0 AND
    NOT EXISTS (SELECT 1 FROM pg_cast k
                WHERE k.castfunc = 0 AND
                    k.castsource = c.casttarget AND
                    k.casttarget = c.castsource);
<<<<<<< HEAD
    castsource     | casttarget | castfunc | castcontext 
-------------------+------------+----------+-------------
 text              | character  | -        | i
 character varying | character  | -        | i
 cidr              | inet       | -        | i
(3 rows)
=======
 castsource | casttarget | castfunc | castcontext 
------------+------------+----------+-------------
         25 |       1042 |        0 | i
       1043 |       1042 |        0 | i
        650 |        869 |        0 | i
        142 |         25 |        0 | e
        142 |       1043 |        0 | e
        142 |       1042 |        0 | e
(6 rows)
>>>>>>> d31ccb6c

-- **************** pg_operator ****************
-- Look for illegal values in pg_operator fields.
SELECT p1.oid, p1.oprname
FROM pg_operator as p1
WHERE (p1.oprkind != 'b' AND p1.oprkind != 'l' AND p1.oprkind != 'r') OR
    p1.oprresult = 0 OR p1.oprcode = 0;
 oid | oprname 
-----+---------
(0 rows)

-- Look for missing or unwanted operand types
SELECT p1.oid, p1.oprname
FROM pg_operator as p1
WHERE (p1.oprleft = 0 and p1.oprkind != 'l') OR
    (p1.oprleft != 0 and p1.oprkind = 'l') OR
    (p1.oprright = 0 and p1.oprkind != 'r') OR
    (p1.oprright != 0 and p1.oprkind = 'r');
 oid | oprname 
-----+---------
(0 rows)

-- Look for conflicting operator definitions (same names and input datatypes).
SELECT p1.oid, p1.oprcode, p2.oid, p2.oprcode
FROM pg_operator AS p1, pg_operator AS p2
WHERE p1.oid != p2.oid AND
    p1.oprname = p2.oprname AND
    p1.oprkind = p2.oprkind AND
    p1.oprleft = p2.oprleft AND
    p1.oprright = p2.oprright;
 oid | oprcode | oid | oprcode 
-----+---------+-----+---------
(0 rows)

-- Look for commutative operators that don't commute.
-- DEFINITIONAL NOTE: If A.oprcom = B, then x A y has the same result as y B x.
-- We expect that B will always say that B.oprcom = A as well; that's not
-- inherently essential, but it would be inefficient not to mark it so.
SELECT p1.oid, p1.oprcode, p2.oid, p2.oprcode
FROM pg_operator AS p1, pg_operator AS p2
WHERE p1.oprcom = p2.oid AND
    (p1.oprkind != 'b' OR
     p1.oprleft != p2.oprright OR
     p1.oprright != p2.oprleft OR
     p1.oprresult != p2.oprresult OR
     p1.oid != p2.oprcom);
 oid | oprcode | oid | oprcode 
-----+---------+-----+---------
(0 rows)

-- Look for negatory operators that don't agree.
-- DEFINITIONAL NOTE: If A.oprnegate = B, then both A and B must yield
-- boolean results, and (x A y) == ! (x B y), or the equivalent for
-- single-operand operators.
-- We expect that B will always say that B.oprnegate = A as well; that's not
-- inherently essential, but it would be inefficient not to mark it so.
-- Also, A and B had better not be the same operator.
SELECT p1.oid, p1.oprcode, p2.oid, p2.oprcode
FROM pg_operator AS p1, pg_operator AS p2
WHERE p1.oprnegate = p2.oid AND
    (p1.oprkind != p2.oprkind OR
     p1.oprleft != p2.oprleft OR
     p1.oprright != p2.oprright OR
     p1.oprresult != 'bool'::regtype OR
     p2.oprresult != 'bool'::regtype OR
     p1.oid != p2.oprnegate OR
     p1.oid = p2.oid);
 oid | oprcode | oid | oprcode 
-----+---------+-----+---------
(0 rows)

-- Look for mergejoin operators that don't match their links.
-- An lsortop/rsortop link leads from an '=' operator to the
-- sort operator ('<' operator) that's appropriate for
-- its left-side or right-side data type.
-- An ltcmpop/gtcmpop link leads from an '=' operator to the
-- '<' or '>' operator of the same input datatypes.
-- (If the '=' operator has identical L and R input datatypes,
-- then lsortop, rsortop, and ltcmpop are all the same operator.)
SELECT p1.oid, p1.oprcode, p2.oid, p2.oprcode
FROM pg_operator AS p1, pg_operator AS p2
WHERE p1.oprlsortop = p2.oid AND
    (p1.oprname NOT IN ('=', '~=~') OR p2.oprname NOT IN ('<', '~<~') OR
     p1.oprkind != 'b' OR p2.oprkind != 'b' OR
     p1.oprleft != p2.oprleft OR
     p1.oprleft != p2.oprright OR
     p1.oprresult != 'bool'::regtype OR
     p2.oprresult != 'bool'::regtype);
 oid | oprcode | oid | oprcode 
-----+---------+-----+---------
(0 rows)

SELECT p1.oid, p1.oprcode, p2.oid, p2.oprcode
FROM pg_operator AS p1, pg_operator AS p2
WHERE p1.oprrsortop = p2.oid AND
    (p1.oprname NOT IN ('=', '~=~') OR p2.oprname NOT IN ('<', '~<~') OR
     p1.oprkind != 'b' OR p2.oprkind != 'b' OR
     p1.oprright != p2.oprleft OR
     p1.oprright != p2.oprright OR
     p1.oprresult != 'bool'::regtype OR
     p2.oprresult != 'bool'::regtype);
 oid | oprcode | oid | oprcode 
-----+---------+-----+---------
(0 rows)

SELECT p1.oid, p1.oprcode, p2.oid, p2.oprcode
FROM pg_operator AS p1, pg_operator AS p2
WHERE p1.oprltcmpop = p2.oid AND
    (p1.oprname NOT IN ('=', '~=~') OR p2.oprname NOT IN ('<', '~<~') OR
     p1.oprkind != 'b' OR p2.oprkind != 'b' OR
     p1.oprleft != p2.oprleft OR
     p1.oprright != p2.oprright OR
     p1.oprresult != 'bool'::regtype OR
     p2.oprresult != 'bool'::regtype);
 oid | oprcode | oid | oprcode 
-----+---------+-----+---------
(0 rows)

SELECT p1.oid, p1.oprcode, p2.oid, p2.oprcode
FROM pg_operator AS p1, pg_operator AS p2
WHERE p1.oprgtcmpop = p2.oid AND
    (p1.oprname NOT IN ('=', '~=~') OR p2.oprname NOT IN ('>', '~>~') OR
     p1.oprkind != 'b' OR p2.oprkind != 'b' OR
     p1.oprleft != p2.oprleft OR
     p1.oprright != p2.oprright OR
     p1.oprresult != 'bool'::regtype OR
     p2.oprresult != 'bool'::regtype);
 oid | oprcode | oid | oprcode 
-----+---------+-----+---------
(0 rows)

-- Make sure all four links are specified if any are.
SELECT p1.oid, p1.oprcode
FROM pg_operator AS p1
WHERE NOT ((oprlsortop = 0 AND oprrsortop = 0 AND
            oprltcmpop = 0 AND oprgtcmpop = 0) OR
           (oprlsortop != 0 AND oprrsortop != 0 AND
            oprltcmpop != 0 AND oprgtcmpop != 0));
 oid | oprcode 
-----+---------
(0 rows)

-- A mergejoinable = operator must have a commutator (usually itself).
SELECT p1.oid, p1.oprname FROM pg_operator AS p1
WHERE p1.oprlsortop != 0 AND
      p1.oprcom = 0;
 oid | oprname 
-----+---------
(0 rows)

-- Mergejoinable operators across datatypes must come in closed sets, that
-- is if you provide int2 = int4 and int4 = int8 then you must also provide
-- int2 = int8 (and commutators of all these).  This is necessary because
-- the planner tries to deduce additional qual clauses from transitivity
-- of mergejoinable operators.  If there are clauses int2var = int4var and
-- int4var = int8var, the planner will deduce int2var = int8var ... and it
-- had better have a way to represent it.
SELECT p1.oid, p2.oid FROM pg_operator AS p1, pg_operator AS p2
WHERE p1.oprlsortop != p1.oprrsortop AND
      p1.oprrsortop = p2.oprlsortop AND
      p2.oprlsortop != p2.oprrsortop AND
      NOT EXISTS (SELECT 1 FROM pg_operator p3 WHERE
      p3.oprlsortop = p1.oprlsortop AND p3.oprrsortop = p2.oprrsortop);
 oid | oid 
-----+-----
(0 rows)

-- Hashing only works on simple equality operators "type = sametype",
-- since the hash itself depends on the bitwise representation of the type.
-- Check that allegedly hashable operators look like they might be "=".
SELECT p1.oid, p1.oprname
FROM pg_operator AS p1
WHERE p1.oprcanhash AND NOT
    (p1.oprkind = 'b' AND p1.oprresult = 'bool'::regtype AND
     p1.oprleft = p1.oprright AND p1.oprname IN ('=', '~=~') AND
     p1.oprcom = p1.oid);
 oid | oprname 
-----+---------
(0 rows)

-- In 6.5 we accepted hashable array equality operators when the array element
-- type is hashable.  However, what we actually need to make hashjoin work on
-- an array is a hashable element type *and* no padding between elements in
-- the array storage (or, perhaps, guaranteed-zero padding).  Currently,
-- since the padding code in arrayfuncs.c is pretty bogus, it seems safest
-- to just forbid hashjoin on array equality ops.
-- This should be reconsidered someday.
-- -- Look for array equality operators that are hashable when the underlying
-- -- type is not, or vice versa.  This is presumably bogus.
-- 
-- SELECT p1.oid, p1.oprcanhash, p2.oid, p2.oprcanhash, t1.typname, t2.typname
-- FROM pg_operator AS p1, pg_operator AS p2, pg_type AS t1, pg_type AS t2
-- WHERE p1.oprname = '=' AND p1.oprleft = p1.oprright AND 
--     p2.oprname = '=' AND p2.oprleft = p2.oprright AND
--     p1.oprleft = t1.oid AND p2.oprleft = t2.oid AND t1.typelem = t2.oid AND
--     p1.oprcanhash != p2.oprcanhash;
-- Substitute check: forbid hashable array ops, period.
SELECT p1.oid, p1.oprname
FROM pg_operator AS p1, pg_proc AS p2
WHERE p1.oprcanhash AND p1.oprcode = p2.oid AND p2.proname = 'array_eq';
 oid | oprname 
-----+---------
(0 rows)

-- Hashable operators should appear as members of hash index opclasses.
SELECT p1.oid, p1.oprname
FROM pg_operator AS p1
WHERE p1.oprcanhash AND NOT EXISTS
  (SELECT 1 FROM pg_opclass op JOIN pg_amop p ON op.oid = amopclaid
   WHERE opcamid = (SELECT oid FROM pg_am WHERE amname = 'hash') AND
         amopopr = p1.oid);
 oid | oprname 
-----+---------
(0 rows)

-- And the converse.
SELECT p1.oid, p1.oprname, op.opcname
FROM pg_operator AS p1, pg_opclass op, pg_amop p
WHERE amopopr = p1.oid AND amopclaid = op.oid
  AND opcamid = (SELECT oid FROM pg_am WHERE amname = 'hash')
  AND NOT p1.oprcanhash;
 oid | oprname | opcname 
-----+---------+---------
(0 rows)

-- Check that each operator defined in pg_operator matches its oprcode entry
-- in pg_proc.  Easiest to do this separately for each oprkind.
SELECT p1.oid, p1.oprname, p2.oid, p2.proname
FROM pg_operator AS p1, pg_proc AS p2
WHERE p1.oprcode = p2.oid AND
    p1.oprkind = 'b' AND
    (p2.pronargs != 2
     OR NOT binary_coercible(p2.prorettype, p1.oprresult)
     OR NOT binary_coercible(p1.oprleft, p2.proargtypes[0])
     OR NOT binary_coercible(p1.oprright, p2.proargtypes[1]));
 oid | oprname | oid | proname 
-----+---------+-----+---------
(0 rows)

SELECT p1.oid, p1.oprname, p2.oid, p2.proname
FROM pg_operator AS p1, pg_proc AS p2
WHERE p1.oprcode = p2.oid AND
    p1.oprkind = 'l' AND
    (p2.pronargs != 1
     OR NOT binary_coercible(p2.prorettype, p1.oprresult)
     OR NOT binary_coercible(p1.oprright, p2.proargtypes[0])
     OR p1.oprleft != 0);
 oid | oprname | oid | proname 
-----+---------+-----+---------
(0 rows)

SELECT p1.oid, p1.oprname, p2.oid, p2.proname
FROM pg_operator AS p1, pg_proc AS p2
WHERE p1.oprcode = p2.oid AND
    p1.oprkind = 'r' AND
    (p2.pronargs != 1
     OR NOT binary_coercible(p2.prorettype, p1.oprresult)
     OR NOT binary_coercible(p1.oprleft, p2.proargtypes[0])
     OR p1.oprright != 0);
 oid | oprname | oid | proname 
-----+---------+-----+---------
(0 rows)

-- If the operator is mergejoinable or hashjoinable, its underlying function
-- should not be volatile.
SELECT p1.oid, p1.oprname, p2.oid, p2.proname
FROM pg_operator AS p1, pg_proc AS p2
WHERE p1.oprcode = p2.oid AND
    (p1.oprlsortop != 0 OR p1.oprcanhash) AND
    p2.provolatile = 'v';
 oid | oprname | oid | proname 
-----+---------+-----+---------
(0 rows)

-- If oprrest is set, the operator must return boolean,
-- and it must link to a proc with the right signature
-- to be a restriction selectivity estimator.
-- The proc signature we want is: float8 proc(internal, oid, internal, int4)
SELECT p1.oid, p1.oprname, p2.oid, p2.proname
FROM pg_operator AS p1, pg_proc AS p2
WHERE p1.oprrest = p2.oid AND
    (p1.oprresult != 'bool'::regtype OR
     p2.prorettype != 'float8'::regtype OR p2.proretset OR
     p2.pronargs != 4 OR
     p2.proargtypes[0] != 'internal'::regtype OR
     p2.proargtypes[1] != 'oid'::regtype OR
     p2.proargtypes[2] != 'internal'::regtype OR
     p2.proargtypes[3] != 'int4'::regtype);
 oid | oprname | oid | proname 
-----+---------+-----+---------
(0 rows)

-- If oprjoin is set, the operator must be a binary boolean op,
-- and it must link to a proc with the right signature
-- to be a join selectivity estimator.
-- The proc signature we want is: float8 proc(internal, oid, internal, int2)
SELECT p1.oid, p1.oprname, p2.oid, p2.proname
FROM pg_operator AS p1, pg_proc AS p2
WHERE p1.oprjoin = p2.oid AND
    (p1.oprkind != 'b' OR p1.oprresult != 'bool'::regtype OR
     p2.prorettype != 'float8'::regtype OR p2.proretset OR
     p2.pronargs != 4 OR
     p2.proargtypes[0] != 'internal'::regtype OR
     p2.proargtypes[1] != 'oid'::regtype OR
     p2.proargtypes[2] != 'internal'::regtype OR
     p2.proargtypes[3] != 'int2'::regtype);
 oid | oprname | oid | proname 
-----+---------+-----+---------
(0 rows)

-- **************** pg_aggregate ****************
-- Look for illegal values in pg_aggregate fields.
SELECT ctid, aggfnoid::oid
FROM pg_aggregate as p1
WHERE aggfnoid = 0 OR aggtransfn = 0 OR aggtranstype = 0;
 ctid | aggfnoid 
------+----------
(0 rows)

-- Make sure the matching pg_proc entry is sensible, too.
SELECT a.aggfnoid::oid, p.proname
FROM pg_aggregate as a, pg_proc as p
WHERE a.aggfnoid = p.oid AND
    (NOT p.proisagg OR p.proretset);
 aggfnoid | proname 
----------+---------
(0 rows)

-- Make sure there are no proisagg pg_proc entries without matches.
SELECT oid, proname
FROM pg_proc as p
WHERE p.proisagg AND
    NOT EXISTS (SELECT 1 FROM pg_aggregate a WHERE a.aggfnoid = p.oid);
 oid | proname 
-----+---------
(0 rows)

-- If there is no finalfn then the output type must be the transtype.
SELECT a.aggfnoid::oid, p.proname
FROM pg_aggregate as a, pg_proc as p
WHERE a.aggfnoid = p.oid AND
    a.aggfinalfn = 0 AND p.prorettype != a.aggtranstype;
 aggfnoid | proname 
----------+---------
(0 rows)

-- Cross-check transfn against its entry in pg_proc.
-- NOTE: use physically_coercible here, not binary_coercible, because
-- max and min on abstime are implemented using int4larger/int4smaller.
SELECT a.aggfnoid::oid, p.proname, ptr.oid, ptr.proname
FROM pg_aggregate AS a, pg_proc AS p, pg_proc AS ptr
WHERE a.aggfnoid = p.oid AND
    a.aggtransfn = ptr.oid AND
    (ptr.proretset
     OR NOT (ptr.pronargs = p.pronargs + 1)
     OR NOT physically_coercible(ptr.prorettype, a.aggtranstype)
     OR NOT physically_coercible(a.aggtranstype, ptr.proargtypes[0])
     OR (p.pronargs > 0 AND
         NOT physically_coercible(p.proargtypes[0], ptr.proargtypes[1]))
     OR (p.pronargs > 1 AND
         NOT physically_coercible(p.proargtypes[1], ptr.proargtypes[2]))
     OR (p.pronargs > 2 AND
         NOT physically_coercible(p.proargtypes[2], ptr.proargtypes[3]))
     -- we could carry the check further, but that's enough for now
    );
 aggfnoid | proname | oid | proname 
----------+---------+-----+---------
(0 rows)

-- Cross-check finalfn (if present) against its entry in pg_proc.
SELECT a.aggfnoid::oid, p.proname, pfn.oid, pfn.proname
FROM pg_aggregate AS a, pg_proc AS p, pg_proc AS pfn
WHERE a.aggfnoid = p.oid AND
    a.aggfinalfn = pfn.oid AND
    (pfn.proretset
     OR NOT binary_coercible(pfn.prorettype, p.prorettype)
     OR pfn.pronargs != 1
     OR NOT binary_coercible(a.aggtranstype, pfn.proargtypes[0]));
 aggfnoid | proname | oid | proname 
----------+---------+-----+---------
(0 rows)

-- If transfn is strict then either initval should be non-NULL, or
-- input type should match transtype so that the first non-null input
-- can be assigned as the state value.
SELECT a.aggfnoid::oid, p.proname, ptr.oid, ptr.proname
FROM pg_aggregate AS a, pg_proc AS p, pg_proc AS ptr
WHERE a.aggfnoid = p.oid AND
    a.aggtransfn = ptr.oid AND ptr.proisstrict AND
    a.agginitval IS NULL AND
    NOT binary_coercible(p.proargtypes[0], a.aggtranstype);
 aggfnoid | proname | oid | proname 
----------+---------+-----+---------
(0 rows)

-- Cross-check aggsortop (if present) against pg_operator.
-- We expect to find only "<" for "min" and ">" for "max".
SELECT DISTINCT proname, oprname
FROM pg_operator AS o, pg_aggregate AS a, pg_proc AS p
WHERE a.aggfnoid = p.oid AND a.aggsortop = o.oid
ORDER BY 1;
 proname | oprname 
---------+---------
 max     | >
 min     | <
(2 rows)

-- Check datatypes match
SELECT a.aggfnoid::oid, o.oid
FROM pg_operator AS o, pg_aggregate AS a, pg_proc AS p
WHERE a.aggfnoid = p.oid AND a.aggsortop = o.oid AND
    (oprkind != 'b' OR oprresult != 'boolean'::regtype
     OR oprleft != p.proargtypes[0] OR oprright != p.proargtypes[0]);
 aggfnoid | oid 
----------+-----
(0 rows)

-- Check operator is a suitable btree opclass member
SELECT a.aggfnoid::oid, o.oid
FROM pg_operator AS o, pg_aggregate AS a, pg_proc AS p
WHERE a.aggfnoid = p.oid AND a.aggsortop = o.oid AND
    NOT EXISTS(SELECT 1 FROM pg_amop ao, pg_opclass oc
               WHERE amopclaid = oc.oid AND amopsubtype = 0
                     AND amopopr = o.oid AND opcamid = 403
                     AND opcintype = o.oprleft AND opcdefault);
 aggfnoid | oid 
----------+-----
(0 rows)

-- Check correspondence of btree strategies and names
SELECT DISTINCT proname, oprname, amopstrategy
FROM pg_operator AS o, pg_aggregate AS a, pg_proc AS p,
     pg_amop as ao, pg_opclass oc
WHERE a.aggfnoid = p.oid AND a.aggsortop = o.oid AND
    amopclaid = oc.oid AND amopopr = o.oid AND opcamid = 403
ORDER BY 1;
 proname | oprname | amopstrategy 
---------+---------+--------------
 max     | >       |            5
 min     | <       |            1
(2 rows)

-- **************** pg_opclass ****************
-- Look for illegal values in pg_opclass fields
SELECT p1.oid
FROM pg_opclass as p1
WHERE p1.opcamid = 0 OR p1.opcintype = 0;
 oid 
-----
(0 rows)

-- There should not be multiple entries in pg_opclass with opcdefault true
-- and the same opcamid/opcintype combination.
SELECT p1.oid, p2.oid
FROM pg_opclass AS p1, pg_opclass AS p2
WHERE p1.oid != p2.oid AND
    p1.opcamid = p2.opcamid AND p1.opcintype = p2.opcintype AND
    p1.opcdefault AND p2.opcdefault;
 oid | oid 
-----+-----
(0 rows)

-- **************** pg_amop ****************
-- Look for illegal values in pg_amop fields
SELECT p1.amopclaid, p1.amopstrategy
FROM pg_amop as p1
WHERE p1.amopclaid = 0 OR p1.amopstrategy <= 0 OR p1.amopopr = 0;
 amopclaid | amopstrategy 
-----------+--------------
(0 rows)

-- Cross-check amopstrategy index against parent AM
SELECT p1.amopclaid, p1.amopopr, p2.oid, p2.amname
FROM pg_amop AS p1, pg_am AS p2, pg_opclass AS p3
WHERE p1.amopclaid = p3.oid AND p3.opcamid = p2.oid AND
    p1.amopstrategy > p2.amstrategies AND p2.amstrategies <> 0;
 amopclaid | amopopr | oid | amname 
-----------+---------+-----+--------
(0 rows)

-- Detect missing pg_amop entries: should have as many strategy operators
-- as AM expects for each opclass for the AM.  When nondefault subtypes are
-- present, enforce condition separately for each subtype.
-- We can't check this for AMs with variable strategy sets.
SELECT p1.oid, p1.amname, p2.oid, p2.opcname, p3.amopsubtype
FROM pg_am AS p1, pg_opclass AS p2, pg_amop AS p3
WHERE p2.opcamid = p1.oid AND p3.amopclaid = p2.oid AND
    p1.amstrategies <> 0 AND
    p1.amstrategies != (SELECT count(*) FROM pg_amop AS p4
                        WHERE p4.amopclaid = p2.oid AND
                              p4.amopsubtype = p3.amopsubtype);
 oid | amname | oid | opcname | amopsubtype 
-----+--------+-----+---------+-------------
(0 rows)

-- Check that amopopr points at a reasonable-looking operator, ie a binary
-- operator yielding boolean.
SELECT p1.amopclaid, p1.amopopr, p2.oid, p2.oprname
FROM pg_amop AS p1, pg_operator AS p2
WHERE p1.amopopr = p2.oid AND
    (p2.oprkind != 'b' OR p2.oprresult != 'bool'::regtype);
 amopclaid | amopopr | oid | oprname 
-----------+---------+-----+---------
(0 rows)

-- Make a list of all the distinct operator names being used in particular
-- strategy slots.  This is a bit hokey, since the list might need to change
-- in future releases, but it's an effective way of spotting mistakes such as
-- swapping two operators within a class.
SELECT DISTINCT opcamid, amopstrategy, oprname
FROM pg_amop p1 LEFT JOIN pg_opclass p2 ON amopclaid = p2.oid
                LEFT JOIN pg_operator p3 ON amopopr = p3.oid
ORDER BY 1, 2, 3;
 opcamid | amopstrategy | oprname 
---------+--------------+---------
     403 |            1 | <
     403 |            1 | ~<~
     403 |            2 | <=
     403 |            2 | ~<=~
     403 |            3 | =
     403 |            3 | ~=~
     403 |            4 | >=
     403 |            4 | ~>=~
     403 |            5 | >
     403 |            5 | ~>~
     405 |            1 | =
     405 |            1 | ~=~
     783 |            1 | <<
     783 |            2 | &<
     783 |            3 | &&
     783 |            4 | &>
     783 |            5 | >>
     783 |            6 | ~=
     783 |            7 | @>
     783 |            8 | <@
     783 |            9 | &<|
     783 |           10 | <<|
     783 |           11 | |>>
     783 |           12 | |&>
     783 |           13 | ~
     783 |           14 | @
    2742 |            1 | &&
    2742 |            2 | @>
    2742 |            3 | <@
    2742 |            4 | =
    3013 |            1 | <
    3013 |            1 | ~<~
    3013 |            2 | <=
    3013 |            2 | ~<=~
    3013 |            3 | =
    3013 |            3 | ~=~
    3013 |            4 | >=
    3013 |            4 | ~>=~
    3013 |            5 | >
    3013 |            5 | ~>~
(40 rows)

-- Check that all operators linked to by opclass entries have selectivity
-- estimators.  This is not absolutely required, but it seems a reasonable
-- thing to insist on for all standard datatypes.
SELECT p1.amopclaid, p1.amopopr, p2.oid, p2.oprname
FROM pg_amop AS p1, pg_operator AS p2
WHERE p1.amopopr = p2.oid AND
    (p2.oprrest = 0 OR p2.oprjoin = 0);
 amopclaid | amopopr | oid | oprname 
-----------+---------+-----+---------
(0 rows)

-- Check that operator input types match the opclass
-- For 8.0, we require that oprleft match opcintype (possibly by coercion).
-- When amopsubtype is zero (default), oprright must equal oprleft;
-- when amopsubtype is not zero, oprright must equal amopsubtype.
SELECT p1.amopclaid, p1.amopopr, p2.oid, p2.oprname, p3.opcname
FROM pg_amop AS p1, pg_operator AS p2, pg_opclass AS p3
WHERE p1.amopopr = p2.oid AND p1.amopclaid = p3.oid AND
    NOT binary_coercible(p3.opcintype, p2.oprleft);
 amopclaid | amopopr | oid | oprname | opcname 
-----------+---------+-----+---------+---------
(0 rows)

SELECT p1.amopclaid, p1.amopopr, p2.oid, p2.oprname, p3.opcname
FROM pg_amop AS p1, pg_operator AS p2, pg_opclass AS p3
WHERE p1.amopopr = p2.oid AND p1.amopclaid = p3.oid AND
    p1.amopsubtype = 0 AND
    p2.oprleft != p2.oprright;
 amopclaid | amopopr | oid | oprname | opcname 
-----------+---------+-----+---------+---------
(0 rows)

SELECT p1.amopclaid, p1.amopopr, p2.oid, p2.oprname, p3.opcname
FROM pg_amop AS p1, pg_operator AS p2, pg_opclass AS p3
WHERE p1.amopopr = p2.oid AND p1.amopclaid = p3.oid AND
    p1.amopsubtype != 0 AND
    p1.amopsubtype != p2.oprright;
 amopclaid | amopopr | oid | oprname | opcname 
-----------+---------+-----+---------+---------
(0 rows)

-- Operators that are primary members of opclasses must be immutable (else
-- it suggests that the index ordering isn't fixed).  Operators that are
-- cross-type members need only be stable, since they are just shorthands
-- for index probe queries.
SELECT p1.amopclaid, p1.amopopr, p2.oprname, p3.prosrc
FROM pg_amop AS p1, pg_operator AS p2, pg_proc AS p3
WHERE p1.amopopr = p2.oid AND p2.oprcode = p3.oid AND
    p1.amopsubtype = 0 AND
    p3.provolatile != 'i';
 amopclaid | amopopr | oprname | prosrc 
-----------+---------+---------+--------
(0 rows)

SELECT p1.amopclaid, p1.amopopr, p2.oprname, p3.prosrc
FROM pg_amop AS p1, pg_operator AS p2, pg_proc AS p3
WHERE p1.amopopr = p2.oid AND p2.oprcode = p3.oid AND
    p1.amopsubtype != 0 AND
    p3.provolatile = 'v';
 amopclaid | amopopr | oprname | prosrc 
-----------+---------+---------+--------
(0 rows)

-- **************** pg_amproc ****************
-- Look for illegal values in pg_amproc fields
SELECT p1.amopclaid, p1.amprocnum
FROM pg_amproc as p1
WHERE p1.amopclaid = 0 OR p1.amprocnum <= 0 OR p1.amproc = 0;
 amopclaid | amprocnum 
-----------+-----------
(0 rows)

-- Cross-check amprocnum index against parent AM
SELECT p1.amopclaid, p1.amprocnum, p2.oid, p2.amname
FROM pg_amproc AS p1, pg_am AS p2, pg_opclass AS p3
WHERE p1.amopclaid = p3.oid AND p3.opcamid = p2.oid AND
    p1.amprocnum > p2.amsupport;
 amopclaid | amprocnum | oid | amname 
-----------+-----------+-----+--------
(0 rows)

-- Detect missing pg_amproc entries: should have as many support functions
-- as AM expects for each opclass for the AM.  When nondefault subtypes are
-- present, enforce condition separately for each subtype.
SELECT p1.oid, p1.amname, p2.oid, p2.opcname, p3.amprocsubtype
FROM pg_am AS p1, pg_opclass AS p2, pg_amproc AS p3
WHERE p2.opcamid = p1.oid AND p3.amopclaid = p2.oid AND
    p1.amsupport != (SELECT count(*) FROM pg_amproc AS p4
                     WHERE p4.amopclaid = p2.oid AND
                           p4.amprocsubtype = p3.amprocsubtype);
 oid | amname | oid | opcname | amprocsubtype 
-----+--------+-----+---------+---------------
(0 rows)

-- Unfortunately, we can't check the amproc link very well because the
-- signature of the function may be different for different support routines
-- or different base data types.
-- We can check that all the referenced instances of the same support
-- routine number take the same number of parameters, but that's about it
-- for a general check...
SELECT p1.amopclaid, p1.amprocnum,
	p2.oid, p2.proname,
	p3.opcname,
	p4.amopclaid, p4.amprocnum,
	p5.oid, p5.proname,
	p6.opcname
FROM pg_amproc AS p1, pg_proc AS p2, pg_opclass AS p3,
     pg_amproc AS p4, pg_proc AS p5, pg_opclass AS p6
WHERE p1.amopclaid = p3.oid AND p4.amopclaid = p6.oid AND
    p3.opcamid = p6.opcamid AND p1.amprocnum = p4.amprocnum AND
    p1.amproc = p2.oid AND p4.amproc = p5.oid AND
    (p2.proretset OR p5.proretset OR p2.pronargs != p5.pronargs);
 amopclaid | amprocnum | oid | proname | opcname | amopclaid | amprocnum | oid | proname | opcname 
-----------+-----------+-----+---------+---------+-----------+-----------+-----+---------+---------
(0 rows)

-- For btree, though, we can do better since we know the support routines
-- must be of the form cmp(input, input) returns int4 in the default case
-- (subtype = 0), and cmp(input, subtype) returns int4 when subtype != 0.
SELECT p1.amopclaid, p1.amprocnum,
	p2.oid, p2.proname,
	p3.opcname
FROM pg_amproc AS p1, pg_proc AS p2, pg_opclass AS p3
WHERE p3.opcamid = (SELECT oid FROM pg_am WHERE amname = 'btree')
    AND p1.amopclaid = p3.oid AND p1.amproc = p2.oid AND
    amprocsubtype = 0 AND
    (opckeytype != 0
     OR amprocnum != 1
     OR proretset
     OR prorettype != 23
     OR pronargs != 2
     OR NOT binary_coercible(opcintype, proargtypes[0])
     OR proargtypes[0] != proargtypes[1]);
 amopclaid | amprocnum | oid | proname | opcname 
-----------+-----------+-----+---------+---------
(0 rows)

SELECT p1.amopclaid, p1.amprocnum,
	p2.oid, p2.proname,
	p3.opcname
FROM pg_amproc AS p1, pg_proc AS p2, pg_opclass AS p3
WHERE p3.opcamid = (SELECT oid FROM pg_am WHERE amname = 'btree')
    AND p1.amopclaid = p3.oid AND p1.amproc = p2.oid AND
    amprocsubtype != 0 AND
    (opckeytype != 0
     OR amprocnum != 1
     OR proretset
     OR prorettype != 23
     OR pronargs != 2
     OR NOT binary_coercible(opcintype, proargtypes[0])
     OR proargtypes[1] != amprocsubtype);
 amopclaid | amprocnum | oid | proname | opcname 
-----------+-----------+-----+---------+---------
(0 rows)

-- For hash we can also do a little better: the support routines must be
-- of the form hash(something) returns int4.  Ideally we'd check that the
-- opcintype is binary-coercible to the function's input, but there are
-- enough cases where that fails that I'll just leave out the check for now.
SELECT p1.amopclaid, p1.amprocnum,
	p2.oid, p2.proname,
	p3.opcname
FROM pg_amproc AS p1, pg_proc AS p2, pg_opclass AS p3
WHERE p3.opcamid = (SELECT oid FROM pg_am WHERE amname = 'hash')
    AND p1.amopclaid = p3.oid AND p1.amproc = p2.oid AND
    (opckeytype != 0
     OR amprocnum != 1
     OR proretset
     OR prorettype != 23
     OR pronargs != 1
--   OR NOT physically_coercible(opcintype, proargtypes[0])
);
 amopclaid | amprocnum | oid | proname | opcname 
-----------+-----------+-----+---------+---------
(0 rows)

-- Support routines that are primary members of opclasses must be immutable
-- (else it suggests that the index ordering isn't fixed).  But cross-type
-- members need only be stable, since they are just shorthands
-- for index probe queries.
SELECT p1.amopclaid, p1.amproc, p2.prosrc
FROM pg_amproc AS p1, pg_proc AS p2
WHERE p1.amproc = p2.oid AND
    p1.amprocsubtype = 0 AND
    p2.provolatile != 'i';
 amopclaid | amproc | prosrc 
-----------+--------+--------
(0 rows)

SELECT p1.amopclaid, p1.amproc, p2.prosrc
FROM pg_amproc AS p1, pg_proc AS p2
WHERE p1.amproc = p2.oid AND
    p1.amprocsubtype != 0 AND
    p2.provolatile = 'v';
 amopclaid | amproc | prosrc 
-----------+--------+--------
(0 rows)

-- Check for oid collisions between pg_proc/pg_type/pg_class
SELECT *
FROM
  (SELECT *, count(*) over (partition by oid) as oid_count
   FROM (select oid, 'pg_proc' as catalog, proname as name from pg_proc
         union all
         select oid, 'pg_type' as catalog, typname as name from pg_type
         union all
         select oid, 'pg_class' as catalgo, relname as name from pg_class) cats
  ) cat_counts
WHERE oid_count > 1;
 oid | catalog | name | oid_count 
-----+---------+------+-----------
(0 rows)
<|MERGE_RESOLUTION|>--- conflicted
+++ resolved
@@ -78,12 +78,8 @@
 SELECT p1.oid, p1.proname, p2.oid, p2.proname
 FROM pg_proc AS p1, pg_proc AS p2
 WHERE p1.oid < p2.oid AND
-<<<<<<< HEAD
-    p1.prosrc = p2.prosrc AND
+    p1.prosrc = p2.prosrc AND p1.prosrc NOT IN ('xmlparse', 'xmlpi') AND
 	p1.prosrc NOT IN ('gp_deprecated') AND
-=======
-    p1.prosrc = p2.prosrc AND p1.prosrc NOT IN ('xmlparse', 'xmlpi') AND
->>>>>>> d31ccb6c
     p1.prolang = 12 AND p2.prolang = 12 AND
     (p1.proisagg = false OR p2.proisagg = false) AND
     (p1.proiswin = false OR p1.proiswin = false) AND
@@ -371,27 +367,15 @@
 -- those are binary-compatible while the reverse way goes through rtrim().
 -- As of 8.2, this finds the cast from cidr to inet, because that is a
 -- trivial binary coercion while the other way goes through inet_to_cidr().
-<<<<<<< HEAD
-SELECT castsource::regtype, casttarget::regtype, castfunc::regproc, castcontext
-=======
 -- As of 8.3, this finds casts from xml to text, varchar, and bpchar,
 -- because the other direction has to go through xmlparse().
 SELECT *
->>>>>>> d31ccb6c
 FROM pg_cast c
 WHERE c.castfunc = 0 AND
     NOT EXISTS (SELECT 1 FROM pg_cast k
                 WHERE k.castfunc = 0 AND
                     k.castsource = c.casttarget AND
                     k.casttarget = c.castsource);
-<<<<<<< HEAD
-    castsource     | casttarget | castfunc | castcontext 
--------------------+------------+----------+-------------
- text              | character  | -        | i
- character varying | character  | -        | i
- cidr              | inet       | -        | i
-(3 rows)
-=======
  castsource | casttarget | castfunc | castcontext 
 ------------+------------+----------+-------------
          25 |       1042 |        0 | i
@@ -401,7 +385,6 @@
         142 |       1043 |        0 | e
         142 |       1042 |        0 | e
 (6 rows)
->>>>>>> d31ccb6c
 
 -- **************** pg_operator ****************
 -- Look for illegal values in pg_operator fields.
