package Solution;

#
# Package that encapsulates a Visual C++ solution file generation
#
# src/tools/msvc/Solution.pm
#
use Carp;
use strict;
use warnings;
use VSObjectFactory;

no warnings qw(redefine);    ## no critic

sub _new
{
	my $classname = shift;
	my $options   = shift;
	my $self      = {
		projects                   => {},
		options                    => $options,
		numver                     => '',
		strver                     => '',
		VisualStudioVersion        => undef,
		MinimumVisualStudioVersion => undef,
		vcver                      => undef,
		platform                   => undef,
	};
	bless($self, $classname);

	$self->DeterminePlatform();
	my $bits = $self->{platform} eq 'Win32' ? 32 : 64;

	$options->{float4byval} = 1
	  unless exists $options->{float4byval};
	$options->{float8byval} = ($bits == 64)
	  unless exists $options->{float8byval};
	die "float8byval not permitted on 32 bit platforms"
	  if $options->{float8byval} && $bits == 32;
	if ($options->{xslt} && !$options->{xml})
	{
		die "XSLT requires XML\n";
	}
	$options->{blocksize} = 8
	  unless $options->{blocksize};    # undef or 0 means default
	die "Bad blocksize $options->{blocksize}"
	  unless grep { $_ == $options->{blocksize} } (1, 2, 4, 8, 16, 32);
	$options->{segsize} = 1
	  unless $options->{segsize};      # undef or 0 means default
	 # only allow segsize 1 for now, as we can't do large files yet in windows
	die "Bad segsize $options->{segsize}"
	  unless $options->{segsize} == 1;
	$options->{wal_blocksize} = 8
	  unless $options->{wal_blocksize};    # undef or 0 means default
	die "Bad wal_blocksize $options->{wal_blocksize}"
	  unless grep { $_ == $options->{wal_blocksize} }
	  (1, 2, 4, 8, 16, 32, 64);

	return $self;
}

sub GetAdditionalHeaders
{
	return '';
}

sub DeterminePlatform
{
	my $self = shift;

	# Examine CL help output to determine if we are in 32 or 64-bit mode.
	my $output = `cl /? 2>&1`;
	$? >> 8 == 0 or die "cl command not found";
	$self->{platform} = ($output =~ /^\/favor:<.+AMD64/m) ? 'x64' : 'Win32';
	print "Detected hardware platform: $self->{platform}\n";
	return;
}

# Return 1 if $oldfile is newer than $newfile, or if $newfile doesn't exist.
# Special case - if config.pl has changed, always return 1
sub IsNewer
{
	my ($newfile, $oldfile) = @_;
	-e $oldfile or warn "source file \"$oldfile\" does not exist";
	if (   $oldfile ne 'src/tools/msvc/config.pl'
		&& $oldfile ne 'src/tools/msvc/config_default.pl')
	{
		return 1
		  if (-f 'src/tools/msvc/config.pl')
		  && IsNewer($newfile, 'src/tools/msvc/config.pl');
		return 1
		  if (-f 'src/tools/msvc/config_default.pl')
		  && IsNewer($newfile, 'src/tools/msvc/config_default.pl');
	}
	return 1 if (!(-e $newfile));
	my @nstat = stat($newfile);
	my @ostat = stat($oldfile);
	return 1 if ($nstat[9] < $ostat[9]);
	return 0;
}

# Copy a file, *not* preserving date. Only works for text files.
sub copyFile
{
	my ($src, $dest) = @_;
	open(my $i, '<', $src)  || croak "Could not open $src";
	open(my $o, '>', $dest) || croak "Could not open $dest";
	while (<$i>)
	{
		print $o $_;
	}
	close($i);
	close($o);
	return;
}

# Fetch version of OpenSSL based on a parsing of the command shipped with
# the installer this build is linking to.  This returns as result an array
# made of the three first digits of the OpenSSL version, which is enough
# to decide which options to apply depending on the version of OpenSSL
# linking with.
sub GetOpenSSLVersion
{
	my $self = shift;

	# Attempt to get OpenSSL version and location.  This assumes that
	# openssl.exe is in the specified directory.
	my $opensslcmd =
	  $self->{options}->{openssl} . "\\bin\\openssl.exe version 2>&1";
	my $sslout = `$opensslcmd`;

	$? >> 8 == 0
	  or croak
	  "Unable to determine OpenSSL version: The openssl.exe command wasn't found.";

	if ($sslout =~ /(\d+)\.(\d+)\.(\d+)(\D)/m)
	{
		return ($1, $2, $3);
	}

	croak
	  "Unable to determine OpenSSL version: The openssl.exe version could not be determined.";
}

sub GenerateFiles
{
	my $self = shift;
	my $buildclient = shift;
	my $bits = $self->{platform} eq 'Win32' ? 32 : 64;

	# Parse configure.in to get version numbers
	open(my $c, '<', "configure.in")
	  || confess("Could not open configure.in for reading\n");
	while (<$c>)
	{
		if (/^AC_INIT\(\[Greenplum Database\], \[([^\]]+)\]/)
		{
			$self->{gpdbver} = $1;
			$self->{gpdbmajorver} = substr $1, 0, 1;
		}
		if (/\[PG_PACKAGE_VERSION=([^\]]+)\]/)
		{
			$self->{strver} = $1;
			if ($self->{strver} !~ /^(\d+)(?:\.(\d+))?/)
			{
				confess "Bad format of version: $self->{strver}\n";
			}
			$self->{numver} = sprintf("%d%04d", $1, $2 ? $2 : 0);
			$self->{majorver} = sprintf("%d", $1);
		}
	}
	close($c);
	confess "Unable to parse configure.in for all variables!"
	  if ($self->{strver} eq '' || $self->{numver} eq '');

	if (IsNewer("src/include/pg_config_os.h", "src/include/port/win32.h"))
	{
		print "Copying pg_config_os.h...\n";
		copyFile("src/include/port/win32.h", "src/include/pg_config_os.h");
	}

	if (IsNewer("src/include/pg_config.h", "src/include/pg_config.h.win32"))
	{
		print "Generating pg_config.h...\n";
		open(my $i, '<', "src/include/pg_config.h.win32")
		  || confess "Could not open pg_config.h.win32\n";
		open(my $o, '>', "src/include/pg_config.h")
		  || confess "Could not write to pg_config.h\n";
		my $extraver = $self->{options}->{extraver};
		$extraver = '' unless defined $extraver;
		while (<$i>)
		{
			s{PG_VERSION "[^"]+"}{PG_VERSION "$self->{strver}$extraver"};
			s{PG_VERSION_NUM \d+}{PG_VERSION_NUM $self->{numver}};
			s{PG_VERSION_STR "[^"]+"}{PG_VERSION_STR "PostgreSQL $self->{strver}$extraver, compiled by Visual C++ build " CppAsString2(_MSC_VER) ", $bits-bit"};
			print $o $_;
		}
<<<<<<< HEAD
		print O "#define GP_VERSION \"$self->{gpdbver}\"\n";
		print O "#define GP_MAJORVERSION \"$self->{gpdbmajorver}\"\n";
		print O "#define PG_MAJORVERSION \"$self->{majorver}\"\n";
		print O "#define LOCALEDIR \"/share/locale\"\n"
=======
		print $o "#define PG_MAJORVERSION \"$self->{majorver}\"\n";
		print $o "#define LOCALEDIR \"/share/locale\"\n"
>>>>>>> 9e1c9f95
		  if ($self->{options}->{nls});
		print $o "/* defines added by config steps */\n";
		print $o "#ifndef IGNORE_CONFIGURED_SETTINGS\n";
		print $o "#define USE_ASSERT_CHECKING 1\n"
		  if ($self->{options}->{asserts});
		print $o "#define USE_LDAP 1\n"   if ($self->{options}->{ldap});
		print $o "#define HAVE_LIBZ 1\n"  if ($self->{options}->{zlib});
		print $o "#define ENABLE_NLS 1\n" if ($self->{options}->{nls});

		print $o "#define BLCKSZ ", 1024 * $self->{options}->{blocksize},
		  "\n";
		print $o "#define RELSEG_SIZE ",
		  (1024 / $self->{options}->{blocksize}) *
		  $self->{options}->{segsize} * 1024, "\n";
		print $o "#define XLOG_BLCKSZ ",
		  1024 * $self->{options}->{wal_blocksize}, "\n";

		if ($self->{options}->{float4byval})
		{
			print $o "#define USE_FLOAT4_BYVAL 1\n";
			print $o "#define FLOAT4PASSBYVAL true\n";
		}
		else
		{
			print $o "#define FLOAT4PASSBYVAL false\n";
		}
		if ($self->{options}->{float8byval})
		{
			print $o "#define USE_FLOAT8_BYVAL 1\n";
			print $o "#define FLOAT8PASSBYVAL true\n";
		}
		else
		{
			print $o "#define FLOAT8PASSBYVAL false\n";
		}

		if ($self->{options}->{uuid})
		{
			print $o "#define HAVE_UUID_OSSP\n";
			print $o "#define HAVE_UUID_H\n";
		}
		if ($self->{options}->{xml})
		{
			print $o "#define HAVE_LIBXML2\n";
			print $o "#define USE_LIBXML\n";
		}
		if ($self->{options}->{xslt})
		{
			print $o "#define HAVE_LIBXSLT\n";
			print $o "#define USE_LIBXSLT\n";
		}
		if ($self->{options}->{gss})
		{
			print $o "#define ENABLE_GSS 1\n";
		}
		if ($self->{options}->{openssl})
		{
			print $o "#define USE_OPENSSL 1\n";

			my ($digit1, $digit2, $digit3) = $self->GetOpenSSLVersion();

			# More symbols are needed with OpenSSL 1.1.0 and above.
			if ($digit1 >= '1' && $digit2 >= '1' && $digit3 >= '0')
			{
				print $o "#define HAVE_ASN1_STRING_GET0_DATA 1\n";
				print $o "#define HAVE_BIO_GET_DATA 1\n";
				print $o "#define HAVE_BIO_METH_NEW 1\n";
				print $o "#define HAVE_OPENSSL_INIT_SSL 1\n";
			}
		}
		if ($self->{options}->{icu})
		{
			print $o "#define USE_ICU 1\n";
		}
		if (my $port = $self->{options}->{"--with-pgport"})
		{
			print $o "#undef DEF_PGPORT\n";
			print $o "#undef DEF_PGPORT_STR\n";
			print $o "#define DEF_PGPORT $port\n";
			print $o "#define DEF_PGPORT_STR \"$port\"\n";
		}
		print $o "#define VAL_CONFIGURE \""
		  . $self->GetFakeConfigure() . "\"\n";
		print $o "#endif /* IGNORE_CONFIGURED_SETTINGS */\n";
		close($o);
		close($i);
	}

	if (IsNewer(
			"src/include/pg_config_ext.h",
			"src/include/pg_config_ext.h.win32"))
	{
		print "Copying pg_config_ext.h...\n";
		copyFile(
			"src/include/pg_config_ext.h.win32",
			"src/include/pg_config_ext.h");
	}

	$self->GenerateDefFile(
		"src/interfaces/libpq/libpqdll.def",
		"src/interfaces/libpq/exports.txt",
		"LIBPQ");
	$self->GenerateDefFile(
		"src/interfaces/ecpg/ecpglib/ecpglib.def",
		"src/interfaces/ecpg/ecpglib/exports.txt",
		"LIBECPG");
	$self->GenerateDefFile(
		"src/interfaces/ecpg/compatlib/compatlib.def",
		"src/interfaces/ecpg/compatlib/exports.txt",
		"LIBECPG_COMPAT");
	$self->GenerateDefFile(
		"src/interfaces/ecpg/pgtypeslib/pgtypeslib.def",
		"src/interfaces/ecpg/pgtypeslib/exports.txt",
		"LIBPGTYPES");

	chdir('src/backend/utils');
	my $pg_proc_dat = '../../../src/include/catalog/pg_proc.dat';
	if (   IsNewer('fmgr-stamp', 'Gen_fmgrtab.pl')
		|| IsNewer('fmgr-stamp', '../catalog/Catalog.pm')
		|| IsNewer('fmgr-stamp', $pg_proc_dat)
		|| IsNewer('fmgr-stamp', '../../../src/include/access/transam.h'))
	{
		system(
			"perl -I ../catalog Gen_fmgrtab.pl --include-path ../../../src/include/ $pg_proc_dat"
		);
		open(my $f, '>', 'fmgr-stamp')
		  || confess "Could not touch fmgr-stamp";
		close($f);
	}
	chdir('../../..');

	if (IsNewer(
			'src/include/utils/fmgroids.h',
			'src/backend/utils/fmgroids.h'))
	{
		copyFile('src/backend/utils/fmgroids.h',
			'src/include/utils/fmgroids.h');
	}

	if (IsNewer(
			'src/include/utils/fmgrprotos.h',
			'src/backend/utils/fmgrprotos.h'))
	{
		copyFile(
			'src/backend/utils/fmgrprotos.h',
			'src/include/utils/fmgrprotos.h');
	}

	if (IsNewer(
			'src/include/storage/lwlocknames.h',
			'src/backend/storage/lmgr/lwlocknames.txt'))
	{
		print "Generating lwlocknames.c and lwlocknames.h...\n";
		chdir('src/backend/storage/lmgr');
		system('perl generate-lwlocknames.pl lwlocknames.txt');
		chdir('../../../..');
	}
	if (IsNewer(
			'src/include/storage/lwlocknames.h',
			'src/backend/storage/lmgr/lwlocknames.h'))
	{
		copyFile(
			'src/backend/storage/lmgr/lwlocknames.h',
			'src/include/storage/lwlocknames.h');
	}

	if (IsNewer('src/include/utils/probes.h', 'src/backend/utils/probes.d'))
	{
		print "Generating probes.h...\n";
		system(
			'perl src/backend/utils/Gen_dummy_probes.pl src/backend/utils/probes.d > src/include/utils/probes.h'
		);
	}

	if ($self->{options}->{python}
		&& IsNewer(
			'src/pl/plpython/spiexceptions.h',
			'src/backend/utils/errcodes.txt'))
	{
		print "Generating spiexceptions.h...\n";
		system(
			'perl src/pl/plpython/generate-spiexceptions.pl src/backend/utils/errcodes.txt > src/pl/plpython/spiexceptions.h'
		);
	}

	if (IsNewer(
			'src/include/utils/errcodes.h',
			'src/backend/utils/errcodes.txt'))
	{
		print "Generating errcodes.h...\n";
		system(
			'perl src/backend/utils/generate-errcodes.pl src/backend/utils/errcodes.txt > src/backend/utils/errcodes.h'
		);
		copyFile('src/backend/utils/errcodes.h',
			'src/include/utils/errcodes.h');
	}

	if (IsNewer(
			'src/pl/plpgsql/src/plerrcodes.h',
			'src/backend/utils/errcodes.txt'))
	{
		print "Generating plerrcodes.h...\n";
		system(
			'perl src/pl/plpgsql/src/generate-plerrcodes.pl src/backend/utils/errcodes.txt > src/pl/plpgsql/src/plerrcodes.h'
		);
	}

	if ($self->{options}->{tcl}
		&& IsNewer(
			'src/pl/tcl/pltclerrcodes.h', 'src/backend/utils/errcodes.txt'))
	{
		print "Generating pltclerrcodes.h...\n";
		system(
			'perl src/pl/tcl/generate-pltclerrcodes.pl src/backend/utils/errcodes.txt > src/pl/tcl/pltclerrcodes.h'
		);
	}

	if (IsNewer(
			'src/backend/utils/sort/qsort_tuple.c',
			'src/backend/utils/sort/gen_qsort_tuple.pl'))
	{
		print "Generating qsort_tuple.c...\n";
		system(
			'perl src/backend/utils/sort/gen_qsort_tuple.pl > src/backend/utils/sort/qsort_tuple.c'
		);
	}

	if (IsNewer(
			'src/interfaces/libpq/libpq.rc',
			'src/interfaces/libpq/libpq.rc.in'))
	{
		print "Generating libpq.rc...\n";
		my ($sec, $min, $hour, $mday, $mon, $year, $wday, $yday, $isdst) =
		  localtime(time);
		my $d = ($year - 100) . "$yday";
		open(my $i, '<', 'src/interfaces/libpq/libpq.rc.in')
		  || confess "Could not open libpq.rc.in";
		open(my $o, '>', 'src/interfaces/libpq/libpq.rc')
		  || confess "Could not open libpq.rc";
		while (<$i>)
		{
			s/(VERSION.*),0/$1,$d/;
			print $o $_;
		}
		close($i);
		close($o);
	}

	if (IsNewer('src/bin/psql/sql_help.h', 'src/bin/psql/create_help.pl'))
	{
		print "Generating sql_help.h...\n";
		chdir('src/bin/psql');
		system("perl create_help.pl ../../../doc/src/sgml/ref sql_help");
		chdir('../../..');
	}

	if (IsNewer('src/common/kwlist_d.h', 'src/include/parser/kwlist.h'))
	{
		print "Generating kwlist_d.h...\n";
		system(
			'perl -I src/tools src/tools/gen_keywordlist.pl --extern -o src/common src/include/parser/kwlist.h'
		);
	}

	if (IsNewer(
			'src/pl/plpgsql/src/pl_reserved_kwlist_d.h',
			'src/pl/plpgsql/src/pl_reserved_kwlist.h')
		|| IsNewer(
			'src/pl/plpgsql/src/pl_unreserved_kwlist_d.h',
			'src/pl/plpgsql/src/pl_unreserved_kwlist.h'))
	{
		print
		  "Generating pl_reserved_kwlist_d.h and pl_unreserved_kwlist_d.h...\n";
		chdir('src/pl/plpgsql/src');
		system(
			'perl -I ../../../tools ../../../tools/gen_keywordlist.pl --varname ReservedPLKeywords pl_reserved_kwlist.h'
		);
		system(
			'perl -I ../../../tools ../../../tools/gen_keywordlist.pl --varname UnreservedPLKeywords pl_unreserved_kwlist.h'
		);
		chdir('../../../..');
	}

	if (IsNewer(
			'src/interfaces/ecpg/preproc/c_kwlist_d.h',
			'src/interfaces/ecpg/preproc/c_kwlist.h')
		|| IsNewer(
			'src/interfaces/ecpg/preproc/ecpg_kwlist_d.h',
			'src/interfaces/ecpg/preproc/ecpg_kwlist.h'))
	{
		print "Generating c_kwlist_d.h and ecpg_kwlist_d.h...\n";
		chdir('src/interfaces/ecpg/preproc');
		system(
			'perl -I ../../../tools ../../../tools/gen_keywordlist.pl --varname ScanCKeywords --no-case-fold c_kwlist.h'
		);
		system(
			'perl -I ../../../tools ../../../tools/gen_keywordlist.pl --varname ScanECPGKeywords ecpg_kwlist.h'
		);
		chdir('../../../..');
	}

	if (IsNewer(
			'src/interfaces/ecpg/preproc/preproc.y',
			'src/backend/parser/gram.y'))
	{
		print "Generating preproc.y...\n";
		chdir('src/interfaces/ecpg/preproc');
		system('perl parse.pl < ../../../backend/parser/gram.y > preproc.y');
		chdir('../../../..');
	}

	if (IsNewer(
			'src/interfaces/ecpg/include/ecpg_config.h',
			'src/interfaces/ecpg/include/ecpg_config.h.in'))
	{
		print "Generating ecpg_config.h...\n";
		open(my $o, '>', 'src/interfaces/ecpg/include/ecpg_config.h')
		  || confess "Could not open ecpg_config.h";
		print $o <<EOF;
#if (_MSC_VER > 1200)
#define HAVE_LONG_LONG_INT 1
#define HAVE_LONG_LONG_INT_64 1
#endif
#define ENABLE_THREAD_SAFETY 1
EOF
<<<<<<< HEAD
		print O "#define USE_INTEGER_DATETIMES 1\n"
		  if ($self->{options}->{integer_datetimes});
		close(O);
=======
		close($o);
>>>>>>> 9e1c9f95
	}

	unless (-f "src/port/pg_config_paths.h")
	{
		print "Generating pg_config_paths.h...\n";
		open(my $o, '>', 'src/port/pg_config_paths.h')
		  || confess "Could not open pg_config_paths.h";
		print $o <<EOF;
#define PGBINDIR "/bin"
#define PGSHAREDIR "/share"
#define SYSCONFDIR "/etc"
#define INCLUDEDIR "/include"
#define PKGINCLUDEDIR "/include"
#define INCLUDEDIRSERVER "/include/server"
#define LIBDIR "/lib"
#define PKGLIBDIR "/lib"
#define LOCALEDIR "/share/locale"
#define DOCDIR "/doc"
#define HTMLDIR "/doc"
#define MANDIR "/man"
EOF
		close($o);
	}

	if (!$buildclient)
	{
	my $mf = Project::read_file('src/backend/catalog/Makefile');
	$mf =~ s{\\\r?\n}{}g;
	$mf =~ /^CATALOG_HEADERS\s*:?=(.*)$/gm
	  || croak "Could not find CATALOG_HEADERS in Makefile\n";
	my @bki_srcs = split /\s+/, $1;
	push @bki_srcs, 'toasting.h';
	push @bki_srcs, 'indexing.h';
	$mf =~ /^POSTGRES_BKI_DATA\s*:?=[^,]+,(.*)\)$/gm
	  || croak "Could not find POSTGRES_BKI_DATA in Makefile\n";
	my @bki_data = split /\s+/, $1;

	my $need_genbki = 0;
	foreach my $bki (@bki_srcs, @bki_data)
	{
		next if $bki eq "";
		if (IsNewer(
				'src/backend/catalog/bki-stamp',
				"src/include/catalog/$bki"))
		{
			$need_genbki = 1;
			last;
		}
	}
<<<<<<< HEAD
=======
	$need_genbki = 1
	  if IsNewer('src/backend/catalog/bki-stamp',
		'src/backend/catalog/genbki.pl');
	$need_genbki = 1
	  if IsNewer('src/backend/catalog/bki-stamp',
		'src/backend/catalog/Catalog.pm');
	if ($need_genbki)
	{
		chdir('src/backend/catalog');
		my $bki_srcs = join(' ../../../src/include/catalog/', @bki_srcs);
		system(
			"perl genbki.pl --include-path ../../../src/include/ --set-version=$self->{majorver} $bki_srcs"
		);
		open(my $f, '>', 'bki-stamp')
		  || confess "Could not touch bki-stamp";
		close($f);
		chdir('../../..');
	}

	if (IsNewer(
			'src/include/catalog/header-stamp',
			'src/backend/catalog/bki-stamp'))
	{
		# Copy generated headers to include directory.
		opendir(my $dh, 'src/backend/catalog/')
		  || die "Can't opendir src/backend/catalog/ $!";
		my @def_headers = grep { /pg_\w+_d\.h$/ } readdir($dh);
		closedir $dh;
		foreach my $def_header (@def_headers)
		{
			copyFile(
				"src/backend/catalog/$def_header",
				"src/include/catalog/$def_header");
		}
		copyFile(
			'src/backend/catalog/schemapg.h',
			'src/include/catalog/schemapg.h');
		open(my $chs, '>', 'src/include/catalog/header-stamp')
		  || confess "Could not touch header-stamp";
		close($chs);
>>>>>>> 9e1c9f95
	}

	open(my $o, '>', "doc/src/sgml/version.sgml")
	  || croak "Could not write to version.sgml\n";
	print $o <<EOF;
<!ENTITY version "$self->{strver}">
<!ENTITY majorversion "$self->{majorver}">
EOF
	close($o);
	return;
}

sub GenerateDefFile
{
	my ($self, $deffile, $txtfile, $libname) = @_;

	if (IsNewer($deffile, $txtfile))
	{
		print "Generating $deffile...\n";
		open(my $if, '<', $txtfile) || confess("Could not open $txtfile\n");
		open(my $of, '>', $deffile) || confess("Could not open $deffile\n");
		print $of "LIBRARY $libname\nEXPORTS\n";
		while (<$if>)
		{
			next if (/^#/);
			next if (/^\s*$/);
			my ($f, $o) = split;
			print $of " $f @ $o\n";
		}
		close($of);
		close($if);
	}
	return;
}

sub AddProject
{
	my ($self, $name, $type, $folder, $initialdir) = @_;

	my $proj =
	  VSObjectFactory::CreateProject($self->{vcver}, $name, $type, $self);
	push @{ $self->{projects}->{$folder} }, $proj;
	$proj->AddDir($initialdir) if ($initialdir);
	if ($self->{options}->{zlib})
	{
		$proj->AddIncludeDir($self->{options}->{zlib} . '\include');
		$proj->AddLibrary($self->{options}->{zlib} . '\lib\zdll.lib');
	}
	if ($self->{options}->{openssl})
	{
		$proj->AddIncludeDir($self->{options}->{openssl} . '\include');
<<<<<<< HEAD
		if (-e "$self->{options}->{openssl}/lib/VC/ssleay32MD.lib")
		{
			$proj->AddLibrary(
				$self->{options}->{openssl} . '\lib\VC\ssleay32.lib', 1);
			$proj->AddLibrary(
				$self->{options}->{openssl} . '\lib\VC\libeay32.lib', 1);
		}
		else
		{
			# We don't expect the config-specific library to be here,
			# so don't ask for it in last parameter
			$proj->AddLibrary(
				$self->{options}->{openssl} . '\lib\ssleay32.lib', 0);
			$proj->AddLibrary(
				$self->{options}->{openssl} . '\lib\libeay32.lib', 0);
=======
		my ($digit1, $digit2, $digit3) = $self->GetOpenSSLVersion();

		# Starting at version 1.1.0 the OpenSSL installers have
		# changed their library names from:
		# - libeay to libcrypto
		# - ssleay to libssl
		if ($digit1 >= '1' && $digit2 >= '1' && $digit3 >= '0')
		{
			my $dbgsuffix;
			my $libsslpath;
			my $libcryptopath;

			# The format name of the libraries is slightly
			# different between the Win32 and Win64 platform, so
			# adapt.
			if (-e "$self->{options}->{openssl}/lib/VC/sslcrypto32MD.lib")
			{
				# Win32 here, with a debugging library set.
				$dbgsuffix     = 1;
				$libsslpath    = '\lib\VC\libssl32.lib';
				$libcryptopath = '\lib\VC\libcrypto32.lib';
			}
			elsif (-e "$self->{options}->{openssl}/lib/VC/sslcrypto64MD.lib")
			{
				# Win64 here, with a debugging library set.
				$dbgsuffix     = 1;
				$libsslpath    = '\lib\VC\libssl64.lib';
				$libcryptopath = '\lib\VC\libcrypto64.lib';
			}
			else
			{
				# On both Win32 and Win64 the same library
				# names are used without a debugging context.
				$dbgsuffix     = 0;
				$libsslpath    = '\lib\libssl.lib';
				$libcryptopath = '\lib\libcrypto.lib';
			}

			$proj->AddLibrary($self->{options}->{openssl} . $libsslpath,
				$dbgsuffix);
			$proj->AddLibrary($self->{options}->{openssl} . $libcryptopath,
				$dbgsuffix);
		}
		else
		{
			# Choose which set of libraries to use depending on if
			# debugging libraries are in place in the installer.
			if (-e "$self->{options}->{openssl}/lib/VC/ssleay32MD.lib")
			{
				$proj->AddLibrary(
					$self->{options}->{openssl} . '\lib\VC\ssleay32.lib', 1);
				$proj->AddLibrary(
					$self->{options}->{openssl} . '\lib\VC\libeay32.lib', 1);
			}
			else
			{
				# We don't expect the config-specific library
				# to be here, so don't ask for it in last
				# parameter.
				$proj->AddLibrary(
					$self->{options}->{openssl} . '\lib\ssleay32.lib', 0);
				$proj->AddLibrary(
					$self->{options}->{openssl} . '\lib\libeay32.lib', 0);
			}
>>>>>>> 9e1c9f95
		}
	}
	if ($self->{options}->{nls})
	{
		$proj->AddIncludeDir($self->{options}->{nls} . '\include');
		$proj->AddLibrary($self->{options}->{nls} . '\lib\libintl.lib');
	}
	if ($self->{options}->{gss})
	{
		if ($self->{platform} eq 'Win32')
		{
			$proj->AddIncludeDir($self->{options}->{gss} . '\inc\krb5');
			$proj->AddLibrary($self->{options}->{gss} . '\lib\i386\krb5_32.lib');
			$proj->AddLibrary($self->{options}->{gss} . '\lib\i386\comerr32.lib');
			$proj->AddLibrary($self->{options}->{gss} . '\lib\i386\gssapi32.lib');
		}
		else
		{
			$proj->AddIncludeDir($self->{options}->{gss} . '\include');
			$proj->AddLibrary($self->{options}->{gss} . '\lib\krb5_64.lib');
			$proj->AddLibrary($self->{options}->{gss} . '\lib\comerr64.lib');
			$proj->AddLibrary($self->{options}->{gss} . '\lib\gssapi64.lib');
		}
	}
	if ($self->{options}->{iconv})
	{
		$proj->AddIncludeDir($self->{options}->{iconv} . '\include');
		$proj->AddLibrary($self->{options}->{iconv} . '\lib\iconv.lib');
	}
	if ($self->{options}->{icu})
	{
		$proj->AddIncludeDir($self->{options}->{icu} . '\include');
		if ($self->{platform} eq 'Win32')
		{
			$proj->AddLibrary($self->{options}->{icu} . '\lib\icuin.lib');
			$proj->AddLibrary($self->{options}->{icu} . '\lib\icuuc.lib');
			$proj->AddLibrary($self->{options}->{icu} . '\lib\icudt.lib');
		}
		else
		{
			$proj->AddLibrary($self->{options}->{icu} . '\lib64\icuin.lib');
			$proj->AddLibrary($self->{options}->{icu} . '\lib64\icuuc.lib');
			$proj->AddLibrary($self->{options}->{icu} . '\lib64\icudt.lib');
		}
	}
	if ($self->{options}->{xml})
	{
		$proj->AddIncludeDir($self->{options}->{xml} . '\include');
		$proj->AddIncludeDir($self->{options}->{xml} . '\include\libxml2');
		$proj->AddLibrary($self->{options}->{xml} . '\lib\libxml2.lib');
	}
	if ($self->{options}->{xslt})
	{
		$proj->AddIncludeDir($self->{options}->{xslt} . '\include');
		$proj->AddLibrary($self->{options}->{xslt} . '\lib\libxslt.lib');
	}
	if ($self->{options}->{uuid})
	{
		$proj->AddIncludeDir($self->{options}->{uuid} . '\include');
		$proj->AddLibrary($self->{options}->{uuid} . '\lib\uuid.lib');
	}
	return $proj;
}

sub Save
{
	my ($self, $buildclient) = @_;
	my %flduid;

	$self->GenerateFiles($buildclient);
	foreach my $fld (keys %{ $self->{projects} })
	{
		foreach my $proj (@{ $self->{projects}->{$fld} })
		{
			$proj->Save();
		}
	}

	open(my $sln, '>', "pgsql.sln") || croak "Could not write to pgsql.sln\n";
	print $sln <<EOF;
Microsoft Visual Studio Solution File, Format Version $self->{solutionFileVersion}
# $self->{visualStudioName}
EOF

	print $sln $self->GetAdditionalHeaders();

	foreach my $fld (keys %{ $self->{projects} })
	{
		foreach my $proj (@{ $self->{projects}->{$fld} })
		{
			print $sln <<EOF;
Project("{8BC9CEB8-8B4A-11D0-8D11-00A0C91BC942}") = "$proj->{name}", "$proj->{name}$proj->{filenameExtension}", "$proj->{guid}"
EndProject
EOF
		}
		if ($fld ne "")
		{
			$flduid{$fld} = Win32::GuidGen();
			print $sln <<EOF;
Project("{2150E333-8FDC-42A3-9474-1A3956D46DE8}") = "$fld", "$fld", "$flduid{$fld}"
EndProject
EOF
		}
	}

	print $sln <<EOF;
Global
	GlobalSection(SolutionConfigurationPlatforms) = preSolution
		Debug|$self->{platform}= Debug|$self->{platform}
		Release|$self->{platform} = Release|$self->{platform}
	EndGlobalSection
	GlobalSection(ProjectConfigurationPlatforms) = postSolution
EOF

	foreach my $fld (keys %{ $self->{projects} })
	{
		foreach my $proj (@{ $self->{projects}->{$fld} })
		{
			print $sln <<EOF;
		$proj->{guid}.Debug|$self->{platform}.ActiveCfg = Debug|$self->{platform}
		$proj->{guid}.Debug|$self->{platform}.Build.0  = Debug|$self->{platform}
		$proj->{guid}.Release|$self->{platform}.ActiveCfg = Release|$self->{platform}
		$proj->{guid}.Release|$self->{platform}.Build.0 = Release|$self->{platform}
EOF
		}
	}

	print $sln <<EOF;
	EndGlobalSection
	GlobalSection(SolutionProperties) = preSolution
		HideSolutionNode = FALSE
	EndGlobalSection
	GlobalSection(NestedProjects) = preSolution
EOF

	foreach my $fld (keys %{ $self->{projects} })
	{
		next if ($fld eq "");
		foreach my $proj (@{ $self->{projects}->{$fld} })
		{
			print $sln "\t\t$proj->{guid} = $flduid{$fld}\n";
		}
	}

	print $sln <<EOF;
	EndGlobalSection
EndGlobal
EOF
	close($sln);
	return;
}

sub GetFakeConfigure
{
	my $self = shift;

	my $cfg = '--enable-thread-safety';
	$cfg .= ' --enable-cassert'   if ($self->{options}->{asserts});
	$cfg .= ' --enable-nls'       if ($self->{options}->{nls});
	$cfg .= ' --enable-tap-tests' if ($self->{options}->{tap_tests});
	$cfg .= ' --with-ldap'        if ($self->{options}->{ldap});
	$cfg .= ' --without-zlib' unless ($self->{options}->{zlib});
	$cfg .= ' --with-extra-version' if ($self->{options}->{extraver});
	$cfg .= ' --with-openssl'       if ($self->{options}->{openssl});
	$cfg .= ' --with-ossp-uuid'     if ($self->{options}->{uuid});
	$cfg .= ' --with-libxml'        if ($self->{options}->{xml});
	$cfg .= ' --with-libxslt'       if ($self->{options}->{xslt});
	$cfg .= ' --with-gssapi'        if ($self->{options}->{gss});
	$cfg .= ' --with-icu'           if ($self->{options}->{icu});
	$cfg .= ' --with-tcl'           if ($self->{options}->{tcl});
	$cfg .= ' --with-perl'          if ($self->{options}->{perl});
	$cfg .= ' --with-python'        if ($self->{options}->{python});

	return $cfg;
}

package VS2013Solution;

#
# Package that encapsulates a Visual Studio 2013 solution file
#

use Carp;
use strict;
use warnings;
use base qw(Solution);

no warnings qw(redefine);    ## no critic

sub new
{
	my $classname = shift;
	my $self      = $classname->SUPER::_new(@_);
	bless($self, $classname);

	$self->{solutionFileVersion}        = '12.00';
	$self->{vcver}                      = '12.00';
	$self->{visualStudioName}           = 'Visual Studio 2013';
	$self->{VisualStudioVersion}        = '12.0.21005.1';
	$self->{MinimumVisualStudioVersion} = '10.0.40219.1';

	return $self;
}

package VS2015Solution;

#
# Package that encapsulates a Visual Studio 2015 solution file
#

use Carp;
use strict;
use warnings;
use base qw(Solution);

no warnings qw(redefine);    ## no critic

sub new
{
	my $classname = shift;
	my $self      = $classname->SUPER::_new(@_);
	bless($self, $classname);

	$self->{solutionFileVersion}        = '12.00';
	$self->{vcver}                      = '14.00';
	$self->{visualStudioName}           = 'Visual Studio 2015';
	$self->{VisualStudioVersion}        = '14.0.24730.2';
	$self->{MinimumVisualStudioVersion} = '10.0.40219.1';

	return $self;
}

package VS2017Solution;

#
# Package that encapsulates a Visual Studio 2017 solution file
#

use Carp;
use strict;
use warnings;
use base qw(Solution);

no warnings qw(redefine);    ## no critic

sub new
{
	my $classname = shift;
	my $self      = $classname->SUPER::_new(@_);
	bless($self, $classname);

	$self->{solutionFileVersion}        = '12.00';
	$self->{vcver}                      = '15.00';
	$self->{visualStudioName}           = 'Visual Studio 2017';
	$self->{VisualStudioVersion}        = '15.0.26730.3';
	$self->{MinimumVisualStudioVersion} = '10.0.40219.1';

	return $self;
}

package VS2017Solution;

#
# Package that encapsulates a Visual Studio 2017 solution file
#

use Carp;
use strict;
use warnings;
use base qw(Solution);

sub new
{
	my $classname = shift;
	my $self      = $classname->SUPER::_new(@_);
	bless($self, $classname);

	$self->{solutionFileVersion}        = '12.00';
	$self->{vcver}                      = '15.00';
	$self->{visualStudioName}           = 'Visual Studio 2017';
	$self->{VisualStudioVersion}        = '15.0.26730.3';
	$self->{MinimumVisualStudioVersion} = '10.0.40219.1';

	return $self;
}

sub GetAdditionalHeaders
{
	my ($self, $f) = @_;

	return qq|VisualStudioVersion = $self->{VisualStudioVersion}
MinimumVisualStudioVersion = $self->{MinimumVisualStudioVersion}
|;
}

1;<|MERGE_RESOLUTION|>--- conflicted
+++ resolved
@@ -195,15 +195,10 @@
 			s{PG_VERSION_STR "[^"]+"}{PG_VERSION_STR "PostgreSQL $self->{strver}$extraver, compiled by Visual C++ build " CppAsString2(_MSC_VER) ", $bits-bit"};
 			print $o $_;
 		}
-<<<<<<< HEAD
-		print O "#define GP_VERSION \"$self->{gpdbver}\"\n";
-		print O "#define GP_MAJORVERSION \"$self->{gpdbmajorver}\"\n";
-		print O "#define PG_MAJORVERSION \"$self->{majorver}\"\n";
-		print O "#define LOCALEDIR \"/share/locale\"\n"
-=======
+		print $o "#define GP_VERSION \"$self->{gpdbver}\"\n";
+		print $o "#define GP_MAJORVERSION \"$self->{gpdbmajorver}\"\n";
 		print $o "#define PG_MAJORVERSION \"$self->{majorver}\"\n";
 		print $o "#define LOCALEDIR \"/share/locale\"\n"
->>>>>>> 9e1c9f95
 		  if ($self->{options}->{nls});
 		print $o "/* defines added by config steps */\n";
 		print $o "#ifndef IGNORE_CONFIGURED_SETTINGS\n";
@@ -529,13 +524,7 @@
 #endif
 #define ENABLE_THREAD_SAFETY 1
 EOF
-<<<<<<< HEAD
-		print O "#define USE_INTEGER_DATETIMES 1\n"
-		  if ($self->{options}->{integer_datetimes});
-		close(O);
-=======
 		close($o);
->>>>>>> 9e1c9f95
 	}
 
 	unless (-f "src/port/pg_config_paths.h")
@@ -585,8 +574,6 @@
 			last;
 		}
 	}
-<<<<<<< HEAD
-=======
 	$need_genbki = 1
 	  if IsNewer('src/backend/catalog/bki-stamp',
 		'src/backend/catalog/genbki.pl');
@@ -627,8 +614,8 @@
 		open(my $chs, '>', 'src/include/catalog/header-stamp')
 		  || confess "Could not touch header-stamp";
 		close($chs);
->>>>>>> 9e1c9f95
-	}
+	}
+	} # buildclient
 
 	open(my $o, '>', "doc/src/sgml/version.sgml")
 	  || croak "Could not write to version.sgml\n";
@@ -679,23 +666,6 @@
 	if ($self->{options}->{openssl})
 	{
 		$proj->AddIncludeDir($self->{options}->{openssl} . '\include');
-<<<<<<< HEAD
-		if (-e "$self->{options}->{openssl}/lib/VC/ssleay32MD.lib")
-		{
-			$proj->AddLibrary(
-				$self->{options}->{openssl} . '\lib\VC\ssleay32.lib', 1);
-			$proj->AddLibrary(
-				$self->{options}->{openssl} . '\lib\VC\libeay32.lib', 1);
-		}
-		else
-		{
-			# We don't expect the config-specific library to be here,
-			# so don't ask for it in last parameter
-			$proj->AddLibrary(
-				$self->{options}->{openssl} . '\lib\ssleay32.lib', 0);
-			$proj->AddLibrary(
-				$self->{options}->{openssl} . '\lib\libeay32.lib', 0);
-=======
 		my ($digit1, $digit2, $digit3) = $self->GetOpenSSLVersion();
 
 		# Starting at version 1.1.0 the OpenSSL installers have
@@ -760,7 +730,6 @@
 				$proj->AddLibrary(
 					$self->{options}->{openssl} . '\lib\libeay32.lib', 0);
 			}
->>>>>>> 9e1c9f95
 		}
 	}
 	if ($self->{options}->{nls})
@@ -1021,32 +990,6 @@
 	return $self;
 }
 
-package VS2017Solution;
-
-#
-# Package that encapsulates a Visual Studio 2017 solution file
-#
-
-use Carp;
-use strict;
-use warnings;
-use base qw(Solution);
-
-sub new
-{
-	my $classname = shift;
-	my $self      = $classname->SUPER::_new(@_);
-	bless($self, $classname);
-
-	$self->{solutionFileVersion}        = '12.00';
-	$self->{vcver}                      = '15.00';
-	$self->{visualStudioName}           = 'Visual Studio 2017';
-	$self->{VisualStudioVersion}        = '15.0.26730.3';
-	$self->{MinimumVisualStudioVersion} = '10.0.40219.1';
-
-	return $self;
-}
-
 sub GetAdditionalHeaders
 {
 	my ($self, $f) = @_;
