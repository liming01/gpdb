package Mkvcbuild;

#
# Package that generates build files for msvc build
#
# src/tools/msvc/Mkvcbuild.pm
#
use Carp;
use Win32;
use strict;
use warnings;
use Project;
use Solution;
use Cwd;
use File::Copy;
use Config;
use VSObjectFactory;
use List::Util qw(first);

use Exporter;
our (@ISA, @EXPORT_OK);
@ISA       = qw(Exporter);
@EXPORT_OK = qw(Mkvcbuild);

my $solution;
my $libpgport;
my $libpgcommon;
my $libpgfeutils;
my $postgres;
my $libpq;
my @unlink_on_exit;

# Set of variables for modules in contrib/ and src/test/modules/
my $contrib_defines = { 'refint' => 'REFINT_VERBOSE' };
my @contrib_uselibpq = ('dblink', 'oid2name', 'postgres_fdw', 'vacuumlo');
my @contrib_uselibpgport   = ('oid2name', 'pg_standby', 'vacuumlo');
my @contrib_uselibpgcommon = ('oid2name', 'pg_standby', 'vacuumlo');
my $contrib_extralibs      = undef;
my $contrib_extraincludes = { 'dblink' => ['src/backend'] };
my $contrib_extrasource = {
	'cube' => [ 'contrib/cube/cubescan.l', 'contrib/cube/cubeparse.y' ],
	'seg'  => [ 'contrib/seg/segscan.l',   'contrib/seg/segparse.y' ],
};
my @contrib_excludes = (
	'commit_ts',        'hstore_plperl',
	'hstore_plpython',  'intagg',
	'jsonb_plperl',     'jsonb_plpython',
	'ltree_plpython',   'pgcrypto',
	'sepgsql',          'brin',
	'test_extensions',  'test_pg_dump',
	'snapshot_too_old', 'unsafe_tests');

# Set of variables for frontend modules
my $frontend_defines = { 'initdb' => 'FRONTEND' };
my @frontend_uselibpq = ('pg_ctl', 'pg_upgrade', 'pgbench', 'psql', 'initdb');
my @frontend_uselibpgport = (
	'pg_archivecleanup', 'pg_test_fsync',
	'pg_test_timing',    'pg_upgrade',
	'pg_waldump',        'pgbench');
my @frontend_uselibpgcommon = (
	'pg_archivecleanup', 'pg_test_fsync',
	'pg_test_timing',    'pg_upgrade',
	'pg_waldump',        'pgbench');
my $frontend_extralibs = {
	'initdb'     => ['ws2_32.lib'],
	'pg_restore' => ['ws2_32.lib'],
	'pgbench'    => ['ws2_32.lib'],
	'psql'       => ['ws2_32.lib']
};
my $frontend_extraincludes = {
	'initdb' => ['src/timezone'],
	'psql'   => ['src/backend']
};
my $frontend_extrasource = {
	'psql' => ['src/bin/psql/psqlscanslash.l'],
	'pgbench' =>
	  [ 'src/bin/pgbench/exprscan.l', 'src/bin/pgbench/exprparse.y' ]
};
my @frontend_excludes = (
	'pgevent',    'pg_basebackup', 'pg_rewind', 'pg_dump',
	'pg_waldump', 'scripts');

sub mkvcbuild
{
	my $mf;
	my $D;
	our $config = shift;
	our $buildclient = shift;

	chdir('../../..') if (-d '../msvc' && -d '../../../src');
	die 'Must run from root or msvc directory'
	  unless (-d 'src/tools/msvc' && -d 'src');

	my $vsVersion = DetermineVisualStudioVersion();

	$solution = CreateSolution($vsVersion, $config);

	our @pgportfiles = qw(
	  chklocale.c crypt.c fls.c fseeko.c getrusage.c inet_aton.c random.c
	  srandom.c getaddrinfo.c gettimeofday.c inet_net_ntop.c kill.c open.c
	  erand48.c snprintf.c strlcat.c strlcpy.c dirmod.c noblock.c path.c
<<<<<<< HEAD
	  pg_strong_random.c pgcheckdir.c pgmkdirp.c pgsleep.c pgstrcasecmp.c
	  pqsignal.c mkdtemp.c qsort.c qsort_arg.c quotes.c system.c
	  sprompt.c tar.c thread.c getopt.c getopt_long.c dirent.c
=======
	  dirent.c dlopen.c getopt.c getopt_long.c
	  pread.c pwrite.c pg_bitutils.c
	  pg_strong_random.c pgcheckdir.c pgmkdirp.c pgsleep.c pgstrcasecmp.c
	  pqsignal.c mkdtemp.c qsort.c qsort_arg.c quotes.c system.c
	  sprompt.c strerror.c tar.c thread.c
>>>>>>> 9e1c9f95
	  win32env.c win32error.c win32security.c win32setlocale.c);

	push(@pgportfiles, 'rint.c') if ($vsVersion < '12.00');

	push(@pgportfiles, 'strtof.c') if ($vsVersion < '14.00');

	if ($vsVersion >= '9.00')
	{
		push(@pgportfiles, 'pg_crc32c_sse42_choose.c');
		push(@pgportfiles, 'pg_crc32c_sse42.c');
		push(@pgportfiles, 'pg_crc32c_sb8.c');
	}
	else
	{
		push(@pgportfiles, 'pg_crc32c_sb8.c');
	}

	our @pgcommonallfiles = qw(
	  base64.c config_info.c controldata_utils.c d2s.c exec.c f2s.c file_perm.c ip.c
	  keywords.c kwlookup.c link-canary.c md5.c
	  pg_lzcompress.c pgfnames.c psprintf.c relpath.c rmtree.c
<<<<<<< HEAD
	  string.c stringinfo.c username.c wait_error.c);
=======
	  saslprep.c scram-common.c string.c unicode_norm.c username.c
	  wait_error.c);

	if ($solution->{options}->{openssl})
	{
		push(@pgcommonallfiles, 'sha2_openssl.c');
	}
	else
	{
		push(@pgcommonallfiles, 'sha2.c');
	}
>>>>>>> 9e1c9f95

	our @pgcommonfrontendfiles = (
		@pgcommonallfiles, qw(fe_memutils.c file_utils.c
		  logging.c restricted_token.c));

	our @pgcommonbkndfiles = @pgcommonallfiles;

	our @pgfeutilsfiles = qw(
	  conditional.c mbprint.c print.c psqlscan.l psqlscan.c simple_list.c string_utils.c);

	$libpgport = $solution->AddProject('libpgport', 'lib', 'misc');
	$libpgport->AddDefine('FRONTEND');
	$libpgport->AddFiles('src/port', @pgportfiles);

	$libpgcommon = $solution->AddProject('libpgcommon', 'lib', 'misc');
	$libpgcommon->AddDefine('FRONTEND');
	$libpgcommon->AddFiles('src/common', @pgcommonfrontendfiles);

	$libpgfeutils = $solution->AddProject('libpgfeutils', 'lib', 'misc');
	$libpgfeutils->AddDefine('FRONTEND');
	$libpgfeutils->AddIncludeDir('src/interfaces/libpq');
	$libpgfeutils->AddFiles('src/fe_utils', @pgfeutilsfiles);

	if (!$buildclient)
	{
	$postgres = $solution->AddProject('postgres', 'exe', '', 'src/backend');
	$postgres->AddIncludeDir('src/backend');
	$postgres->AddDir('src/backend/port/win32');
	$postgres->AddFile('src/backend/utils/fmgrtab.c');
	$postgres->ReplaceFile('src/backend/port/pg_sema.c',
		'src/backend/port/win32_sema.c');
	$postgres->ReplaceFile('src/backend/port/pg_shmem.c',
		'src/backend/port/win32_shmem.c');
	$postgres->AddFiles('src/port',   @pgportfiles);
	$postgres->AddFiles('src/common', @pgcommonbkndfiles);
	$postgres->AddDir('src/timezone');

	# We need source files from src/timezone, but that directory's resource
	# file pertains to "zic", not to the backend.
	$postgres->RemoveFile('src/timezone/win32ver.rc');
	$postgres->AddFiles('src/backend/parser', 'scan.l', 'gram.y');
	$postgres->AddFiles('src/backend/bootstrap', 'bootscanner.l',
		'bootparse.y');
	$postgres->AddFiles('src/backend/utils/misc', 'guc-file.l');
	$postgres->AddFiles(
		'src/backend/replication', 'repl_scanner.l',
		'repl_gram.y',             'syncrep_scanner.l',
		'syncrep_gram.y');
	$postgres->AddFiles('src/backend/utils/adt', 'jsonpath_scan.l',
		'jsonpath_gram.y');
	$postgres->AddDefine('BUILDING_DLL');
	$postgres->AddLibrary('secur32.lib');
	$postgres->AddLibrary('ws2_32.lib');
	$postgres->AddLibrary('wldap32.lib') if ($solution->{options}->{ldap});
	$postgres->FullExportDLL('postgres.lib');

	# The OBJS scraper doesn't know about ifdefs, so remove appropriate files
	# if building without OpenSSL.
	if (!$solution->{options}->{openssl})
	{
		$postgres->RemoveFile('src/backend/libpq/be-secure-common.c');
		$postgres->RemoveFile('src/backend/libpq/be-secure-openssl.c');
	}
	if (!$solution->{options}->{gss})
	{
		$postgres->RemoveFile('src/backend/libpq/be-gssapi-common.c');
		$postgres->RemoveFile('src/backend/libpq/be-secure-gssapi.c');
	}

	my $snowball = $solution->AddProject('dict_snowball', 'dll', '',
		'src/backend/snowball');

	# This Makefile uses VPATH to find most source files in a subdirectory.
	$snowball->RelocateFiles(
		'src/backend/snowball/libstemmer',
		sub {
			return shift !~ /(dict_snowball.c|win32ver.rc)$/;
		});
	$snowball->AddIncludeDir('src/include/snowball');
	$snowball->AddReference($postgres);

	my $plpgsql =
	  $solution->AddProject('plpgsql', 'dll', 'PLs', 'src/pl/plpgsql/src');
	$plpgsql->AddFiles('src/pl/plpgsql/src', 'pl_gram.y');
	$plpgsql->AddReference($postgres);

	if ($solution->{options}->{tcl})
	{
		my $found = 0;
		my $pltcl =
		  $solution->AddProject('pltcl', 'dll', 'PLs', 'src/pl/tcl');
		$pltcl->AddIncludeDir($solution->{options}->{tcl} . '/include');
		$pltcl->AddReference($postgres);

		for my $tclver (qw(86t 86 85 84))
		{
<<<<<<< HEAD
			my $tcllib = $solution->{options}->{tcl} . "\\lib\\tcl$tclver.lib";
=======
			my $tcllib = $solution->{options}->{tcl} . "/lib/tcl$tclver.lib";
>>>>>>> 9e1c9f95
			if (-e $tcllib)
			{
				$pltcl->AddLibrary($tcllib);
				$found = 1;
				last;
			}
		}
<<<<<<< HEAD
		die "Unable to find $solution->{options}->{tcl}\\lib\\tcl<version>.lib"
			unless $found;
=======
		die "Unable to find $solution->{options}->{tcl}/lib/tcl<version>.lib"
		  unless $found;
>>>>>>> 9e1c9f95
	}
	} # buildclient

	$libpq = $solution->AddProject('libpq', 'dll', 'interfaces',
		'src/interfaces/libpq');
	$libpq->AddDefine('FRONTEND');
	$libpq->AddDefine('UNSAFE_STAT_OK');
	$libpq->AddIncludeDir('src/port');
	$libpq->AddLibrary('secur32.lib');
	$libpq->AddLibrary('ws2_32.lib');
	$libpq->AddLibrary('wldap32.lib') if ($solution->{options}->{ldap});
	$libpq->UseDef('src/interfaces/libpq/libpqdll.def');
	$libpq->ReplaceFile('src/interfaces/libpq/libpqrc.c',
		'src/interfaces/libpq/libpq.rc');
	$libpq->AddReference($libpgcommon, $libpgport);

	# The OBJS scraper doesn't know about ifdefs, so remove appropriate files
	# if building without OpenSSL.
	if (!$solution->{options}->{openssl})
	{
		$libpq->RemoveFile('src/interfaces/libpq/fe-secure-common.c');
		$libpq->RemoveFile('src/interfaces/libpq/fe-secure-openssl.c');
	}
	if (!$solution->{options}->{gss})
	{
		$libpq->RemoveFile('src/interfaces/libpq/fe-gssapi-common.c');
		$libpq->RemoveFile('src/interfaces/libpq/fe-secure-gssapi.c');
	}

	if (!$buildclient)
	{
	my $libpqwalreceiver =
	  $solution->AddProject('libpqwalreceiver', 'dll', '',
		'src/backend/replication/libpqwalreceiver');
	$libpqwalreceiver->AddIncludeDir('src/interfaces/libpq');
	$libpqwalreceiver->AddReference($postgres, $libpq);

	my $pgoutput = $solution->AddProject('pgoutput', 'dll', '',
		'src/backend/replication/pgoutput');
	$pgoutput->AddReference($postgres);

	my $pgtypes = $solution->AddProject(
		'libpgtypes', 'dll',
		'interfaces', 'src/interfaces/ecpg/pgtypeslib');
	$pgtypes->AddDefine('FRONTEND');
	$pgtypes->AddReference($libpgcommon, $libpgport);
	$pgtypes->UseDef('src/interfaces/ecpg/pgtypeslib/pgtypeslib.def');
	$pgtypes->AddIncludeDir('src/interfaces/ecpg/include');

	my $libecpg = $solution->AddProject('libecpg', 'dll', 'interfaces',
		'src/interfaces/ecpg/ecpglib');
	$libecpg->AddDefine('FRONTEND');
	$libecpg->AddIncludeDir('src/interfaces/ecpg/include');
	$libecpg->AddIncludeDir('src/interfaces/libpq');
	$libecpg->AddIncludeDir('src/port');
	$libecpg->UseDef('src/interfaces/ecpg/ecpglib/ecpglib.def');
	$libecpg->AddLibrary('ws2_32.lib');
	$libecpg->AddReference($libpq, $pgtypes, $libpgport);

	my $libecpgcompat = $solution->AddProject(
		'libecpg_compat', 'dll',
		'interfaces',     'src/interfaces/ecpg/compatlib');
	$libecpgcompat->AddDefine('FRONTEND');
	$libecpgcompat->AddIncludeDir('src/interfaces/ecpg/include');
	$libecpgcompat->AddIncludeDir('src/interfaces/libpq');
	$libecpgcompat->UseDef('src/interfaces/ecpg/compatlib/compatlib.def');
	$libecpgcompat->AddReference($pgtypes, $libecpg, $libpgport);

	my $ecpg = $solution->AddProject('ecpg', 'exe', 'interfaces',
		'src/interfaces/ecpg/preproc');
	$ecpg->AddIncludeDir('src/interfaces/ecpg/include');
	$ecpg->AddIncludeDir('src/interfaces/ecpg/ecpglib');
	$ecpg->AddIncludeDir('src/interfaces/libpq');
	$ecpg->AddPrefixInclude('src/interfaces/ecpg/preproc');
	$ecpg->AddFiles('src/interfaces/ecpg/preproc', 'pgc.l', 'preproc.y');
	$ecpg->AddDefine('ECPG_COMPILE');
	$ecpg->AddReference($libpgcommon, $libpgport);

	my $pgregress_ecpg =
	  $solution->AddProject('pg_regress_ecpg', 'exe', 'misc');
	$pgregress_ecpg->AddFile('src/interfaces/ecpg/test/pg_regress_ecpg.c');
	$pgregress_ecpg->AddFile('src/test/regress/pg_regress.c');
	$pgregress_ecpg->AddIncludeDir('src/port');
	$pgregress_ecpg->AddIncludeDir('src/test/regress');
	$pgregress_ecpg->AddDefine('HOST_TUPLE="i686-pc-win32vc"');
	$pgregress_ecpg->AddDefine('FRONTEND');
	$pgregress_ecpg->AddLibrary('ws2_32.lib');
	$pgregress_ecpg->AddDirResourceFile('src/interfaces/ecpg/test');
	$pgregress_ecpg->AddReference($libpgcommon, $libpgport);

	my $isolation_tester =
	  $solution->AddProject('isolationtester', 'exe', 'misc');
	$isolation_tester->AddFile('src/test/isolation/isolationtester.c');
	$isolation_tester->AddFile('src/test/isolation/specparse.y');
	$isolation_tester->AddFile('src/test/isolation/specscanner.l');
	$isolation_tester->AddFile('src/test/isolation/specparse.c');
	$isolation_tester->AddIncludeDir('src/test/isolation');
	$isolation_tester->AddIncludeDir('src/port');
	$isolation_tester->AddIncludeDir('src/test/regress');
	$isolation_tester->AddIncludeDir('src/interfaces/libpq');
	$isolation_tester->AddDefine('HOST_TUPLE="i686-pc-win32vc"');
	$isolation_tester->AddLibrary('ws2_32.lib');
	$isolation_tester->AddDirResourceFile('src/test/isolation');
	$isolation_tester->AddReference($libpq, $libpgcommon, $libpgport);

	my $pgregress_isolation =
	  $solution->AddProject('pg_isolation_regress', 'exe', 'misc');
	$pgregress_isolation->AddFile('src/test/isolation/isolation_main.c');
	$pgregress_isolation->AddFile('src/test/regress/pg_regress.c');
	$pgregress_isolation->AddIncludeDir('src/port');
	$pgregress_isolation->AddIncludeDir('src/test/regress');
	$pgregress_isolation->AddDefine('HOST_TUPLE="i686-pc-win32vc"');
	$pgregress_isolation->AddDefine('FRONTEND');
	$pgregress_isolation->AddLibrary('ws2_32.lib');
	$pgregress_isolation->AddDirResourceFile('src/test/isolation');
	$pgregress_isolation->AddReference($libpgcommon, $libpgport);

	# src/bin
	opendir($D, 'src/bin') || croak "Could not opendir on src/bin!\n";
	while (my $d = readdir($D))
	{
		next if ($d =~ /^\./);
		next unless (-f "src/bin/$d/Makefile");
		next if (grep { /^$d$/ } @frontend_excludes);
		AddSimpleFrontend($d);
	}

	my $pgbasebackup = AddSimpleFrontend('pg_basebackup', 1);
	$pgbasebackup->AddFile('src/bin/pg_basebackup/pg_basebackup.c');
	$pgbasebackup->AddLibrary('ws2_32.lib');

	my $pgreceivewal = AddSimpleFrontend('pg_basebackup', 1);
	$pgreceivewal->{name} = 'pg_receivewal';
	$pgreceivewal->AddFile('src/bin/pg_basebackup/pg_receivewal.c');
	$pgreceivewal->AddLibrary('ws2_32.lib');

	my $pgrecvlogical = AddSimpleFrontend('pg_basebackup', 1);
	$pgrecvlogical->{name} = 'pg_recvlogical';
	$pgrecvlogical->AddFile('src/bin/pg_basebackup/pg_recvlogical.c');
	$pgrecvlogical->AddLibrary('ws2_32.lib');

	my $pgrewind = AddSimpleFrontend('pg_rewind', 1);
	$pgrewind->{name} = 'pg_rewind';
	$pgrewind->AddFile('src/backend/access/transam/xlogreader.c');
	$pgrewind->AddLibrary('ws2_32.lib');
	$pgrewind->AddDefine('FRONTEND');

	my $pgevent = $solution->AddProject('pgevent', 'dll', 'bin');
	$pgevent->AddFiles('src/bin/pgevent', 'pgevent.c', 'pgmsgevent.rc');
	$pgevent->AddResourceFile('src/bin/pgevent', 'Eventlog message formatter',
		'win32');
	$pgevent->RemoveFile('src/bin/pgevent/win32ver.rc');
	$pgevent->UseDef('src/bin/pgevent/pgevent.def');
	$pgevent->DisableLinkerWarnings('4104');
	} #buildclient

	my $psql = AddSimpleFrontend('psql', 1);
	$psql->AddIncludeDir('src/bin/pg_dump');
	$psql->AddIncludeDir('src/backend');
	$psql->AddFile('src/bin/psql/psqlscan.l');
	$psql->AddLibrary('ws2_32.lib');

	my $pgdump = AddSimpleFrontend('pg_dump', 1);
	$pgdump->AddIncludeDir('src/backend');
	$pgdump->AddFile('src/bin/pg_dump/pg_dump.c');
	$pgdump->AddFile('src/bin/pg_dump/common.c');
	$pgdump->AddFile('src/bin/pg_dump/pg_dump_sort.c');
	$pgdump->AddLibrary('ws2_32.lib');

	my $pgdumpall = AddSimpleFrontend('pg_dump', 1);

	# pg_dumpall doesn't use the files in the Makefile's $(OBJS), unlike
	# pg_dump and pg_restore.
	# So remove their sources from the object, keeping the other setup that
	# AddSimpleFrontend() has done.
	my @nodumpall = grep { m!src/bin/pg_dump/.*\.c$! }
	  keys %{ $pgdumpall->{files} };
	delete @{ $pgdumpall->{files} }{@nodumpall};
	$pgdumpall->{name} = 'pg_dumpall';
	$pgdumpall->AddIncludeDir('src/backend');
	$pgdumpall->AddFile('src/bin/pg_dump/pg_dumpall.c');
	$pgdumpall->AddFile('src/bin/pg_dump/dumputils.c');
	$pgdumpall->AddLibrary('ws2_32.lib');

	my $pgrestore = AddSimpleFrontend('pg_dump', 1);
	$pgrestore->{name} = 'pg_restore';
	$pgrestore->AddIncludeDir('src/backend');
	$pgrestore->AddFile('src/bin/pg_dump/pg_restore.c');
	$pgrestore->AddLibrary('ws2_32.lib');

	if (!$buildclient)
	{
	my $zic = $solution->AddProject('zic', 'exe', 'utils');
	$zic->AddFiles('src/timezone', 'zic.c');
	$zic->AddDirResourceFile('src/timezone');
	$zic->AddReference($libpgcommon, $libpgport);

	if (!$solution->{options}->{xml})
	{
		push @contrib_excludes, 'xml2';
	}

	if (!$solution->{options}->{openssl})
	{
		push @contrib_excludes, 'sslinfo';
	}

	if (!$solution->{options}->{uuid})
	{
		push @contrib_excludes, 'uuid-ossp';
	}

	# AddProject() does not recognize the constructs used to populate OBJS in
	# the pgcrypto Makefile, so it will discover no files.
	my $pgcrypto =
	  $solution->AddProject('pgcrypto', 'dll', 'crypto', 'contrib/pgcrypto');
	$pgcrypto->AddFiles(
		'contrib/pgcrypto', 'pgcrypto.c',
		'px.c',             'px-hmac.c',
		'px-crypt.c',       'crypt-gensalt.c',
		'crypt-blowfish.c', 'crypt-des.c',
		'crypt-md5.c',      'mbuf.c',
		'pgp.c',            'pgp-armor.c',
		'pgp-cfb.c',        'pgp-compress.c',
		'pgp-decrypt.c',    'pgp-encrypt.c',
		'pgp-info.c',       'pgp-mpi.c',
		'pgp-pubdec.c',     'pgp-pubenc.c',
		'pgp-pubkey.c',     'pgp-s2k.c',
		'pgp-pgsql.c');
	if ($solution->{options}->{openssl})
	{
		$pgcrypto->AddFiles('contrib/pgcrypto', 'openssl.c',
			'pgp-mpi-openssl.c');
	}
	else
	{
		$pgcrypto->AddFiles(
			'contrib/pgcrypto', 'md5.c',
			'sha1.c',           'internal.c',
			'internal-sha2.c',  'blf.c',
			'rijndael.c',       'pgp-mpi-internal.c',
			'imath.c');
	}
	$pgcrypto->AddReference($postgres);
	$pgcrypto->AddLibrary('ws2_32.lib');
	my $mf = Project::read_file('contrib/pgcrypto/Makefile');
	GenerateContribSqlFiles('pgcrypto', $mf);

	foreach my $subdir ('contrib', 'src/test/modules')
	{
		opendir($D, $subdir) || croak "Could not opendir on $subdir!\n";
		while (my $d = readdir($D))
		{
			next if ($d =~ /^\./);
			next unless (-f "$subdir/$d/Makefile");
			next if (grep { /^$d$/ } @contrib_excludes);
			AddContrib($subdir, $d);
		}
		closedir($D);
	}

	# Build Perl and Python modules after contrib/ modules to satisfy some
	# dependencies with transform contrib modules, like hstore_plpython
	# ltree_plpython and hstore_plperl.
	if ($solution->{options}->{python})
	{

		# Attempt to get python version and location.
		# Assume python.exe in specified dir.
		my $pythonprog = "import sys;print(sys.prefix);"
		  . "print(str(sys.version_info[0])+str(sys.version_info[1]))";
		my $prefixcmd =
		  $solution->{options}->{python} . "\\python -c \"$pythonprog\"";
		my $pyout = `$prefixcmd`;
		die "Could not query for python version!\n" if $?;
		my ($pyprefix, $pyver) = split(/\r?\n/, $pyout);

		# Sometimes (always?) if python is not present, the execution
		# appears to work, but gives no data...
		die "Failed to query python for version information\n"
		  if (!(defined($pyprefix) && defined($pyver)));

		my $pymajorver = substr($pyver, 0, 1);
		my $plpython = $solution->AddProject('plpython' . $pymajorver,
			'dll', 'PLs', 'src/pl/plpython');
		$plpython->AddIncludeDir($pyprefix . '/include');
		$plpython->AddLibrary($pyprefix . "/Libs/python$pyver.lib");
		$plpython->AddReference($postgres);

		# Add transform modules dependent on plpython
		my $hstore_plpython = AddTransformModule(
			'hstore_plpython' . $pymajorver, 'contrib/hstore_plpython',
			'plpython' . $pymajorver,        'src/pl/plpython',
			'hstore',                        'contrib');
		$hstore_plpython->AddDefine(
			'PLPYTHON_LIBNAME="plpython' . $pymajorver . '"');
		my $jsonb_plpython = AddTransformModule(
			'jsonb_plpython' . $pymajorver, 'contrib/jsonb_plpython',
			'plpython' . $pymajorver,       'src/pl/plpython');
		$jsonb_plpython->AddDefine(
			'PLPYTHON_LIBNAME="plpython' . $pymajorver . '"');
		my $ltree_plpython = AddTransformModule(
			'ltree_plpython' . $pymajorver, 'contrib/ltree_plpython',
			'plpython' . $pymajorver,       'src/pl/plpython',
			'ltree',                        'contrib');
		$ltree_plpython->AddDefine(
			'PLPYTHON_LIBNAME="plpython' . $pymajorver . '"');
	}

	if ($solution->{options}->{perl})
	{
		my $plperlsrc = "src\\pl\\plperl\\";
		my $plperl =
		  $solution->AddProject('plperl', 'dll', 'PLs', 'src\pl\plperl');
		$plperl->AddIncludeDir($solution->{options}->{perl} . '/lib/CORE');
		$plperl->AddReference($postgres);

		my $perl_path = $solution->{options}->{perl} . '\lib\CORE\*perl*';

		# ActivePerl 5.16 provided perl516.lib; 5.18 provided libperl518.a
<<<<<<< HEAD
		my @perl_libs =
		  grep { /perl\d+\.lib$|libperl\d+\.a$/ } glob($perl_path);
		if (@perl_libs == 1)
=======
		# Starting with ActivePerl 5.24, both  perlnn.lib and libperlnn.a are provided.
		# In this case, prefer .lib.
		my @perl_libs =
		  reverse sort grep { /perl\d+\.lib$|libperl\d+\.a$/ }
		  glob($perl_path);
		if (@perl_libs > 0)
>>>>>>> 9e1c9f95
		{
			$plperl->AddLibrary($perl_libs[0]);
		}
		else
		{
			die
<<<<<<< HEAD
"could not identify perl library version matching pattern $perl_path\n";
=======
			  "could not identify perl library version matching pattern $perl_path\n";
>>>>>>> 9e1c9f95
		}

		# Add defines from Perl's ccflags; see PGAC_CHECK_PERL_EMBED_CCFLAGS
		my @perl_embed_ccflags;
<<<<<<< HEAD
		foreach my $f (split(" ",$Config{ccflags}))
=======
		foreach my $f (split(" ", $Config{ccflags}))
>>>>>>> 9e1c9f95
		{
			if ($f =~ /^-D[^_]/)
			{
				$f =~ s/\-D//;
				push(@perl_embed_ccflags, $f);
			}
		}

		# hack to prevent duplicate definitions of uid_t/gid_t
		push(@perl_embed_ccflags, 'PLPERL_HAVE_UID_GID');

		# Windows offers several 32-bit ABIs.  Perl is sensitive to
		# sizeof(time_t), one of the ABI dimensions.  To get 32-bit time_t,
		# use "cl -D_USE_32BIT_TIME_T" or plain "gcc".  For 64-bit time_t, use
		# "gcc -D__MINGW_USE_VC2005_COMPAT" or plain "cl".  Before MSVC 2005,
		# plain "cl" chose 32-bit time_t.  PostgreSQL doesn't support building
		# with pre-MSVC-2005 compilers, but it does support linking to Perl
		# built with such a compiler.  MSVC-built Perl 5.13.4 and later report
		# -D_USE_32BIT_TIME_T in $Config{ccflags} if applicable, but
		# MinGW-built Perl never reports -D_USE_32BIT_TIME_T despite typically
		# needing it.  Ignore the $Config{ccflags} opinion about
		# -D_USE_32BIT_TIME_T, and use a runtime test to deduce the ABI Perl
		# expects.  Specifically, test use of PL_modglobal, which maps to a
		# PerlInterpreter field whose position depends on sizeof(time_t).
		if ($solution->{platform} eq 'Win32')
		{
			my $source_file = 'conftest.c';
			my $obj         = 'conftest.obj';
			my $exe         = 'conftest.exe';
			my @conftest    = ($source_file, $obj, $exe);
			push @unlink_on_exit, @conftest;
			unlink $source_file;
			open my $o, '>', $source_file
			  || croak "Could not write to $source_file";
			print $o '
	/* compare to plperl.h */
	#define __inline__ __inline
	#define PERL_NO_GET_CONTEXT
	#include <EXTERN.h>
	#include <perl.h>

	int
	main(int argc, char **argv)
	{
		int			dummy_argc = 1;
		char	   *dummy_argv[1] = {""};
		char	   *dummy_env[1] = {NULL};
		static PerlInterpreter *interp;

		PERL_SYS_INIT3(&dummy_argc, (char ***) &dummy_argv,
					   (char ***) &dummy_env);
		interp = perl_alloc();
		perl_construct(interp);
		{
			dTHX;
			const char	key[] = "dummy";

			PL_exit_flags |= PERL_EXIT_DESTRUCT_END;
			hv_store(PL_modglobal, key, sizeof(key) - 1, newSViv(1), 0);
			return hv_fetch(PL_modglobal, key, sizeof(key) - 1, 0) == NULL;
		}
	}
';
			close $o;

			# Build $source_file with a given #define, and return a true value
			# if a run of the resulting binary exits successfully.
			my $try_define = sub {
				my $define = shift;

				unlink $obj, $exe;
				my @cmd = (
					'cl',
					'-I' . $solution->{options}->{perl} . '/lib/CORE',
					(map { "-D$_" } @perl_embed_ccflags, $define || ()),
					$source_file,
					'/link',
					$perl_libs[0]);
				my $compile_output = `@cmd 2>&1`;
				-f $exe || die "Failed to build Perl test:\n$compile_output";

				{

					# Some builds exhibit runtime failure through Perl warning
<<<<<<< HEAD
					# 'Can't spawn "conftest.exe"'; supress that.
=======
					# 'Can't spawn "conftest.exe"'; suppress that.
>>>>>>> 9e1c9f95
					no warnings;

					# Disable error dialog boxes like we do in the postmaster.
					# Here, we run code that triggers relevant errors.
					use Win32API::File qw(SetErrorMode :SEM_);
					my $oldmode = SetErrorMode(
						SEM_FAILCRITICALERRORS | SEM_NOGPFAULTERRORBOX);
					system(".\\$exe");
					SetErrorMode($oldmode);
				}

				return !($? >> 8);
			};

			my $define_32bit_time = '_USE_32BIT_TIME_T';
			my $ok_now            = $try_define->(undef);
			my $ok_32bit          = $try_define->($define_32bit_time);
			unlink @conftest;
			if (!$ok_now && !$ok_32bit)
			{

				# Unsupported configuration.  Since we used %Config from the
				# Perl running the build scripts, this is expected if
				# attempting to link with some other Perl.
				die "Perl test fails with or without -D$define_32bit_time";
			}
			elsif ($ok_now && $ok_32bit)
			{

				# Resulting build may work, but it's especially important to
				# verify with "vcregress plcheck".  A refined test may avoid
				# this outcome.
				warn "Perl test passes with or without -D$define_32bit_time";
			}
			elsif ($ok_32bit)
			{
				push(@perl_embed_ccflags, $define_32bit_time);
			}    # else $ok_now, hence no flag required
		}

		print "CFLAGS recommended by Perl: $Config{ccflags}\n";
		print "CFLAGS to compile embedded Perl: ",
		  (join ' ', map { "-D$_" } @perl_embed_ccflags), "\n";
		foreach my $f (@perl_embed_ccflags)
		{
			$plperl->AddDefine($f);
		}

		foreach my $xs ('SPI.xs', 'Util.xs')
		{
			(my $xsc = $xs) =~ s/\.xs/.c/;
			if (Solution::IsNewer("$plperlsrc$xsc", "$plperlsrc$xs"))
			{
<<<<<<< HEAD
				my $xsubppdir = first { -e "$_\\ExtUtils\\xsubpp" } @INC;
=======
				my $xsubppdir = first { -e "$_/ExtUtils/xsubpp" } (@INC);
>>>>>>> 9e1c9f95
				print "Building $plperlsrc$xsc...\n";
				system( $solution->{options}->{perl}
					  . '/bin/perl '
					  . "$xsubppdir/ExtUtils/xsubpp -typemap "
					  . $solution->{options}->{perl}
					  . '/lib/ExtUtils/typemap '
					  . "$plperlsrc$xs "
					  . ">$plperlsrc$xsc");
				if ((!(-f "$plperlsrc$xsc")) || -z "$plperlsrc$xsc")
				{
					unlink("$plperlsrc$xsc");    # if zero size
					die "Failed to create $xsc.\n";
				}
			}
		}
		if (Solution::IsNewer(
				'src\pl\plperl\perlchunks.h',
				'src\pl\plperl\plc_perlboot.pl')
			|| Solution::IsNewer(
				'src\pl\plperl\perlchunks.h',
				'src\pl\plperl\plc_trusted.pl'))
		{
			print 'Building src\pl\plperl\perlchunks.h ...' . "\n";
			my $basedir = getcwd;
			chdir 'src\pl\plperl';
			system( $solution->{options}->{perl}
				  . '/bin/perl '
				  . 'text2macro.pl '
				  . '--strip="^(\#.*|\s*)$$" '
				  . 'plc_perlboot.pl plc_trusted.pl '
				  . '>perlchunks.h');
			chdir $basedir;
			if ((!(-f 'src\pl\plperl\perlchunks.h'))
				|| -z 'src\pl\plperl\perlchunks.h')
			{
				unlink('src\pl\plperl\perlchunks.h');    # if zero size
				die 'Failed to create perlchunks.h' . "\n";
			}
		}
		if (Solution::IsNewer(
				'src\pl\plperl\plperl_opmask.h',
				'src\pl\plperl\plperl_opmask.pl'))
		{
			print 'Building src\pl\plperl\plperl_opmask.h ...' . "\n";
			my $basedir = getcwd;
			chdir 'src\pl\plperl';
			system( $solution->{options}->{perl}
				  . '/bin/perl '
				  . 'plperl_opmask.pl '
				  . 'plperl_opmask.h');
			chdir $basedir;
			if ((!(-f 'src\pl\plperl\plperl_opmask.h'))
				|| -z 'src\pl\plperl\plperl_opmask.h')
			{
				unlink('src\pl\plperl\plperl_opmask.h');    # if zero size
				die 'Failed to create plperl_opmask.h' . "\n";
			}
		}
<<<<<<< HEAD
=======

		# Add transform modules dependent on plperl
		my $hstore_plperl = AddTransformModule(
			'hstore_plperl', 'contrib/hstore_plperl',
			'plperl',        'src/pl/plperl',
			'hstore',        'contrib');
		my $jsonb_plperl = AddTransformModule(
			'jsonb_plperl', 'contrib/jsonb_plperl',
			'plperl',       'src/pl/plperl');

		foreach my $f (@perl_embed_ccflags)
		{
			$hstore_plperl->AddDefine($f);
			$jsonb_plperl->AddDefine($f);
		}
>>>>>>> 9e1c9f95
	}

	$mf =
	  Project::read_file('src/backend/utils/mb/conversion_procs/Makefile');
	$mf =~ s{\\\r?\n}{}g;
	$mf =~ m{SUBDIRS\s*=\s*(.*)$}m
	  || die 'Could not match in conversion makefile' . "\n";
	foreach my $sub (split /\s+/, $1)
	{
		my $dir = 'src/backend/utils/mb/conversion_procs/' . $sub;
		my $p = $solution->AddProject($sub, 'dll', 'conversion procs', $dir);
		$p->AddFile("$dir/$sub.c");    # implicit source file
		$p->AddReference($postgres);
	}
	} # buildclient

	$mf = Project::read_file('src/bin/scripts/Makefile');
	$mf =~ s{\\\r?\n}{}g;
	$mf =~ m{PROGRAMS\s*=\s*(.*)$}m
	  || die 'Could not match in bin/scripts/Makefile' . "\n";
	foreach my $prg (split /\s+/, $1)
	{
		my $proj = $solution->AddProject($prg, 'exe', 'bin');
		$mf =~ m{$prg\s*:\s*(.*)$}m
		  || die 'Could not find script define for $prg' . "\n";
		my @files = split /\s+/, $1;
		foreach my $f (@files)
		{
			$f =~ s/\.o$/\.c/;
			if ($f =~ /\.c$/)
			{
				$proj->AddFile('src/bin/scripts/' . $f);
			}
		}
		$proj->AddIncludeDir('src/interfaces/libpq');
		$proj->AddReference($libpq, $libpgfeutils, $libpgcommon, $libpgport);
		$proj->AddDirResourceFile('src/bin/scripts');
		$proj->AddLibrary('ws2_32.lib');
	}

	if (!$buildclient)
	{
	# Regression DLL and EXE
	my $regress = $solution->AddProject('regress', 'dll', 'misc');
	$regress->AddFile('src/test/regress/regress.c');
	$regress->AddDirResourceFile('src/test/regress');
	$regress->AddReference($postgres);

	my $pgregress = $solution->AddProject('pg_regress', 'exe', 'misc');
	$pgregress->AddFile('src/test/regress/pg_regress.c');
	$pgregress->AddFile('src/test/regress/pg_regress_main.c');
	$pgregress->AddIncludeDir('src/port');
	$pgregress->AddDefine('HOST_TUPLE="i686-pc-win32vc"');
	$pgregress->AddDefine('FRONTEND');
	$pgregress->AddLibrary('ws2_32.lib');
	$pgregress->AddDirResourceFile('src/test/regress');
	$pgregress->AddReference($libpgcommon, $libpgport);

	# fix up pg_waldump once it's been set up
	# files symlinked on Unix are copied on windows
	my $pg_waldump = AddSimpleFrontend('pg_waldump');
	$pg_waldump->AddDefine('FRONTEND');
	foreach my $xf (glob('src/backend/access/rmgrdesc/*desc.c'))
	{
		$pg_waldump->AddFile($xf);
	}
	$pg_waldump->AddFile('src/backend/access/transam/xlogreader.c');

	} #	buildclient
	$solution->Save($buildclient);
	return $solution->{vcver};
}

#####################
# Utility functions #
#####################

# Add a simple frontend project (exe)
sub AddSimpleFrontend
{
	my $n        = shift;
	my $uselibpq = shift;

	my $p = $solution->AddProject($n, 'exe', 'bin');
	$p->AddDir('src/bin/' . $n);
	$p->AddReference($libpgfeutils, $libpgcommon, $libpgport);
	if ($uselibpq)
	{
		$p->AddIncludeDir('src/interfaces/libpq');
		$p->AddReference($libpq);
	}

	# Adjust module definition using frontend variables
	AdjustFrontendProj($p);

	return $p;
}

# Add a simple transform module
sub AddTransformModule
{
	my $n            = shift;
	my $n_src        = shift;
	my $pl_proj_name = shift;
	my $pl_src       = shift;
	my $type_name    = shift;
	my $type_src     = shift;

	my $type_proj = undef;
	if ($type_name)
	{
		foreach my $proj (@{ $solution->{projects}->{'contrib'} })
		{
			if ($proj->{name} eq $type_name)
			{
				$type_proj = $proj;
				last;
			}
		}
		die "could not find base module $type_name for transform module $n"
		  if (!defined($type_proj));
	}

	my $pl_proj = undef;
	foreach my $proj (@{ $solution->{projects}->{'PLs'} })
	{
		if ($proj->{name} eq $pl_proj_name)
		{
			$pl_proj = $proj;
			last;
		}
	}
	die "could not find PL $pl_proj_name for transform module $n"
	  if (!defined($pl_proj));

	my $p = $solution->AddProject($n, 'dll', 'contrib', $n_src);
	for my $file (glob("$n_src/*.c"))
	{
		$p->AddFile($file);
	}
	$p->AddReference($postgres);

	# Add PL dependencies
	$p->AddIncludeDir($pl_src);
	$p->AddReference($pl_proj);
	$p->AddIncludeDir($pl_proj->{includes});
	foreach my $pl_lib (@{ $pl_proj->{libraries} })
	{
		$p->AddLibrary($pl_lib);
	}

	# Add base module dependencies
	if ($type_proj)
	{
		$p->AddIncludeDir($type_src);
		$p->AddIncludeDir($type_proj->{includes});
		foreach my $type_lib (@{ $type_proj->{libraries} })
		{
			$p->AddLibrary($type_lib);
		}
		$p->AddReference($type_proj);
	}

	return $p;
}

# Add a simple contrib project
sub AddContrib
{
	my $subdir = shift;
	my $n      = shift;
	my $mf     = Project::read_file("$subdir/$n/Makefile");

	if ($mf =~ /^MODULE_big\s*=\s*(.*)$/mg)
	{
		my $dn = $1;
		my $proj = $solution->AddProject($dn, 'dll', 'contrib', "$subdir/$n");
		$proj->AddReference($postgres);
		AdjustContribProj($proj);
	}
	elsif ($mf =~ /^MODULES\s*=\s*(.*)$/mg)
	{
		foreach my $mod (split /\s+/, $1)
		{
			my $proj =
			  $solution->AddProject($mod, 'dll', 'contrib', "$subdir/$n");
			my $filename = $mod . '.c';
			$proj->AddFile("$subdir/$n/$filename");
			$proj->AddReference($postgres);
			AdjustContribProj($proj);
		}
	}
	elsif ($mf =~ /^PROGRAM\s*=\s*(.*)$/mg)
	{
		my $proj = $solution->AddProject($1, 'exe', 'contrib', "$subdir/$n");
		AdjustContribProj($proj);
	}
	else
	{
		croak "Could not determine contrib module type for $n\n";
	}

	# Are there any output data files to build?
	GenerateContribSqlFiles($n, $mf);
	return;
}

sub GenerateContribSqlFiles
{
	my $n  = shift;
	my $mf = shift;
	$mf =~ s{\\\r?\n}{}g;
	if ($mf =~ /^DATA_built\s*=\s*(.*)$/mg)
	{
		my $l = $1;

		# Strip out $(addsuffix) rules
		if (index($l, '$(addsuffix ') >= 0)
		{
			my $pcount = 0;
			my $i;
			for ($i = index($l, '$(addsuffix ') + 12; $i < length($l); $i++)
			{
				$pcount++ if (substr($l, $i, 1) eq '(');
				$pcount-- if (substr($l, $i, 1) eq ')');
				last      if ($pcount < 0);
			}
			$l =
			  substr($l, 0, index($l, '$(addsuffix ')) . substr($l, $i + 1);
		}

		foreach my $d (split /\s+/, $l)
		{
			my $in  = "$d.in";
			my $out = "$d";

			if (Solution::IsNewer("contrib/$n/$out", "contrib/$n/$in"))
			{
				print "Building $out from $in (contrib/$n)...\n";
				my $cont = Project::read_file("contrib/$n/$in");
				my $dn   = $out;
				$dn =~ s/\.sql$//;
				$cont =~ s/MODULE_PATHNAME/\$libdir\/$dn/g;
				my $o;
				open($o, '>', "contrib/$n/$out")
				  || croak "Could not write to contrib/$n/$d";
				print $o $cont;
				close($o);
			}
		}
	}
	return;
}

sub AdjustContribProj
{
	my $proj = shift;
	AdjustModule(
		$proj,                    $contrib_defines,
		\@contrib_uselibpq,       \@contrib_uselibpgport,
		\@contrib_uselibpgcommon, $contrib_extralibs,
		$contrib_extrasource,     $contrib_extraincludes);
	return;
}

sub AdjustFrontendProj
{
	my $proj = shift;
	AdjustModule(
		$proj,                     $frontend_defines,
		\@frontend_uselibpq,       \@frontend_uselibpgport,
		\@frontend_uselibpgcommon, $frontend_extralibs,
		$frontend_extrasource,     $frontend_extraincludes);
	return;
}

sub AdjustModule
{
	my $proj                  = shift;
	my $module_defines        = shift;
	my $module_uselibpq       = shift;
	my $module_uselibpgport   = shift;
	my $module_uselibpgcommon = shift;
	my $module_extralibs      = shift;
	my $module_extrasource    = shift;
	my $module_extraincludes  = shift;
	my $n                     = $proj->{name};

	if ($module_defines->{$n})
	{
		foreach my $d ($module_defines->{$n})
		{
			$proj->AddDefine($d);
		}
	}
	if (grep { /^$n$/ } @{$module_uselibpq})
	{
		$proj->AddIncludeDir('src\interfaces\libpq');
		$proj->AddReference($libpq);
	}
	if (grep { /^$n$/ } @{$module_uselibpgport})
	{
		$proj->AddReference($libpgport);
	}
	if (grep { /^$n$/ } @{$module_uselibpgcommon})
	{
		$proj->AddReference($libpgcommon);
	}
	if ($module_extralibs->{$n})
	{
		foreach my $l (@{ $module_extralibs->{$n} })
		{
			$proj->AddLibrary($l);
		}
	}
	if ($module_extraincludes->{$n})
	{
		foreach my $i (@{ $module_extraincludes->{$n} })
		{
			$proj->AddIncludeDir($i);
		}
	}
	if ($module_extrasource->{$n})
	{
		foreach my $i (@{ $module_extrasource->{$n} })
		{
			print "Files $i\n";
			$proj->AddFile($i);
		}
	}
	return;
}

END
{
	unlink @unlink_on_exit;
}

END
{
	unlink @unlink_on_exit;
}

1;<|MERGE_RESOLUTION|>--- conflicted
+++ resolved
@@ -47,8 +47,9 @@
 	'jsonb_plperl',     'jsonb_plpython',
 	'ltree_plpython',   'pgcrypto',
 	'sepgsql',          'brin',
-	'test_extensions',  'test_pg_dump',
-	'snapshot_too_old', 'unsafe_tests');
+	'test_extensions',  'test_misc',
+	'test_pg_dump',     'snapshot_too_old',
+	'unsafe_tests');
 
 # Set of variables for frontend modules
 my $frontend_defines = { 'initdb' => 'FRONTEND' };
@@ -99,17 +100,11 @@
 	  chklocale.c crypt.c fls.c fseeko.c getrusage.c inet_aton.c random.c
 	  srandom.c getaddrinfo.c gettimeofday.c inet_net_ntop.c kill.c open.c
 	  erand48.c snprintf.c strlcat.c strlcpy.c dirmod.c noblock.c path.c
-<<<<<<< HEAD
-	  pg_strong_random.c pgcheckdir.c pgmkdirp.c pgsleep.c pgstrcasecmp.c
-	  pqsignal.c mkdtemp.c qsort.c qsort_arg.c quotes.c system.c
-	  sprompt.c tar.c thread.c getopt.c getopt_long.c dirent.c
-=======
 	  dirent.c dlopen.c getopt.c getopt_long.c
 	  pread.c pwrite.c pg_bitutils.c
 	  pg_strong_random.c pgcheckdir.c pgmkdirp.c pgsleep.c pgstrcasecmp.c
 	  pqsignal.c mkdtemp.c qsort.c qsort_arg.c quotes.c system.c
 	  sprompt.c strerror.c tar.c thread.c
->>>>>>> 9e1c9f95
 	  win32env.c win32error.c win32security.c win32setlocale.c);
 
 	push(@pgportfiles, 'rint.c') if ($vsVersion < '12.00');
@@ -131,10 +126,7 @@
 	  base64.c config_info.c controldata_utils.c d2s.c exec.c f2s.c file_perm.c ip.c
 	  keywords.c kwlookup.c link-canary.c md5.c
 	  pg_lzcompress.c pgfnames.c psprintf.c relpath.c rmtree.c
-<<<<<<< HEAD
-	  string.c stringinfo.c username.c wait_error.c);
-=======
-	  saslprep.c scram-common.c string.c unicode_norm.c username.c
+	  saslprep.c scram-common.c string.c stringinfo.c unicode_norm.c username.c
 	  wait_error.c);
 
 	if ($solution->{options}->{openssl})
@@ -145,7 +137,6 @@
 	{
 		push(@pgcommonallfiles, 'sha2.c');
 	}
->>>>>>> 9e1c9f95
 
 	our @pgcommonfrontendfiles = (
 		@pgcommonallfiles, qw(fe_memutils.c file_utils.c
@@ -154,7 +145,8 @@
 	our @pgcommonbkndfiles = @pgcommonallfiles;
 
 	our @pgfeutilsfiles = qw(
-	  conditional.c mbprint.c print.c psqlscan.l psqlscan.c simple_list.c string_utils.c);
+	  conditional.c mbprint.c print.c psqlscan.l psqlscan.c
+	  simple_list.c string_utils.c recovery_gen.c);
 
 	$libpgport = $solution->AddProject('libpgport', 'lib', 'misc');
 	$libpgport->AddDefine('FRONTEND');
@@ -242,11 +234,7 @@
 
 		for my $tclver (qw(86t 86 85 84))
 		{
-<<<<<<< HEAD
-			my $tcllib = $solution->{options}->{tcl} . "\\lib\\tcl$tclver.lib";
-=======
 			my $tcllib = $solution->{options}->{tcl} . "/lib/tcl$tclver.lib";
->>>>>>> 9e1c9f95
 			if (-e $tcllib)
 			{
 				$pltcl->AddLibrary($tcllib);
@@ -254,13 +242,8 @@
 				last;
 			}
 		}
-<<<<<<< HEAD
-		die "Unable to find $solution->{options}->{tcl}\\lib\\tcl<version>.lib"
-			unless $found;
-=======
 		die "Unable to find $solution->{options}->{tcl}/lib/tcl<version>.lib"
 		  unless $found;
->>>>>>> 9e1c9f95
 	}
 	} # buildclient
 
@@ -581,38 +564,24 @@
 		my $perl_path = $solution->{options}->{perl} . '\lib\CORE\*perl*';
 
 		# ActivePerl 5.16 provided perl516.lib; 5.18 provided libperl518.a
-<<<<<<< HEAD
-		my @perl_libs =
-		  grep { /perl\d+\.lib$|libperl\d+\.a$/ } glob($perl_path);
-		if (@perl_libs == 1)
-=======
 		# Starting with ActivePerl 5.24, both  perlnn.lib and libperlnn.a are provided.
 		# In this case, prefer .lib.
 		my @perl_libs =
 		  reverse sort grep { /perl\d+\.lib$|libperl\d+\.a$/ }
 		  glob($perl_path);
 		if (@perl_libs > 0)
->>>>>>> 9e1c9f95
 		{
 			$plperl->AddLibrary($perl_libs[0]);
 		}
 		else
 		{
 			die
-<<<<<<< HEAD
-"could not identify perl library version matching pattern $perl_path\n";
-=======
 			  "could not identify perl library version matching pattern $perl_path\n";
->>>>>>> 9e1c9f95
 		}
 
 		# Add defines from Perl's ccflags; see PGAC_CHECK_PERL_EMBED_CCFLAGS
 		my @perl_embed_ccflags;
-<<<<<<< HEAD
-		foreach my $f (split(" ",$Config{ccflags}))
-=======
 		foreach my $f (split(" ", $Config{ccflags}))
->>>>>>> 9e1c9f95
 		{
 			if ($f =~ /^-D[^_]/)
 			{
@@ -697,11 +666,7 @@
 				{
 
 					# Some builds exhibit runtime failure through Perl warning
-<<<<<<< HEAD
-					# 'Can't spawn "conftest.exe"'; supress that.
-=======
 					# 'Can't spawn "conftest.exe"'; suppress that.
->>>>>>> 9e1c9f95
 					no warnings;
 
 					# Disable error dialog boxes like we do in the postmaster.
@@ -755,11 +720,7 @@
 			(my $xsc = $xs) =~ s/\.xs/.c/;
 			if (Solution::IsNewer("$plperlsrc$xsc", "$plperlsrc$xs"))
 			{
-<<<<<<< HEAD
-				my $xsubppdir = first { -e "$_\\ExtUtils\\xsubpp" } @INC;
-=======
 				my $xsubppdir = first { -e "$_/ExtUtils/xsubpp" } (@INC);
->>>>>>> 9e1c9f95
 				print "Building $plperlsrc$xsc...\n";
 				system( $solution->{options}->{perl}
 					  . '/bin/perl '
@@ -818,8 +779,6 @@
 				die 'Failed to create plperl_opmask.h' . "\n";
 			}
 		}
-<<<<<<< HEAD
-=======
 
 		# Add transform modules dependent on plperl
 		my $hstore_plperl = AddTransformModule(
@@ -835,7 +794,6 @@
 			$hstore_plperl->AddDefine($f);
 			$jsonb_plperl->AddDefine($f);
 		}
->>>>>>> 9e1c9f95
 	}
 
 	$mf =
