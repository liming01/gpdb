#-------------------------------------------------------------------------
#
# Makefile for src/interfaces/libpq library
#
# Portions Copyright (c) 1996-2010, PostgreSQL Global Development Group
# Portions Copyright (c) 1994, Regents of the University of California
#
# $PostgreSQL: pgsql/src/interfaces/libpq/Makefile,v 1.171 2008/12/07 08:36:22 petere Exp $
#
#-------------------------------------------------------------------------

subdir = src/interfaces/libpq
top_builddir = ../../..
include $(top_builddir)/src/Makefile.global


# shared library parameters
NAME= pq
SO_MAJOR_VERSION= 5
SO_MINOR_VERSION= 3

override CPPFLAGS :=  -DFRONTEND -DUNSAFE_STAT_OK -I$(srcdir) $(CPPFLAGS) -I$(top_builddir)/src/port -I$(top_srcdir)/src/port
ifneq ($(PORTNAME), win32)
override CFLAGS += $(PTHREAD_CFLAGS)
endif

# Need to recompile any libpgport object files because we need these
# object files to use the same compile flags as libpq.  If we used
# the object files from libpgport, this would not be true on all
# platforms.
LIBS := $(LIBS:-lpgport=)

# The frontend doesn't need everything that's in LIBS, some are backend only
LIBS := $(filter-out -lresolv -lbz2, $(LIBS))

OBJS=	fe-auth.o fe-connect.o fe-exec.o fe-misc.o fe-print.o fe-lobj.o \
	fe-protocol2.o fe-protocol3.o pqexpbuffer.o pqsignal.o fe-secure.o \
	libpq-events.o \
<<<<<<< HEAD
	md5.o ip.o wchar.o encnames.o inet_net_ntop.o noblock.o pgstrcasecmp.o \
	thread.o  \
	$(filter crypt.o getaddrinfo.o getpeereid.o inet_aton.o open.o snprintf.o strerror.o strlcpy.o win32error.o, $(LIBOBJS))
=======
	md5.o ip.o wchar.o encnames.o noblock.o pgstrcasecmp.o thread.o \
	$(filter crypt.o getaddrinfo.o inet_aton.o open.o snprintf.o strerror.o strlcpy.o win32error.o, $(LIBOBJS))
>>>>>>> 38e93482

ifeq ($(PORTNAME), cygwin)
override shlib = cyg$(NAME)$(DLSUFFIX)
endif

ifeq ($(PORTNAME), win32)
OBJS += win32.o pgsleep.o libpqrc.o

libpqrc.o: libpq.rc
	$(WINDRES) -i $< -o $@

ifeq ($(enable_thread_safety), yes)
OBJS += pthread-win32.o
endif
endif


# Add libraries that libpq depends (or might depend) on into the
# shared library link.  (The order in which you list them here doesn't
# matter.)
ifneq ($(PORTNAME), win32)
SHLIB_LINK += $(filter -lcrypt -ldes -lcom_err -lcrypto -lk5crypto -lkrb5 -lgssapi_krb5 -lgss -lgssapi -lssl -lsocket -lnsl -lresolv -lintl, $(LIBS)) $(LDAP_LIBS_FE) $(PTHREAD_LIBS)
else
SHLIB_LINK += $(filter -lcrypt -ldes -lcom_err -lcrypto -lk5crypto -lkrb5 -lgssapi32 -lssl -lsocket -lnsl -lresolv -lintl $(PTHREAD_LIBS), $(LIBS)) $(LDAP_LIBS_FE)
endif
ifeq ($(PORTNAME), win32)
SHLIB_LINK += -L../../../../gpAux/ext/win32/kfw-3-2-2/lib -L../../../src/bin/gpfdist/ext/lib -lgssapi32 -lshfolder -lwsock32 -lws2_32 -lsecur32 $(filter -leay32 -lssleay32 -lcomerr32 -lkrb5_32, $(LIBS))
endif

SHLIB_EXPORTS = exports.txt

all: all-lib

# Shared library stuff
include $(top_srcdir)/src/Makefile.shlib
backend_src = $(top_srcdir)/src/backend


# We use several backend modules verbatim, but since we need to
# compile with appropriate options to build a shared lib, we can't
# necessarily use the same object files as the backend uses. Instead,
# symlink the source files in here and build our own object file.
# For port modules, this only happens if configure decides the module
# is needed (see filter hack in OBJS, above).

crypt.c getaddrinfo.c getpeereid.c inet_aton.c inet_net_ntop.c noblock.c open.c pgstrcasecmp.c snprintf.c strerror.c strlcpy.c thread.c win32error.c pgsleep.c: % : $(top_srcdir)/src/port/%
	rm -f $@ && $(LN_S) $< .

md5.c ip.c: % : $(backend_src)/libpq/%
	rm -f $@ && $(LN_S) $< .

encnames.c wchar.c : % : $(backend_src)/utils/mb/%
	rm -f $@ && $(LN_S) $< .


distprep: libpq-dist.rc

libpq.rc libpq-dist.rc: libpq.rc.in
	sed -e 's/\(VERSION.*\),0 *$$/\1,'`date '+%y%j' | sed 's/^0*//'`'/' $< >$@

# Depend on Makefile.global to force rebuild on re-run of configure.
# (But libpq-dist.rc is shipped in the distribution for shell-less
# installations and is only updated by distprep.)
libpq.rc: $(top_builddir)/src/Makefile.global

fe-connect.o: fe-connect.c $(top_builddir)/src/port/pg_config_paths.h

$(top_builddir)/src/port/pg_config_paths.h:
	$(MAKE) -C $(top_builddir)/src/port pg_config_paths.h

install: all installdirs install-lib
	$(INSTALL_DATA) $(srcdir)/libpq-fe.h '$(DESTDIR)$(includedir)'
	$(INSTALL_DATA) $(srcdir)/libpq-events.h '$(DESTDIR)$(includedir)'
	$(INSTALL_DATA) $(srcdir)/libpq-int.h '$(DESTDIR)$(includedir_internal)'
	$(INSTALL_DATA) $(srcdir)/pqexpbuffer.h '$(DESTDIR)$(includedir_internal)'
	$(INSTALL_DATA) $(srcdir)/pg_service.conf.sample '$(DESTDIR)$(datadir)/pg_service.conf.sample'

installdirs: installdirs-lib
	$(MKDIR_P) '$(DESTDIR)$(includedir)' '$(DESTDIR)$(includedir_internal)'

uninstall: uninstall-lib
	rm -f '$(DESTDIR)$(includedir)/libpq-fe.h'
	rm -f '$(DESTDIR)$(includedir)/libpq-events.h'
	rm -f '$(DESTDIR)$(includedir_internal)/libpq-int.h'
	rm -f '$(DESTDIR)$(includedir_internal)/pqexpbuffer.h'
	rm -f '$(DESTDIR)$(datadir)/pg_service.conf.sample'

clean distclean: clean-lib
	rm -f *.o pg_config_paths.h crypt.c getaddrinfo.c getpeereid.c inet_aton.c inet_net_ntop.c noblock.c open.c pgstrcasecmp.c snprintf.c strerror.c strlcpy.c thread.c md5.c ip.c encnames.c wchar.c win32error.c pgsleep.c pthread.h libpq.rc exports.list
# Might be left over from a Win32 client-only build
	rm -f pg_config_paths.h

maintainer-clean: distclean maintainer-clean-lib
	rm -f libpq-dist.rc<|MERGE_RESOLUTION|>--- conflicted
+++ resolved
@@ -36,14 +36,9 @@
 OBJS=	fe-auth.o fe-connect.o fe-exec.o fe-misc.o fe-print.o fe-lobj.o \
 	fe-protocol2.o fe-protocol3.o pqexpbuffer.o pqsignal.o fe-secure.o \
 	libpq-events.o \
-<<<<<<< HEAD
 	md5.o ip.o wchar.o encnames.o inet_net_ntop.o noblock.o pgstrcasecmp.o \
 	thread.o  \
 	$(filter crypt.o getaddrinfo.o getpeereid.o inet_aton.o open.o snprintf.o strerror.o strlcpy.o win32error.o, $(LIBOBJS))
-=======
-	md5.o ip.o wchar.o encnames.o noblock.o pgstrcasecmp.o thread.o \
-	$(filter crypt.o getaddrinfo.o inet_aton.o open.o snprintf.o strerror.o strlcpy.o win32error.o, $(LIBOBJS))
->>>>>>> 38e93482
 
 ifeq ($(PORTNAME), cygwin)
 override shlib = cyg$(NAME)$(DLSUFFIX)
