--- conflicted
+++ resolved
@@ -26,13 +26,8 @@
 <phrase>where <replaceable>aggregate_signature</replaceable> is:</phrase>
 
 * |
-<<<<<<< HEAD
-[ <replaceable>argmode</replaceable> ] <replaceable>argtype</replaceable> [ , ... ] |
-[ [ <replaceable>argmode</replaceable> ] <replaceable>argtype</replaceable> [ , ... ] ] ORDER BY [ <replaceable>argmode</replaceable> ] <replaceable>argtype</replaceable> [ , ... ]
-=======
 [ <replaceable>argmode</replaceable> ] [ <replaceable>argname</replaceable> ] <replaceable>argtype</replaceable> [ , ... ] |
 [ [ <replaceable>argmode</replaceable> ] [ <replaceable>argname</replaceable> ] <replaceable>argtype</replaceable> [ , ... ] ] ORDER BY [ <replaceable>argmode</replaceable> ] [ <replaceable>argname</replaceable> ] <replaceable>argtype</replaceable> [ , ... ]
->>>>>>> ab76208e
 </synopsis>
  </refsynopsisdiv>
 
@@ -82,8 +77,6 @@
    </varlistentry>
 
    <varlistentry>
-<<<<<<< HEAD
-=======
     <term><replaceable class="parameter">argname</replaceable></term>
 
     <listitem>
@@ -97,7 +90,6 @@
    </varlistentry>
 
    <varlistentry>
->>>>>>> ab76208e
     <term><replaceable class="parameter">argtype</replaceable></term>
     <listitem>
      <para>
